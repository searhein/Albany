#!/bin/sh
#
# Here is a script for configuring Glen's working version of Albany
# 
# Note: This heavily borrows ideas from Kevin Long's Trilinos configure script

# Parse for command line arguments
<<<<<<< HEAD
TEMP=`getopt -o x --long help,lcm,speculative,hyd,scorec,dryrun,verbose,fpe,lameinc:,lamelib:,trilinos: -- "$@"`
=======
TEMP=`getopt -o x --long help,debug,fpe,lcm,hyd,scorec,dryrun,verbose,lameinc:,lamelib:,trilinos: -- "$@"`
>>>>>>> f5862787

eval set -- "$TEMP"

while true ; do
    case "$1" in 
      --dryrun) ECHO=echo; shift;;
      --hyd) ALB_ENABLE_HYDRIDE=ON; shift ;;
      --lameinc)
             ALB_LAME_INC_DIR="$2"; shift 2;;
      --lamelib)
             ALB_LAME_LIB_DIR="$2"; shift 2;;
      --lcm) ALB_ENABLE_LCM=ON; shift ;;
      --speculative) ALB_ENABLE_SPECULATIVE=ON; shift ;;
      --scorec) ALB_ENABLE_SCOREC=ON; shift ;;
      --debug) ALB_DEBUG=ON; shift ;;
      --fpe) ALB_ENABLE_CHECK_FPE=ON; shift ;;
      --ascr) ALB_ENABLE_ASCR=ON; shift ;;
      --felix) ALB_ENABLE_FELIX=ON; shift ;;
      --verbose) ALB_VERBOSE=ON; shift;;
      --trilinos)
            TRILINOS_INSTALL_DIR="$2"; shift 2;;
      --help)
            echo "Command-line arguments:"
            echo "--help             help"
            echo "--dryrun           print the command that would be used"
            echo "--verbose          enable verbose configuration (default: off)"
            echo "--lameinc  <dir>   set location of LAME include files (no default)"
            echo "--lamelib  <dir>   set location of LAME library files (no default)"
            echo "--lcm              enable LCM capabilities (default: off)"
            echo "--speculative      enable speculative code and capabilities (default: off)"
            echo "--hyd              enable Hydride capabilities (default: off)"
            echo "--scorec           enable RPI SCOREC adaptation (default: off)"
            echo "--ascr             enable ASCR capabilities (default: off)"
            echo "--felix            enable Land Ice SciDAC project code (default: off)"
            echo "--debug            enable special debugging info and traps for floating point exceptions (default: off)"
            echo "--trilinos <dir>   set location of Trilinos library (no default)"
            echo " ";
            exit 0;
            shift
            ;;
      --) shift; break;;
   esac
done

if [ -z "$TRILINOS_INSTALL_DIR" ]; then
    echo -e "\nNeed to set environment variable TRILINOS_INSTALL_DIR or use --trilinos <dir> option"
    exit 1
fi

# LAME
if [ -z "$ALB_LAME_INC_DIR" -o  -z "$ALB_LAME_LIB_DIR" ]; then
  echo -e "\nLAME capabilities are NOT configured. If this is incorrect:"
  echo "Need to set environment variables ALB_LAME_* or use --lameinc <dir> and --lamelib <dir> options"
  ALB_ENABLE_LAME=OFF
else
  ALB_ENABLE_LAME=ON
fi

if [ -z "$ALB_ENABLE_HYDRIDE" -o "$ALB_ENABLE_HYDRIDE" = "OFF" ]; then
    echo -e "\nHydride capabilities are NOT configured. If this is incorrect, use option --hyd"
    ALB_ENABLE_HYDRIDE=OFF
fi

if [ -z "$ALB_ENABLE_LCM" -o "$ALB_ENABLE_LCM" = "OFF" ]; then
    echo -e "\nLCM capabilities are NOT configured. If this is incorrect, use option --lcm"
    ALB_ENABLE_LCM=OFF
fi

if [ -z "$ALB_ENABLE_SPECULATIVE" -o "$ALB_ENABLE_SPECULATIVE" = "OFF" ]; then
    echo -e "\nSpeculative code/capabilities are NOT configured. If this is incorrect, use option --speculative"
    ALB_ENABLE_SPECULATIVE=OFF
fi

if [ -z "$ALB_ENABLE_FELIX" -o "$ALB_ENABLE_FELIX" = "OFF" ]; then
    echo -e "\nFELIX capabilities are NOT configured. If this is incorrect, use option --felix"
    ALB_ENABLE_FELIX=OFF
fi

if [ -z "$ALB_ENABLE_ASCR" -o "$ALB_ENABLE_ASCR" = "OFF" ]; then
    echo -e "\nASCR capabilities are NOT configured. If this is incorrect, use option --ascr"
    ALB_ENABLE_ASCR=OFF
fi



if [ -z "$ALB_ENABLE_SCOREC" -o "$ALB_ENABLE_SCOREC" = "OFF" ]; then
    echo -e "\nSCOREC capabilities are NOT configured. If this is incorrect, use option --scorec"
    ALB_ENABLE_SCOREC=OFF
fi

if [ -z "$ALB_VERBOSE" -o "$ALB_VERBOSE" = "OFF" ]; then
    ALB_VERBOSE=OFF
fi

if [ -z "$ALB_DEBUG" -o "$ALB_DEBUG" = "OFF" ]; then
    ALB_DEBUG=OFF
fi

if [ -z "$ALB_ENABLE_CHECK_FPE" -o "$ALB_ENABLE_CHECK_FPE" = "OFF" ]; then
    ALB_ENABLE_CHECK_FPE=OFF
fi

echo -e "\n"

${ECHO} cmake \
      -D ALBANY_TRILINOS_DIR:FILEPATH="$TRILINOS_INSTALL_DIR" \
      -D ENABLE_LCM:BOOL=${ALB_ENABLE_LCM} \
      -D ENABLE_LCM_SPECULATIVE:BOOL=${ALB_ENABLE_SPECULATIVE} \
      -D ENABLE_LAME:BOOL=${ALB_ENABLE_LAME} \
      -D CMAKE_VERBOSE_MAKEFILE:BOOL=${ALB_VERBOSE} \
      -D ENABLE_DEBUGGING:BOOL=${ALB_DEBUG} \
      -D ENABLE_CHECK_FPE:BOOL=${ALB_ENABLE_CHECK_FPE} \
      -D ENABLE_HYDRIDE:BOOL=${ALB_ENABLE_HYDRIDE} \
      -D ENABLE_SCOREC:BOOL=${ALB_ENABLE_SCOREC} \
      -D ENABLE_FELIX:BOOL=${ALB_ENABLE_FELIX} \
      -D ENABLE_ASCR:BOOL=${ALB_ENABLE_ASCR} \
      -D LAME_INCLUDE_DIR:FILEPATH="$ALB_LAME_INC_DIR" \
      -D LAME_LIBRARY_DIR:FILEPATH="$ALB_LAME_LIB_DIR" \
       ../

#-D CMAKE_EXE_LINKER_FLAGS:STRING="-no-ip" \<|MERGE_RESOLUTION|>--- conflicted
+++ resolved
@@ -1,20 +1,16 @@
 #!/bin/sh
 #
 # Here is a script for configuring Glen's working version of Albany
-# 
+#
 # Note: This heavily borrows ideas from Kevin Long's Trilinos configure script
 
 # Parse for command line arguments
-<<<<<<< HEAD
-TEMP=`getopt -o x --long help,lcm,speculative,hyd,scorec,dryrun,verbose,fpe,lameinc:,lamelib:,trilinos: -- "$@"`
-=======
-TEMP=`getopt -o x --long help,debug,fpe,lcm,hyd,scorec,dryrun,verbose,lameinc:,lamelib:,trilinos: -- "$@"`
->>>>>>> f5862787
+TEMP=`getopt -o x --long help,debug,lcm,speculative,hyd,scorec,dryrun,verbose,fpe,lameinc:,lamelib:,trilinos: -- "$@"`
 
 eval set -- "$TEMP"
 
 while true ; do
-    case "$1" in 
+    case "$1" in
       --dryrun) ECHO=echo; shift;;
       --hyd) ALB_ENABLE_HYDRIDE=ON; shift ;;
       --lameinc)
