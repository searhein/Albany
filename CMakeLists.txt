--- conflicted
+++ resolved
@@ -514,7 +514,6 @@
 
 
 IF (ENABLE_CISM_INTERFACE AND ENABLE_FELIX)
-<<<<<<< HEAD
   IF (ENABLE_CISM_REDUCED_COMM) 
     ADD_DEFINITIONS(-DREDUCED_COMM)
     MESSAGE("---> CISM_REDUCED_COMM     is Enabled, compiling with -DREDUCED_COMM.  CISM-Albany will use reduced communicator.")
@@ -522,11 +521,6 @@
   IF (ENABLE_ALBANY_EPETRA_EXE) 
     IF (ENABLE_CISM_EPETRA) 
       ADD_DEFINITIONS(-DCISM_USE_EPETRA) 
-=======
-  IF (ENABLE_ALBANY_EPETRA_EXE)
-    IF (ENABLE_CISM_EPETRA)
-      ADD_DEFINITIONS(-DCISM_USE_EPETRA)
->>>>>>> 09c1266a
       MESSAGE("---> CISM_EPETRA     is Enabled, compiling with -DCISM_USE_EPETRA.  CISM-Albany will run with Epetra software stack.")
      ELSE()
       MESSAGE("---> CISM_EPETRA     is Disabled, NOT compiling with -DCISM_USE_EPETRA.  CISM-Albany will run with Tpetra software stack.")
