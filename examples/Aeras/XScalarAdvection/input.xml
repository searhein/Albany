<ParameterList>
  <ParameterList name="Problem">
    <Parameter name="Name" type="string" value="Aeras X Scalar Advection"/>
    <Parameter name="Solution Method" type="string" value="Transient"/>
    <ParameterList name="XScalarAdvection Problem">
<<<<<<< HEAD
      <Parameter name="Reynolds Number" type="double" value="0.02"/>
      <Parameter name="Number of Vertical Levels" type="int" value="20"/>
=======
      <Parameter name="Reynolds Number" type="double" value="0.1"/>
      <Parameter name="Number of Vertical Levels" type="int" value="3"/>
>>>>>>> 51889229
    </ParameterList>
    <ParameterList name="Dirichlet BCs">
      <Parameter name="DBC on NS NodeSet0 for DOF rho_0" type="double" value="1.0"/>
      <Parameter name="DBC on NS NodeSet0 for DOF rho_1" type="double" value="1.0"/>
      <Parameter name="DBC on NS NodeSet0 for DOF rho_2" type="double" value="1.0"/>
    </ParameterList>
    <ParameterList name="Initial Condition">
<<<<<<< HEAD
       <Parameter name="Function" type="string" value="Aeras X Scalar Advection"/>
=======
       <Parameter name="Function" type="string" value="Aeras Schar Density"/>
>>>>>>> 51889229
       <Parameter name="Function Data" type="Array(double)" value="{1.0}"/>
    </ParameterList>
    <ParameterList name="Response Functions">
      <Parameter name="Number" type="int" value="1"/>
      <Parameter name="Response 0" type="string" value="Solution Average"/>
    </ParameterList>
<!--
    <ParameterList name="Parameters">
      <Parameter name="Number" type="int" value="1"/>
      <Parameter name="Parameter 0" type="string" value="Reynolds Number"/>
    </ParameterList>
-->
  </ParameterList>
  <ParameterList name="Discretization">
    <Parameter name="Method" type="string" value="STK1D"/>
    <Parameter name="1D Elements" type="int" value="300"/>
    <Parameter name="1D Scale" type="double" value="300.0"/>
    <Parameter name="Workset Size" type="int" value="300"/>
    <Parameter name="Transform Type" type="string" value="Aeras Schar Mountain"/>
    <Parameter name="Exodus Output File Name" type="string" value="schar1d.exo"/>
  </ParameterList>
  <!--
  <ParameterList name="Regression Results">
    <Parameter  name="Number of Comparisons" type="int" value="1"/>
    <Parameter  name="Test Values" type="Array(double)" value="{0.00908880569258}"/>
    <Parameter  name="Relative Tolerance" type="double" value="1.0e-5"/>
    <Parameter  name="Absolute Tolerance" type="double" value="1.0e-3"/>
    <Parameter  name="Number of Sensitivity Comparisons" type="int" value="1"/>
    <Parameter  name="Sensitivity Test Values 0" type="Array(double)" value="{0.014918508627}"/>
  </ParameterList>
  -->
  <ParameterList name="Piro">
    <ParameterList name="Rythmos">
<<<<<<< HEAD
      <!--Parameter name="Num Time Steps" type="int" value="2000"/-->
      <Parameter name="Num Time Steps" type="int" value="500"/>
      <Parameter name="Final Time" type="double" value="50000."/>
=======
      <Parameter name="Num Time Steps" type="int" value="500"/>
      <Parameter name="Final Time" type="double" value="500."/>
>>>>>>> 51889229
      <Parameter name="Max State Error" type="double" value="0.05"/>
      <Parameter name="Alpha"           type="double" value="0.0"/>
      <ParameterList name="Rythmos Stepper">
	<ParameterList name="VerboseObject">
	  <Parameter name="Verbosity Level" type="string" value="low"/>
	</ParameterList>
      </ParameterList>
      <ParameterList name="Rythmos Integration Control">
      </ParameterList>
      <ParameterList name="Rythmos Integrator">
	<ParameterList name="VerboseObject">
	  <Parameter name="Verbosity Level" type="string" value="none"/>
	</ParameterList>
      </ParameterList>
      <ParameterList name="Stratimikos">
	<Parameter name="Linear Solver Type" type="string" value="Belos"/>
	<ParameterList name="Linear Solver Types">
	  <ParameterList name="Belos">
	    <Parameter name="Solver Type" type="string" value="Block GMRES"/>
	    <ParameterList name="Solver Types">
	      <ParameterList name="Block GMRES">
		<Parameter name="Convergence Tolerance" type="double" value="1e-5"/>
		<Parameter name="Output Frequency" type="int" value="10"/>
		<Parameter name="Output Style" type="int" value="1"/>
		<Parameter name="Verbosity" type="int" value="33"/>
		<Parameter name="Maximum Iterations" type="int" value="100"/>
		<Parameter name="Block Size" type="int" value="1"/>
		<Parameter name="Num Blocks" type="int" value="100"/>
		<Parameter name="Flexible Gmres" type="bool" value="0"/>
	      </ParameterList>
	    </ParameterList>
	  </ParameterList>
	</ParameterList>
	<Parameter name="Preconditioner Type" type="string" value="Ifpack"/>
	<ParameterList name="Preconditioner Types">
	  <ParameterList name="Ifpack">
	    <Parameter name="Prec Type" type="string" value="ILU"/>
	    <Parameter name="Overlap" type="int" value="0"/>
	    <ParameterList name="Ifpack Settings">
	      <Parameter name="fact: level-of-fill" type="int" value="0"/>
	    </ParameterList>
	  </ParameterList>
	  <ParameterList name="ML">
	    <Parameter name="Base Method Defaults" type="string" value="SA"/>
	    <ParameterList name="ML Settings">
	      <Parameter name="aggregation: type" type="string" value="Uncoupled"/>
	      <Parameter name="coarse: max size" type="int" value="20"/>
	      <Parameter name="coarse: pre or post" type="string" value="post"/>
	      <Parameter name="coarse: sweeps" type="int" value="1"/>
	      <Parameter name="coarse: type" type="string" value="Amesos-KLU"/>
	      <Parameter name="prec type" type="string" value="MGV"/>
	      <Parameter name="smoother: type" type="string" value="Gauss-Seidel"/>
	      <Parameter name="smoother: damping factor" type="double" value="0.66"/>
	      <Parameter name="smoother: pre or post" type="string" value="both"/>
	      <Parameter name="smoother: sweeps" type="int" value="1"/>
	      <Parameter name="ML output" type="int" value="1"/>
	    </ParameterList>
	  </ParameterList>
	</ParameterList>
      </ParameterList>
    </ParameterList>
  </ParameterList>
</ParameterList><|MERGE_RESOLUTION|>--- conflicted
+++ resolved
@@ -3,13 +3,8 @@
     <Parameter name="Name" type="string" value="Aeras X Scalar Advection"/>
     <Parameter name="Solution Method" type="string" value="Transient"/>
     <ParameterList name="XScalarAdvection Problem">
-<<<<<<< HEAD
       <Parameter name="Reynolds Number" type="double" value="0.02"/>
       <Parameter name="Number of Vertical Levels" type="int" value="20"/>
-=======
-      <Parameter name="Reynolds Number" type="double" value="0.1"/>
-      <Parameter name="Number of Vertical Levels" type="int" value="3"/>
->>>>>>> 51889229
     </ParameterList>
     <ParameterList name="Dirichlet BCs">
       <Parameter name="DBC on NS NodeSet0 for DOF rho_0" type="double" value="1.0"/>
@@ -17,11 +12,7 @@
       <Parameter name="DBC on NS NodeSet0 for DOF rho_2" type="double" value="1.0"/>
     </ParameterList>
     <ParameterList name="Initial Condition">
-<<<<<<< HEAD
        <Parameter name="Function" type="string" value="Aeras X Scalar Advection"/>
-=======
-       <Parameter name="Function" type="string" value="Aeras Schar Density"/>
->>>>>>> 51889229
        <Parameter name="Function Data" type="Array(double)" value="{1.0}"/>
     </ParameterList>
     <ParameterList name="Response Functions">
@@ -55,14 +46,9 @@
   -->
   <ParameterList name="Piro">
     <ParameterList name="Rythmos">
-<<<<<<< HEAD
       <!--Parameter name="Num Time Steps" type="int" value="2000"/-->
       <Parameter name="Num Time Steps" type="int" value="500"/>
       <Parameter name="Final Time" type="double" value="50000."/>
-=======
-      <Parameter name="Num Time Steps" type="int" value="500"/>
-      <Parameter name="Final Time" type="double" value="500."/>
->>>>>>> 51889229
       <Parameter name="Max State Error" type="double" value="0.05"/>
       <Parameter name="Alpha"           type="double" value="0.0"/>
       <ParameterList name="Rythmos Stepper">
