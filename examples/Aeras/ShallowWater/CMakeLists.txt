--- conflicted
+++ resolved
@@ -5,8 +5,3 @@
 add_subdirectory(TC2)
 add_subdirectory(TC5)
 add_subdirectory(TC6)
-<<<<<<< HEAD
-#configure_file(${CMAKE_CURRENT_SOURCE_DIR}/TestCase5.xml
-#               ${CMAKE_CURRENT_BINARY_DIR}/TestCase5.xml COPYONLY)
-=======
->>>>>>> d1c1cace
