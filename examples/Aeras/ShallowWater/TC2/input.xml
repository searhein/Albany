<ParameterList>
  <ParameterList name="Problem">
    <Parameter name="Name" type="string" value="Aeras Shallow Water 3D"/>
    <Parameter name="Solution Method" type="string" value="Transient"/>
    <ParameterList name="Shallow Water Problem">
<<<<<<< HEAD
      <Parameter name="Use Prescribed Velocity" type="bool" value="True"/>
=======
      <Parameter name="Use Prescribed Velocity" type="bool" value="False"/>
      <Parameter name="SourceType" type="string" value="None"/>
>>>>>>> d0162d10
    </ParameterList>
    <ParameterList name="Dirichlet BCs">
    </ParameterList>
    <ParameterList name="Initial Condition"> 
       <Parameter name="Function" type="string" value="Aeras ZonalFlow"/>
       <Parameter name="Function Data" type="Array(double)"
       value="{2.94e04}"/> <!-- put these numbers in as dimensional. -->
    </ParameterList>
    
    <ParameterList name="Response Functions">
      <Parameter name="Number" type="int" value="3"/>
      <Parameter name="Response 0" type="string" value="Solution Average"/>
      <Parameter name="Response 1" type="string" value="Solution Max Value"/>
      <Parameter name="Response 2" type="string" value="Solution Two Norm"/>
    </ParameterList>
    <ParameterList name="Parameters">
      <Parameter name="Number" type="int" value="0"/>
      <Parameter name="Parameter 0" type="string" value="DBC on NS NodeSet0 for DOF Depth"/>
      <Parameter name="Parameter 1" type="string" value="Gravity"/>
    </ParameterList>
  </ParameterList>
  <ParameterList name="Discretization">
    <Parameter name="Method" type="string" value="Exodus"/>
    <Parameter name="Exodus Input File Name" type="string" value="../../grids/QUAD9/uniform_10_quad9.g"/>
    <Parameter name="Exodus Output File Name" type="string" value="tc2_out.nc"/>
    <Parameter name="Cubature Degree" type="int" value="3"/>
    <Parameter name="Cubature Rule" type="int" value="3"/>
    <Parameter name="Exodus Write Interval" type="int" value="5"/>
  </ParameterList>
  <ParameterList name="Regression Results">
    <Parameter  name="Number of Comparisons" type="int" value="3"/>
    <Parameter  name="Test Values" type="Array(double)" value="{798.384766656, 2999.34951171, 118962.513658}"/>
    <Parameter  name="Relative Tolerance" type="double" value="1.0e-5"/>
    <Parameter  name="Absolute Tolerance" type="double" value="1.0e-3"/>
    <Parameter  name="Number of Sensitivity Comparisons" type="int" value="0"/>
    <Parameter  name="Sensitivity Test Values 0" type="Array(double)" value="{0.423961575,0.0035656993}"/>
  </ParameterList>
  <ParameterList name="Piro">
    <ParameterList name="Rythmos Solver">

      <Parameter name="Invert Mass Matrix" type="bool" value="true"/>
      <Parameter name="Lump Mass Matrix" type="bool" value="false"/>
      
      <ParameterList name="NonLinear Solver">
         <ParameterList name="VerboseObject">
            <Parameter name="Verbosity Level" type="string" value="low"/>
         </ParameterList>
      </ParameterList>
      <ParameterList name="Rythmos">
        
         <ParameterList name="Integrator Settings">
           <Parameter name="Final Time" type="double" value="86400"/>
           <!-- change to 12*24*3600 to get full 12 days -->
           <ParameterList name="Integrator Selection">
	     <Parameter name="Integrator Type" type="string" value="Default Integrator"/>
	     <ParameterList name="Default Integrator">
                <ParameterList name="VerboseObject">
                  <Parameter name="Verbosity Level" type="string" value="low"/>
                </ParameterList>
             </ParameterList>
           </ParameterList>
         </ParameterList>
         
         <ParameterList name="Stepper Settings">
           <ParameterList name="Stepper Selection">
              <Parameter name="Stepper Type" type="string" value="Explicit RK"/>
           </ParameterList>
           
           <ParameterList name="Runge Kutta Butcher Tableau Selection">
              <!--Parameter name="Runge Kutta Butcher Tableau Type" type="string"
                   value="Singly Diagonal IRK 2 Stage 3rd order"/-->
              <Parameter name="Runge Kutta Butcher Tableau Type" type="string"
                   value="Explicit 2 Stage 2nd order by Runge"/>
              <!--Parameter name="Runge Kutta Butcher Tableau Type" type="string"
                   value="IRK 1 Stage Theta Method"/-->
           </ParameterList>
         </ParameterList>

         <ParameterList name="Integration Control Strategy Selection">
           <Parameter name="Integration Control Strategy Type" type="string"
                 value="Simple Integration Control Strategy"/>
           <ParameterList name="Simple Integration Control Strategy">
             <Parameter name="Take Variable Steps" type="bool"
             value="false"/>
             
             <Parameter name="Fixed dt" type="double" value="900"/>
             
             <!--Parameter name="Number of Time Steps" type="int" value="10"/-->
             <ParameterList name="VerboseObject">
               <Parameter name="Verbosity Level" type="string" value="low"/>
             </ParameterList>
           </ParameterList>
         </ParameterList>
      </ParameterList>
      <ParameterList name="Stratimikos">
	<Parameter name="Linear Solver Type" type="string" value="Belos"/>
	<ParameterList name="Linear Solver Types">
	  <ParameterList name="Belos">
	    <Parameter name="Solver Type" type="string" value="Block GMRES"/>
	    <ParameterList name="Solver Types">
	      <ParameterList name="Block GMRES">
 		<Parameter name="Convergence Tolerance" type="double" value="1e-5"/>
		<Parameter name="Output Frequency" type="int" value="10"/>
		<Parameter name="Output Style" type="int" value="1"/>
		<Parameter name="Verbosity" type="int" value="0"/>
		<Parameter name="Maximum Iterations" type="int" value="100"/>
		<Parameter name="Block Size" type="int" value="1"/>
		<Parameter name="Num Blocks" type="int" value="100"/>
		<Parameter name="Flexible Gmres" type="bool" value="0"/>
	      </ParameterList>
	    </ParameterList>
	  </ParameterList>
	</ParameterList>
	<Parameter name="Preconditioner Type" type="string" value="ML"/>
	<ParameterList name="Preconditioner Types">
	  <ParameterList name="Ifpack">
	    <Parameter name="Prec Type" type="string" value="ILU"/>
	    <Parameter name="Overlap" type="int" value="1"/>
	    <ParameterList name="Ifpack Settings">
	      <Parameter name="fact: level-of-fill" type="int" value="1"/>
	    </ParameterList>
	  </ParameterList>
	  <ParameterList name="ML">
	    <Parameter name="Base Method Defaults" type="string" value="SA"/>
	    <ParameterList name="ML Settings">
	      <Parameter name="aggregation: type" type="string" value="Uncoupled"/>
	      <Parameter name="coarse: max size" type="int" value="20"/>
	      <Parameter name="coarse: pre or post" type="string" value="post"/>
	      <Parameter name="coarse: sweeps" type="int" value="1"/>
	      <Parameter name="coarse: type" type="string" value="Amesos-KLU"/>
	      <Parameter name="prec type" type="string" value="MGV"/>
	      <Parameter name="smoother: type" type="string" value="Gauss-Seidel"/>
	      <Parameter name="smoother: damping factor" type="double" value="0.66"/>
	      <Parameter name="smoother: pre or post" type="string" value="both"/>
	      <Parameter name="smoother: sweeps" type="int" value="1"/>
	      <Parameter name="ML output" type="int" value="1"/>
	    </ParameterList>
	  </ParameterList>
	</ParameterList>
      </ParameterList>
    </ParameterList>
  </ParameterList>
</ParameterList><|MERGE_RESOLUTION|>--- conflicted
+++ resolved
@@ -3,12 +3,8 @@
     <Parameter name="Name" type="string" value="Aeras Shallow Water 3D"/>
     <Parameter name="Solution Method" type="string" value="Transient"/>
     <ParameterList name="Shallow Water Problem">
-<<<<<<< HEAD
-      <Parameter name="Use Prescribed Velocity" type="bool" value="True"/>
-=======
       <Parameter name="Use Prescribed Velocity" type="bool" value="False"/>
       <Parameter name="SourceType" type="string" value="None"/>
->>>>>>> d0162d10
     </ParameterList>
     <ParameterList name="Dirichlet BCs">
     </ParameterList>
@@ -33,6 +29,7 @@
   <ParameterList name="Discretization">
     <Parameter name="Method" type="string" value="Exodus"/>
     <Parameter name="Exodus Input File Name" type="string" value="../../grids/QUAD9/uniform_10_quad9.g"/>
+    <Parameter name="Exodus Output File Name" type="string" value="sphere10_quad9.exo"/>
     <Parameter name="Exodus Output File Name" type="string" value="tc2_out.nc"/>
     <Parameter name="Cubature Degree" type="int" value="3"/>
     <Parameter name="Cubature Rule" type="int" value="3"/>
