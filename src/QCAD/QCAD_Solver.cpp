--- conflicted
+++ resolved
@@ -9,11 +9,7 @@
 #include "Piro_Epetra_LOCASolver.hpp"
 
 /* GAH FIXME - Silence warning:
-<<<<<<< HEAD
-TRILINOS_DIR/../../../include/pecos_global_defs.hpp:17:0: warning:
-=======
 TRILINOS_DIR/../../../include/pecos_global_defs.hpp:17:0: warning: 
->>>>>>> 06bb6418
         "BOOST_MATH_PROMOTE_DOUBLE_POLICY" redefined [enabled by default]
 Please remove when issue is resolved
 */
