--- conflicted
+++ resolved
@@ -709,11 +709,7 @@
     TEUCHOS_TEST_FOR_EXCEPTION(
         true,
         std::logic_error,
-<<<<<<< HEAD
-        "Error in Albany::Application: you are using a solver that with SDBCs that does not work correctly with them!\n");
-=======
         "Error in Albany::Application: you are using a solver with SDBCs that does not work correctly with them!\n"); 
->>>>>>> 270ac9c3
   }
 
   neq = problem->numEquations();
@@ -1429,13 +1425,8 @@
   if (xdotT != Teuchos::null) xdot_ = Teuchos::rcp(new Tpetra_Vector(*xdotT));
   else xdot_ = Teuchos::null;
   if (xdotdotT != Teuchos::null) xdotdot_ = Teuchos::rcp(new Tpetra_Vector(*xdotdotT));
-<<<<<<< HEAD
   else xdotdot_ = Teuchos::null;
 #endif
-=======
-  else xdotdot_ = Teuchos::null; 
-#endif // ALBANY_LCM
->>>>>>> 270ac9c3
 
   // Mesh motion needs to occur here on the global mesh befor
   // it is potentially carved into worksets.
@@ -1500,19 +1491,19 @@
           workset);
       if (nfm != Teuchos::null) {
 #ifdef ALBANY_PERIDIGM
-  // DJL this is a hack to avoid running a block with sphere elements
-  // through a Neumann field manager that was constructed for a non-sphere
-  // element topology.  The root cause is that Albany currently supports only
-  // a single Neumann field manager.  The history on that is murky.
-  // The single field manager is created for a specific element topology,
-  // and it fails if applied to worksets with a different element topology.
-  // The Peridigm use case is a discretization that contains blocks with
-  // sphere elements and blocks with standard FEM solid elements, and we
-  // want to apply Neumann BC to the standard solid elements.
-  if (workset.sideSets->size() != 0) {
-    deref_nfm(nfm, wsPhysIndex, ws)
+	// DJL this is a hack to avoid running a block with sphere elements
+	// through a Neumann field manager that was constructed for a non-sphere
+	// element topology.  The root cause is that Albany currently supports only
+	// a single Neumann field manager.  The history on that is murky.
+	// The single field manager is created for a specific element topology,
+	// and it fails if applied to worksets with a different element topology.
+	// The Peridigm use case is a discretization that contains blocks with
+	// sphere elements and blocks with standard FEM solid elements, and we
+	// want to apply Neumann BC to the standard solid elements.
+	if (workset.sideSets->size() != 0) {
+	  deref_nfm(nfm, wsPhysIndex, ws)
               ->evaluateFields<PHAL::AlbanyTraits::Residual>(workset);
-  }
+	}
 #else
         deref_nfm(nfm, wsPhysIndex, ws)
             ->evaluateFields<PHAL::AlbanyTraits::Residual>(workset);
@@ -1686,11 +1677,7 @@
 }
 #endif
 
-<<<<<<< HEAD
-#ifndef ALBANY_LCM
-=======
 #if !defined(ALBANY_LCM)
->>>>>>> 270ac9c3
 void
 Albany::Application::
 computeGlobalResidualT(
@@ -1948,12 +1935,12 @@
           workset);
       if (Teuchos::nonnull(nfm))
 #ifdef ALBANY_PERIDIGM
-  // DJL avoid passing a sphere mesh through a nfm that was
-  // created for non-sphere topology.
-  if (workset.sideSets->size() != 0) {
-    deref_nfm(nfm, wsPhysIndex, ws)
+	// DJL avoid passing a sphere mesh through a nfm that was
+	// created for non-sphere topology.
+	if (workset.sideSets->size() != 0) {
+	  deref_nfm(nfm, wsPhysIndex, ws)
               ->evaluateFields<PHAL::AlbanyTraits::Jacobian>(workset);
-  }
+	}
 #else
         deref_nfm(nfm, wsPhysIndex, ws)
             ->evaluateFields<PHAL::AlbanyTraits::Jacobian>(workset);
@@ -2943,12 +2930,12 @@
           workset);
       if (nfm != Teuchos::null)
 #ifdef ALBANY_PERIDIGM
-  // DJL avoid passing a sphere mesh through a nfm that was
-  // created for non-sphere topology.
-  if (workset.sideSets->size() != 0) {
-    deref_nfm(nfm, wsPhysIndex, ws)
+	// DJL avoid passing a sphere mesh through a nfm that was
+	// created for non-sphere topology.
+	if (workset.sideSets->size() != 0) {
+	  deref_nfm(nfm, wsPhysIndex, ws)
               ->evaluateFields<PHAL::AlbanyTraits::DistParamDeriv>(workset);
-  }
+	}
 #else
         deref_nfm(nfm, wsPhysIndex, ws)
             ->evaluateFields<PHAL::AlbanyTraits::DistParamDeriv>(workset);
@@ -6133,13 +6120,8 @@
   if (xdotT != Teuchos::null) xdot_ = Teuchos::rcp(new Tpetra_Vector(*xdotT));
   else xdot_ = Teuchos::null;
   if (xdotdotT != Teuchos::null) xdotdot_ = Teuchos::rcp(new Tpetra_Vector(*xdotdotT));
-<<<<<<< HEAD
-  else xdotdot_ = Teuchos::null;
-#endif
-=======
   else xdotdot_ = Teuchos::null; 
 #endif // ALBANY_LCM
->>>>>>> 270ac9c3
 
   // Mesh motion needs to occur here on the global mesh befor
   // it is potentially carved into worksets.
