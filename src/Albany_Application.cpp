//*****************************************************************//
//    Albany 2.0:  Copyright 2012 Sandia Corporation               //
//    This Software is released under the BSD license detailed     //
//    in the file "license.txt" in the top-level Albany directory  //
//*****************************************************************//
#include "Albany_Application.hpp"
#include "Petra_Converters.hpp"
#include "Albany_Utils.hpp"
#include "Albany_ProblemFactory.hpp"
#include "Albany_DiscretizationFactory.hpp"
#include "Albany_ResponseFactory.hpp"
#include "Albany_InitialCondition.hpp"
#include "Epetra_LocalMap.h"
#include "Stokhos_OrthogPolyBasis.hpp"
#include "Teuchos_TimeMonitor.hpp"
#include "EpetraExt_MultiVectorOut.h"

#include "EpetraExt_RowMatrixOut.h"
#include "EpetraExt_VectorOut.h"
#include "MatrixMarket_Tpetra.hpp"


#include<string>
#include "PHAL_Workset.hpp"
#include "Albany_DataTypes.hpp"

#include "Albany_DummyParameterAccessor.hpp"
#ifdef ALBANY_CUTR
  #include "CUTR_CubitMeshMover.hpp"
  #include "STKMeshData.hpp"
#endif

#include "Teko_InverseFactoryOperator.hpp"
#include "Teko_StridedEpetraOperator.hpp"

#ifdef ALBANY_SEACAS
  #include "Albany_STKDiscretization.hpp"
#endif

#include "Albany_ScalarResponseFunction.hpp"


using Teuchos::ArrayRCP;
using Teuchos::RCP;
using Teuchos::rcp;
using Teuchos::rcp_dynamic_cast;
using Teuchos::TimeMonitor;

int iter = 0; 



Albany::Application::
Application(const RCP<const Epetra_Comm>& comm_,
	    const RCP<Teuchos::ParameterList>& params,
	    const RCP<const Epetra_Vector>& initial_guess) :
  comm(comm_),
  commT(Albany::createTeuchosCommFromMpiComm(Albany::getMpiCommFromEpetraComm(*comm_))),
  out(Teuchos::VerboseObjectBase::getDefaultOStream()),
  physicsBasedPreconditioner(false),
  shapeParamsHaveBeenReset(false),
  morphFromInit(true), perturbBetaForDirichlets(0.0),
  phxGraphVisDetail(0),
  stateGraphVisDetail(0)
{
<<<<<<< HEAD
  Teuchos::ParameterList kokkosNodeParams;
  nodeT = Teuchos::rcp(new KokkosNode (kokkosNodeParams));
  defineTimers();

=======
>>>>>>> 53be6c82
  // Create parameter library
  paramLib = rcp(new ParamLib);

  // Create problem object
  RCP<Teuchos::ParameterList> problemParams = 
    Teuchos::sublist(params, "Problem", true);
  Albany::ProblemFactory problemFactory(problemParams, paramLib, comm);
  problem = problemFactory.create();

  // Validate Problem parameters against list for this specific problem
  problemParams->validateParameters(*(problem->getValidProblemParameters()),0);

  // Save the solution method to be used
  string solutionMethod = problemParams->get("Solution Method", "Steady");
  if(solutionMethod == "Steady")
    solMethod = Steady;
  else if(solutionMethod == "Continuation")
    solMethod = Continuation;
  else if(solutionMethod == "Transient")
    solMethod = Transient;
  else if(solutionMethod == "Multi-Problem")
    solMethod = MultiProblem;
  else
    TEUCHOS_TEST_FOR_EXCEPTION(true,
            std::logic_error, "Solution Method must be Steady, Transient, "
            << "Continuation, or Multi-Problem not : " << solutionMethod);


  // Register shape parameters for manipulation by continuation/optimization
  if (problemParams->get("Enable Cubit Shape Parameters",false)) {
#ifdef ALBANY_CUTR
    TEUCHOS_FUNC_TIME_MONITOR("Albany-Cubit MeshMover");
    meshMover = rcp(new CUTR::CubitMeshMover
          (problemParams->get<std::string>("Cubit Base Filename")));

    meshMover->getShapeParams(shapeParamNames, shapeParams);
    *out << "SSS : Registering " << shapeParams.size() << " Shape Parameters" << endl;

    registerShapeParameters();

#else
  TEUCHOS_TEST_FOR_EXCEPTION(problemParams->get("Enable Cubit Shape Parameters",false), std::logic_error,
			     "Cubit requested but not Compiled in!");
#endif
  }

//  adapter = rcp(new Adaptation(problemParams));

  physicsBasedPreconditioner = problemParams->get("Use Physics-Based Preconditioner",false);
  if (physicsBasedPreconditioner) 
    tekoParams = Teuchos::sublist(problemParams, "Teko", true);

  // Create discretization object
  RCP<Teuchos::ParameterList> discParams = 
    Teuchos::sublist(params, "Discretization", true);
  Albany::DiscretizationFactory discFactory(discParams, comm);
#ifdef ALBANY_CUTR
  discFactory.setMeshMover(meshMover);
#endif

//  discFactory.setAdapter(adapter);

  // Get mesh specification object: worksetSize, cell topology, etc
  ArrayRCP<RCP<Albany::MeshSpecsStruct> > meshSpecs = 
    discFactory.createMeshSpecs();

  problem->buildProblem(meshSpecs, stateMgr);

  // Construct responses
  // This really needs to happen after the discretization is created for
  // distributed responses, but currently it can't be moved because there
  // are responses that setup states, which has to happen before the 
  // discreatization is created.  We will delay setup of the distributed
  // responses to deal with this temporarily.
  Teuchos::ParameterList& responseList = 
    problemParams->sublist("Response Functions");
  ResponseFactory responseFactory(Teuchos::rcp(this,false), problem, meshSpecs, 
				  Teuchos::rcp(&stateMgr,false));
  responses = responseFactory.createResponseFunctions(responseList);

  // Build state field manager
  sfm.resize(meshSpecs.size());
  Teuchos::RCP<PHX::DataLayout> dummy =
    Teuchos::rcp(new PHX::MDALayout<Dummy>(0));
  for (int ps=0; ps<meshSpecs.size(); ps++) {
    string elementBlockName = meshSpecs[ps]->ebName;
    std::vector<string>responseIDs_to_require = 
      stateMgr.getResidResponseIDsToRequire(elementBlockName);
    sfm[ps] = Teuchos::rcp(new PHX::FieldManager<PHAL::AlbanyTraits>);
    Teuchos::Array< Teuchos::RCP<const PHX::FieldTag> > tags = 
      problem->buildEvaluators(*sfm[ps], *meshSpecs[ps], stateMgr, 
			       BUILD_STATE_FM, Teuchos::null);
    std::vector<string>::const_iterator it;
    for (it = responseIDs_to_require.begin(); 
	 it != responseIDs_to_require.end(); 
	 it++) {
      const string& responseID = *it;
      PHX::Tag<PHAL::AlbanyTraits::Residual::ScalarT> res_response_tag(
	responseID, dummy);
      sfm[ps]->requireField<PHAL::AlbanyTraits::Residual>(res_response_tag);
    }
    sfm[ps]->postRegistrationSetup("");
  }
  
  // Create the full mesh
  neq = problem->numEquations();
  disc = discFactory.createDiscretization(neq, stateMgr.getStateInfoStruct());

  // Load connectivity map and coordinates 
  wsElNodeEqID = disc->getWsElNodeEqID();
  coords = disc->getCoords();
  wsEBNames = disc->getWsEBNames();
  wsPhysIndex = disc->getWsPhysIndex();
  int numDim = meshSpecs[0]->numDim;
  numWorksets = wsElNodeEqID.size();

  // Create Epetra objects
  importer = rcp(new Epetra_Import(*(disc->getOverlapMap()), *(disc->getMap())));
  exporter = rcp(new Epetra_Export(*(disc->getOverlapMap()), *(disc->getMap())));
  overlapped_x = rcp(new Epetra_Vector(*(disc->getOverlapMap())));
  overlapped_xdot = rcp(new Epetra_Vector(*(disc->getOverlapMap())));
  overlapped_f = rcp(new Epetra_Vector(*(disc->getOverlapMap())));
  overlapped_jac = rcp(new Epetra_CrsMatrix(Copy, *(disc->getOverlapJacobianGraph())));
  
  //Create analogous Tpetra objects
  importerT = rcp(new Tpetra_Import(disc->getMapT(), disc->getOverlapMapT()));
  exporterT = rcp(new Tpetra_Export(disc->getOverlapMapT(), disc->getMapT()));
  overlapped_xT = rcp(new Tpetra_Vector(disc->getOverlapMapT()));
  overlapped_xdotT = rcp(new Tpetra_Vector(disc->getOverlapMapT()));
  overlapped_fT = rcp(new Tpetra_Vector(disc->getOverlapMapT()));
  overlapped_jacT = rcp(new Tpetra_CrsMatrix(disc->getOverlapJacobianGraphT()));

  // Initialize Epetra solution vector and time deriv
  
  tmp_ovlp_sol = rcp(new Epetra_Vector(*(disc->getOverlapMap())));

  initial_x = disc->getSolutionField();
  initial_x_dot = rcp(new Epetra_Vector(*(disc->getMap())));
  // Initialize Tpetra solution vector and time deriv
  initial_xT = disc->getSolutionFieldT();
  initial_x_dotT = rcp(new Tpetra_Vector(disc->getMapT()));

  //Create Tpetra copy of initial_guess, called initial_guessT
  RCP<const Tpetra_Vector> initial_guessT; 
  if (initial_guess != Teuchos::null) initial_guessT = Petra::EpetraVector_To_TpetraVectorConst(*initial_guess, commT, nodeT); 

  


  if (initial_guess != Teuchos::null) {
     initial_xT = rcp(new Tpetra_Vector(*initial_guessT)); 
  }
  else {
    overlapped_xT->doImport(*initial_xT, *importerT, Tpetra::INSERT);
    Albany::InitialConditionsT(overlapped_xT, wsElNodeEqID, wsEBNames, coords, neq, numDim,
                              problemParams->sublist("Initial Condition"),
                              disc->hasRestartSolution());
    Albany::InitialConditionsT(overlapped_xdotT,  wsElNodeEqID, wsEBNames, coords, neq, numDim,
                              problemParams->sublist("Initial Condition Dot"));
    initial_xT->doExport(*overlapped_xT, *exporterT, Tpetra::INSERT);
    initial_x_dotT->doExport(*overlapped_xdotT, *exporterT, Tpetra::INSERT);
}

  // Now that space is allocated in STK for state fields, initialize states
  stateMgr.setStateArrays(disc);

  // Now setup response functions (see note above)
  for (int i=0; i<responses.size(); i++)
    responses[i]->setup();

  // Set up memory for workset
  fm = problem->getFieldManager();
  TEUCHOS_TEST_FOR_EXCEPTION(fm==Teuchos::null, std::logic_error,
			     "getFieldManager not implemented!!!");
  dfm = problem->getDirichletFieldManager();
  nfm = problem->getNeumannFieldManager();

  if (comm->MyPID()==0) {
    phxGraphVisDetail= problemParams->get("Phalanx Graph Visualization Detail", 0);
    stateGraphVisDetail= phxGraphVisDetail;
  }

  *out << "xxxxxxxxxxxxxxxxxxxxxxxxxxxxxxxxxxxxxxxxxxxxxxx\n"
       << " Sacado ParameterLibrary has been initialized:\n " 
       << *paramLib 
       << "xxxxxxxxxxxxxxxxxxxxxxxxxxxxxxxxxxxxxxxxxxxxxxx\n"
       << endl;

  ignore_residual_in_jacobian = 
    problemParams->get("Ignore Residual In Jacobian", false);

  perturbBetaForDirichlets = problemParams->get("Perturb Dirichlet",0.0);

  is_adjoint = 
    problemParams->get("Solve Adjoint", false);

  bool compute_sensitivities = 
    problemParams->get("Compute Sensitivities", true);
  support_DfDp = support_DgDp_and_DgDx = compute_sensitivities;
}

Albany::Application::
~Application()
{
}

//the following function sets the problem required for computing rigid body modes for elasticity
//added by IK, Feb. 2012
void
Albany::Application::getRBMInfo(int& numPDEs, int& numElasticityDim, int& numScalar, int& nullSpaceDim)
{
  problem->getRBMInfoForML(numPDEs, numElasticityDim, numScalar, nullSpaceDim);
}


RCP<Albany::AbstractDiscretization>
Albany::Application::
getDiscretization() const
{
  return disc;
}

RCP<Albany::AbstractProblem>
Albany::Application::
getProblem() const
{
  return problem;
}

RCP<const Epetra_Comm>
Albany::Application::
getComm() const
{
  return comm;
}

RCP<const Epetra_Map>
Albany::Application::
getMap() const
{
  return disc->getMap();
}

RCP<const Tpetra_Map>
Albany::Application::
getMapT() const
{
  return disc->getMapT();
}

RCP<const Epetra_CrsGraph>
Albany::Application::
getJacobianGraph() const
{
  return disc->getJacobianGraph();
}

<<<<<<< HEAD
RCP<const Tpetra_CrsGraph>
Albany::Application::
getJacobianGraphT() const
{
  return disc->getJacobianGraphT();
}
=======
>>>>>>> 53be6c82

RCP<Epetra_Operator>
Albany::Application::
getPreconditioner()
{
   //inverseLib = Teko::InverseLibrary::buildFromStratimikos();
   inverseLib = Teko::InverseLibrary::buildFromParameterList(tekoParams->sublist("Inverse Factory Library"));
   inverseLib->PrintAvailableInverses(*out);

   inverseFac = inverseLib->getInverseFactory(tekoParams->get("Preconditioner Name","Amesos"));

   // get desired blocking of unknowns
   std::stringstream ss;
   ss << tekoParams->get<std::string>("Unknown Blocking");

   // figure out the decomposition requested by the string
   unsigned int num=0,sum=0;
   while(not ss.eof()) {
      ss >> num;
      TEUCHOS_ASSERT(num>0);
      sum += num;
      blockDecomp.push_back(num);
   }
   TEUCHOS_ASSERT(neq==sum);

   return rcp(new Teko::Epetra::InverseFactoryOperator(inverseFac));
}

RCP<const Epetra_Vector>
Albany::Application::
getInitialSolution() const
{
  //Convert Tpetra::Vector initial_xT to analogous Epetra_Vector initial_x for return
  Petra::TpetraVector_To_EpetraVector(initial_xT, *initial_x, comm); 
  return initial_x;
}

RCP<const Tpetra_Vector>
Albany::Application::
getInitialSolutionT() const
{
  return initial_xT;
}

RCP<const Epetra_Vector>
Albany::Application::
getInitialSolutionDot() const
{
  //Convert Tpetra::Vector initial_x_dotT to analogous Epetra_Vector initial_x_dot for return
  Petra::TpetraVector_To_EpetraVector(initial_x_dotT, *initial_x_dot, comm); 
  return initial_x_dot;
}

RCP<const Tpetra_Vector>
Albany::Application::
getInitialSolutionDotT() const
{
  return initial_x_dotT;
}

RCP<ParamLib> 
Albany::Application::
getParamLib()
{
  return paramLib;
}

int
Albany::Application::
getNumResponses() const {
  return responses.size();
}

Teuchos::RCP<Albany::AbstractResponseFunction>
Albany::Application::
getResponse(int i) const
{
  return responses[i];
}

bool
Albany::Application::
suppliesPreconditioner() const 
{
  return physicsBasedPreconditioner;
}

RCP<Stokhos::OrthogPolyExpansion<int,double> >
Albany::Application::
getStochasticExpansion()
{
  return sg_expansion;
}

void
Albany::Application::
init_sg(const RCP<const Stokhos::OrthogPolyBasis<int,double> >& basis,
	const RCP<const Stokhos::Quadrature<int,double> >& quad,
	const RCP<Stokhos::OrthogPolyExpansion<int,double> >& expansion,
	const RCP<const EpetraExt::MultiComm>& multiComm)
{

  // Setup stohastic Galerkin
  sg_basis = basis;
  sg_quad = quad;
  sg_expansion = expansion;
  product_comm = multiComm;
  
  if (sg_overlapped_x == Teuchos::null) {
    sg_overlap_map =
      rcp(new Epetra_LocalMap(sg_basis->size(), 0, 
			      product_comm->TimeDomainComm()));
    sg_overlapped_x = 
      rcp(new Stokhos::EpetraVectorOrthogPoly(
	    sg_basis, sg_overlap_map, disc->getOverlapMap(), product_comm));
    sg_overlapped_xdot = 
	rcp(new Stokhos::EpetraVectorOrthogPoly(
	      sg_basis, sg_overlap_map, disc->getOverlapMap(), product_comm));
    sg_overlapped_f = 
      rcp(new Stokhos::EpetraVectorOrthogPoly(
	    sg_basis, sg_overlap_map, disc->getOverlapMap(), product_comm));
    // Delay creation of sg_overlapped_jac until needed
  }

  // Initialize responses
  for (int i=0; i<responses.size(); i++)
    responses[i]->init_sg(basis, quad, expansion, multiComm);
}

void
Albany::Application::
computeGlobalResidual(const double current_time,
		      const Epetra_Vector* xdot,
		      const Epetra_Vector& x,
		      const Teuchos::Array<ParamVec>& p,
		      Epetra_Vector& f)
{
  TEUCHOS_FUNC_TIME_MONITOR("> Albany Fill: Residual");

<<<<<<< HEAD
  TimeMonitor Timer(*timers[0]); //start timer
  //Create Tpetra copy of x, called xT
  Teuchos::RCP<const Tpetra_Vector> xT = Petra::EpetraVector_To_TpetraVectorConst(x, commT, nodeT); 
  //Create Tpetra copy of xdot, called xdotT
  Teuchos::RCP<const Tpetra_Vector> xdotT;
  if (xdot != NULL) {
     xdotT = Petra::EpetraVector_To_TpetraVectorConst(*xdot, commT, nodeT); 
  }
=======
  postRegSetup("Residual");
>>>>>>> 53be6c82

  // Scatter x and xdot to the overlapped distrbution
  overlapped_xT->doImport(*xT, *importerT, Tpetra::INSERT);

  if (xdot != NULL) {
    overlapped_xdotT->doImport(*xdotT, *importerT, Tpetra::INSERT);
  }

  // Set parameters
  for (int i=0; i<p.size(); i++)
    for (unsigned int j=0; j<p[i].size(); j++)
      p[i][j].family->setRealValueForAllTypes(p[i][j].baseValue);

  // Mesh motion needs to occur here on the global mesh befor
  // it is potentially carved into worksets.
#ifdef ALBANY_CUTR
  static int first=true;
  if (shapeParamsHaveBeenReset) {
    TEUCHOS_FUNC_TIME_MONITOR("Albany-Cubit MeshMover");

*out << " Calling moveMesh with params: " << std::setprecision(8);
 for (unsigned int i=0; i<shapeParams.size(); i++) *out << shapeParams[i] << "  ";
*out << endl;
    meshMover->moveMesh(shapeParams, morphFromInit);
    coords = disc->getCoords();
    shapeParamsHaveBeenReset = false;
  }
#endif

  //Create Tpetra copy of f, call it fT
  Teuchos::RCP<Tpetra_Vector> fT = Petra::EpetraVector_To_TpetraVectorNonConst(f, commT, nodeT); //Teuchos::rcp(new Tpetra_Vector(xmapT, valuesfAV));

  // Zero out overlapped residual - Tpetra
  overlapped_fT->putScalar(0.0);
  fT->putScalar(0.0);

  // Set data in Workset struct, and perform fill via field manager
  { 
    PHAL::Workset workset;

    if (!paramLib->isParameter("Time")) {
      loadBasicWorksetInfoT( workset, overlapped_xT, overlapped_xdotT, current_time );
   }
   else { 
      loadBasicWorksetInfoT( workset, overlapped_xT, overlapped_xdotT,
			    paramLib->getRealValue<PHAL::AlbanyTraits::Residual>("Time") );
    }
    workset.fT        = overlapped_fT;


    for (int ws=0; ws < numWorksets; ws++) {
      loadWorksetBucketInfo<PHAL::AlbanyTraits::Residual>(workset, ws);

      // FillType template argument used to specialize Sacado
      fm[wsPhysIndex[ws]]->evaluateFields<PHAL::AlbanyTraits::Residual>(workset);
      if (nfm!=Teuchos::null)
         nfm[wsPhysIndex[ws]]->evaluateFields<PHAL::AlbanyTraits::Residual>(workset);
    }
  }

  fT->doExport(*overlapped_fT, *exporterT, Tpetra::ADD);

#ifdef ALBANY_SEACAS
  Albany::STKDiscretization* stkDisc =
    dynamic_cast<Albany::STKDiscretization*>(disc.get());
  stkDisc->setResidualField(f);
  stkDisc->setResidualFieldT(*fT);
#endif

  // Apply Dirichlet conditions using dfm (Dirchelt Field Manager)
  if (dfm!=Teuchos::null) { 
    PHAL::Workset workset;

    workset.fT = fT;
    loadWorksetNodesetInfo(workset);
    workset.xT = xT;
    if ( paramLib->isParameter("Time") )
      workset.current_time = paramLib->getRealValue<PHAL::AlbanyTraits::Residual>("Time");
    else
      workset.current_time = current_time;
    if (xdot != NULL) workset.transientTerms = true;

    // FillType template argument used to specialize Sacado
    dfm->evaluateFields<PHAL::AlbanyTraits::Residual>(workset);
//<<<<<<< HEAD
  }

  //Copy Tpetra vector fT into Epetra vector f 
  Petra::TpetraVector_To_EpetraVector(fT, f, comm); 
  //cout << f << endl;
}

void
Albany::Application::
computeGlobalResidualT(const double current_time,
		      const Tpetra_Vector* xdotT,
		      const Tpetra_Vector& xT,
		      const Teuchos::Array<ParamVec>& p,
		      Tpetra_Vector& fT)
{
  postRegSetup("Residual");

  TimeMonitor Timer(*timers[0]); //start timer
  
  // Scatter x and xdot to the overlapped distrbution
  overlapped_xT->doImport(xT, *importerT, Tpetra::INSERT);

  if (xdotT != NULL) {
    overlapped_xdotT->doImport(*xdotT, *importerT, Tpetra::INSERT);
  }

  // Set parameters
  for (int i=0; i<p.size(); i++)
    for (unsigned int j=0; j<p[i].size(); j++)
      p[i][j].family->setRealValueForAllTypes(p[i][j].baseValue);

  // Mesh motion needs to occur here on the global mesh befor
  // it is potentially carved into worksets.
#ifdef ALBANY_CUTR
  static int first=true;
  if (shapeParamsHaveBeenReset) {
    TimeMonitor cubitTimer(*timers[10]); //start timer

*out << " Calling moveMesh with params: " << std::setprecision(8);
 for (unsigned int i=0; i<shapeParams.size(); i++) *out << shapeParams[i] << "  ";
*out << endl;
    meshMover->moveMesh(shapeParams, morphFromInit);
    coords = disc->getCoords();
    shapeParamsHaveBeenReset = false;
  }
#endif

  // Zero out overlapped residual - Tpetra
  overlapped_fT->putScalar(0.0);
  fT.putScalar(0.0);

  // Set data in Workset struct, and perform fill via field manager
  { 
    PHAL::Workset workset;

    if (!paramLib->isParameter("Time")) {
      loadBasicWorksetInfoT( workset, overlapped_xT, overlapped_xdotT, current_time );
   }
   else { 
      loadBasicWorksetInfoT( workset, overlapped_xT, overlapped_xdotT,
			    paramLib->getRealValue<PHAL::AlbanyTraits::Residual>("Time") );
    }
    workset.fT        = overlapped_fT;


    for (int ws=0; ws < numWorksets; ws++) {
      loadWorksetBucketInfo<PHAL::AlbanyTraits::Residual>(workset, ws);

      // FillType template argument used to specialize Sacado
      fm[wsPhysIndex[ws]]->evaluateFields<PHAL::AlbanyTraits::Residual>(workset);
      if (nfm!=Teuchos::null)
         nfm[wsPhysIndex[ws]]->evaluateFields<PHAL::AlbanyTraits::Residual>(workset);
    }
  }

  fT.doExport(*overlapped_fT, *exporterT, Tpetra::ADD);

#ifdef ALBANY_SEACAS
  Albany::STKDiscretization* stkDisc =
    dynamic_cast<Albany::STKDiscretization*>(disc.get());
  stkDisc->setResidualFieldT(fT);
#endif

  // Apply Dirichlet conditions using dfm (Dirchelt Field Manager)
  if (dfm!=Teuchos::null) { 
    PHAL::Workset workset;

    workset.fT = Teuchos::rcpFromRef(fT);
    loadWorksetNodesetInfo(workset);
    workset.xT = Teuchos::rcpFromRef(xT);
    if ( paramLib->isParameter("Time") )
      workset.current_time = paramLib->getRealValue<PHAL::AlbanyTraits::Residual>("Time");
    else
      workset.current_time = current_time;
    if (xdotT != NULL) workset.transientTerms = true;

    // FillType template argument used to specialize Sacado
    dfm->evaluateFields<PHAL::AlbanyTraits::Residual>(workset);
  }

  //cout << f << endl;
  //cout << "Global Resid f\n" << f << endl;
}

void
Albany::Application::
computeGlobalJacobian(const double alpha, 
		      const double beta,
		      const double current_time,
		      const Epetra_Vector* xdot,
		      const Epetra_Vector& x,
		      const Teuchos::Array<ParamVec>& p,
		      Epetra_Vector* f,
		      Epetra_CrsMatrix& jac)
{
  TEUCHOS_FUNC_TIME_MONITOR("> Albany Fill: Jacobian");

<<<<<<< HEAD
  TimeMonitor Timer(*timers[1]); //start timer
  
  //Create Tpetra copy of x, called xT
  Teuchos::RCP<const Tpetra_Vector> xT = Petra::EpetraVector_To_TpetraVectorConst(x, commT, nodeT);
  //Create Tpetra copy of xdot, called xdotT
  Teuchos::RCP<const Tpetra_Vector> xdotT;
  if (xdot != NULL) {
    xdotT = Petra::EpetraVector_To_TpetraVectorConst(*xdot, commT, nodeT);
   }
=======
  postRegSetup("Jacobian");
>>>>>>> 53be6c82

  // Scatter x and xdot to the overlapped distrbution
  overlapped_xT->doImport(*xT, *importerT, Tpetra::INSERT);
  if (xdot != NULL) overlapped_xdotT->doImport(*xdotT, *importerT, Tpetra::INSERT);
  
  // Set parameters
  for (int i=0; i<p.size(); i++)
    for (unsigned int j=0; j<p[i].size(); j++)
      p[i][j].family->setRealValueForAllTypes(p[i][j].baseValue);

#ifdef ALBANY_CUTR
  if (shapeParamsHaveBeenReset) {
    TEUCHOS_FUNC_TIME_MONITOR("Albany-Cubit MeshMover");

*out << " Calling moveMesh with params: " << std::setprecision(8);
 for (unsigned int i=0; i<shapeParams.size(); i++) *out << shapeParams[i] << "  ";
*out << endl;
    meshMover->moveMesh(shapeParams, morphFromInit);
    coords = disc->getCoords();
    shapeParamsHaveBeenReset = false;
  }
#endif


  //Create Tpetra copy of f, call it fT
  Teuchos::RCP<Tpetra_Vector> fT; 
  if (f != NULL) {
    fT = Petra::EpetraVector_To_TpetraVectorNonConst(*f, commT, nodeT);
  }
  
  // Zero out overlapped residual
  if (f != NULL) {
    overlapped_fT->putScalar(0.0);
    fT->putScalar(0.0);
  }

  //Convert jacT to its Tpetra::CrsMatrix analog, called jacT 
  Teuchos::RCP<Tpetra_CrsMatrix> jacT = Petra::EpetraCrsMatrix_To_TpetraCrsMatrix(jac, commT, nodeT);  

  // Zero out Jacobian
  overlapped_jacT->setAllToScalar(0.0); 
  jacT->resumeFill(); 
  jacT->setAllToScalar(0.0); 


  // Set data in Workset struct, and perform fill via field manager
  {
    PHAL::Workset workset;
    if (!paramLib->isParameter("Time")) {
      loadBasicWorksetInfoT( workset, overlapped_xT, overlapped_xdotT, current_time );
    }
    else {
      loadBasicWorksetInfoT( workset, overlapped_xT, overlapped_xdotT,
			    paramLib->getRealValue<PHAL::AlbanyTraits::Residual>("Time") );
    }

    workset.fT        = overlapped_fT;
    workset.JacT      = overlapped_jacT;
    loadWorksetJacobianInfo(workset, alpha, beta);
  


    for (int ws=0; ws < numWorksets; ws++) {
      loadWorksetBucketInfo<PHAL::AlbanyTraits::Jacobian>(workset, ws);

      // FillType template argument used to specialize Sacado
      fm[wsPhysIndex[ws]]->evaluateFields<PHAL::AlbanyTraits::Jacobian>(workset);
      if (nfm!=Teuchos::null)
        nfm[wsPhysIndex[ws]]->evaluateFields<PHAL::AlbanyTraits::Jacobian>(workset);
    }
  } 
  
  // Assemble global residual
  if (f != NULL){
    fT->doExport(*overlapped_fT, *exporterT, Tpetra::ADD); 
  }

  // Assemble global Jacobian
  jacT->doExport(*overlapped_jacT, *exporterT, Tpetra::ADD);

  // Apply Dirichlet conditions using dfm (Dirchelt Field Manager)
  if (dfm!=Teuchos::null) {
    PHAL::Workset workset;

    workset.fT = fT;
    workset.JacT = jacT;
    workset.m_coeff = alpha;
    workset.j_coeff = beta;

    if ( paramLib->isParameter("Time") )
      workset.current_time = paramLib->getRealValue<PHAL::AlbanyTraits::Residual>("Time");
    else
      workset.current_time = current_time;

    if (beta==0.0 && perturbBetaForDirichlets>0.0) workset.j_coeff = perturbBetaForDirichlets;

    workset.xT = xT; 
    if (xdot != NULL) workset.transientTerms = true;

    loadWorksetNodesetInfo(workset);

    // FillType template argument used to specialize Sacado
    dfm->evaluateFields<PHAL::AlbanyTraits::Jacobian>(workset);
  }

  //Convert Tpetra::Vector fT to Epetra_Vector f for output
  if (f != NULL) { 
    Petra::TpetraVector_To_EpetraVector(fT, *f, comm);
  }
 
  //Convert Tpetra::CrsMatrix jacT to Epetra_CrsMatrix jac for output
  Petra::TpetraCrsMatrix_To_EpetraCrsMatrix(jacT, jac, comm); 
  jac.FillComplete(true); 
  
  //cout << "f " << *f << endl;;
  //cout << "J " << jac << endl;;
}

void
Albany::Application::
computeGlobalJacobianT(const double alpha, 
		      const double beta,
		      const double current_time,
		      const Tpetra_Vector* xdotT,
		      const Tpetra_Vector& xT,
		      const Teuchos::Array<ParamVec>& p,
		      Tpetra_Vector* fT,
		      Tpetra_CrsMatrix& jacT)
{
  postRegSetup("Jacobian");

  TimeMonitor Timer(*timers[1]); //start timer
  
  // Scatter x and xdot to the overlapped distrbution
  overlapped_xT->doImport(xT, *importerT, Tpetra::INSERT);
  if (xdotT != NULL) overlapped_xdotT->doImport(*xdotT, *importerT, Tpetra::INSERT);
  
  // Set parameters
  for (int i=0; i<p.size(); i++)
    for (unsigned int j=0; j<p[i].size(); j++)
      p[i][j].family->setRealValueForAllTypes(p[i][j].baseValue);

#ifdef ALBANY_CUTR
  if (shapeParamsHaveBeenReset) {
    TimeMonitor Timer(*timers[10]); //start timer

*out << " Calling moveMesh with params: " << std::setprecision(8);
 for (unsigned int i=0; i<shapeParams.size(); i++) *out << shapeParams[i] << "  ";
*out << endl;
    meshMover->moveMesh(shapeParams, morphFromInit);
    coords = disc->getCoords();
    shapeParamsHaveBeenReset = false;
  }
#endif


  // Zero out overlapped residual
  if (fT != NULL) {
    overlapped_fT->putScalar(0.0);
    fT->putScalar(0.0);
  }

  // Zero out Jacobian
  overlapped_jacT->setAllToScalar(0.0); 
  jacT.resumeFill(); 
  jacT.setAllToScalar(0.0); 


  // Set data in Workset struct, and perform fill via field manager
  {
    PHAL::Workset workset;
    if (!paramLib->isParameter("Time")) {
      loadBasicWorksetInfoT( workset, overlapped_xT, overlapped_xdotT, current_time );
    }
    else {
      loadBasicWorksetInfoT( workset, overlapped_xT, overlapped_xdotT,
			    paramLib->getRealValue<PHAL::AlbanyTraits::Residual>("Time") );
    }

    workset.fT        = overlapped_fT;
    workset.JacT      = overlapped_jacT;
    loadWorksetJacobianInfo(workset, alpha, beta);
  


    for (int ws=0; ws < numWorksets; ws++) {
      loadWorksetBucketInfo<PHAL::AlbanyTraits::Jacobian>(workset, ws);

      // FillType template argument used to specialize Sacado
      fm[wsPhysIndex[ws]]->evaluateFields<PHAL::AlbanyTraits::Jacobian>(workset);
      if (nfm!=Teuchos::null)
        nfm[wsPhysIndex[ws]]->evaluateFields<PHAL::AlbanyTraits::Jacobian>(workset);
    }
  } 
  
  // Assemble global residual
  if (fT != NULL){
    fT->doExport(*overlapped_fT, *exporterT, Tpetra::ADD); 
  }

  // Assemble global Jacobian
  jacT.doExport(*overlapped_jacT, *exporterT, Tpetra::ADD);

  // Apply Dirichlet conditions using dfm (Dirchelt Field Manager)
  if (dfm!=Teuchos::null) {
    PHAL::Workset workset;

    workset.fT = rcp(fT, false);
    workset.JacT = Teuchos::rcpFromRef(jacT);
    workset.m_coeff = alpha;
    workset.j_coeff = beta;

    if ( paramLib->isParameter("Time") )
      workset.current_time = paramLib->getRealValue<PHAL::AlbanyTraits::Residual>("Time");
    else
      workset.current_time = current_time;

    if (beta==0.0 && perturbBetaForDirichlets>0.0) workset.j_coeff = perturbBetaForDirichlets;

    workset.xT = Teuchos::rcpFromRef(xT); 
    if (xdotT != NULL) workset.transientTerms = true;

    loadWorksetNodesetInfo(workset);

    // FillType template argument used to specialize Sacado
    dfm->evaluateFields<PHAL::AlbanyTraits::Jacobian>(workset);
  }

  //cout << "f " << *f << endl;;
  //cout << "J " << jac << endl;;
}
void
Albany::Application::
computeGlobalPreconditioner(const RCP<Epetra_CrsMatrix>& jac,
			    const RCP<Epetra_Operator>& prec)
{
  TimeMonitor Timer(*timers[2]); //start timer

  *out << "Computing WPrec by Teko" << endl;

  RCP<Teko::Epetra::InverseFactoryOperator> blockPrec
    = rcp_dynamic_cast<Teko::Epetra::InverseFactoryOperator>(prec);

  blockPrec->initInverse();

  wrappedJac = buildWrappedOperator(jac, wrappedJac);
  blockPrec->rebuildInverseOperator(wrappedJac);
}

void
Albany::Application::
computeGlobalTangent(const double alpha, 
		     const double beta,
		     const double current_time,
		     bool sum_derivs,
		     const Epetra_Vector* xdot,
		     const Epetra_Vector& x,
		     const Teuchos::Array<ParamVec>& par,
		     ParamVec* deriv_par,
		     const Epetra_MultiVector* Vx,
		     const Epetra_MultiVector* Vxdot,
		     const Epetra_MultiVector* Vp,
		     Epetra_Vector* f,
		     Epetra_MultiVector* JV,
		     Epetra_MultiVector* fp)
{
  postRegSetup("Tangent");

  TimeMonitor Timer(*timers[3]); //start timer

  //Create Tpetra copy of x, called xT
  Teuchos::RCP<const Tpetra_Vector> xT = Petra::EpetraVector_To_TpetraVectorConst(x, commT, nodeT);
  //Create Tpetra copy of xdot, called xdotT
  Teuchos::RCP<const Tpetra_Vector> xdotT;
  if (xdot != NULL) {
    xdotT = Petra::EpetraVector_To_TpetraVectorConst(*xdot, commT, nodeT);
  }


  // Scatter x and xdot to the overlapped distrbution
  overlapped_xT->doImport(*xT, *importerT, Tpetra::INSERT);
  if (xdot != NULL) overlapped_xdotT->doImport(*xdotT, *importerT, Tpetra::INSERT);

  //Create Tpetra copy of Vx, called VxT
  Teuchos::RCP<const Tpetra_MultiVector> VxT;
  if (Vx != NULL) {
    VxT = Petra::EpetraMultiVector_To_TpetraMultiVector(*Vx, commT, nodeT);
  }
 
  // Scatter Vx to the overlapped distribution
  RCP<Tpetra_MultiVector> overlapped_VxT;
  if (Vx != NULL) {
    overlapped_VxT = 
      rcp(new Tpetra_MultiVector(disc->getOverlapMapT(), 
					  VxT->getNumVectors()));
    overlapped_VxT->doImport(*VxT, *importerT, Tpetra::INSERT);
  }

  //Copy Vxdot to Tpetra_MultiVector VxdotT
  RCP<const Tpetra_MultiVector> VxdotT; 
  if (Vxdot != NULL) 
    VxdotT = Petra::EpetraMultiVector_To_TpetraMultiVector(*Vxdot, commT, nodeT);
  
  // Scatter Vxdot to the overlapped distribution
  RCP<Tpetra_MultiVector> overlapped_VxdotT;
  if (Vxdot != NULL) {
    overlapped_VxdotT = 
      rcp(new Tpetra_MultiVector(disc->getOverlapMapT(), 
					  VxdotT->getNumVectors()));
    overlapped_VxdotT->doImport(*VxdotT, *importerT, Tpetra::INSERT);
  }

  // Set parameters
  for (int i=0; i<par.size(); i++)
    for (unsigned int j=0; j<par[i].size(); j++)
      par[i][j].family->setRealValueForAllTypes(par[i][j].baseValue);

  //Copy VT into Tpetra_MultiVector VpT
  RCP<const Tpetra_MultiVector> VpT;
  if (Vp != NULL)  
    VpT = Petra::EpetraMultiVector_To_TpetraMultiVector(*Vp, commT, nodeT);

  RCP<ParamVec> params = rcp(deriv_par, false);

  //Create Tpetra copy of f, call it fT
  Teuchos::RCP<Tpetra_Vector> fT;
  if (f != NULL) 
    fT = Petra::EpetraVector_To_TpetraVectorNonConst(*f, commT, nodeT);
  // Zero out overlapped residual
  if (f != NULL) {
    overlapped_fT->putScalar(0.0);
    fT->putScalar(0.0);
  }

  //create Tpetra copy of JV, call it JVT
  Teuchos::RCP<Tpetra_MultiVector> JVT; 
  if (JV != NULL) 
    JVT = Petra::EpetraMultiVector_To_TpetraMultiVector(*JV, commT, nodeT);  
 
  //Tpetra copy of above 
  RCP<Tpetra_MultiVector> overlapped_JVT;
  if (JV != NULL) {
    overlapped_JVT = 
      rcp(new Tpetra_MultiVector(disc->getOverlapMapT(), 
					  JVT->getNumVectors()));
    overlapped_JVT->putScalar(0.0);
    JVT->putScalar(0.0);
  }

  //create Tpetra copy of fp, call it fpT 
  RCP<Tpetra_MultiVector> fpT;
  if (fp != NULL) 
    fpT = Petra::EpetraMultiVector_To_TpetraMultiVector(*fp, commT, nodeT); 
 
  //Tpetra copy of above
  RCP<Tpetra_MultiVector> overlapped_fpT;
  if (fp != NULL) {
    overlapped_fpT = 
      rcp(new Tpetra_MultiVector(disc->getOverlapMapT(), 
					  fpT->getNumVectors()));
    overlapped_fpT->putScalar(0.0);
    fpT->putScalar(0.0);
  }

  // Number of x & xdot tangent directions
  int num_cols_x = 0;
  if (Vx != NULL) {
    num_cols_x = VxT->getNumVectors();
  }
  else if (Vxdot != NULL) {
    num_cols_x = VxdotT->getNumVectors();
  }

  // Number of parameter tangent directions
  int num_cols_p = 0;
  if (params != Teuchos::null) {
    if (Vp != NULL) {
      num_cols_p = VpT->getNumVectors();
    }
    else
      num_cols_p = params->size();
  }

  // Whether x and param tangent components are added or separate
  int param_offset = 0;
  if (!sum_derivs) 
    param_offset = num_cols_x;  // offset of parameter derivs in deriv array



  TEUCHOS_TEST_FOR_EXCEPTION(sum_derivs && 
			     (num_cols_x != 0) && 
			     (num_cols_p != 0) && 
			     (num_cols_x != num_cols_p),
			     std::logic_error,
			     "Seed matrices Vx and Vp must have the same number " << 
			     " of columns when sum_derivs is true and both are "
			     << "non-null!" << std::endl);

  // Initialize 
  
  if (params != Teuchos::null) {
    FadType p;
    int num_cols_tot = param_offset + num_cols_p;
    for (unsigned int i=0; i<params->size(); i++) {
      p = FadType(num_cols_tot, (*params)[i].baseValue);
      if (Vp != NULL) { 
        //ArrayRCP for const view of Vp's vectors
        Teuchos::ArrayRCP<const ST> VpT_constView; 
        for (int k=0; k<num_cols_p; k++) {
          VpT_constView = VpT->getData(k); 
          p.fastAccessDx(param_offset+k) = VpT_constView[i];  //CHANGE TO TPETRA!
         }
      }
      else
        p.fastAccessDx(param_offset+i) = 1.0;
      (*params)[i].family->setValue<PHAL::AlbanyTraits::Tangent>(p);
    }
  }

  // Begin shape optimization logic
  ArrayRCP<ArrayRCP<double> > coord_derivs;
  // ws, sp, cell, node, dim
  ArrayRCP<ArrayRCP<ArrayRCP<ArrayRCP<ArrayRCP<double> > > > > ws_coord_derivs;
  ws_coord_derivs.resize(coords.size());
  std::vector<int> coord_deriv_indices;
#ifdef ALBANY_CUTR
  if (shapeParamsHaveBeenReset) {
    TimeMonitor Timer(*timers[10]); //start timer

     int num_sp = 0;
     std::vector<int> shape_param_indices;

     // Find any shape params from param list
     for (unsigned int i=0; i<params->size(); i++) {
       for (unsigned int j=0; j<shapeParamNames.size(); j++) {
         if ((*params)[i].family->getName() == shapeParamNames[j]) {
           num_sp++;
           coord_deriv_indices.resize(num_sp);
           shape_param_indices.resize(num_sp);
           coord_deriv_indices[num_sp-1] = i;
           shape_param_indices[num_sp-1] = j;
         }
       }
     }

    TEUCHOS_TEST_FOR_EXCEPTION( Vp != NULL, std::logic_error,
				"Derivatives with respect to a vector of shape\n " << 
				"parameters has not been implemented. Need to write\n" <<
				"directional derivative perturbation through meshMover!" <<
				std::endl);

     // Compute FD derivs of coordinate vector w.r.t. shape params
     double eps = 1.0e-4;
     double pert;
     coord_derivs.resize(num_sp);
     for (int ws=0; ws<coords.size(); ws++)  ws_coord_derivs[ws].resize(num_sp);
     for (int i=0; i<num_sp; i++) {
*out << "XXX perturbing parameter " << coord_deriv_indices[i]
     << " which is shapeParam # " << shape_param_indices[i] 
     << " with name " <<  shapeParamNames[shape_param_indices[i]]
     << " which should equal " << (*params)[coord_deriv_indices[i]].family->getName() << endl;

     pert = (fabs(shapeParams[shape_param_indices[i]]) + 1.0e-2) * eps;

       shapeParams[shape_param_indices[i]] += pert;
*out << " Calling moveMesh with params: " << std::setprecision(8);
for (unsigned int ii=0; ii<shapeParams.size(); ii++) *out << shapeParams[ii] << "  ";
*out << endl;
       meshMover->moveMesh(shapeParams, morphFromInit);
       for (int ws=0; ws<coords.size(); ws++) {  //worset
         ws_coord_derivs[ws][i].resize(coords[ws].size());
         for (int e=0; e<coords[ws].size(); e++) { //cell
           ws_coord_derivs[ws][i][e].resize(coords[ws][e].size());
           for (int j=0; j<coords[ws][e].size(); j++) { //node
             ws_coord_derivs[ws][i][e][j].resize(disc->getNumDim());
             for (int d=0; d<disc->getNumDim(); d++)  //node
                ws_coord_derivs[ws][i][e][j][d] = coords[ws][e][j][d];
       } } } } 

       shapeParams[shape_param_indices[i]] -= pert;
     }
*out << " Calling moveMesh with params: " << std::setprecision(8);
for (unsigned int i=0; i<shapeParams.size(); i++) *out << shapeParams[i] << "  ";
*out << endl;
     meshMover->moveMesh(shapeParams, morphFromInit);
     coords = disc->getCoords();

     for (int i=0; i<num_sp; i++) {
       for (int ws=0; ws<coords.size(); ws++)  //worset
         for (int e=0; e<coords[ws].size(); e++)  //cell
           for (int j=0; j<coords[ws][i].size(); j++)  //node
             for (int d=0; d<disc->getNumDim; d++)  //node
                ws_coord_derivs[ws][i][e][j][d] = (ws_coord_derivs[ws][i][e][j][d] - coords[ws][e][j][d]) / pert;
       }
     }
     shapeParamsHaveBeenReset = false;
  }
  // End shape optimization logic
#endif

//  adapter->adaptit();

  // Set data in Workset struct, and perform fill via field manager
  {
    PHAL::Workset workset;
    if (!paramLib->isParameter("Time")) {
      loadBasicWorksetInfoT( workset, overlapped_xT, overlapped_xdotT, current_time );
    }
    else { 
      loadBasicWorksetInfoT( workset, overlapped_xT, overlapped_xdotT,
			    paramLib->getRealValue<PHAL::AlbanyTraits::Residual>("Time") );
    }

    workset.params = params;
    workset.VxT = overlapped_VxT;
    workset.VxdotT = overlapped_VxdotT;
    workset.VpT = VpT;

    workset.fT            = overlapped_fT;
    workset.JVT           = overlapped_JVT;
    workset.fpT           = overlapped_fpT;
    workset.j_coeff      = beta;
    workset.m_coeff      = alpha;

    workset.num_cols_x = num_cols_x;
    workset.num_cols_p = num_cols_p;
    workset.param_offset = param_offset;

    workset.coord_deriv_indices = &coord_deriv_indices;

    for (int ws=0; ws < numWorksets; ws++) {
      loadWorksetBucketInfo<PHAL::AlbanyTraits::Tangent>(workset, ws);
      workset.ws_coord_derivs = ws_coord_derivs[ws];

      // FillType template argument used to specialize Sacado
      fm[wsPhysIndex[ws]]->evaluateFields<PHAL::AlbanyTraits::Tangent>(workset);
      if (nfm!=Teuchos::null)
        nfm[wsPhysIndex[ws]]->evaluateFields<PHAL::AlbanyTraits::Tangent>(workset);
    }
  }

  VpT = Teuchos::null;
  params = Teuchos::null;

  // Assemble global residual
  if (f != NULL) {
    fT->doExport(*overlapped_fT, *exporterT, Tpetra::ADD);
  }

  // Assemble derivatives
  if (JV != NULL) {
    JVT->doExport(*overlapped_JVT, *exporterT, Tpetra::ADD);
  }
  if (fp != NULL) {
    fpT->doExport(*overlapped_fpT, *exporterT, Tpetra::ADD);
  }

  // Apply Dirichlet conditions using dfm (Dirchelt Field Manager)
  if (dfm!=Teuchos::null) {
    PHAL::Workset workset;

    workset.num_cols_x = num_cols_x;
    workset.num_cols_p = num_cols_p;
    workset.param_offset = param_offset;

    workset.fT = fT;
    workset.fpT = fpT;
    workset.JVT = JVT;
    workset.j_coeff = beta;
    workset.xT = xT; 
    workset.VxT = VxT;
    if (xdot != NULL) workset.transientTerms = true;

    loadWorksetNodesetInfo(workset);

    if ( paramLib->isParameter("Time") )
      workset.current_time = paramLib->getRealValue<PHAL::AlbanyTraits::Residual>("Time");
    else
      workset.current_time = current_time;

    // FillType template argument used to specialize Sacado
    dfm->evaluateFields<PHAL::AlbanyTraits::Tangent>(workset);
  }
  if (f != NULL) { 
    Petra::TpetraVector_To_EpetraVector(fT, *f, comm);
  }
  if (JV != NULL) { 
    Petra::TpetraMultiVector_To_EpetraMultiVector(JVT, *JV, comm);
  }
  if (fp != NULL) { 
    Petra::TpetraMultiVector_To_EpetraMultiVector(fpT, *fp, comm);
  }

<<<<<<< HEAD
=======
  jac.FillComplete(true);
  //cout << "f " << *f << endl;;
  //cout << "J " << jac << endl;;
}

void
Albany::Application::
computeGlobalPreconditioner(const RCP<Epetra_CrsMatrix>& jac,
			    const RCP<Epetra_Operator>& prec)
{
  TEUCHOS_FUNC_TIME_MONITOR("> Albany Fill: Precond");

  *out << "Computing WPrec by Teko" << endl;

  RCP<Teko::Epetra::InverseFactoryOperator> blockPrec
    = rcp_dynamic_cast<Teko::Epetra::InverseFactoryOperator>(prec);
>>>>>>> 53be6c82

//*out << "fp " << *fp << endl;

}

void
Albany::Application::
computeGlobalTangentT(const double alpha, 
		     const double beta,
		     const double current_time,
		     bool sum_derivs,
		     const Tpetra_Vector* xdotT,
		     const Tpetra_Vector& xT,
		     const Teuchos::Array<ParamVec>& par,
		     ParamVec* deriv_par,
		     const Tpetra_MultiVector* VxT,
		     const Tpetra_MultiVector* VxdotT,
		     const Tpetra_MultiVector* VpT,
		     Tpetra_Vector* fT,
		     Tpetra_MultiVector* JVT,
		     Tpetra_MultiVector* fpT)
{
  TEUCHOS_FUNC_TIME_MONITOR("> Albany Fill: Tangent");

  postRegSetup("Tangent");


  // Scatter x and xdot to the overlapped distrbution
  overlapped_xT->doImport(xT, *importerT, Tpetra::INSERT);
  if (xdotT != NULL) overlapped_xdotT->doImport(*xdotT, *importerT, Tpetra::INSERT);

  // Scatter Vx to the overlapped distribution
  RCP<Tpetra_MultiVector> overlapped_VxT;
  if (VxT != NULL) {
    overlapped_VxT = 
      rcp(new Tpetra_MultiVector(disc->getOverlapMapT(), 
					  VxT->getNumVectors()));
    overlapped_VxT->doImport(*VxT, *importerT, Tpetra::INSERT);
  }

  
  // Scatter Vxdot to the overlapped distribution
  RCP<Tpetra_MultiVector> overlapped_VxdotT;
  if (VxdotT != NULL) {
    overlapped_VxdotT = 
      rcp(new Tpetra_MultiVector(disc->getOverlapMapT(), 
					  VxdotT->getNumVectors()));
    overlapped_VxdotT->doImport(*VxdotT, *importerT, Tpetra::INSERT);
  }

  // Set parameters
  for (int i=0; i<par.size(); i++)
    for (unsigned int j=0; j<par[i].size(); j++)
      par[i][j].family->setRealValueForAllTypes(par[i][j].baseValue);

  RCP<const Tpetra_MultiVector > vpT = rcp(VpT, false);
  RCP<ParamVec> params = rcp(deriv_par, false);

  // Zero out overlapped residual
  if (fT != NULL) {
    overlapped_fT->putScalar(0.0);
    fT->putScalar(0.0);
  }

  RCP<Tpetra_MultiVector> overlapped_JVT;
  if (JVT != NULL) {
    overlapped_JVT = 
      rcp(new Tpetra_MultiVector(disc->getOverlapMapT(), 
					  JVT->getNumVectors()));
    overlapped_JVT->putScalar(0.0);
    JVT->putScalar(0.0);
  }

 
  RCP<Tpetra_MultiVector> overlapped_fpT;
  if (fpT != NULL) {
    overlapped_fpT = 
      rcp(new Tpetra_MultiVector(disc->getOverlapMapT(), 
					  fpT->getNumVectors()));
    overlapped_fpT->putScalar(0.0);
    fpT->putScalar(0.0);
  }

  // Number of x & xdot tangent directions
  int num_cols_x = 0;
  if (VxT != NULL) {
    num_cols_x = VxT->getNumVectors();
  }
  else if (VxdotT != NULL) {
    num_cols_x = VxdotT->getNumVectors();
  }

  // Number of parameter tangent directions
  int num_cols_p = 0;
  if (params != Teuchos::null) {
    if (VpT != NULL) {
      num_cols_p = VpT->getNumVectors();
    }
    else
      num_cols_p = params->size();
  }

  // Whether x and param tangent components are added or separate
  int param_offset = 0;
  if (!sum_derivs) 
    param_offset = num_cols_x;  // offset of parameter derivs in deriv array



  TEUCHOS_TEST_FOR_EXCEPTION(sum_derivs && 
			     (num_cols_x != 0) && 
			     (num_cols_p != 0) && 
			     (num_cols_x != num_cols_p),
			     std::logic_error,
			     "Seed matrices Vx and Vp must have the same number " << 
			     " of columns when sum_derivs is true and both are "
			     << "non-null!" << std::endl);

  // Initialize 
  
  if (params != Teuchos::null) {
    FadType p;
    int num_cols_tot = param_offset + num_cols_p;
    for (unsigned int i=0; i<params->size(); i++) {
      p = FadType(num_cols_tot, (*params)[i].baseValue);
      if (VpT != NULL) { 
        //ArrayRCP for const view of Vp's vectors
        Teuchos::ArrayRCP<const ST> VpT_constView; 
        for (int k=0; k<num_cols_p; k++) {
          VpT_constView = VpT->getData(k); 
          p.fastAccessDx(param_offset+k) = VpT_constView[i];  //CHANGE TO TPETRA!
         }
      }
      else
        p.fastAccessDx(param_offset+i) = 1.0;
      (*params)[i].family->setValue<PHAL::AlbanyTraits::Tangent>(p);
    }
  }

  // Begin shape optimization logic
  ArrayRCP<ArrayRCP<double> > coord_derivs;
  // ws, sp, cell, node, dim
  ArrayRCP<ArrayRCP<ArrayRCP<ArrayRCP<ArrayRCP<double> > > > > ws_coord_derivs;
  ws_coord_derivs.resize(coords.size());
  std::vector<int> coord_deriv_indices;
#ifdef ALBANY_CUTR
  if (shapeParamsHaveBeenReset) {
    TEUCHOS_FUNC_TIME_MONITOR("Albany-Cubit MeshMover");

     int num_sp = 0;
     std::vector<int> shape_param_indices;

     // Find any shape params from param list
     for (unsigned int i=0; i<params->size(); i++) {
       for (unsigned int j=0; j<shapeParamNames.size(); j++) {
         if ((*params)[i].family->getName() == shapeParamNames[j]) {
           num_sp++;
           coord_deriv_indices.resize(num_sp);
           shape_param_indices.resize(num_sp);
           coord_deriv_indices[num_sp-1] = i;
           shape_param_indices[num_sp-1] = j;
         }
       }
     }

    TEUCHOS_TEST_FOR_EXCEPTION( Vp != NULL, std::logic_error,
				"Derivatives with respect to a vector of shape\n " << 
				"parameters has not been implemented. Need to write\n" <<
				"directional derivative perturbation through meshMover!" <<
				std::endl);

     // Compute FD derivs of coordinate vector w.r.t. shape params
     double eps = 1.0e-4;
     double pert;
     coord_derivs.resize(num_sp);
     for (int ws=0; ws<coords.size(); ws++)  ws_coord_derivs[ws].resize(num_sp);
     for (int i=0; i<num_sp; i++) {
*out << "XXX perturbing parameter " << coord_deriv_indices[i]
     << " which is shapeParam # " << shape_param_indices[i] 
     << " with name " <<  shapeParamNames[shape_param_indices[i]]
     << " which should equal " << (*params)[coord_deriv_indices[i]].family->getName() << endl;

     pert = (fabs(shapeParams[shape_param_indices[i]]) + 1.0e-2) * eps;

       shapeParams[shape_param_indices[i]] += pert;
*out << " Calling moveMesh with params: " << std::setprecision(8);
for (unsigned int ii=0; ii<shapeParams.size(); ii++) *out << shapeParams[ii] << "  ";
*out << endl;
       meshMover->moveMesh(shapeParams, morphFromInit);
       for (int ws=0; ws<coords.size(); ws++) {  //worset
         ws_coord_derivs[ws][i].resize(coords[ws].size());
         for (int e=0; e<coords[ws].size(); e++) { //cell
           ws_coord_derivs[ws][i][e].resize(coords[ws][e].size());
           for (int j=0; j<coords[ws][e].size(); j++) { //node
             ws_coord_derivs[ws][i][e][j].resize(disc->getNumDim());
             for (int d=0; d<disc->getNumDim(); d++)  //node
                ws_coord_derivs[ws][i][e][j][d] = coords[ws][e][j][d];
       } } } } 

       shapeParams[shape_param_indices[i]] -= pert;
     }
*out << " Calling moveMesh with params: " << std::setprecision(8);
for (unsigned int i=0; i<shapeParams.size(); i++) *out << shapeParams[i] << "  ";
*out << endl;
     meshMover->moveMesh(shapeParams, morphFromInit);
     coords = disc->getCoords();

     for (int i=0; i<num_sp; i++) {
       for (int ws=0; ws<coords.size(); ws++)  //worset
         for (int e=0; e<coords[ws].size(); e++)  //cell
           for (int j=0; j<coords[ws][i].size(); j++)  //node
             for (int d=0; d<disc->getNumDim; d++)  //node
                ws_coord_derivs[ws][i][e][j][d] = (ws_coord_derivs[ws][i][e][j][d] - coords[ws][e][j][d]) / pert;
       }
     }
     shapeParamsHaveBeenReset = false;
  }
  // End shape optimization logic
#endif

//  adapter->adaptit();

  // Set data in Workset struct, and perform fill via field manager
  {
    PHAL::Workset workset;
    if (!paramLib->isParameter("Time")) {
      loadBasicWorksetInfoT( workset, overlapped_xT, overlapped_xdotT, current_time );
    }
    else { 
      loadBasicWorksetInfoT( workset, overlapped_xT, overlapped_xdotT,
			    paramLib->getRealValue<PHAL::AlbanyTraits::Residual>("Time") );
    }

    workset.params = params;
    workset.VxT = overlapped_VxT;
    workset.VxdotT = overlapped_VxdotT;
    workset.VpT = vpT;

    workset.fT            = overlapped_fT;
    workset.JVT           = overlapped_JVT;
    workset.fpT           = overlapped_fpT;
    workset.j_coeff      = beta;
    workset.m_coeff      = alpha;

    workset.num_cols_x = num_cols_x;
    workset.num_cols_p = num_cols_p;
    workset.param_offset = param_offset;

    workset.coord_deriv_indices = &coord_deriv_indices;

    for (int ws=0; ws < numWorksets; ws++) {
      loadWorksetBucketInfo<PHAL::AlbanyTraits::Tangent>(workset, ws);
      workset.ws_coord_derivs = ws_coord_derivs[ws];

      // FillType template argument used to specialize Sacado
      fm[wsPhysIndex[ws]]->evaluateFields<PHAL::AlbanyTraits::Tangent>(workset);
      if (nfm!=Teuchos::null)
        nfm[wsPhysIndex[ws]]->evaluateFields<PHAL::AlbanyTraits::Tangent>(workset);
    }
  }

  vpT = Teuchos::null;
  params = Teuchos::null;

  // Assemble global residual
  if (fT != NULL) {
    fT->doExport(*overlapped_fT, *exporterT, Tpetra::ADD);
  }

  // Assemble derivatives
  if (JVT != NULL) {
    JVT->doExport(*overlapped_JVT, *exporterT, Tpetra::ADD);
  }
  if (fpT != NULL) {
    fpT->doExport(*overlapped_fpT, *exporterT, Tpetra::ADD);
  }

  // Apply Dirichlet conditions using dfm (Dirchelt Field Manager)
  if (dfm!=Teuchos::null) {
    PHAL::Workset workset;

    workset.num_cols_x = num_cols_x;
    workset.num_cols_p = num_cols_p;
    workset.param_offset = param_offset;

    workset.fT = rcp(fT, false);
    workset.fpT = rcp(fpT, false);
    workset.JVT = rcp(JVT, false);
    workset.j_coeff = beta;
    workset.xT = Teuchos::rcpFromRef(xT); 
    workset.VxT = rcp(VxT, false);
    if (xdotT != NULL) workset.transientTerms = true;

    loadWorksetNodesetInfo(workset);

    if ( paramLib->isParameter("Time") )
      workset.current_time = paramLib->getRealValue<PHAL::AlbanyTraits::Residual>("Time");
    else
      workset.current_time = current_time;

    // FillType template argument used to specialize Sacado
    dfm->evaluateFields<PHAL::AlbanyTraits::Tangent>(workset);
  }

//*out << "fp " << *fp << endl;

}

void
Albany::Application::
evaluateResponse(int response_index,
		 const double current_time,
		 const Epetra_Vector* xdot,
		 const Epetra_Vector& x,
		 const Teuchos::Array<ParamVec>& p,
		 Epetra_Vector& g)
{  
  TEUCHOS_FUNC_TIME_MONITOR("> Albany Fill: Responses");
  double t = current_time;
  if ( paramLib->isParameter("Time") ) 
    t = paramLib->getRealValue<PHAL::AlbanyTraits::Residual>("Time");

  responses[response_index]->evaluateResponse(t, xdot, x, p, g);
}

void
Albany::Application::
evaluateResponseT(int response_index,
                 const double current_time,
                 const Tpetra_Vector* xdotT,
                 const Tpetra_Vector& xT,
                 const Teuchos::Array<ParamVec>& p,
                 Tpetra_Vector& gT)
{
  double t = current_time;
  if ( paramLib->isParameter("Time") )
    t = paramLib->getRealValue<PHAL::AlbanyTraits::Residual>("Time");

  responses[response_index]->evaluateResponseT(t, xdotT, xT, p, gT);
}


void
Albany::Application::
evaluateResponseTangent(int response_index,
			const double alpha, 
			const double beta,
			const double current_time,
			bool sum_derivs,
			const Epetra_Vector* xdot,
			const Epetra_Vector& x,
			const Teuchos::Array<ParamVec>& p,
			ParamVec* deriv_p,
			const Epetra_MultiVector* Vxdot,
			const Epetra_MultiVector* Vx,
			const Epetra_MultiVector* Vp,
			Epetra_Vector* g,
			Epetra_MultiVector* gx,
			Epetra_MultiVector* gp)
{
  TEUCHOS_FUNC_TIME_MONITOR("> Albany Fill: Response Tangent");
  double t = current_time;
  if ( paramLib->isParameter("Time") ) 
    t = paramLib->getRealValue<PHAL::AlbanyTraits::Residual>("Time");

  responses[response_index]->evaluateTangent(
    alpha, beta, t, sum_derivs, xdot, x, p, deriv_p, Vxdot, Vx, Vp, g, gx, gp);
}

void
Albany::Application::
evaluateResponseTangentT(int response_index,
			const double alpha, 
			const double beta,
			const double current_time,
			bool sum_derivs,
			const Tpetra_Vector* xdotT,
			const Tpetra_Vector& xT,
			const Teuchos::Array<ParamVec>& p,
			ParamVec* deriv_p,
			const Tpetra_MultiVector* VxdotT,
			const Tpetra_MultiVector* VxT,
			const Tpetra_MultiVector* VpT,
			Tpetra_Vector* gT,
			Tpetra_MultiVector* gxT,
			Tpetra_MultiVector* gpT)
{
  double t = current_time;
  if ( paramLib->isParameter("Time") ) 
    t = paramLib->getRealValue<PHAL::AlbanyTraits::Residual>("Time");

  responses[response_index]->evaluateTangentT(
    alpha, beta, t, sum_derivs, xdotT, xT, p, deriv_p, VxdotT, VxT, VpT, gT, gxT, gpT);
}

void
Albany::Application::
evaluateResponseDerivative(
  int response_index,
  const double current_time,
  const Epetra_Vector* xdot,
  const Epetra_Vector& x,
  const Teuchos::Array<ParamVec>& p,
  ParamVec* deriv_p,
  Epetra_Vector* g,
  const EpetraExt::ModelEvaluator::Derivative& dg_dx,
  const EpetraExt::ModelEvaluator::Derivative& dg_dxdot,
  const EpetraExt::ModelEvaluator::Derivative& dg_dp)
{
  TEUCHOS_FUNC_TIME_MONITOR("> Albany Fill: Response Gradient");
  double t = current_time;
  if ( paramLib->isParameter("Time") ) 
    t = paramLib->getRealValue<PHAL::AlbanyTraits::Residual>("Time");

  responses[response_index]->evaluateDerivative(
    t, xdot, x, p, deriv_p, g, dg_dx, dg_dxdot, dg_dp);
}

void
Albany::Application::
evaluateResponseDerivativeT(
  int response_index,
  const double current_time,
  const Tpetra_Vector* xdotT,
  const Tpetra_Vector& xT,
  const Teuchos::Array<ParamVec>& p,
  ParamVec* deriv_p,
  Tpetra_Vector* gT,
  const Thyra::ModelEvaluatorBase::Derivative<ST>& dg_dxT,
  const Thyra::ModelEvaluatorBase::Derivative<ST>& dg_dxdotT,
  const Thyra::ModelEvaluatorBase::Derivative<ST>& dg_dpT)
{
  double t = current_time;
  if ( paramLib->isParameter("Time") ) 
    t = paramLib->getRealValue<PHAL::AlbanyTraits::Residual>("Time");

  responses[response_index]->evaluateDerivativeT(
    t, xdotT, xT, p, deriv_p, gT, dg_dxT, dg_dxdotT, dg_dpT);
}

void
Albany::Application::
computeGlobalSGResidual(
  const double current_time,
  const Stokhos::EpetraVectorOrthogPoly* sg_xdot,
  const Stokhos::EpetraVectorOrthogPoly& sg_x,
  const Teuchos::Array<ParamVec>& p,
  const Teuchos::Array<int>& sg_p_index,
  const Teuchos::Array< Teuchos::Array<SGType> >& sg_p_vals,
  Stokhos::EpetraVectorOrthogPoly& sg_f)
{
  TEUCHOS_FUNC_TIME_MONITOR("> Albany Fill: SGResidual");

  postRegSetup("SGResidual");

  //std::cout << sg_x << std::endl;

  if (sg_overlapped_x == Teuchos::null || 
      sg_overlapped_x->size() != sg_x.size()) {
    sg_overlap_map =
      rcp(new Epetra_LocalMap(sg_basis->size(), 0, 
			      product_comm->TimeDomainComm()));
    sg_overlapped_x = 
      rcp(new Stokhos::EpetraVectorOrthogPoly(
	    sg_basis, sg_overlap_map, disc->getOverlapMap(), product_comm));
    sg_overlapped_xdot = 
	rcp(new Stokhos::EpetraVectorOrthogPoly(
	      sg_basis, sg_overlap_map, disc->getOverlapMap(), product_comm));
    sg_overlapped_f = 
      rcp(new Stokhos::EpetraVectorOrthogPoly(
	    sg_basis, sg_overlap_map, disc->getOverlapMap(), product_comm));
  }

  for (int i=0; i<sg_x.size(); i++) {

    // Scatter x and xdot to the overlapped distrbution
    (*sg_overlapped_x)[i].Import(sg_x[i], *importer, Insert);
    if (sg_xdot != NULL) (*sg_overlapped_xdot)[i].Import((*sg_xdot)[i], *importer, Insert);

    // Zero out overlapped residual
    (*sg_overlapped_f)[i].PutScalar(0.0);
    sg_f[i].PutScalar(0.0);

  }

  // Set parameters
  for (int i=0; i<p.size(); i++)
    for (unsigned int j=0; j<p[i].size(); j++)
      p[i][j].family->setRealValueForAllTypes(p[i][j].baseValue);

  // put current_time (from Rythmos) if this is a transient problem, then compute dt
  //  if (sg_xdot != NULL) timeMgr.setTime(current_time);

#ifdef ALBANY_CUTR
  if (shapeParamsHaveBeenReset) {
    TEUCHOS_FUNC_TIME_MONITOR("Albany-Cubit MeshMover");
*out << " Calling moveMesh with params: " << std::setprecision(8);
for (unsigned int i=0; i<shapeParams.size(); i++) *out << shapeParams[i] << "  ";
*out << endl;
    meshMover->moveMesh(shapeParams, morphFromInit);
    coords = disc->getCoords();
    shapeParamsHaveBeenReset = false;
  }
#endif
//  adapter->adaptit();

  // Set SG parameters
  for (int i=0; i<sg_p_index.size(); i++) {
    int ii = sg_p_index[i];
    for (unsigned int j=0; j<p[ii].size(); j++)
      p[ii][j].family->setValue<PHAL::AlbanyTraits::SGResidual>(sg_p_vals[ii][j]);
  }

  // Set data in Workset struct, and perform fill via field manager
  {  
    PHAL::Workset workset;

    workset.sg_expansion = sg_expansion;
    workset.sg_x         = sg_overlapped_x;
    workset.sg_xdot      = sg_overlapped_xdot;
    workset.sg_f         = sg_overlapped_f;

    workset.current_time = current_time;
    //workset.delta_time = timeMgr.getDeltaTime();
    if (sg_xdot != NULL) workset.transientTerms = true;

    for (int ws=0; ws < numWorksets; ws++) {
      loadWorksetBucketInfo<PHAL::AlbanyTraits::SGResidual>(workset, ws);

      // FillType template argument used to specialize Sacado
      fm[wsPhysIndex[ws]]->evaluateFields<PHAL::AlbanyTraits::SGResidual>(workset);
      if (nfm!=Teuchos::null)
        nfm[wsPhysIndex[ws]]->evaluateFields<PHAL::AlbanyTraits::SGResidual>(workset);
    }
  } 

  // Assemble global residual
  for (int i=0; i<sg_f.size(); i++) {
    sg_f[i].Export((*sg_overlapped_f)[i], *exporter, Add);
  }

  // Apply Dirichlet conditions using dfm (Dirchelt Field Manager)
  if (dfm!=Teuchos::null) { 
    PHAL::Workset workset;

    workset.sg_f = Teuchos::rcpFromRef(sg_f);
    loadWorksetNodesetInfo(workset);
    workset.sg_x = Teuchos::rcpFromRef(sg_x);
    if (sg_xdot != NULL) workset.transientTerms = true;

    if ( paramLib->isParameter("Time") )
      workset.current_time = paramLib->getRealValue<PHAL::AlbanyTraits::Residual>("Time");
    else
      workset.current_time = current_time;

    // FillType template argument used to specialize Sacado
    dfm->evaluateFields<PHAL::AlbanyTraits::SGResidual>(workset);

  }

  //std::cout << sg_f << std::endl;
}

void
Albany::Application::
computeGlobalSGJacobian(
  const double alpha, 
  const double beta,
  const double current_time,
  const Stokhos::EpetraVectorOrthogPoly* sg_xdot,
  const Stokhos::EpetraVectorOrthogPoly& sg_x,
  const Teuchos::Array<ParamVec>& p,
  const Teuchos::Array<int>& sg_p_index,
  const Teuchos::Array< Teuchos::Array<SGType> >& sg_p_vals,
  Stokhos::EpetraVectorOrthogPoly* sg_f,
  Stokhos::VectorOrthogPoly<Epetra_CrsMatrix>& sg_jac)
{
  TEUCHOS_FUNC_TIME_MONITOR("> Albany Fill: SGJacobian");

  postRegSetup("SGJacobian");

  if (sg_overlapped_x == Teuchos::null || 
      sg_overlapped_x->size() != sg_x.size()) {
    sg_overlap_map =
      rcp(new Epetra_LocalMap(sg_basis->size(), 0, 
			      product_comm->TimeDomainComm()));
    sg_overlapped_x = 
      rcp(new Stokhos::EpetraVectorOrthogPoly(
	    sg_basis, sg_overlap_map, disc->getOverlapMap(), product_comm));
    sg_overlapped_xdot = 
	rcp(new Stokhos::EpetraVectorOrthogPoly(
	      sg_basis, sg_overlap_map, disc->getOverlapMap(), product_comm));
    sg_overlapped_f = 
      rcp(new Stokhos::EpetraVectorOrthogPoly(
	    sg_basis, sg_overlap_map, disc->getOverlapMap(), product_comm));
  }

  for (int i=0; i<sg_x.size(); i++) {

    // Scatter x and xdot to the overlapped distrbution
    (*sg_overlapped_x)[i].Import(sg_x[i], *importer, Insert);
    if (sg_xdot != NULL) (*sg_overlapped_xdot)[i].Import((*sg_xdot)[i], *importer, Insert);

    // Zero out overlapped residual
    if (sg_f != NULL) {
      (*sg_overlapped_f)[i].PutScalar(0.0);
      (*sg_f)[i].PutScalar(0.0);
    }

  }

  // Create, resize and initialize overlapped Jacobians
  if (sg_overlapped_jac == Teuchos::null || 
      sg_overlapped_jac->size() != sg_jac.size()) {
    RCP<const Stokhos::OrthogPolyBasis<int,double> > sg_basis =
      sg_expansion->getBasis();
    RCP<Epetra_LocalMap> sg_overlap_jac_map = 
      rcp(new Epetra_LocalMap(sg_jac.size(), 0, 
			      sg_overlap_map->Comm()));
    sg_overlapped_jac = 
      rcp(new Stokhos::VectorOrthogPoly<Epetra_CrsMatrix>(
		     sg_basis, sg_overlap_jac_map, *overlapped_jac));
  }
  for (int i=0; i<sg_overlapped_jac->size(); i++)
    (*sg_overlapped_jac)[i].PutScalar(0.0);

  // Zero out overlapped Jacobian
  for (int i=0; i<sg_jac.size(); i++)
    (*sg_overlapped_jac)[i].PutScalar(0.0);

  // Set parameters
  for (int i=0; i<p.size(); i++)
    for (unsigned int j=0; j<p[i].size(); j++)
      p[i][j].family->setRealValueForAllTypes(p[i][j].baseValue);

  // put current_time (from Rythmos) if this is a transient problem, then compute dt
  //  if (sg_xdot != NULL) timeMgr.setTime(current_time);

#ifdef ALBANY_CUTR
  if (shapeParamsHaveBeenReset) {
    TEUCHOS_FUNC_TIME_MONITOR("Albany-Cubit MeshMover");
*out << " Calling moveMesh with params: " << std::setprecision(8);
for (unsigned int i=0; i<shapeParams.size(); i++) *out << shapeParams[i] << "  ";
*out << endl;
    meshMover->moveMesh(shapeParams, morphFromInit);
    coords = disc->getCoords();
    shapeParamsHaveBeenReset = false;
  }
#endif
//  adapter->adaptit();

  // Set SG parameters
  for (int i=0; i<sg_p_index.size(); i++) {
    int ii = sg_p_index[i];
    for (unsigned int j=0; j<p[ii].size(); j++)
      p[ii][j].family->setValue<PHAL::AlbanyTraits::SGJacobian>(sg_p_vals[ii][j]);
  }

  RCP< Stokhos::EpetraVectorOrthogPoly > sg_overlapped_ff;
  if (sg_f != NULL)
    sg_overlapped_ff = sg_overlapped_f;

  // Set data in Workset struct, and perform fill via field manager
  {
    PHAL::Workset workset;

    workset.sg_expansion = sg_expansion;
    workset.sg_x         = sg_overlapped_x;
    workset.sg_xdot      = sg_overlapped_xdot;
    workset.sg_f         = sg_overlapped_ff;

    workset.sg_Jac       = sg_overlapped_jac;
    loadWorksetJacobianInfo(workset, alpha, beta);
    workset.current_time = current_time;
    //workset.delta_time = timeMgr.getDeltaTime();
    if (sg_xdot != NULL) workset.transientTerms = true;

    for (int ws=0; ws < numWorksets; ws++) {
      loadWorksetBucketInfo<PHAL::AlbanyTraits::SGJacobian>(workset, ws);

      // FillType template argument used to specialize Sacado
      fm[wsPhysIndex[ws]]->evaluateFields<PHAL::AlbanyTraits::SGJacobian>(workset);
      if (nfm!=Teuchos::null)
        nfm[wsPhysIndex[ws]]->evaluateFields<PHAL::AlbanyTraits::SGJacobian>(workset);
    }
  } 
  
  // Assemble global residual
  if (sg_f != NULL)
    for (int i=0; i<sg_f->size(); i++)
      (*sg_f)[i].Export((*sg_overlapped_f)[i], *exporter, Add);
    
  // Assemble block Jacobians
  RCP<Epetra_CrsMatrix> jac;
  for (int i=0; i<sg_jac.size(); i++) {
    jac = sg_jac.getCoeffPtr(i);
    jac->PutScalar(0.0);
    jac->Export((*sg_overlapped_jac)[i], *exporter, Add);
    jac->FillComplete(true);
  }

  // Apply Dirichlet conditions using dfm (Dirchelt Field Manager)
  if (dfm!=Teuchos::null) {
    PHAL::Workset workset;

    workset.sg_f = rcp(sg_f,false);
    workset.sg_Jac = Teuchos::rcpFromRef(sg_jac);
    workset.j_coeff = beta;
    workset.sg_x = Teuchos::rcpFromRef(sg_x);;
    if (sg_xdot != NULL) workset.transientTerms = true;

    loadWorksetNodesetInfo(workset);

    // FillType template argument used to specialize Sacado
    dfm->evaluateFields<PHAL::AlbanyTraits::SGJacobian>(workset);
  } 

  //std::cout << sg_jac << std::endl;
}

void
Albany::Application::
computeGlobalSGTangent(
  const double alpha, 
  const double beta, 
  const double current_time,
  bool sum_derivs,
  const Stokhos::EpetraVectorOrthogPoly* sg_xdot,
  const Stokhos::EpetraVectorOrthogPoly& sg_x,
  const Teuchos::Array<ParamVec>& par,
  const Teuchos::Array<int>& sg_p_index,
  const Teuchos::Array< Teuchos::Array<SGType> >& sg_p_vals,
  ParamVec* deriv_par,
  const Epetra_MultiVector* Vx,
  const Epetra_MultiVector* Vxdot,
  const Epetra_MultiVector* Vp,
  Stokhos::EpetraVectorOrthogPoly* sg_f,
  Stokhos::EpetraMultiVectorOrthogPoly* sg_JVx,
  Stokhos::EpetraMultiVectorOrthogPoly* sg_fVp)
{
  TEUCHOS_FUNC_TIME_MONITOR("> Albany Fill: SGTangent");

  postRegSetup("SGTangent");

  if (sg_overlapped_x == Teuchos::null || 
      sg_overlapped_x->size() != sg_x.size()) {
    sg_overlap_map =
      rcp(new Epetra_LocalMap(sg_basis->size(), 0, 
			      product_comm->TimeDomainComm()));
    sg_overlapped_x = 
      rcp(new Stokhos::EpetraVectorOrthogPoly(
	    sg_basis, sg_overlap_map, disc->getOverlapMap(), product_comm));
    sg_overlapped_xdot = 
	rcp(new Stokhos::EpetraVectorOrthogPoly(
	      sg_basis, sg_overlap_map, disc->getOverlapMap(), product_comm));
    sg_overlapped_f = 
      rcp(new Stokhos::EpetraVectorOrthogPoly(
	    sg_basis, sg_overlap_map, disc->getOverlapMap(), product_comm));
  }

  for (int i=0; i<sg_x.size(); i++) {

    // Scatter x and xdot to the overlapped distrbution
    (*sg_overlapped_x)[i].Import(sg_x[i], *importer, Insert);
    if (sg_xdot != NULL) (*sg_overlapped_xdot)[i].Import((*sg_xdot)[i], *importer, Insert);

    // Zero out overlapped residual
    if (sg_f != NULL) {
      (*sg_overlapped_f)[i].PutScalar(0.0);
      (*sg_f)[i].PutScalar(0.0);
    }

  }

  // Scatter Vx to the overlapped distribution
  RCP<Epetra_MultiVector> overlapped_Vx;
  if (Vx != NULL) {
    overlapped_Vx = 
      rcp(new Epetra_MultiVector(*(disc->getOverlapMap()), 
				 Vx->NumVectors()));
    overlapped_Vx->Import(*Vx, *importer, Insert);
  }

  // Scatter Vx dot to the overlapped distribution
  RCP<Epetra_MultiVector> overlapped_Vxdot;
  if (Vxdot != NULL) {
    overlapped_Vxdot = 
      rcp(new Epetra_MultiVector(*(disc->getOverlapMap()), 
				 Vxdot->NumVectors()));
    overlapped_Vxdot->Import(*Vxdot, *importer, Insert);
  }

  // Set parameters
  for (int i=0; i<par.size(); i++)
    for (unsigned int j=0; j<par[i].size(); j++)
      par[i][j].family->setRealValueForAllTypes(par[i][j].baseValue);

  // Set SG parameters
  for (int i=0; i<sg_p_index.size(); i++) {
    int ii = sg_p_index[i];
    for (unsigned int j=0; j<par[ii].size(); j++)
	par[ii][j].family->setValue<PHAL::AlbanyTraits::SGTangent>(sg_p_vals[ii][j]);
  }

  // put current_time (from Rythmos) if this is a transient problem, then compute dt
  //  if (sg_xdot != NULL) timeMgr.setTime(current_time);

  RCP<const Epetra_MultiVector > vp = rcp(Vp, false);
  RCP<ParamVec> params = rcp(deriv_par, false);

  RCP<Stokhos::EpetraVectorOrthogPoly> sg_overlapped_ff;
  if (sg_f != NULL)
    sg_overlapped_ff = sg_overlapped_f;

  Teuchos::RCP< Stokhos::EpetraMultiVectorOrthogPoly > sg_overlapped_JVx;
  if (sg_JVx != NULL) {
    sg_overlapped_JVx = 
      Teuchos::rcp(new Stokhos::EpetraMultiVectorOrthogPoly(
		     sg_basis, sg_overlap_map, disc->getOverlapMap(),
		     sg_x.productComm(),
		     (*sg_JVx)[0].NumVectors()));
    sg_JVx->init(0.0);
  }
  
  Teuchos::RCP<Stokhos::EpetraMultiVectorOrthogPoly > sg_overlapped_fVp;
  if (sg_fVp != NULL) {
    sg_overlapped_fVp = 
      Teuchos::rcp(new Stokhos::EpetraMultiVectorOrthogPoly(
		     sg_basis, sg_overlap_map, disc->getOverlapMap(),
		     sg_x.productComm(), 
		     (*sg_fVp)[0].NumVectors()));
    sg_fVp->init(0.0);
  }

  // Number of x & xdot tangent directions
  int num_cols_x = 0;
  if (Vx != NULL)
    num_cols_x = Vx->NumVectors();
  else if (Vxdot != NULL)
    num_cols_x = Vxdot->NumVectors();

  // Number of parameter tangent directions
  int num_cols_p = 0;
  if (params != Teuchos::null) {
    if (Vp != NULL)
      num_cols_p = Vp->NumVectors();
    else
      num_cols_p = params->size();
  }

  // Whether x and param tangent components are added or separate
  int param_offset = 0;
  if (!sum_derivs) 
    param_offset = num_cols_x;  // offset of parameter derivs in deriv array

  TEUCHOS_TEST_FOR_EXCEPTION(sum_derivs && 
		     (num_cols_x != 0) && 
		     (num_cols_p != 0) && 
                     (num_cols_x != num_cols_p),
                     std::logic_error,
                     "Seed matrices Vx and Vp must have the same number " << 
                     " of columns when sum_derivs is true and both are "
                     << "non-null!" << std::endl);

  // Initialize 
  if (params != Teuchos::null) {
    SGFadType p;
    int num_cols_tot = param_offset + num_cols_p;
    for (unsigned int i=0; i<params->size(); i++) {
      // Get the base value set above
      SGType base_val = 
	(*params)[i].family->getValue<PHAL::AlbanyTraits::SGTangent>().val();
      p = SGFadType(num_cols_tot, base_val);
      if (Vp != NULL) 
        for (int k=0; k<num_cols_p; k++)
          p.fastAccessDx(param_offset+k) = (*Vp)[k][i];
      else
        p.fastAccessDx(param_offset+i) = 1.0;
      (*params)[i].family->setValue<PHAL::AlbanyTraits::SGTangent>(p);
    }
  }

  // Set data in Workset struct, and perform fill via field manager
  {
    PHAL::Workset workset;

    workset.params = params;
    workset.sg_expansion = sg_expansion;
    workset.sg_x         = sg_overlapped_x;
    workset.sg_xdot      = sg_overlapped_xdot;
    workset.Vx = overlapped_Vx;
    workset.Vxdot = overlapped_Vxdot;
    workset.Vp = vp;

    workset.sg_f         = sg_overlapped_ff;
    workset.sg_JV        = sg_overlapped_JVx;
    workset.sg_fp        = sg_overlapped_fVp;
    workset.j_coeff      = beta;
    workset.m_coeff      = alpha;

    workset.num_cols_x = num_cols_x;
    workset.num_cols_p = num_cols_p;
    workset.param_offset = param_offset;

    workset.current_time = current_time; //timeMgr.getCurrentTime();
    //    workset.delta_time = timeMgr.getDeltaTime();
    if (sg_xdot != NULL) workset.transientTerms = true;

    for (int ws=0; ws < numWorksets; ws++) {
      loadWorksetBucketInfo<PHAL::AlbanyTraits::SGTangent>(workset, ws);

      // FillType template argument used to specialize Sacado
      fm[wsPhysIndex[ws]]->evaluateFields<PHAL::AlbanyTraits::SGTangent>(workset);
      if (nfm!=Teuchos::null)
        nfm[wsPhysIndex[ws]]->evaluateFields<PHAL::AlbanyTraits::SGTangent>(workset);
    }
  }

  vp = Teuchos::null;
  params = Teuchos::null;

  // Assemble global residual
  if (sg_f != NULL)
    for (int i=0; i<sg_f->size(); i++)
      (*sg_f)[i].Export((*sg_overlapped_f)[i], *exporter, Add);

  // Assemble derivatives
  if (sg_JVx != NULL)
    for (int i=0; i<sg_JVx->size(); i++)
      (*sg_JVx)[i].Export((*sg_overlapped_JVx)[i], *exporter, Add);
  if (sg_fVp != NULL) {
    for (int i=0; i<sg_fVp->size(); i++)
      (*sg_fVp)[i].Export((*sg_overlapped_fVp)[i], *exporter, Add);
  }

  // Apply Dirichlet conditions using dfm (Dirchelt Field Manager)
  if (dfm!=Teuchos::null) {
    PHAL::Workset workset;

    workset.num_cols_x = num_cols_x;
    workset.num_cols_p = num_cols_p;
    workset.param_offset = param_offset;

    workset.sg_f = rcp(sg_f,false);
    workset.sg_fp = rcp(sg_fVp,false);
    workset.sg_JV = rcp(sg_JVx,false);
    workset.j_coeff = beta;
    workset.sg_x = Teuchos::rcpFromRef(sg_x);
    workset.Vx = rcp(Vx,false);
    if (sg_xdot != NULL) workset.transientTerms = true;

    loadWorksetNodesetInfo(workset);

    // FillType template argument used to specialize Sacado
    dfm->evaluateFields<PHAL::AlbanyTraits::SGTangent>(workset);
  }

}

void
Albany::Application::
evaluateSGResponse(
  int response_index,
  const double curr_time,
  const Stokhos::EpetraVectorOrthogPoly* sg_xdot,
  const Stokhos::EpetraVectorOrthogPoly& sg_x,
  const Teuchos::Array<ParamVec>& p,
  const Teuchos::Array<int>& sg_p_index,
  const Teuchos::Array< Teuchos::Array<SGType> >& sg_p_vals,
  Stokhos::EpetraVectorOrthogPoly& sg_g)
{
  TEUCHOS_FUNC_TIME_MONITOR("> Albany Fill: SGResponses");

  responses[response_index]->evaluateSGResponse(
    curr_time, sg_xdot, sg_x, p, sg_p_index, sg_p_vals, sg_g);
}

void
Albany::Application::
evaluateSGResponseTangent(
  int response_index,
  const double alpha, 
  const double beta, 
  const double current_time,
  bool sum_derivs,
  const Stokhos::EpetraVectorOrthogPoly* sg_xdot,
  const Stokhos::EpetraVectorOrthogPoly& sg_x,
  const Teuchos::Array<ParamVec>& p,
  const Teuchos::Array<int>& sg_p_index,
  const Teuchos::Array< Teuchos::Array<SGType> >& sg_p_vals,
  ParamVec* deriv_p,
  const Epetra_MultiVector* Vx,
  const Epetra_MultiVector* Vxdot,
  const Epetra_MultiVector* Vp,
  Stokhos::EpetraVectorOrthogPoly* sg_g,
  Stokhos::EpetraMultiVectorOrthogPoly* sg_JV,
  Stokhos::EpetraMultiVectorOrthogPoly* sg_gp)
{
  TEUCHOS_FUNC_TIME_MONITOR("> Albany Fill: SGResponse Tangent");

  responses[response_index]->evaluateSGTangent(
    alpha, beta, current_time, sum_derivs, sg_xdot, sg_x, p, sg_p_index, 
    sg_p_vals, deriv_p, Vx, Vxdot, Vp, sg_g, sg_JV, sg_gp);
}

void
Albany::Application::
evaluateSGResponseDerivative(
  int response_index,
  const double current_time,
  const Stokhos::EpetraVectorOrthogPoly* sg_xdot,
  const Stokhos::EpetraVectorOrthogPoly& sg_x,
  const Teuchos::Array<ParamVec>& p,
  const Teuchos::Array<int>& sg_p_index,
  const Teuchos::Array< Teuchos::Array<SGType> >& sg_p_vals,
  ParamVec* deriv_p,
  Stokhos::EpetraVectorOrthogPoly* sg_g,
  const EpetraExt::ModelEvaluator::SGDerivative& sg_dg_dx,
  const EpetraExt::ModelEvaluator::SGDerivative& sg_dg_dxdot,
  const EpetraExt::ModelEvaluator::SGDerivative& sg_dg_dp)
{
  TEUCHOS_FUNC_TIME_MONITOR("> Albany Fill: SGResponse Gradient");

  responses[response_index]->evaluateSGDerivative(
    current_time, sg_xdot, sg_x, p, sg_p_index, sg_p_vals, deriv_p,
    sg_g, sg_dg_dx, sg_dg_dxdot, sg_dg_dp);
}

void
Albany::Application::
computeGlobalMPResidual(
  const double current_time,
  const Stokhos::ProductEpetraVector* mp_xdot,
  const Stokhos::ProductEpetraVector& mp_x,
  const Teuchos::Array<ParamVec>& p,
  const Teuchos::Array<int>& mp_p_index,
  const Teuchos::Array< Teuchos::Array<MPType> >& mp_p_vals,
  Stokhos::ProductEpetraVector& mp_f)
{
  TEUCHOS_FUNC_TIME_MONITOR("> Albany Fill: MPResidual");

  postRegSetup("MPResidual");

  // Create overlapped multi-point Epetra objects
  if (mp_overlapped_x == Teuchos::null || 
      mp_overlapped_x->size() != mp_x.size()) {
    mp_overlapped_x = 
      rcp(new Stokhos::ProductEpetraVector(
	    mp_x.map(), disc->getOverlapMap(), mp_x.productComm()));

    if (mp_xdot != NULL)
      mp_overlapped_xdot = 
	rcp(new Stokhos::ProductEpetraVector(
	      mp_xdot->map(), disc->getOverlapMap(), mp_x.productComm()));

  }

  if (mp_overlapped_f == Teuchos::null || 
      mp_overlapped_f->size() != mp_f.size()) {
    mp_overlapped_f = 
      rcp(new Stokhos::ProductEpetraVector(
	    mp_f.map(), disc->getOverlapMap(), mp_x.productComm()));
  }

  for (int i=0; i<mp_x.size(); i++) {

    // Scatter x and xdot to the overlapped distrbution
    (*mp_overlapped_x)[i].Import(mp_x[i], *importer, Insert);
    if (mp_xdot != NULL) (*mp_overlapped_xdot)[i].Import((*mp_xdot)[i], *importer, Insert);

    // Zero out overlapped residual
    (*mp_overlapped_f)[i].PutScalar(0.0);
    mp_f[i].PutScalar(0.0);

  }

  // Set parameters
  for (int i=0; i<p.size(); i++)
    for (unsigned int j=0; j<p[i].size(); j++)
      p[i][j].family->setRealValueForAllTypes(p[i][j].baseValue);

  // put current_time (from Rythmos) if this is a transient problem, then compute dt
  //  if (mp_xdot != NULL) timeMgr.setTime(current_time);

#ifdef ALBANY_CUTR
  if (shapeParamsHaveBeenReset) {
    TEUCHOS_FUNC_TIME_MONITOR("Albany-Cubit MeshMover");
*out << " Calling moveMesh with params: " << std::setprecision(8);
for (unsigned int i=0; i<shapeParams.size(); i++) *out << shapeParams[i] << "  ";
*out << endl;
    meshMover->moveMesh(shapeParams, morphFromInit);
    coords = disc->getCoords();
    shapeParamsHaveBeenReset = false;
  }
#endif
//  adapter->adaptit();

  // Set MP parameters
  for (int i=0; i<mp_p_index.size(); i++) {
    int ii = mp_p_index[i];
    for (unsigned int j=0; j<p[ii].size(); j++)
      p[ii][j].family->setValue<PHAL::AlbanyTraits::MPResidual>(mp_p_vals[ii][j]);
  }

  // Set data in Workset struct, and perform fill via field manager
  {  
    PHAL::Workset workset;

    workset.mp_x         = mp_overlapped_x;
    workset.mp_xdot      = mp_overlapped_xdot;
    workset.mp_f         = mp_overlapped_f;

    workset.current_time = current_time; //timeMgr.getCurrentTime();
    //    workset.delta_time = timeMgr.getDeltaTime();
    if (mp_xdot != NULL) workset.transientTerms = true;

    for (int ws=0; ws < numWorksets; ws++) {
      loadWorksetBucketInfo<PHAL::AlbanyTraits::MPResidual>(workset, ws);

      // FillType template argument used to specialize Sacado
      fm[wsPhysIndex[ws]]->evaluateFields<PHAL::AlbanyTraits::MPResidual>(workset);
      if (nfm!=Teuchos::null)
        nfm[wsPhysIndex[ws]]->evaluateFields<PHAL::AlbanyTraits::MPResidual>(workset);
    }
  } 

  // Assemble global residual
  for (int i=0; i<mp_f.size(); i++) {
    mp_f[i].Export((*mp_overlapped_f)[i], *exporter, Add);
  }

  // Apply Dirichlet conditions using dfm (Dirchelt Field Manager)
  if (dfm!=Teuchos::null) { 
    PHAL::Workset workset;

    workset.mp_f = Teuchos::rcpFromRef(mp_f);
    loadWorksetNodesetInfo(workset);
    workset.mp_x = Teuchos::rcpFromRef(mp_x);
    if (mp_xdot != NULL) workset.transientTerms = true;

    // FillType template argument used to specialize Sacado
    dfm->evaluateFields<PHAL::AlbanyTraits::MPResidual>(workset);

  }
}

void
Albany::Application::
computeGlobalMPJacobian(
  const double alpha, 
  const double beta,
  const double current_time,
  const Stokhos::ProductEpetraVector* mp_xdot,
  const Stokhos::ProductEpetraVector& mp_x,
  const Teuchos::Array<ParamVec>& p,
  const Teuchos::Array<int>& mp_p_index,
  const Teuchos::Array< Teuchos::Array<MPType> >& mp_p_vals,
  Stokhos::ProductEpetraVector* mp_f,
  Stokhos::ProductContainer<Epetra_CrsMatrix>& mp_jac)
{
  TEUCHOS_FUNC_TIME_MONITOR("> Albany Fill: MPJacobian");

  postRegSetup("MPJacobian");

  // Create overlapped multi-point Epetra objects
  if (mp_overlapped_x == Teuchos::null || 
      mp_overlapped_x->size() != mp_x.size()) {
    mp_overlapped_x = 
      rcp(new Stokhos::ProductEpetraVector(
	    mp_x.map(), disc->getOverlapMap(), mp_x.productComm()));

    if (mp_xdot != NULL)
      mp_overlapped_xdot = 
	rcp(new Stokhos::ProductEpetraVector(
	      mp_xdot->map(), disc->getOverlapMap(), mp_x.productComm()));

  }

  if (mp_f != NULL && (mp_overlapped_f == Teuchos::null || 
		       mp_overlapped_f->size() != mp_f->size()))
    mp_overlapped_f = 
      rcp(new Stokhos::ProductEpetraVector(
	    mp_f->map(), disc->getOverlapMap(), mp_x.productComm()));

  if (mp_overlapped_jac == Teuchos::null || 
      mp_overlapped_jac->size() != mp_jac.size())
    mp_overlapped_jac = 
      rcp(new Stokhos::ProductContainer<Epetra_CrsMatrix>(
	    mp_jac.map(), *overlapped_jac));

  for (int i=0; i<mp_x.size(); i++) {

    // Scatter x and xdot to the overlapped distrbution
    (*mp_overlapped_x)[i].Import(mp_x[i], *importer, Insert);
    if (mp_xdot != NULL) (*mp_overlapped_xdot)[i].Import((*mp_xdot)[i], *importer, Insert);

    // Zero out overlapped residual
    if (mp_f != NULL) {
      (*mp_overlapped_f)[i].PutScalar(0.0);
      (*mp_f)[i].PutScalar(0.0);
    }

    mp_jac[i].PutScalar(0.0);
    (*mp_overlapped_jac)[i].PutScalar(0.0);

  }

  // Set parameters
  for (int i=0; i<p.size(); i++)
    for (unsigned int j=0; j<p[i].size(); j++)
      p[i][j].family->setRealValueForAllTypes(p[i][j].baseValue);

  // put current_time (from Rythmos) if this is a transient problem, then compute dt
  //  if (mp_xdot != NULL) timeMgr.setTime(current_time);

#ifdef ALBANY_CUTR
  if (shapeParamsHaveBeenReset) {
    TEUCHOS_FUNC_TIME_MONITOR("Albany-Cubit MeshMover");
*out << " Calling moveMesh with params: " << std::setprecision(8);
for (unsigned int i=0; i<shapeParams.size(); i++) *out << shapeParams[i] << "  ";
*out << endl;
    meshMover->moveMesh(shapeParams, morphFromInit);
    coords = disc->getCoords();
    shapeParamsHaveBeenReset = false;
  }
#endif
//  adapter->adaptit();

  // Set MP parameters
  for (int i=0; i<mp_p_index.size(); i++) {
    int ii = mp_p_index[i];
    for (unsigned int j=0; j<p[ii].size(); j++)
      p[ii][j].family->setValue<PHAL::AlbanyTraits::MPJacobian>(mp_p_vals[ii][j]);
  }

  RCP< Stokhos::ProductEpetraVector > mp_overlapped_ff;
  if (mp_f != NULL)
    mp_overlapped_ff = mp_overlapped_f;

  // Set data in Workset struct, and perform fill via field manager
  {
    PHAL::Workset workset;

    workset.mp_x         = mp_overlapped_x;
    workset.mp_xdot      = mp_overlapped_xdot;
    workset.mp_f         = mp_overlapped_ff;

    workset.mp_Jac       = mp_overlapped_jac;
    loadWorksetJacobianInfo(workset, alpha, beta);
    workset.current_time = current_time; //timeMgr.getCurrentTime();
    //    workset.delta_time = timeMgr.getDeltaTime();
    if (mp_xdot != NULL) workset.transientTerms = true;

    for (int ws=0; ws < numWorksets; ws++) {
      loadWorksetBucketInfo<PHAL::AlbanyTraits::MPJacobian>(workset, ws);

      // FillType template argument used to specialize Sacado
      fm[wsPhysIndex[ws]]->evaluateFields<PHAL::AlbanyTraits::MPJacobian>(workset);
      if (nfm!=Teuchos::null)
        nfm[wsPhysIndex[ws]]->evaluateFields<PHAL::AlbanyTraits::MPJacobian>(workset);
    }
  } 
  
  // Assemble global residual
  if (mp_f != NULL)
    for (int i=0; i<mp_f->size(); i++)
      (*mp_f)[i].Export((*mp_overlapped_f)[i], *exporter, Add);
    
  // Assemble block Jacobians
  RCP<Epetra_CrsMatrix> jac;
  for (int i=0; i<mp_jac.size(); i++) {
    jac = mp_jac.getCoeffPtr(i);
    jac->PutScalar(0.0);
    jac->Export((*mp_overlapped_jac)[i], *exporter, Add);
    jac->FillComplete(true);
  }

  // Apply Dirichlet conditions using dfm (Dirchelt Field Manager)
  if (dfm!=Teuchos::null) {
    PHAL::Workset workset;

    workset.mp_f = rcp(mp_f,false);
    workset.mp_Jac = Teuchos::rcpFromRef(mp_jac);
    workset.j_coeff = beta;
    workset.mp_x = Teuchos::rcpFromRef(mp_x);;
    if (mp_xdot != NULL) workset.transientTerms = true;

    loadWorksetNodesetInfo(workset);

    // FillType template argument used to specialize Sacado
    dfm->evaluateFields<PHAL::AlbanyTraits::MPJacobian>(workset);
  } 
}

void
Albany::Application::
computeGlobalMPTangent(
  const double alpha, 
  const double beta, 
  const double current_time,
  bool sum_derivs,
  const Stokhos::ProductEpetraVector* mp_xdot,
  const Stokhos::ProductEpetraVector& mp_x,
  const Teuchos::Array<ParamVec>& par,
  const Teuchos::Array<int>& mp_p_index,
  const Teuchos::Array< Teuchos::Array<MPType> >& mp_p_vals,
  ParamVec* deriv_par,
  const Epetra_MultiVector* Vx,
  const Epetra_MultiVector* Vxdot,
  const Epetra_MultiVector* Vp,
  Stokhos::ProductEpetraVector* mp_f,
  Stokhos::ProductEpetraMultiVector* mp_JVx,
  Stokhos::ProductEpetraMultiVector* mp_fVp)
{
  TEUCHOS_FUNC_TIME_MONITOR("> Albany Fill: MPTangent");

  postRegSetup("MPTangent");

  // Create overlapped multi-point Epetra objects
  if (mp_overlapped_x == Teuchos::null || 
      mp_overlapped_x->size() != mp_x.size()) {
    mp_overlapped_x = 
      rcp(new Stokhos::ProductEpetraVector(
	    mp_x.map(), disc->getOverlapMap(), mp_x.productComm()));

    if (mp_xdot != NULL)
      mp_overlapped_xdot = 
	rcp(new Stokhos::ProductEpetraVector(
	      mp_xdot->map(), disc->getOverlapMap(), mp_x.productComm()));

  }

  if (mp_f != NULL && (mp_overlapped_f == Teuchos::null || 
		       mp_overlapped_f->size() != mp_f->size()))
    mp_overlapped_f = 
      rcp(new Stokhos::ProductEpetraVector(
	    mp_f->map(), disc->getOverlapMap(), mp_x.productComm()));

  for (int i=0; i<mp_x.size(); i++) {

    // Scatter x and xdot to the overlapped distrbution
    (*mp_overlapped_x)[i].Import(mp_x[i], *importer, Insert);
    if (mp_xdot != NULL) (*mp_overlapped_xdot)[i].Import((*mp_xdot)[i], *importer, Insert);

    // Zero out overlapped residual
    if (mp_f != NULL) {
      (*mp_overlapped_f)[i].PutScalar(0.0);
      (*mp_f)[i].PutScalar(0.0);
    }

  }

  // Scatter Vx to the overlapped distribution
  RCP<Epetra_MultiVector> overlapped_Vx;
  if (Vx != NULL) {
    overlapped_Vx = 
      rcp(new Epetra_MultiVector(*(disc->getOverlapMap()), Vx->NumVectors()));
    overlapped_Vx->Import(*Vx, *importer, Insert);
  }

  // Scatter Vx dot to the overlapped distribution
  RCP<Epetra_MultiVector> overlapped_Vxdot;
  if (Vxdot != NULL) {
    overlapped_Vxdot = 
      rcp(new Epetra_MultiVector(*(disc->getOverlapMap()), 
				 Vxdot->NumVectors()));
    overlapped_Vxdot->Import(*Vxdot, *importer, Insert);
  }

  // Set parameters
  for (int i=0; i<par.size(); i++)
    for (unsigned int j=0; j<par[i].size(); j++)
      par[i][j].family->setRealValueForAllTypes(par[i][j].baseValue);

  // Set MP parameters
  for (int i=0; i<mp_p_index.size(); i++) {
    int ii = mp_p_index[i];
    for (unsigned int j=0; j<par[ii].size(); j++)
	par[ii][j].family->setValue<PHAL::AlbanyTraits::MPTangent>(mp_p_vals[ii][j]);
  }

  // put current_time (from Rythmos) if this is a transient problem, then compute dt
  //  if (mp_xdot != NULL) timeMgr.setTime(current_time);

  RCP<const Epetra_MultiVector > vp = rcp(Vp, false);
  RCP<ParamVec> params = rcp(deriv_par, false);

  RCP< Stokhos::ProductEpetraVector > mp_overlapped_ff;
  if (mp_f != NULL)
    mp_overlapped_ff = mp_overlapped_f;

  Teuchos::RCP< Stokhos::ProductEpetraMultiVector > mp_overlapped_JVx;
  if (mp_JVx != NULL) {
    mp_overlapped_JVx = 
      Teuchos::rcp(new Stokhos::ProductEpetraMultiVector(
		     mp_JVx->map(), disc->getOverlapMap(), mp_x.productComm(),
		     mp_JVx->numVectors()));
    mp_JVx->init(0.0);
  }
  
  Teuchos::RCP<Stokhos::ProductEpetraMultiVector > mp_overlapped_fVp;
  if (mp_fVp != NULL) {
    mp_overlapped_fVp = 
      Teuchos::rcp(new Stokhos::ProductEpetraMultiVector(
		     mp_fVp->map(), disc->getOverlapMap(), mp_x.productComm(),
		     mp_fVp->numVectors()));
    mp_fVp->init(0.0);
  }

  // Number of x & xdot tangent directions
  int num_cols_x = 0;
  if (Vx != NULL)
    num_cols_x = Vx->NumVectors();
  else if (Vxdot != NULL)
    num_cols_x = Vxdot->NumVectors();

  // Number of parameter tangent directions
  int num_cols_p = 0;
  if (params != Teuchos::null) {
    if (Vp != NULL)
      num_cols_p = Vp->NumVectors();
    else
      num_cols_p = params->size();
  }

  // Whether x and param tangent components are added or separate
  int param_offset = 0;
  if (!sum_derivs) 
    param_offset = num_cols_x;  // offset of parameter derivs in deriv array

  TEUCHOS_TEST_FOR_EXCEPTION(sum_derivs && 
			     (num_cols_x != 0) && 
			     (num_cols_p != 0) && 
			     (num_cols_x != num_cols_p),
			     std::logic_error,
			     "Seed matrices Vx and Vp must have the same number " << 
			     " of columns when sum_derivs is true and both are "
			     << "non-null!" << std::endl);

  // Initialize 
  if (params != Teuchos::null) {
    MPFadType p;
    int num_cols_tot = param_offset + num_cols_p;
    for (unsigned int i=0; i<params->size(); i++) {
      // Get the base value set above
      MPType base_val = 
	(*params)[i].family->getValue<PHAL::AlbanyTraits::MPTangent>().val();
      p = MPFadType(num_cols_tot, base_val);
      if (Vp != NULL) 
        for (int k=0; k<num_cols_p; k++)
          p.fastAccessDx(param_offset+k) = (*Vp)[k][i];
      else
        p.fastAccessDx(param_offset+i) = 1.0;
      (*params)[i].family->setValue<PHAL::AlbanyTraits::MPTangent>(p);
    }
  }

  // Set data in Workset struct, and perform fill via field manager
  {
    PHAL::Workset workset;

    workset.params = params;
    workset.mp_x         = mp_overlapped_x;
    workset.mp_xdot      = mp_overlapped_xdot;
    workset.Vx = overlapped_Vx;
    workset.Vxdot = overlapped_Vxdot;
    workset.Vp = vp;

    workset.mp_f         = mp_overlapped_ff;
    workset.mp_JV        = mp_overlapped_JVx;
    workset.mp_fp        = mp_overlapped_fVp;
    workset.j_coeff      = beta;
    workset.m_coeff      = alpha;

    workset.num_cols_x = num_cols_x;
    workset.num_cols_p = num_cols_p;
    workset.param_offset = param_offset;

    workset.current_time = current_time; //timeMgr.getCurrentTime();
    //    workset.delta_time = timeMgr.getDeltaTime();
    if (mp_xdot != NULL) workset.transientTerms = true;

    for (int ws=0; ws < numWorksets; ws++) {
      loadWorksetBucketInfo<PHAL::AlbanyTraits::MPTangent>(workset, ws);

      // FillType template argument used to specialize Sacado
      fm[wsPhysIndex[ws]]->evaluateFields<PHAL::AlbanyTraits::MPTangent>(workset);
      if (nfm!=Teuchos::null)
        nfm[wsPhysIndex[ws]]->evaluateFields<PHAL::AlbanyTraits::MPTangent>(workset);
    }
  }

  vp = Teuchos::null;
  params = Teuchos::null;

  // Assemble global residual
  if (mp_f != NULL)
    for (int i=0; i<mp_f->size(); i++)
      (*mp_f)[i].Export((*mp_overlapped_f)[i], *exporter, Add);

  // Assemble derivatives
  if (mp_JVx != NULL)
    for (int i=0; i<mp_JVx->size(); i++)
      (*mp_JVx)[i].Export((*mp_overlapped_JVx)[i], *exporter, Add);
  if (mp_fVp != NULL)
    for (int i=0; i<mp_fVp->size(); i++)
      (*mp_fVp)[i].Export((*mp_overlapped_fVp)[i], *exporter, Add);

  // Apply Dirichlet conditions using dfm (Dirchelt Field Manager)
  if (dfm!=Teuchos::null) {
    PHAL::Workset workset;

    workset.num_cols_x = num_cols_x;
    workset.num_cols_p = num_cols_p;
    workset.param_offset = param_offset;

    workset.mp_f = rcp(mp_f,false);
    workset.mp_fp = rcp(mp_fVp,false);
    workset.mp_JV = rcp(mp_JVx,false);
    workset.j_coeff = beta;
    workset.mp_x = Teuchos::rcpFromRef(mp_x);
    workset.Vx = rcp(Vx,false);
    if (mp_xdot != NULL) workset.transientTerms = true;

    loadWorksetNodesetInfo(workset);

    // FillType template argument used to specialize Sacado
    dfm->evaluateFields<PHAL::AlbanyTraits::MPTangent>(workset);
  }

}

void
Albany::Application::
evaluateMPResponse(
  int response_index,
  const double curr_time,
  const Stokhos::ProductEpetraVector* mp_xdot,
  const Stokhos::ProductEpetraVector& mp_x,
  const Teuchos::Array<ParamVec>& p,
  const Teuchos::Array<int>& mp_p_index,
  const Teuchos::Array< Teuchos::Array<MPType> >& mp_p_vals,
  Stokhos::ProductEpetraVector& mp_g)
{
  TEUCHOS_FUNC_TIME_MONITOR("> Albany Fill: MPResponses");
  
  responses[response_index]->evaluateMPResponse(
    curr_time, mp_xdot, mp_x, p, mp_p_index, mp_p_vals, mp_g);
}

void
Albany::Application::
evaluateMPResponseTangent(
  int response_index,
  const double alpha, 
  const double beta, 
  const double current_time,
  bool sum_derivs,
  const Stokhos::ProductEpetraVector* mp_xdot,
  const Stokhos::ProductEpetraVector& mp_x,
  const Teuchos::Array<ParamVec>& p,
  const Teuchos::Array<int>& mp_p_index,
  const Teuchos::Array< Teuchos::Array<MPType> >& mp_p_vals,
  ParamVec* deriv_p,
  const Epetra_MultiVector* Vx,
  const Epetra_MultiVector* Vxdot,
  const Epetra_MultiVector* Vp,
  Stokhos::ProductEpetraVector* mp_g,
  Stokhos::ProductEpetraMultiVector* mp_JV,
  Stokhos::ProductEpetraMultiVector* mp_gp)
{
  TEUCHOS_FUNC_TIME_MONITOR("> Albany Fill: MPResponse Tangents");
  
  responses[response_index]->evaluateMPTangent(
    alpha, beta, current_time, sum_derivs, mp_xdot, mp_x, p, mp_p_index, 
    mp_p_vals, deriv_p, Vx, Vxdot, Vp, mp_g, mp_JV, mp_gp);
}

void
Albany::Application::
evaluateMPResponseDerivative(
  int response_index,
  const double current_time,
  const Stokhos::ProductEpetraVector* mp_xdot,
  const Stokhos::ProductEpetraVector& mp_x,
  const Teuchos::Array<ParamVec>& p,
  const Teuchos::Array<int>& mp_p_index,
  const Teuchos::Array< Teuchos::Array<MPType> >& mp_p_vals,
  ParamVec* deriv_p,
  Stokhos::ProductEpetraVector* mp_g,
  const EpetraExt::ModelEvaluator::MPDerivative& mp_dg_dx,
  const EpetraExt::ModelEvaluator::MPDerivative& mp_dg_dxdot,
  const EpetraExt::ModelEvaluator::MPDerivative& mp_dg_dp)
{
  TEUCHOS_FUNC_TIME_MONITOR("> Albany Fill: MPResponse Gradient");
  
  responses[response_index]->evaluateMPDerivative(
    current_time, mp_xdot, mp_x, p, mp_p_index, mp_p_vals, deriv_p,
    mp_g, mp_dg_dx, mp_dg_dxdot, mp_dg_dp);
}

void
Albany::Application::
evaluateStateFieldManager(const double current_time,
			  const Epetra_Vector* xdot,
			  const Epetra_Vector& x)
{
  // visualize state field manager
  if (stateGraphVisDetail>0) {
    bool detail = false; if (stateGraphVisDetail > 1) detail=true;
    *out << "Phalanx writing graphviz file for graph of Residual fill (detail ="
	 << stateGraphVisDetail << ")"<<endl;
    *out << "Process using 'dot -Tpng -O state_phalanx_graph' \n" << endl;
    for (int ps=0; ps < sfm.size(); ps++) {
      std::stringstream pg; pg << "state_phalanx_graph_" << ps;
      sfm[ps]->writeGraphvizFile<PHAL::AlbanyTraits::Residual>(pg.str(),detail,detail);
    }
    stateGraphVisDetail = -1;
  }

  //Create Tpetra copy of x, called xT
  Teuchos::RCP<const Tpetra_Vector> xT = Petra::EpetraVector_To_TpetraVectorConst(x, commT, nodeT); 
  //Create Tpetra copy of xdot, called xdotT
  Teuchos::RCP<const Tpetra_Vector> xdotT;
  if (xdot != NULL) {
     xdotT = Petra::EpetraVector_To_TpetraVectorConst(*xdot, commT, nodeT); 
  }
  // Scatter x and xdot to the overlapped distrbution
  //overlapped_x->Import(x, *importer, Insert);
  //if (xdot != NULL) overlapped_xdot->Import(*xdot, *importer, Insert);

  overlapped_xT->doImport(*xT, *importerT, Tpetra::INSERT);
  if (xdot != NULL) overlapped_xdotT->doImport(*xdotT, *importerT, Tpetra::INSERT);
  
  // Set data in Workset struct
  PHAL::Workset workset;
  //loadBasicWorksetInfo( workset, overlapped_x, overlapped_xdot, current_time );
  //workset.f = overlapped_f;
  loadBasicWorksetInfoT( workset, overlapped_xT, overlapped_xdotT, current_time );
  workset.fT = overlapped_fT;
  
  // Perform fill via field manager
  for (int ws=0; ws < numWorksets; ws++) {
    loadWorksetBucketInfo<PHAL::AlbanyTraits::Residual>(workset, ws);
    sfm[wsPhysIndex[ws]]->evaluateFields<PHAL::AlbanyTraits::Residual>(workset);
  }
}

void Albany::Application::registerShapeParameters() 
{
  int numShParams = shapeParams.size();
  if (shapeParamNames.size() == 0) {
    shapeParamNames.resize(numShParams);
    for (int i=0; i<numShParams; i++)
       shapeParamNames[i] = Albany::strint("ShapeParam",i);
  }
  Albany::DummyParameterAccessor<PHAL::AlbanyTraits::Jacobian, SPL_Traits> * dJ =
   new Albany::DummyParameterAccessor<PHAL::AlbanyTraits::Jacobian, SPL_Traits>();
  Albany::DummyParameterAccessor<PHAL::AlbanyTraits::Tangent, SPL_Traits> * dT =
   new Albany::DummyParameterAccessor<PHAL::AlbanyTraits::Tangent, SPL_Traits>();
  Albany::DummyParameterAccessor<PHAL::AlbanyTraits::SGResidual, SPL_Traits> * dSGR =
   new Albany::DummyParameterAccessor<PHAL::AlbanyTraits::SGResidual, SPL_Traits>();
  Albany::DummyParameterAccessor<PHAL::AlbanyTraits::SGJacobian, SPL_Traits> * dSGJ =
   new Albany::DummyParameterAccessor<PHAL::AlbanyTraits::SGJacobian, SPL_Traits>();
  Albany::DummyParameterAccessor<PHAL::AlbanyTraits::MPResidual, SPL_Traits> * dMPR =
   new Albany::DummyParameterAccessor<PHAL::AlbanyTraits::MPResidual, SPL_Traits>();
  Albany::DummyParameterAccessor<PHAL::AlbanyTraits::MPJacobian, SPL_Traits> * dMPJ =
   new Albany::DummyParameterAccessor<PHAL::AlbanyTraits::MPJacobian, SPL_Traits>();

  // Register Parameter for Residual fill using "this->getValue" but
  // create dummy ones for other type that will not be used.
  for (int i=0; i<numShParams; i++) {
    *out << "Registering Shape Param " << shapeParamNames[i] << endl;
    new Sacado::ParameterRegistration<PHAL::AlbanyTraits::Residual, SPL_Traits>
      (shapeParamNames[i], this, paramLib);
    new Sacado::ParameterRegistration<PHAL::AlbanyTraits::Jacobian, SPL_Traits>
      (shapeParamNames[i], dJ, paramLib);
    new Sacado::ParameterRegistration<PHAL::AlbanyTraits::Tangent, SPL_Traits>
      (shapeParamNames[i], dT, paramLib);
    new Sacado::ParameterRegistration<PHAL::AlbanyTraits::SGResidual, SPL_Traits>
      (shapeParamNames[i], dSGR, paramLib);
    new Sacado::ParameterRegistration<PHAL::AlbanyTraits::SGJacobian, SPL_Traits>
      (shapeParamNames[i], dSGJ, paramLib);
    new Sacado::ParameterRegistration<PHAL::AlbanyTraits::MPResidual, SPL_Traits>
      (shapeParamNames[i], dMPR, paramLib);
    new Sacado::ParameterRegistration<PHAL::AlbanyTraits::MPJacobian, SPL_Traits>
      (shapeParamNames[i], dMPJ, paramLib);
  }
}

PHAL::AlbanyTraits::Residual::ScalarT&
Albany::Application::getValue(const std::string& name)
{
  int index=-1;
  for (unsigned int i=0; i<shapeParamNames.size(); i++) {
    if (name == shapeParamNames[i]) index = i;
  }
  TEUCHOS_TEST_FOR_EXCEPTION(index==-1,  std::logic_error,
			     "Error in GatherCoordinateVector::getValue, \n" <<
			     "   Unrecognized param name: " << name << endl);

  shapeParamsHaveBeenReset = true;

  return shapeParams[index];
}


void Albany::Application::postRegSetup(std::string eval)
{
  if (setupSet.find(eval) != setupSet.end())  return;
  
  setupSet.insert(eval);

  if (eval=="Residual") {
    for (int ps=0; ps < fm.size(); ps++) 
      fm[ps]->postRegistrationSetupForType<PHAL::AlbanyTraits::Residual>(eval);
    if (dfm!=Teuchos::null)
      dfm->postRegistrationSetupForType<PHAL::AlbanyTraits::Residual>(eval);
    if (nfm!=Teuchos::null)
      for (int ps=0; ps < nfm.size(); ps++) 
        nfm[ps]->postRegistrationSetupForType<PHAL::AlbanyTraits::Residual>(eval);
  }
  else if (eval=="Jacobian") {
    for (int ps=0; ps < fm.size(); ps++) 
      fm[ps]->postRegistrationSetupForType<PHAL::AlbanyTraits::Jacobian>(eval);
    if (dfm!=Teuchos::null)
      dfm->postRegistrationSetupForType<PHAL::AlbanyTraits::Jacobian>(eval);
    if (nfm!=Teuchos::null)
      for (int ps=0; ps < nfm.size(); ps++) 
        nfm[ps]->postRegistrationSetupForType<PHAL::AlbanyTraits::Jacobian>(eval);
  }
  else if (eval=="Tangent") {
    for (int ps=0; ps < fm.size(); ps++) 
      fm[ps]->postRegistrationSetupForType<PHAL::AlbanyTraits::Tangent>(eval);
    if (dfm!=Teuchos::null)
      dfm->postRegistrationSetupForType<PHAL::AlbanyTraits::Tangent>(eval);
    if (nfm!=Teuchos::null)
      for (int ps=0; ps < nfm.size(); ps++) 
        nfm[ps]->postRegistrationSetupForType<PHAL::AlbanyTraits::Tangent>(eval);
  }
  else if (eval=="SGResidual") {
    for (int ps=0; ps < fm.size(); ps++) 
      fm[ps]->postRegistrationSetupForType<PHAL::AlbanyTraits::SGResidual>(eval);
    if (dfm!=Teuchos::null)
      dfm->postRegistrationSetupForType<PHAL::AlbanyTraits::SGResidual>(eval);
    if (nfm!=Teuchos::null)
      for (int ps=0; ps < nfm.size(); ps++) 
        nfm[ps]->postRegistrationSetupForType<PHAL::AlbanyTraits::SGResidual>(eval);
  }
  else if (eval=="SGJacobian") {
    for (int ps=0; ps < fm.size(); ps++) 
      fm[ps]->postRegistrationSetupForType<PHAL::AlbanyTraits::SGJacobian>(eval);
    if (dfm!=Teuchos::null)
      dfm->postRegistrationSetupForType<PHAL::AlbanyTraits::SGJacobian>(eval);
    if (nfm!=Teuchos::null)
      for (int ps=0; ps < nfm.size(); ps++) 
        nfm[ps]->postRegistrationSetupForType<PHAL::AlbanyTraits::SGJacobian>(eval);
  }
  else if (eval=="SGTangent") {
    for (int ps=0; ps < fm.size(); ps++) 
      fm[ps]->postRegistrationSetupForType<PHAL::AlbanyTraits::SGTangent>(eval);
    if (dfm!=Teuchos::null)
      dfm->postRegistrationSetupForType<PHAL::AlbanyTraits::SGTangent>(eval);
    if (nfm!=Teuchos::null)
      for (int ps=0; ps < nfm.size(); ps++) 
        nfm[ps]->postRegistrationSetupForType<PHAL::AlbanyTraits::SGTangent>(eval);
  }
  else if (eval=="MPResidual") {
    for (int ps=0; ps < fm.size(); ps++) 
      fm[ps]->postRegistrationSetupForType<PHAL::AlbanyTraits::MPResidual>(eval);
    if (dfm!=Teuchos::null)
      dfm->postRegistrationSetupForType<PHAL::AlbanyTraits::MPResidual>(eval);
    if (nfm!=Teuchos::null)
      for (int ps=0; ps < nfm.size(); ps++) 
        nfm[ps]->postRegistrationSetupForType<PHAL::AlbanyTraits::MPResidual>(eval);
  }
  else if (eval=="MPJacobian") {
    for (int ps=0; ps < fm.size(); ps++) 
      fm[ps]->postRegistrationSetupForType<PHAL::AlbanyTraits::MPJacobian>(eval);
    if (dfm!=Teuchos::null)
      dfm->postRegistrationSetupForType<PHAL::AlbanyTraits::MPJacobian>(eval);
    if (nfm!=Teuchos::null)
      for (int ps=0; ps < nfm.size(); ps++) 
        nfm[ps]->postRegistrationSetupForType<PHAL::AlbanyTraits::MPJacobian>(eval);
  }
  else if (eval=="MPTangent") {
    for (int ps=0; ps < fm.size(); ps++) 
      fm[ps]->postRegistrationSetupForType<PHAL::AlbanyTraits::MPTangent>(eval);
    if (dfm!=Teuchos::null)
      dfm->postRegistrationSetupForType<PHAL::AlbanyTraits::MPTangent>(eval);
    if (nfm!=Teuchos::null)
      for (int ps=0; ps < nfm.size(); ps++) 
        nfm[ps]->postRegistrationSetupForType<PHAL::AlbanyTraits::MPTangent>(eval);
  }
  else 
    TEUCHOS_TEST_FOR_EXCEPTION(eval!="Known Evaluation Name",  std::logic_error,
			       "Error in setup call \n" << " Unrecognized name: " << eval << endl);


  // Write out Phalanx Graph if requested, on Proc 0, for Resid or Jacobian
  if (phxGraphVisDetail>0) {
    bool detail = false; if (phxGraphVisDetail > 1) detail=true;

    if (eval=="Residual") {
      *out << "Phalanx writing graphviz file for graph of Residual fill (detail ="
           << phxGraphVisDetail << ")"<<endl;
      *out << "Process using 'dot -Tpng -O phalanx_graph' \n" << endl;
      for (int ps=0; ps < fm.size(); ps++) {
        std::stringstream pg; pg << "phalanx_graph_" << ps;
        fm[ps]->writeGraphvizFile<PHAL::AlbanyTraits::Residual>(pg.str(),detail,detail);
      }
      phxGraphVisDetail = -1;
    }
    else if (eval=="Jacobian") {
      *out << "Phalanx writing graphviz file for graph of Jacobian fill (detail ="
           << phxGraphVisDetail << ")"<<endl;
      *out << "Process using 'dot -Tpng -O phalanx_graph' \n" << endl;
      for (int ps=0; ps < fm.size(); ps++) {
        std::stringstream pg; pg << "phalanx_graph_jac_" << ps;
        fm[ps]->writeGraphvizFile<PHAL::AlbanyTraits::Jacobian>(pg.str(),detail,detail);
      }
      phxGraphVisDetail = -2;
    }
  }
}

RCP<Epetra_Operator> 
Albany::Application::buildWrappedOperator(const RCP<Epetra_Operator>& Jac,
                                          const RCP<Epetra_Operator>& wrapInput,
                                          bool reorder) const
{
  RCP<Epetra_Operator> wrappedOp = wrapInput;
  // if only one block just use orignal jacobian
  if(blockDecomp.size()==1) return (Jac);

  // initialize jacobian
  if(wrappedOp==Teuchos::null)
     wrappedOp = rcp(new Teko::Epetra::StridedEpetraOperator(blockDecomp,Jac));
  else 
     rcp_dynamic_cast<Teko::Epetra::StridedEpetraOperator>(wrappedOp)->RebuildOps();

  // test blocked operator for correctness
  if(tekoParams->get("Test Blocked Operator",false)) {
     bool result
        = rcp_dynamic_cast<Teko::Epetra::StridedEpetraOperator>(wrappedOp)->testAgainstFullOperator(6,1e-14);

     *out << "Teko: Tested operator correctness:  " << (result ? "passed" : "FAILED!") << std::endl;
  }
  return wrappedOp;
}

void Albany::Application::loadBasicWorksetInfo(
       PHAL::Workset& workset, RCP<Epetra_Vector> overlapped_x,
       RCP<Epetra_Vector> overlapped_xdot, double current_time)
{
    workset.x        = overlapped_x;
    workset.xdot     = overlapped_xdot;
    workset.current_time = current_time;
    //workset.delta_time = delta_time;
    if (overlapped_xdot != Teuchos::null) workset.transientTerms = true;
}

void Albany::Application::loadBasicWorksetInfoT(
       PHAL::Workset& workset, RCP<Tpetra_Vector> overlapped_xT,
       RCP<Tpetra_Vector> overlapped_xdotT, double current_time)
{
    workset.xT        = overlapped_xT;
    workset.xdotT     = overlapped_xdotT;
    workset.current_time = current_time;
    //workset.delta_time = delta_time;
    if (overlapped_xdotT != Teuchos::null) workset.transientTerms = true;
}

void Albany::Application::loadWorksetJacobianInfo(PHAL::Workset& workset,
                                 const double& alpha, const double& beta)
{
    workset.m_coeff      = alpha;
    workset.j_coeff      = beta;
    workset.ignore_residual = ignore_residual_in_jacobian;
    workset.is_adjoint   = is_adjoint;
}

void Albany::Application::loadWorksetNodesetInfo(PHAL::Workset& workset)
{
    workset.nodeSets = Teuchos::rcpFromRef(disc->getNodeSets());
    workset.nodeSetCoords = Teuchos::rcpFromRef(disc->getNodeSetCoords());

}

void Albany::Application::loadWorksetSidesetInfo(PHAL::Workset& workset, const int ws)
{

    workset.sideSets = Teuchos::rcpFromRef(disc->getSideSets(ws));

}

void Albany::Application::setupBasicWorksetInfo(
  PHAL::Workset& workset,
  double current_time,
  const Epetra_Vector* xdot, 
  const Epetra_Vector* x,
  const Teuchos::Array<ParamVec>& p
  )
{
  // Scatter x and xdot to the overlapped distrbution
  overlapped_x->Import(*x, *importer, Insert);
  if (xdot != NULL) overlapped_xdot->Import(*xdot, *importer, Insert);

  // Set parameters
  for (int i=0; i<p.size(); i++)
    for (unsigned int j=0; j<p[i].size(); j++)
      p[i][j].family->setRealValueForAllTypes(p[i][j].baseValue);

  workset.x = overlapped_x;
  workset.xdot = overlapped_xdot;
  if (!paramLib->isParameter("Time"))
    workset.current_time = current_time;
  else 
    workset.current_time = 
      paramLib->getRealValue<PHAL::AlbanyTraits::Residual>("Time");
  if (overlapped_xdot != Teuchos::null) workset.transientTerms = true;

  // Create Teuchos::Comm from Epetra_Comm
  const Epetra_Comm& comm = x->Map().Comm();
  workset.comm = Albany::createTeuchosCommFromMpiComm(
                  Albany::getMpiCommFromEpetraComm(comm));

  workset.x_importer = importer;
}

void Albany::Application::setupBasicWorksetInfoT(
  PHAL::Workset& workset,
  double current_time,
  Teuchos::RCP<const Tpetra_Vector> xdotT, 
  Teuchos::RCP<const Tpetra_Vector> xT,
  const Teuchos::Array<ParamVec>& p
  )
{
  // Scatter xT and xdotT to the overlapped distrbution
  overlapped_xT->doImport(*xT, *importerT, Tpetra::INSERT);
  if (xdotT != Teuchos::null) overlapped_xdotT->doImport(*xdotT, *importerT, Tpetra::INSERT);

  // Set parameters
  for (int i=0; i<p.size(); i++)
    for (unsigned int j=0; j<p[i].size(); j++)
      p[i][j].family->setRealValueForAllTypes(p[i][j].baseValue);

  workset.xT = overlapped_xT;
  workset.xdotT = overlapped_xdotT;
  if (!paramLib->isParameter("Time"))
    workset.current_time = current_time;
  else 
    workset.current_time = 
      paramLib->getRealValue<PHAL::AlbanyTraits::Residual>("Time");
  if (overlapped_xdotT != Teuchos::null) workset.transientTerms = true;

  workset.comm = commT; 

  workset.x_importerT = importerT;
  workset.x_importer = importer;
}


void Albany::Application::setupBasicWorksetInfo(
  PHAL::Workset& workset,
  double current_time,
  const Stokhos::EpetraVectorOrthogPoly* sg_xdot, 
  const Stokhos::EpetraVectorOrthogPoly* sg_x,
  const Teuchos::Array<ParamVec>& p,
  const Teuchos::Array<int>& sg_p_index,
  const Teuchos::Array< Teuchos::Array<SGType> >& sg_p_vals)
{
  // Scatter x and xdot to the overlapped distrbution
  for (int i=0; i<sg_x->size(); i++) {
    (*sg_overlapped_x)[i].Import((*sg_x)[i], *importer, Insert);
    if (sg_xdot != NULL) (*sg_overlapped_xdot)[i].Import((*sg_xdot)[i], *importer, Insert);
  }

  // Set parameters
  for (int i=0; i<p.size(); i++)
    for (unsigned int j=0; j<p[i].size(); j++)
      p[i][j].family->setRealValueForAllTypes(p[i][j].baseValue);

  // Set SG parameters
  for (int i=0; i<sg_p_index.size(); i++) {
    int ii = sg_p_index[i];
    for (unsigned int j=0; j<p[ii].size(); j++) {
      p[ii][j].family->setValue<PHAL::AlbanyTraits::SGResidual>(sg_p_vals[ii][j]);
      p[ii][j].family->setValue<PHAL::AlbanyTraits::SGTangent>(sg_p_vals[ii][j]);
      p[ii][j].family->setValue<PHAL::AlbanyTraits::SGJacobian>(sg_p_vals[ii][j]);
    }
  }

  workset.sg_expansion = sg_expansion;
  workset.sg_x         = sg_overlapped_x;
  workset.sg_xdot      = sg_overlapped_xdot;
  if (!paramLib->isParameter("Time"))
    workset.current_time = current_time;
  else 
    workset.current_time = 
      paramLib->getRealValue<PHAL::AlbanyTraits::Residual>("Time");
  if (sg_xdot != NULL) workset.transientTerms = true;

  // Create Teuchos::Comm from Epetra_Comm
  const Epetra_Comm& comm = sg_x->coefficientMap()->Comm();
  workset.comm = Albany::createTeuchosCommFromMpiComm(
                  Albany::getMpiCommFromEpetraComm(comm));

  workset.x_importer = importer;
}

void Albany::Application::setupBasicWorksetInfo(
  PHAL::Workset& workset,
  double current_time,
  const Stokhos::ProductEpetraVector* mp_xdot, 
  const Stokhos::ProductEpetraVector* mp_x,
  const Teuchos::Array<ParamVec>& p,
  const Teuchos::Array<int>& mp_p_index,
  const Teuchos::Array< Teuchos::Array<MPType> >& mp_p_vals)
{
  // Scatter x and xdot to the overlapped distrbution
  for (int i=0; i<mp_x->size(); i++) {
    (*mp_overlapped_x)[i].Import((*mp_x)[i], *importer, Insert);
    if (mp_xdot != NULL) (*mp_overlapped_xdot)[i].Import((*mp_xdot)[i], *importer, Insert);
  }

  // Set parameters
  for (int i=0; i<p.size(); i++)
    for (unsigned int j=0; j<p[i].size(); j++)
      p[i][j].family->setRealValueForAllTypes(p[i][j].baseValue);

  // Set MP parameters
  for (int i=0; i<mp_p_index.size(); i++) {
    int ii = mp_p_index[i];
    for (unsigned int j=0; j<p[ii].size(); j++) {
      p[ii][j].family->setValue<PHAL::AlbanyTraits::MPResidual>(mp_p_vals[ii][j]);
      p[ii][j].family->setValue<PHAL::AlbanyTraits::MPTangent>(mp_p_vals[ii][j]);
      p[ii][j].family->setValue<PHAL::AlbanyTraits::MPJacobian>(mp_p_vals[ii][j]);
    }
  }

  workset.mp_x         = mp_overlapped_x;
  workset.mp_xdot      = mp_overlapped_xdot;
  if (!paramLib->isParameter("Time"))
    workset.current_time = current_time;
  else 
    workset.current_time = 
      paramLib->getRealValue<PHAL::AlbanyTraits::Residual>("Time");
  if (mp_xdot != NULL) workset.transientTerms = true;

  // Create Teuchos::Comm from Epetra_Comm
  const Epetra_Comm& comm = mp_x->coefficientMap()->Comm();
  workset.comm = Albany::createTeuchosCommFromMpiComm(
                  Albany::getMpiCommFromEpetraComm(comm));

  workset.x_importer = importer;
}

void Albany::Application::setupTangentWorksetInfo(
  PHAL::Workset& workset, 
  double current_time,
  bool sum_derivs,
  const Epetra_Vector* xdot, 
  const Epetra_Vector* x,
  const Teuchos::Array<ParamVec>& p,
  ParamVec* deriv_p,
  const Epetra_MultiVector* Vxdot,
  const Epetra_MultiVector* Vx,
  const Epetra_MultiVector* Vp)
{
  setupBasicWorksetInfo(workset, current_time, xdot, x, p);

  // Scatter Vx dot the overlapped distribution
  RCP<Epetra_MultiVector> overlapped_Vx;
  if (Vx != NULL) {
    overlapped_Vx = 
      rcp(new Epetra_MultiVector(*(disc->getOverlapMap()), 
					  Vx->NumVectors()));
    overlapped_Vx->Import(*Vx, *importer, Insert);
  }

  // Scatter Vx dot the overlapped distribution
  RCP<Epetra_MultiVector> overlapped_Vxdot;
  if (Vxdot != NULL) {
    overlapped_Vxdot = 
      rcp(new Epetra_MultiVector(*(disc->getOverlapMap()), 
				 Vxdot->NumVectors()));
    overlapped_Vxdot->Import(*Vxdot, *importer, Insert);
  }

  RCP<const Epetra_MultiVector > vp = rcp(Vp, false);
  RCP<ParamVec> params = rcp(deriv_p, false);

  // Number of x & xdot tangent directions
  int num_cols_x = 0;
  if (Vx != NULL)
    num_cols_x = Vx->NumVectors();
  else if (Vxdot != NULL)
    num_cols_x = Vxdot->NumVectors();

  // Number of parameter tangent directions
  int num_cols_p = 0;
  if (params != Teuchos::null) {
    if (Vp != NULL)
      num_cols_p = Vp->NumVectors();
    else
      num_cols_p = params->size();
  }

  // Whether x and param tangent components are added or separate
  int param_offset = 0;
  if (!sum_derivs) 
    param_offset = num_cols_x;  // offset of parameter derivs in deriv array

  TEUCHOS_TEST_FOR_EXCEPTION(
    sum_derivs && 
    (num_cols_x != 0) && 
    (num_cols_p != 0) && 
    (num_cols_x != num_cols_p),
    std::logic_error,
    "Seed matrices Vx and Vp must have the same number " << 
    " of columns when sum_derivs is true and both are "
    << "non-null!" << std::endl);

  // Initialize 
  if (params != Teuchos::null) {
    FadType p;
    int num_cols_tot = param_offset + num_cols_p;
    for (unsigned int i=0; i<params->size(); i++) {
      p = FadType(num_cols_tot, (*params)[i].baseValue);
      if (Vp != NULL) 
        for (int k=0; k<num_cols_p; k++)
          p.fastAccessDx(param_offset+k) = (*Vp)[k][i];
      else
        p.fastAccessDx(param_offset+i) = 1.0;
      (*params)[i].family->setValue<PHAL::AlbanyTraits::Tangent>(p);
    }
  }

  workset.params = params;
  workset.Vx = overlapped_Vx;
  workset.Vxdot = overlapped_Vxdot;
  workset.Vp = vp;
  workset.num_cols_x = num_cols_x;
  workset.num_cols_p = num_cols_p;
  workset.param_offset = param_offset;
}

void Albany::Application::setupTangentWorksetInfoT(
  PHAL::Workset& workset, 
  double current_time,
  bool sum_derivs,
  Teuchos::RCP<const Tpetra_Vector> xdotT, 
  Teuchos::RCP<const Tpetra_Vector> xT,
  const Teuchos::Array<ParamVec>& p,
  ParamVec* deriv_p,
  Teuchos::RCP<const Tpetra_MultiVector> VxdotT,
  Teuchos::RCP<const Tpetra_MultiVector> VxT,
  Teuchos::RCP<const Tpetra_MultiVector> VpT)
{
  setupBasicWorksetInfoT(workset, current_time, xdotT, xT, p);

  // Scatter Vx dot the overlapped distribution
  RCP<Tpetra_MultiVector> overlapped_VxT;
  if (VxT != Teuchos::null) {
    overlapped_VxT = 
      rcp(new Tpetra_MultiVector(disc->getOverlapMapT(), 
					  VxT->getNumVectors()));
    overlapped_VxT->doImport(*VxT, *importerT, Tpetra::INSERT);
  }

  // Scatter Vx dot the overlapped distribution
  RCP<Tpetra_MultiVector> overlapped_VxdotT;
  if (VxdotT != Teuchos::null) {
    overlapped_VxdotT = 
      rcp(new Tpetra_MultiVector(disc->getOverlapMapT(), 
				 VxdotT->getNumVectors()));
    overlapped_VxdotT->doImport(*VxdotT, *importerT, Tpetra::INSERT);
  }

  //RCP<const Epetra_MultiVector > vp = rcp(Vp, false);
  RCP<ParamVec> params = rcp(deriv_p, false);

  // Number of x & xdot tangent directions
  int num_cols_x = 0;
  if (VxT != Teuchos::null)
    num_cols_x = VxT->getNumVectors();
  else if (VxdotT != Teuchos::null)
    num_cols_x = VxdotT->getNumVectors();

  // Number of parameter tangent directions
  int num_cols_p = 0;
  if (params != Teuchos::null) {
    if (VpT != Teuchos::null)
      num_cols_p = VpT->getNumVectors();
    else
      num_cols_p = params->size();
  }

  // Whether x and param tangent components are added or separate
  int param_offset = 0;
  if (!sum_derivs) 
    param_offset = num_cols_x;  // offset of parameter derivs in deriv array

  TEUCHOS_TEST_FOR_EXCEPTION(
    sum_derivs && 
    (num_cols_x != 0) && 
    (num_cols_p != 0) && 
    (num_cols_x != num_cols_p),
    std::logic_error,
    "Seed matrices Vx and Vp must have the same number " << 
    " of columns when sum_derivs is true and both are "
    << "non-null!" << std::endl);

  // Initialize 
  if (params != Teuchos::null) {
    FadType p;
    int num_cols_tot = param_offset + num_cols_p;
    for (unsigned int i=0; i<params->size(); i++) {
      p = FadType(num_cols_tot, (*params)[i].baseValue);
      if (VpT != Teuchos::null) {
        Teuchos::ArrayRCP<const ST> VpT_constView; 
        for (int k=0; k<num_cols_p; k++) {
          VpT_constView = VpT->getData(k);
          p.fastAccessDx(param_offset+k) = VpT_constView[i];
        }
      }
      else
        p.fastAccessDx(param_offset+i) = 1.0;
      (*params)[i].family->setValue<PHAL::AlbanyTraits::Tangent>(p);
    }
  }

  workset.params = params;
  workset.VxT = overlapped_VxT;
  workset.VxdotT = overlapped_VxdotT;
  workset.VpT = VpT;
  workset.num_cols_x = num_cols_x;
  workset.num_cols_p = num_cols_p;
  workset.param_offset = param_offset;
}


void Albany::Application::setupTangentWorksetInfo(
  PHAL::Workset& workset, 
  double current_time,
  bool sum_derivs,
  const Stokhos::EpetraVectorOrthogPoly* sg_xdot, 
  const Stokhos::EpetraVectorOrthogPoly* sg_x,
  const Teuchos::Array<ParamVec>& p,
  ParamVec* deriv_p,
  const Teuchos::Array<int>& sg_p_index,
  const Teuchos::Array< Teuchos::Array<SGType> >& sg_p_vals,
  const Epetra_MultiVector* Vxdot,
  const Epetra_MultiVector* Vx,
  const Epetra_MultiVector* Vp)
{
  setupBasicWorksetInfo(workset, current_time, sg_xdot, sg_x, p, 
			sg_p_index, sg_p_vals);

  // Scatter Vx dot the overlapped distribution
  RCP<Epetra_MultiVector> overlapped_Vx;
  if (Vx != NULL) {
    overlapped_Vx = 
      rcp(new Epetra_MultiVector(*(disc->getOverlapMap()), 
					  Vx->NumVectors()));
    overlapped_Vx->Import(*Vx, *importer, Insert);
  }

  // Scatter Vx dot the overlapped distribution
  RCP<Epetra_MultiVector> overlapped_Vxdot;
  if (Vxdot != NULL) {
    overlapped_Vxdot = 
      rcp(new Epetra_MultiVector(*(disc->getOverlapMap()), 
				 Vxdot->NumVectors()));
    overlapped_Vxdot->Import(*Vxdot, *importer, Insert);
  }

  RCP<const Epetra_MultiVector > vp = rcp(Vp, false);
  RCP<ParamVec> params = rcp(deriv_p, false);

  // Number of x & xdot tangent directions
  int num_cols_x = 0;
  if (Vx != NULL)
    num_cols_x = Vx->NumVectors();
  else if (Vxdot != NULL)
    num_cols_x = Vxdot->NumVectors();

  // Number of parameter tangent directions
  int num_cols_p = 0;
  if (params != Teuchos::null) {
    if (Vp != NULL)
      num_cols_p = Vp->NumVectors();
    else
      num_cols_p = params->size();
  }

  // Whether x and param tangent components are added or separate
  int param_offset = 0;
  if (!sum_derivs) 
    param_offset = num_cols_x;  // offset of parameter derivs in deriv array

  TEUCHOS_TEST_FOR_EXCEPTION(
    sum_derivs && 
    (num_cols_x != 0) && 
    (num_cols_p != 0) && 
    (num_cols_x != num_cols_p),
    std::logic_error,
    "Seed matrices Vx and Vp must have the same number " << 
    " of columns when sum_derivs is true and both are "
    << "non-null!" << std::endl);

  // Initialize 
  if (params != Teuchos::null) {
    SGFadType p;
    int num_cols_tot = param_offset + num_cols_p;
    for (unsigned int i=0; i<params->size(); i++) {
      // Get the base value set above
      SGType base_val = 
	(*params)[i].family->getValue<PHAL::AlbanyTraits::SGTangent>().val();
      p = SGFadType(num_cols_tot, base_val);
      if (Vp != NULL) 
        for (int k=0; k<num_cols_p; k++)
          p.fastAccessDx(param_offset+k) = (*Vp)[k][i];
      else
        p.fastAccessDx(param_offset+i) = 1.0;
      (*params)[i].family->setValue<PHAL::AlbanyTraits::SGTangent>(p);
    }
  }

  workset.params = params;
  workset.Vx = overlapped_Vx;
  workset.Vxdot = overlapped_Vxdot;
  workset.Vp = vp;
  workset.num_cols_x = num_cols_x;
  workset.num_cols_p = num_cols_p;
  workset.param_offset = param_offset;
}

void Albany::Application::setupTangentWorksetInfo(
  PHAL::Workset& workset, 
  double current_time,
  bool sum_derivs,
  const Stokhos::ProductEpetraVector* mp_xdot, 
  const Stokhos::ProductEpetraVector* mp_x,
  const Teuchos::Array<ParamVec>& p,
  ParamVec* deriv_p,
  const Teuchos::Array<int>& mp_p_index,
  const Teuchos::Array< Teuchos::Array<MPType> >& mp_p_vals,
  const Epetra_MultiVector* Vxdot,
  const Epetra_MultiVector* Vx,
  const Epetra_MultiVector* Vp)
{
  setupBasicWorksetInfo(workset, current_time, mp_xdot, mp_x, p, 
			mp_p_index, mp_p_vals);

  // Scatter Vx dot the overlapped distribution
  RCP<Epetra_MultiVector> overlapped_Vx;
  if (Vx != NULL) {
    overlapped_Vx = 
      rcp(new Epetra_MultiVector(*(disc->getOverlapMap()), 
					  Vx->NumVectors()));
    overlapped_Vx->Import(*Vx, *importer, Insert);
  }

  // Scatter Vx dot the overlapped distribution
  RCP<Epetra_MultiVector> overlapped_Vxdot;
  if (Vxdot != NULL) {
    overlapped_Vxdot = 
      rcp(new Epetra_MultiVector(*(disc->getOverlapMap()), 
				 Vxdot->NumVectors()));
    overlapped_Vxdot->Import(*Vxdot, *importer, Insert);
  }

  RCP<const Epetra_MultiVector > vp = rcp(Vp, false);
  RCP<ParamVec> params = rcp(deriv_p, false);

  // Number of x & xdot tangent directions
  int num_cols_x = 0;
  if (Vx != NULL)
    num_cols_x = Vx->NumVectors();
  else if (Vxdot != NULL)
    num_cols_x = Vxdot->NumVectors();

  // Number of parameter tangent directions
  int num_cols_p = 0;
  if (params != Teuchos::null) {
    if (Vp != NULL)
      num_cols_p = Vp->NumVectors();
    else
      num_cols_p = params->size();
  }

  // Whether x and param tangent components are added or separate
  int param_offset = 0;
  if (!sum_derivs) 
    param_offset = num_cols_x;  // offset of parameter derivs in deriv array

  TEUCHOS_TEST_FOR_EXCEPTION(
    sum_derivs && 
    (num_cols_x != 0) && 
    (num_cols_p != 0) && 
    (num_cols_x != num_cols_p),
    std::logic_error,
    "Seed matrices Vx and Vp must have the same number " << 
    " of columns when sum_derivs is true and both are "
    << "non-null!" << std::endl);

  // Initialize 
  if (params != Teuchos::null) {
    MPFadType p;
    int num_cols_tot = param_offset + num_cols_p;
    for (unsigned int i=0; i<params->size(); i++) {
      // Get the base value set above
      MPType base_val = 
	(*params)[i].family->getValue<PHAL::AlbanyTraits::MPTangent>().val();
      p = MPFadType(num_cols_tot, base_val);
      if (Vp != NULL) 
        for (int k=0; k<num_cols_p; k++)
          p.fastAccessDx(param_offset+k) = (*Vp)[k][i];
      else
        p.fastAccessDx(param_offset+i) = 1.0;
      (*params)[i].family->setValue<PHAL::AlbanyTraits::MPTangent>(p);
    }
  }

  workset.params = params;
  workset.Vx = overlapped_Vx;
  workset.Vxdot = overlapped_Vxdot;
  workset.Vp = vp;
  workset.num_cols_x = num_cols_x;
  workset.num_cols_p = num_cols_p;
  workset.param_offset = param_offset;
}<|MERGE_RESOLUTION|>--- conflicted
+++ resolved
@@ -63,13 +63,9 @@
   phxGraphVisDetail(0),
   stateGraphVisDetail(0)
 {
-<<<<<<< HEAD
   Teuchos::ParameterList kokkosNodeParams;
   nodeT = Teuchos::rcp(new KokkosNode (kokkosNodeParams));
-  defineTimers();
-
-=======
->>>>>>> 53be6c82
+
   // Create parameter library
   paramLib = rcp(new ParamLib);
 
@@ -327,15 +323,12 @@
   return disc->getJacobianGraph();
 }
 
-<<<<<<< HEAD
 RCP<const Tpetra_CrsGraph>
 Albany::Application::
 getJacobianGraphT() const
 {
   return disc->getJacobianGraphT();
 }
-=======
->>>>>>> 53be6c82
 
 RCP<Epetra_Operator>
 Albany::Application::
@@ -475,8 +468,6 @@
 {
   TEUCHOS_FUNC_TIME_MONITOR("> Albany Fill: Residual");
 
-<<<<<<< HEAD
-  TimeMonitor Timer(*timers[0]); //start timer
   //Create Tpetra copy of x, called xT
   Teuchos::RCP<const Tpetra_Vector> xT = Petra::EpetraVector_To_TpetraVectorConst(x, commT, nodeT); 
   //Create Tpetra copy of xdot, called xdotT
@@ -484,9 +475,7 @@
   if (xdot != NULL) {
      xdotT = Petra::EpetraVector_To_TpetraVectorConst(*xdot, commT, nodeT); 
   }
-=======
   postRegSetup("Residual");
->>>>>>> 53be6c82
 
   // Scatter x and xdot to the overlapped distrbution
   overlapped_xT->doImport(*xT, *importerT, Tpetra::INSERT);
@@ -571,7 +560,6 @@
 
     // FillType template argument used to specialize Sacado
     dfm->evaluateFields<PHAL::AlbanyTraits::Residual>(workset);
-//<<<<<<< HEAD
   }
 
   //Copy Tpetra vector fT into Epetra vector f 
@@ -589,7 +577,6 @@
 {
   postRegSetup("Residual");
 
-  TimeMonitor Timer(*timers[0]); //start timer
   
   // Scatter x and xdot to the overlapped distrbution
   overlapped_xT->doImport(xT, *importerT, Tpetra::INSERT);
@@ -608,7 +595,6 @@
 #ifdef ALBANY_CUTR
   static int first=true;
   if (shapeParamsHaveBeenReset) {
-    TimeMonitor cubitTimer(*timers[10]); //start timer
 
 *out << " Calling moveMesh with params: " << std::setprecision(8);
  for (unsigned int i=0; i<shapeParams.size(); i++) *out << shapeParams[i] << "  ";
@@ -689,8 +675,6 @@
 {
   TEUCHOS_FUNC_TIME_MONITOR("> Albany Fill: Jacobian");
 
-<<<<<<< HEAD
-  TimeMonitor Timer(*timers[1]); //start timer
   
   //Create Tpetra copy of x, called xT
   Teuchos::RCP<const Tpetra_Vector> xT = Petra::EpetraVector_To_TpetraVectorConst(x, commT, nodeT);
@@ -699,9 +683,7 @@
   if (xdot != NULL) {
     xdotT = Petra::EpetraVector_To_TpetraVectorConst(*xdot, commT, nodeT);
    }
-=======
   postRegSetup("Jacobian");
->>>>>>> 53be6c82
 
   // Scatter x and xdot to the overlapped distrbution
   overlapped_xT->doImport(*xT, *importerT, Tpetra::INSERT);
@@ -833,7 +815,6 @@
 {
   postRegSetup("Jacobian");
 
-  TimeMonitor Timer(*timers[1]); //start timer
   
   // Scatter x and xdot to the overlapped distrbution
   overlapped_xT->doImport(xT, *importerT, Tpetra::INSERT);
@@ -846,7 +827,6 @@
 
 #ifdef ALBANY_CUTR
   if (shapeParamsHaveBeenReset) {
-    TimeMonitor Timer(*timers[10]); //start timer
 
 *out << " Calling moveMesh with params: " << std::setprecision(8);
  for (unsigned int i=0; i<shapeParams.size(); i++) *out << shapeParams[i] << "  ";
@@ -933,12 +913,14 @@
   //cout << "f " << *f << endl;;
   //cout << "J " << jac << endl;;
 }
+
+
 void
 Albany::Application::
 computeGlobalPreconditioner(const RCP<Epetra_CrsMatrix>& jac,
-			    const RCP<Epetra_Operator>& prec)
-{
-  TimeMonitor Timer(*timers[2]); //start timer
+                            const RCP<Epetra_Operator>& prec)
+{
+  TEUCHOS_FUNC_TIME_MONITOR("> Albany Fill: Precond");
 
   *out << "Computing WPrec by Teko" << endl;
 
@@ -950,6 +932,7 @@
   wrappedJac = buildWrappedOperator(jac, wrappedJac);
   blockPrec->rebuildInverseOperator(wrappedJac);
 }
+
 
 void
 Albany::Application::
@@ -970,7 +953,6 @@
 {
   postRegSetup("Tangent");
 
-  TimeMonitor Timer(*timers[3]); //start timer
 
   //Create Tpetra copy of x, called xT
   Teuchos::RCP<const Tpetra_Vector> xT = Petra::EpetraVector_To_TpetraVectorConst(x, commT, nodeT);
@@ -1130,7 +1112,6 @@
   std::vector<int> coord_deriv_indices;
 #ifdef ALBANY_CUTR
   if (shapeParamsHaveBeenReset) {
-    TimeMonitor Timer(*timers[10]); //start timer
 
      int num_sp = 0;
      std::vector<int> shape_param_indices;
@@ -1295,26 +1276,6 @@
   if (fp != NULL) { 
     Petra::TpetraMultiVector_To_EpetraMultiVector(fpT, *fp, comm);
   }
-
-<<<<<<< HEAD
-=======
-  jac.FillComplete(true);
-  //cout << "f " << *f << endl;;
-  //cout << "J " << jac << endl;;
-}
-
-void
-Albany::Application::
-computeGlobalPreconditioner(const RCP<Epetra_CrsMatrix>& jac,
-			    const RCP<Epetra_Operator>& prec)
-{
-  TEUCHOS_FUNC_TIME_MONITOR("> Albany Fill: Precond");
-
-  *out << "Computing WPrec by Teko" << endl;
-
-  RCP<Teko::Epetra::InverseFactoryOperator> blockPrec
-    = rcp_dynamic_cast<Teko::Epetra::InverseFactoryOperator>(prec);
->>>>>>> 53be6c82
 
 //*out << "fp " << *fp << endl;
 
