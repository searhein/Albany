/********************************************************************\
*            Albany, Copyright (2010) Sandia Corporation             *
*                                                                    *
* Notice: This computer software was prepared by Sandia Corporation, *
* hereinafter the Contractor, under Contract DE-AC04-94AL85000 with  *
* the Department of Energy (DOE). All rights in the computer software*
* are reserved by DOE on behalf of the United States Government and  *
* the Contractor as provided in the Contract. You are authorized to  *
* use this computer software for Governmental purposes but it is not *
* to be released or distributed to the public. NEITHER THE GOVERNMENT*
* NOR THE CONTRACTOR MAKES ANY WARRANTY, EXPRESS OR IMPLIED, OR      *
* ASSUMES ANY LIABILITY FOR THE USE OF THIS SOFTWARE. This notice    *
* including this sentence must appear on any copies of this software.*
*    Questions to Andy Salinger, agsalin@sandia.gov                  *
\********************************************************************/

#include "Albany_Application.hpp"
#include "Petra_Converters.hpp"
#include "Albany_Utils.hpp"
#include "Albany_ProblemFactory.hpp"
#include "Albany_DiscretizationFactory.hpp"
#include "Albany_ResponseFactory.hpp"
#include "Albany_InitialCondition.hpp"
#include "Epetra_LocalMap.h"
#include "Stokhos_OrthogPolyBasis.hpp"
#include "Teuchos_TimeMonitor.hpp"
#include "EpetraExt_MultiVectorOut.h"

#include "EpetraExt_RowMatrixOut.h"
#include "EpetraExt_VectorOut.h"
#include "MatrixMarket_Tpetra.hpp"


#include<string>
#include "PHAL_Workset.hpp"
#include "Albany_DataTypes.hpp"

#include "Albany_DummyParameterAccessor.hpp"
#ifdef ALBANY_CUTR
  #include "CUTR_CubitMeshMover.hpp"
  #include "STKMeshData.hpp"
#endif

#include "Teko_InverseFactoryOperator.hpp"
#include "Teko_StridedEpetraOperator.hpp"

#ifdef ALBANY_SEACAS
  #include "Albany_STKDiscretization.hpp"
#endif

#include "Albany_ScalarResponseFunction.hpp"


using Teuchos::ArrayRCP;
using Teuchos::RCP;
using Teuchos::rcp;
using Teuchos::rcp_dynamic_cast;
using Teuchos::TimeMonitor;

int iter = 0; 



Albany::Application::
Application(const RCP<const Epetra_Comm>& comm_,
	    const RCP<Teuchos::ParameterList>& params,
	    const RCP<const Epetra_Vector>& initial_guess) :
  comm(comm_),
  commT(Albany::createTeuchosCommFromMpiComm(Albany::getMpiCommFromEpetraComm(*comm_))),
  out(Teuchos::VerboseObjectBase::getDefaultOStream()),
  physicsBasedPreconditioner(false),
  shapeParamsHaveBeenReset(false),
  morphFromInit(true), perturbBetaForDirichlets(0.0),
  phxGraphVisDetail()
{
  Teuchos::ParameterList kokkosNodeParams;
  nodeT = Teuchos::rcp(new KokkosNode (kokkosNodeParams));
  defineTimers();

  // Create parameter library
  paramLib = rcp(new ParamLib);

  // Create problem object
  RCP<Teuchos::ParameterList> problemParams = 
    Teuchos::sublist(params, "Problem", true);
  Albany::ProblemFactory problemFactory(problemParams, paramLib, comm);
  problem = problemFactory.create();

  // Validate Problem parameters against list for this specific problem
  problemParams->validateParameters(*(problem->getValidProblemParameters()),0);

  // Save the solution method to be used
  string solutionMethod = problemParams->get("Solution Method", "Steady");
  if(solutionMethod == "Steady")
    solMethod = Steady;
  else if(solutionMethod == "Continuation")
    solMethod = Continuation;
  else if(solutionMethod == "Transient")
    solMethod = Transient;
  else if(solutionMethod == "Multi-Problem")
    solMethod = MultiProblem;
  else
    TEUCHOS_TEST_FOR_EXCEPTION(true,
            std::logic_error, "Solution Method must be Steady, Transient, "
            << "Continuation, or Multi-Problem not : " << solutionMethod);


  // Register shape parameters for manipulation by continuation/optimization
  if (problemParams->get("Enable Cubit Shape Parameters",false)) {
#ifdef ALBANY_CUTR
    TimeMonitor Timer(*timers[10]); //start timer
    meshMover = rcp(new CUTR::CubitMeshMover
          (problemParams->get<std::string>("Cubit Base Filename")));

    meshMover->getShapeParams(shapeParamNames, shapeParams);
    *out << "SSS : Registering " << shapeParams.size() << " Shape Parameters" << endl;

    registerShapeParameters();

#else
  TEUCHOS_TEST_FOR_EXCEPTION(problemParams->get("Enable Cubit Shape Parameters",false), std::logic_error,
			     "Cubit requested but not Compiled in!");
#endif
  }

//  adapter = rcp(new Adaptation(problemParams));

  physicsBasedPreconditioner = problemParams->get("Use Physics-Based Preconditioner",false);
  if (physicsBasedPreconditioner) 
    tekoParams = Teuchos::sublist(problemParams, "Teko", true);

  // Create discretization object
  RCP<Teuchos::ParameterList> discParams = 
    Teuchos::sublist(params, "Discretization", true);
  Albany::DiscretizationFactory discFactory(discParams, comm);
#ifdef ALBANY_CUTR
  discFactory.setMeshMover(meshMover);
#endif

//  discFactory.setAdapter(adapter);

  // Get mesh specification object: worksetSize, cell topology, etc
  ArrayRCP<RCP<Albany::MeshSpecsStruct> > meshSpecs = 
    discFactory.createMeshSpecs();

  problem->buildProblem(meshSpecs, stateMgr);

  // Construct responses
  // This really needs to happen after the discretization is created for
  // distributed responses, but currently it can't be moved because there
  // are responses that setup states, which has to happen before the 
  // discreatization is created.  We will delay setup of the distributed
  // responses to deal with this temporarily.
  Teuchos::ParameterList& responseList = 
    problemParams->sublist("Response Functions");
  ResponseFactory responseFactory(Teuchos::rcp(this,false), problem, meshSpecs, 
				  Teuchos::rcp(&stateMgr,false));
  responses = responseFactory.createResponseFunctions(responseList);

  // Build state field manager
  sfm.resize(meshSpecs.size());
  Teuchos::RCP<PHX::DataLayout> dummy =
    Teuchos::rcp(new PHX::MDALayout<Dummy>(0));
  std::vector<string>responseIDs_to_require = 
    stateMgr.getResidResponseIDsToRequire();
  for (int ps=0; ps<meshSpecs.size(); ps++) {
    sfm[ps] = Teuchos::rcp(new PHX::FieldManager<PHAL::AlbanyTraits>);
    Teuchos::Array< Teuchos::RCP<const PHX::FieldTag> > tags = 
      problem->buildEvaluators(*sfm[ps], *meshSpecs[ps], stateMgr, 
			       BUILD_STATE_FM, Teuchos::null);
    std::vector<string>::const_iterator it;
    for (it = responseIDs_to_require.begin(); 
	 it != responseIDs_to_require.end(); 
	 it++) {
      const string& responseID = *it;
      PHX::Tag<PHAL::AlbanyTraits::Residual::ScalarT> res_response_tag(
	responseID, dummy);
      sfm[ps]->requireField<PHAL::AlbanyTraits::Residual>(res_response_tag);
    }
    sfm[ps]->postRegistrationSetup("");
  }
  

  // Create the full mesh
  neq = problem->numEquations();
  disc = discFactory.createDiscretization(neq, stateMgr.getStateInfoStruct());

  // Load connectivity map and coordinates 
  wsElNodeEqID = disc->getWsElNodeEqID();
  coords = disc->getCoords();
  wsEBNames = disc->getWsEBNames();
  wsPhysIndex = disc->getWsPhysIndex();
  int numDim = meshSpecs[0]->numDim;
  numWorksets = wsElNodeEqID.size();

  // Create Epetra objects
  importer = rcp(new Epetra_Import(*(disc->getOverlapMap()), *(disc->getMap())));
  exporter = rcp(new Epetra_Export(*(disc->getOverlapMap()), *(disc->getMap())));
  overlapped_x = rcp(new Epetra_Vector(*(disc->getOverlapMap())));
  overlapped_xdot = rcp(new Epetra_Vector(*(disc->getOverlapMap())));
  overlapped_f = rcp(new Epetra_Vector(*(disc->getOverlapMap())));
  overlapped_jac = rcp(new Epetra_CrsMatrix(Copy, *(disc->getOverlapJacobianGraph())));
<<<<<<< HEAD
  //Create analogous Tpetra objects
  importerT = rcp(new Tpetra_Import(disc->getMapT(), disc->getOverlapMapT()));
  exporterT = rcp(new Tpetra_Export(disc->getOverlapMapT(), disc->getMapT()));
  overlapped_xT = rcp(new Tpetra_Vector(disc->getOverlapMapT()));
  overlapped_xdotT = rcp(new Tpetra_Vector(disc->getOverlapMapT()));
  overlapped_fT = rcp(new Tpetra_Vector(disc->getOverlapMapT()));
  overlapped_jacT = rcp(new Tpetra_CrsMatrix(disc->getOverlapJacobianGraphT()));

  // Initialize Epetra solution vector and time deriv
  
=======
  tmp_ovlp_sol = rcp(new Epetra_Vector(*(disc->getOverlapMap())));
>>>>>>> d0c09895

  initial_x = disc->getSolutionField();
  initial_x_dot = rcp(new Epetra_Vector(*(disc->getMap())));
  // Initialize Tpetra solution vector and time deriv
  initial_xT = disc->getSolutionFieldT();
  initial_x_dotT = rcp(new Tpetra_Vector(disc->getMapT()));

  //Create Tpetra copy of initial_guess, called initial_guessT
  RCP<const Tpetra_Vector> initial_guessT; 
  if (initial_guess != Teuchos::null) initial_guessT = Petra::EpetraVector_To_TpetraVectorConst(*initial_guess, commT, nodeT); 

  


  if (initial_guess != Teuchos::null) {
     initial_xT = rcp(new Tpetra_Vector(*initial_guessT)); 
  }
  else {
    overlapped_xT->doImport(*initial_xT, *importerT, Tpetra::INSERT);
    Albany::InitialConditionsT(overlapped_xT, wsElNodeEqID, wsEBNames, coords, neq, numDim,
                              problemParams->sublist("Initial Condition"),
                              disc->hasRestartSolution());
    Albany::InitialConditionsT(overlapped_xdotT,  wsElNodeEqID, wsEBNames, coords, neq, numDim,
                              problemParams->sublist("Initial Condition Dot"));
    initial_xT->doExport(*overlapped_xT, *exporterT, Tpetra::INSERT);
    initial_x_dotT->doExport(*overlapped_xdotT, *exporterT, Tpetra::INSERT);
}

  // Now that space is allocated in STK for state fields, initialize states
  stateMgr.setStateArrays(disc);

  // Now setup response functions (see note above)
  for (int i=0; i<responses.size(); i++)
    responses[i]->setup();

  // Set up memory for workset

  fm = problem->getFieldManager();
  TEUCHOS_TEST_FOR_EXCEPTION(fm==Teuchos::null, std::logic_error,
			     "getFieldManager not implemented!!!");
  dfm = problem->getDirichletFieldManager();
  nfm = problem->getNeumannFieldManager();

  if (comm->MyPID()==0) {
    phxGraphVisDetail= problemParams->get("Phalanx Graph Visualization Detail", 0);
    stateGraphVisDetail= phxGraphVisDetail;
  }

  *out << "xxxxxxxxxxxxxxxxxxxxxxxxxxxxxxxxxxxxxxxxxxxxxxx\n"
       << " Sacado ParameterLibrary has been initialized:\n " 
       << *paramLib 
       << "xxxxxxxxxxxxxxxxxxxxxxxxxxxxxxxxxxxxxxxxxxxxxxx\n"
       << endl;

  ignore_residual_in_jacobian = 
    problemParams->get("Ignore Residual In Jacobian", false);

  perturbBetaForDirichlets = problemParams->get("Perturb Dirichlet",0.0);

  is_adjoint = 
    problemParams->get("Solve Adjoint", false);
}

Albany::Application::
~Application()
{
}

//the following function sets the problem required for computing rigid body modes for elasticity
//added by IK, Feb. 2012
void
Albany::Application::getRBMInfo(int& numPDEs, int& numElasticityDim, int& numScalar, int& nullSpaceDim)
{
  problem->getRBMInfoForML(numPDEs, numElasticityDim, numScalar, nullSpaceDim);
}


RCP<Albany::AbstractDiscretization>
Albany::Application::
getDiscretization() const
{
  return disc;
}

RCP<Albany::AbstractProblem>
Albany::Application::
getProblem() const
{
  return problem;
}

RCP<const Epetra_Comm>
Albany::Application::
getComm() const
{
  return comm;
}

RCP<const Epetra_Map>
Albany::Application::
getMap() const
{
  return disc->getMap();
}

RCP<const Tpetra_Map>
Albany::Application::
getMapT() const
{
  return disc->getMapT();
}

RCP<const Epetra_CrsGraph>
Albany::Application::
getJacobianGraph() const
{
  return disc->getJacobianGraph();
}

RCP<const Tpetra_CrsGraph>
Albany::Application::
getJacobianGraphT() const
{
  return disc->getJacobianGraphT();
}

RCP<Epetra_Operator>
Albany::Application::
getPreconditioner()
{
   //inverseLib = Teko::InverseLibrary::buildFromStratimikos();
   inverseLib = Teko::InverseLibrary::buildFromParameterList(tekoParams->sublist("Inverse Factory Library"));
   inverseLib->PrintAvailableInverses(*out);

   inverseFac = inverseLib->getInverseFactory(tekoParams->get("Preconditioner Name","Amesos"));

   // get desired blocking of unknowns
   std::stringstream ss;
   ss << tekoParams->get<std::string>("Unknown Blocking");

   // figure out the decomposition requested by the string
   unsigned int num=0,sum=0;
   while(not ss.eof()) {
      ss >> num;
      TEUCHOS_ASSERT(num>0);
      sum += num;
      blockDecomp.push_back(num);
   }
   TEUCHOS_ASSERT(neq==sum);

   return rcp(new Teko::Epetra::InverseFactoryOperator(inverseFac));
}

RCP<const Epetra_Vector>
Albany::Application::
getInitialSolution() const
{
  //Convert Tpetra::Vector initial_xT to analogous Epetra_Vector initial_x for return
  Petra::TpetraVector_To_EpetraVector(initial_xT, *initial_x, comm); 
  return initial_x;
}

RCP<const Tpetra_Vector>
Albany::Application::
getInitialSolutionT() const
{
  return initial_xT;
}

RCP<const Epetra_Vector>
Albany::Application::
getInitialSolutionDot() const
{
  //Convert Tpetra::Vector initial_x_dotT to analogous Epetra_Vector initial_x_dot for return
  Petra::TpetraVector_To_EpetraVector(initial_x_dotT, *initial_x_dot, comm); 
  return initial_x_dot;
}

RCP<const Tpetra_Vector>
Albany::Application::
getInitialSolutionDotT() const
{
  return initial_x_dotT;
}

RCP<ParamLib> 
Albany::Application::
getParamLib()
{
  return paramLib;
}

int
Albany::Application::
getNumResponses() const {
  return responses.size();
}

Teuchos::RCP<Albany::AbstractResponseFunction>
Albany::Application::
getResponse(int i) const
{
  return responses[i];
}

bool
Albany::Application::
suppliesPreconditioner() const 
{
  return physicsBasedPreconditioner;
}

RCP<Stokhos::OrthogPolyExpansion<int,double> >
Albany::Application::
getStochasticExpansion()
{
  return sg_expansion;
}

void
Albany::Application::
init_sg(const RCP<const Stokhos::OrthogPolyBasis<int,double> >& basis,
	const RCP<const Stokhos::Quadrature<int,double> >& quad,
	const RCP<Stokhos::OrthogPolyExpansion<int,double> >& expansion,
	const RCP<const EpetraExt::MultiComm>& multiComm)
{

  // Setup stohastic Galerkin
  sg_basis = basis;
  sg_quad = quad;
  sg_expansion = expansion;
  product_comm = multiComm;
  
  if (sg_overlapped_x == Teuchos::null) {
    sg_overlap_map =
      rcp(new Epetra_LocalMap(sg_basis->size(), 0, 
			      product_comm->TimeDomainComm()));
    sg_overlapped_x = 
      rcp(new Stokhos::EpetraVectorOrthogPoly(
	    sg_basis, sg_overlap_map, disc->getOverlapMap(), product_comm));
    sg_overlapped_xdot = 
	rcp(new Stokhos::EpetraVectorOrthogPoly(
	      sg_basis, sg_overlap_map, disc->getOverlapMap(), product_comm));
    sg_overlapped_f = 
      rcp(new Stokhos::EpetraVectorOrthogPoly(
	    sg_basis, sg_overlap_map, disc->getOverlapMap(), product_comm));
    // Delay creation of sg_overlapped_jac until needed
  }

  // Initialize responses
  for (int i=0; i<responses.size(); i++)
    responses[i]->init_sg(basis, quad, expansion, multiComm);
}

void
Albany::Application::
computeGlobalResidual(const double current_time,
		      const Epetra_Vector* xdot,
		      const Epetra_Vector& x,
		      const Teuchos::Array<ParamVec>& p,
		      Epetra_Vector& f)
{
  postRegSetup("Residual");

  TimeMonitor Timer(*timers[0]); //start timer
  //Create Tpetra copy of x, called xT
  Teuchos::RCP<const Tpetra_Vector> xT = Petra::EpetraVector_To_TpetraVectorConst(x, commT, nodeT); 
  //Create Tpetra copy of xdot, called xdotT
  Teuchos::RCP<const Tpetra_Vector> xdotT;
  if (xdot != NULL) {
     xdotT = Petra::EpetraVector_To_TpetraVectorConst(*xdot, commT, nodeT); 
  }

  // Scatter x and xdot to the overlapped distrbution
  overlapped_xT->doImport(*xT, *importerT, Tpetra::INSERT);

  if (xdot != NULL) {
    overlapped_xdotT->doImport(*xdotT, *importerT, Tpetra::INSERT);
  }

  // Set parameters
  for (int i=0; i<p.size(); i++)
    for (unsigned int j=0; j<p[i].size(); j++)
      p[i][j].family->setRealValueForAllTypes(p[i][j].baseValue);

  // Mesh motion needs to occur here on the global mesh befor
  // it is potentially carved into worksets.
#ifdef ALBANY_CUTR
  static int first=true;
  if (shapeParamsHaveBeenReset) {
    TimeMonitor cubitTimer(*timers[10]); //start timer

*out << " Calling moveMesh with params: " << std::setprecision(8);
 for (unsigned int i=0; i<shapeParams.size(); i++) *out << shapeParams[i] << "  ";
*out << endl;
    meshMover->moveMesh(shapeParams, morphFromInit);
    coords = disc->getCoords();
    shapeParamsHaveBeenReset = false;
  }
#endif

  //Create Tpetra copy of f, call it fT
  Teuchos::RCP<Tpetra_Vector> fT = Petra::EpetraVector_To_TpetraVectorNonConst(f, commT, nodeT); //Teuchos::rcp(new Tpetra_Vector(xmapT, valuesfAV));

  // Zero out overlapped residual - Tpetra
  overlapped_fT->putScalar(0.0);
  fT->putScalar(0.0);

  // Set data in Workset struct, and perform fill via field manager
  { 
    PHAL::Workset workset;

    if (!paramLib->isParameter("Time")) {
      loadBasicWorksetInfoT( workset, overlapped_xT, overlapped_xdotT, current_time );
   }
   else { 
      loadBasicWorksetInfoT( workset, overlapped_xT, overlapped_xdotT,
			    paramLib->getRealValue<PHAL::AlbanyTraits::Residual>("Time") );
    }
    workset.fT        = overlapped_fT;


    for (int ws=0; ws < numWorksets; ws++) {
      loadWorksetBucketInfo<PHAL::AlbanyTraits::Residual>(workset, ws);

      // FillType template argument used to specialize Sacado
      fm[wsPhysIndex[ws]]->evaluateFields<PHAL::AlbanyTraits::Residual>(workset);
      if (nfm!=Teuchos::null)
         nfm[wsPhysIndex[ws]]->evaluateFields<PHAL::AlbanyTraits::Residual>(workset);
    }
  }

  fT->doExport(*overlapped_fT, *exporterT, Tpetra::ADD);

#ifdef ALBANY_SEACAS
  Albany::STKDiscretization* stkDisc =
    dynamic_cast<Albany::STKDiscretization*>(disc.get());
  stkDisc->setResidualField(f);
  stkDisc->setResidualFieldT(*fT);
#endif

  // Apply Dirichlet conditions using dfm (Dirchelt Field Manager)
  if (dfm!=Teuchos::null) { 
    PHAL::Workset workset;

    workset.fT = fT;
    loadWorksetNodesetInfo(workset);
    workset.xT = xT;
    if ( paramLib->isParameter("Time") )
      workset.current_time = paramLib->getRealValue<PHAL::AlbanyTraits::Residual>("Time");
    else
      workset.current_time = current_time;
    if (xdot != NULL) workset.transientTerms = true;

    // FillType template argument used to specialize Sacado
    dfm->evaluateFields<PHAL::AlbanyTraits::Residual>(workset);
<<<<<<< HEAD
  }

  //Copy Tpetra vector fT into Epetra vector f 
  Petra::TpetraVector_To_EpetraVector(fT, f, comm); 
  //cout << f << endl;
}

void
Albany::Application::
computeGlobalResidualT(const double current_time,
		      const Tpetra_Vector* xdotT,
		      const Tpetra_Vector& xT,
		      const Teuchos::Array<ParamVec>& p,
		      Tpetra_Vector& fT)
{
  postRegSetup("Residual");

  TimeMonitor Timer(*timers[0]); //start timer
  
  // Scatter x and xdot to the overlapped distrbution
  overlapped_xT->doImport(xT, *importerT, Tpetra::INSERT);

  if (xdotT != NULL) {
    overlapped_xdotT->doImport(*xdotT, *importerT, Tpetra::INSERT);
  }

  // Set parameters
  for (int i=0; i<p.size(); i++)
    for (unsigned int j=0; j<p[i].size(); j++)
      p[i][j].family->setRealValueForAllTypes(p[i][j].baseValue);

  // Mesh motion needs to occur here on the global mesh befor
  // it is potentially carved into worksets.
#ifdef ALBANY_CUTR
  static int first=true;
  if (shapeParamsHaveBeenReset) {
    TimeMonitor cubitTimer(*timers[10]); //start timer

*out << " Calling moveMesh with params: " << std::setprecision(8);
 for (unsigned int i=0; i<shapeParams.size(); i++) *out << shapeParams[i] << "  ";
*out << endl;
    meshMover->moveMesh(shapeParams, morphFromInit);
    coords = disc->getCoords();
    shapeParamsHaveBeenReset = false;
  }
#endif

  // Zero out overlapped residual - Tpetra
  overlapped_fT->putScalar(0.0);
  fT.putScalar(0.0);

  // Set data in Workset struct, and perform fill via field manager
  { 
    PHAL::Workset workset;

    if (!paramLib->isParameter("Time")) {
      loadBasicWorksetInfoT( workset, overlapped_xT, overlapped_xdotT, current_time );
   }
   else { 
      loadBasicWorksetInfoT( workset, overlapped_xT, overlapped_xdotT,
			    paramLib->getRealValue<PHAL::AlbanyTraits::Residual>("Time") );
    }
    workset.fT        = overlapped_fT;


    for (int ws=0; ws < numWorksets; ws++) {
      loadWorksetBucketInfo<PHAL::AlbanyTraits::Residual>(workset, ws);

      // FillType template argument used to specialize Sacado
      fm[wsPhysIndex[ws]]->evaluateFields<PHAL::AlbanyTraits::Residual>(workset);
      if (nfm!=Teuchos::null)
         nfm[wsPhysIndex[ws]]->evaluateFields<PHAL::AlbanyTraits::Residual>(workset);
    }
  }

  fT.doExport(*overlapped_fT, *exporterT, Tpetra::ADD);

#ifdef ALBANY_SEACAS
  Albany::STKDiscretization* stkDisc =
    dynamic_cast<Albany::STKDiscretization*>(disc.get());
  stkDisc->setResidualFieldT(fT);
#endif

  // Apply Dirichlet conditions using dfm (Dirchelt Field Manager)
  if (dfm!=Teuchos::null) { 
    PHAL::Workset workset;

    workset.fT = Teuchos::rcpFromRef(fT);
    loadWorksetNodesetInfo(workset);
    workset.xT = Teuchos::rcpFromRef(xT);
    if ( paramLib->isParameter("Time") )
      workset.current_time = paramLib->getRealValue<PHAL::AlbanyTraits::Residual>("Time");
    else
      workset.current_time = current_time;
    if (xdotT != NULL) workset.transientTerms = true;

    // FillType template argument used to specialize Sacado
    dfm->evaluateFields<PHAL::AlbanyTraits::Residual>(workset);
  }

  //cout << f << endl;
=======
  } 
  //cout << "Global Resid f\n" << f << endl;
>>>>>>> d0c09895
}

void
Albany::Application::
computeGlobalJacobian(const double alpha, 
		      const double beta,
		      const double current_time,
		      const Epetra_Vector* xdot,
		      const Epetra_Vector& x,
		      const Teuchos::Array<ParamVec>& p,
		      Epetra_Vector* f,
		      Epetra_CrsMatrix& jac)
{
  postRegSetup("Jacobian");

  TimeMonitor Timer(*timers[1]); //start timer
  
  //Create Tpetra copy of x, called xT
  Teuchos::RCP<const Tpetra_Vector> xT = Petra::EpetraVector_To_TpetraVectorConst(x, commT, nodeT);
  //Create Tpetra copy of xdot, called xdotT
  Teuchos::RCP<const Tpetra_Vector> xdotT;
  if (xdot != NULL) {
    xdotT = Petra::EpetraVector_To_TpetraVectorConst(*xdot, commT, nodeT);
   }

  // Scatter x and xdot to the overlapped distrbution
  overlapped_xT->doImport(*xT, *importerT, Tpetra::INSERT);
  if (xdot != NULL) overlapped_xdotT->doImport(*xdotT, *importerT, Tpetra::INSERT);
  
  // Set parameters
  for (int i=0; i<p.size(); i++)
    for (unsigned int j=0; j<p[i].size(); j++)
      p[i][j].family->setRealValueForAllTypes(p[i][j].baseValue);

#ifdef ALBANY_CUTR
  if (shapeParamsHaveBeenReset) {
    TimeMonitor Timer(*timers[10]); //start timer

*out << " Calling moveMesh with params: " << std::setprecision(8);
 for (unsigned int i=0; i<shapeParams.size(); i++) *out << shapeParams[i] << "  ";
*out << endl;
    meshMover->moveMesh(shapeParams, morphFromInit);
    coords = disc->getCoords();
    shapeParamsHaveBeenReset = false;
  }
#endif


  //Create Tpetra copy of f, call it fT
  Teuchos::RCP<Tpetra_Vector> fT; 
  if (f != NULL) {
    fT = Petra::EpetraVector_To_TpetraVectorNonConst(*f, commT, nodeT);
  }
  
  // Zero out overlapped residual
  if (f != NULL) {
    overlapped_fT->putScalar(0.0);
    fT->putScalar(0.0);
  }

  //Convert jacT to its Tpetra::CrsMatrix analog, called jacT 
  Teuchos::RCP<Tpetra_CrsMatrix> jacT = Petra::EpetraCrsMatrix_To_TpetraCrsMatrix(jac, commT, nodeT);  

  // Zero out Jacobian
  overlapped_jacT->setAllToScalar(0.0); 
  jacT->resumeFill(); 
  jacT->setAllToScalar(0.0); 


  // Set data in Workset struct, and perform fill via field manager
  {
    PHAL::Workset workset;
    if (!paramLib->isParameter("Time")) {
      loadBasicWorksetInfoT( workset, overlapped_xT, overlapped_xdotT, current_time );
    }
    else {
      loadBasicWorksetInfoT( workset, overlapped_xT, overlapped_xdotT,
			    paramLib->getRealValue<PHAL::AlbanyTraits::Residual>("Time") );
    }

    workset.fT        = overlapped_fT;
    workset.JacT      = overlapped_jacT;
    loadWorksetJacobianInfo(workset, alpha, beta);
  


    for (int ws=0; ws < numWorksets; ws++) {
      loadWorksetBucketInfo<PHAL::AlbanyTraits::Jacobian>(workset, ws);

      // FillType template argument used to specialize Sacado
      fm[wsPhysIndex[ws]]->evaluateFields<PHAL::AlbanyTraits::Jacobian>(workset);
      if (nfm!=Teuchos::null)
        nfm[wsPhysIndex[ws]]->evaluateFields<PHAL::AlbanyTraits::Jacobian>(workset);
    }
  } 
  
  // Assemble global residual
  if (f != NULL){
    fT->doExport(*overlapped_fT, *exporterT, Tpetra::ADD); 
  }

  // Assemble global Jacobian
  jacT->doExport(*overlapped_jacT, *exporterT, Tpetra::ADD);

  // Apply Dirichlet conditions using dfm (Dirchelt Field Manager)
  if (dfm!=Teuchos::null) {
    PHAL::Workset workset;

    workset.fT = fT;
    workset.JacT = jacT;
    workset.m_coeff = alpha;
    workset.j_coeff = beta;

    if ( paramLib->isParameter("Time") )
      workset.current_time = paramLib->getRealValue<PHAL::AlbanyTraits::Residual>("Time");
    else
      workset.current_time = current_time;

    if (beta==0.0 && perturbBetaForDirichlets>0.0) workset.j_coeff = perturbBetaForDirichlets;

    workset.xT = xT; 
    if (xdot != NULL) workset.transientTerms = true;

    loadWorksetNodesetInfo(workset);

    // FillType template argument used to specialize Sacado
    dfm->evaluateFields<PHAL::AlbanyTraits::Jacobian>(workset);
  }

  //Convert Tpetra::Vector fT to Epetra_Vector f for output
  if (f != NULL) { 
    Petra::TpetraVector_To_EpetraVector(fT, *f, comm);
  }
 
  //Convert Tpetra::CrsMatrix jacT to Epetra_CrsMatrix jac for output
  Petra::TpetraCrsMatrix_To_EpetraCrsMatrix(jacT, jac, comm); 
  jac.FillComplete(true); 
  
  //cout << "f " << *f << endl;;
  //cout << "J " << jac << endl;;
}

void
Albany::Application::
computeGlobalJacobianT(const double alpha, 
		      const double beta,
		      const double current_time,
		      const Tpetra_Vector* xdotT,
		      const Tpetra_Vector& xT,
		      const Teuchos::Array<ParamVec>& p,
		      Tpetra_Vector* fT,
		      Tpetra_CrsMatrix& jacT)
{
  postRegSetup("Jacobian");

  TimeMonitor Timer(*timers[1]); //start timer
  
  // Scatter x and xdot to the overlapped distrbution
  overlapped_xT->doImport(xT, *importerT, Tpetra::INSERT);
  if (xdotT != NULL) overlapped_xdotT->doImport(*xdotT, *importerT, Tpetra::INSERT);
  
  // Set parameters
  for (int i=0; i<p.size(); i++)
    for (unsigned int j=0; j<p[i].size(); j++)
      p[i][j].family->setRealValueForAllTypes(p[i][j].baseValue);

#ifdef ALBANY_CUTR
  if (shapeParamsHaveBeenReset) {
    TimeMonitor Timer(*timers[10]); //start timer

*out << " Calling moveMesh with params: " << std::setprecision(8);
 for (unsigned int i=0; i<shapeParams.size(); i++) *out << shapeParams[i] << "  ";
*out << endl;
    meshMover->moveMesh(shapeParams, morphFromInit);
    coords = disc->getCoords();
    shapeParamsHaveBeenReset = false;
  }
#endif


  // Zero out overlapped residual
  if (fT != NULL) {
    overlapped_fT->putScalar(0.0);
    fT->putScalar(0.0);
  }

  // Zero out Jacobian
  overlapped_jacT->setAllToScalar(0.0); 
  jacT.resumeFill(); 
  jacT.setAllToScalar(0.0); 


  // Set data in Workset struct, and perform fill via field manager
  {
    PHAL::Workset workset;
    if (!paramLib->isParameter("Time")) {
      loadBasicWorksetInfoT( workset, overlapped_xT, overlapped_xdotT, current_time );
    }
    else {
      loadBasicWorksetInfoT( workset, overlapped_xT, overlapped_xdotT,
			    paramLib->getRealValue<PHAL::AlbanyTraits::Residual>("Time") );
    }

    workset.fT        = overlapped_fT;
    workset.JacT      = overlapped_jacT;
    loadWorksetJacobianInfo(workset, alpha, beta);
  


    for (int ws=0; ws < numWorksets; ws++) {
      loadWorksetBucketInfo<PHAL::AlbanyTraits::Jacobian>(workset, ws);

      // FillType template argument used to specialize Sacado
      fm[wsPhysIndex[ws]]->evaluateFields<PHAL::AlbanyTraits::Jacobian>(workset);
      if (nfm!=Teuchos::null)
        nfm[wsPhysIndex[ws]]->evaluateFields<PHAL::AlbanyTraits::Jacobian>(workset);
    }
  } 
  
  // Assemble global residual
  if (fT != NULL){
    fT->doExport(*overlapped_fT, *exporterT, Tpetra::ADD); 
  }

  // Assemble global Jacobian
  jacT.doExport(*overlapped_jacT, *exporterT, Tpetra::ADD);

  // Apply Dirichlet conditions using dfm (Dirchelt Field Manager)
  if (dfm!=Teuchos::null) {
    PHAL::Workset workset;

    workset.fT = rcp(fT, false);
    workset.JacT = Teuchos::rcpFromRef(jacT);
    workset.m_coeff = alpha;
    workset.j_coeff = beta;

    if ( paramLib->isParameter("Time") )
      workset.current_time = paramLib->getRealValue<PHAL::AlbanyTraits::Residual>("Time");
    else
      workset.current_time = current_time;

    if (beta==0.0 && perturbBetaForDirichlets>0.0) workset.j_coeff = perturbBetaForDirichlets;

    workset.xT = Teuchos::rcpFromRef(xT); 
    if (xdotT != NULL) workset.transientTerms = true;

    loadWorksetNodesetInfo(workset);

    // FillType template argument used to specialize Sacado
    dfm->evaluateFields<PHAL::AlbanyTraits::Jacobian>(workset);
  }

  //cout << "f " << *f << endl;;
  //cout << "J " << jac << endl;;
}
void
Albany::Application::
computeGlobalPreconditioner(const RCP<Epetra_CrsMatrix>& jac,
			    const RCP<Epetra_Operator>& prec)
{
  TimeMonitor Timer(*timers[2]); //start timer

  *out << "Computing WPrec by Teko" << endl;

  RCP<Teko::Epetra::InverseFactoryOperator> blockPrec
    = rcp_dynamic_cast<Teko::Epetra::InverseFactoryOperator>(prec);

  blockPrec->initInverse();

  wrappedJac = buildWrappedOperator(jac, wrappedJac);
  blockPrec->rebuildInverseOperator(wrappedJac);
}

void
Albany::Application::
computeGlobalTangent(const double alpha, 
		     const double beta,
		     const double current_time,
		     bool sum_derivs,
		     const Epetra_Vector* xdot,
		     const Epetra_Vector& x,
		     const Teuchos::Array<ParamVec>& par,
		     ParamVec* deriv_par,
		     const Epetra_MultiVector* Vx,
		     const Epetra_MultiVector* Vxdot,
		     const Epetra_MultiVector* Vp,
		     Epetra_Vector* f,
		     Epetra_MultiVector* JV,
		     Epetra_MultiVector* fp)
{
  postRegSetup("Tangent");

  TimeMonitor Timer(*timers[3]); //start timer

  //Create Tpetra copy of x, called xT
  Teuchos::RCP<const Tpetra_Vector> xT = Petra::EpetraVector_To_TpetraVectorConst(x, commT, nodeT);
  //Create Tpetra copy of xdot, called xdotT
  Teuchos::RCP<const Tpetra_Vector> xdotT;
  if (xdot != NULL) {
    xdotT = Petra::EpetraVector_To_TpetraVectorConst(*xdot, commT, nodeT);
  }


  // Scatter x and xdot to the overlapped distrbution
  overlapped_xT->doImport(*xT, *importerT, Tpetra::INSERT);
  if (xdot != NULL) overlapped_xdotT->doImport(*xdotT, *importerT, Tpetra::INSERT);

  //Create Tpetra copy of Vx, called VxT
  Teuchos::RCP<const Tpetra_MultiVector> VxT;
  if (Vx != NULL) {
    VxT = Petra::EpetraMultiVector_To_TpetraMultiVector(*Vx, commT, nodeT);
  }
 
  // Scatter Vx to the overlapped distribution
  RCP<Tpetra_MultiVector> overlapped_VxT;
  if (Vx != NULL) {
    overlapped_VxT = 
      rcp(new Tpetra_MultiVector(disc->getOverlapMapT(), 
					  VxT->getNumVectors()));
    overlapped_VxT->doImport(*VxT, *importerT, Tpetra::INSERT);
  }

  //Copy Vxdot to Tpetra_MultiVector VxdotT
  RCP<const Tpetra_MultiVector> VxdotT; 
  if (Vxdot != NULL) 
    VxdotT = Petra::EpetraMultiVector_To_TpetraMultiVector(*Vxdot, commT, nodeT);
  
  // Scatter Vxdot to the overlapped distribution
  RCP<Tpetra_MultiVector> overlapped_VxdotT;
  if (Vxdot != NULL) {
    overlapped_VxdotT = 
      rcp(new Tpetra_MultiVector(disc->getOverlapMapT(), 
					  VxdotT->getNumVectors()));
    overlapped_VxdotT->doImport(*VxdotT, *importerT, Tpetra::INSERT);
  }

  // Set parameters
  for (int i=0; i<par.size(); i++)
    for (unsigned int j=0; j<par[i].size(); j++)
      par[i][j].family->setRealValueForAllTypes(par[i][j].baseValue);

  //Copy VT into Tpetra_MultiVector VpT
  RCP<const Tpetra_MultiVector> VpT;
  if (Vp != NULL)  
    VpT = Petra::EpetraMultiVector_To_TpetraMultiVector(*Vp, commT, nodeT);

  RCP<ParamVec> params = rcp(deriv_par, false);

  //Create Tpetra copy of f, call it fT
  Teuchos::RCP<Tpetra_Vector> fT;
  if (f != NULL) 
    fT = Petra::EpetraVector_To_TpetraVectorNonConst(*f, commT, nodeT);
  // Zero out overlapped residual
  if (f != NULL) {
    overlapped_fT->putScalar(0.0);
    fT->putScalar(0.0);
  }

  //create Tpetra copy of JV, call it JVT
  Teuchos::RCP<Tpetra_MultiVector> JVT; 
  if (JV != NULL) 
    JVT = Petra::EpetraMultiVector_To_TpetraMultiVector(*JV, commT, nodeT);  
 
  //Tpetra copy of above 
  RCP<Tpetra_MultiVector> overlapped_JVT;
  if (JV != NULL) {
    overlapped_JVT = 
      rcp(new Tpetra_MultiVector(disc->getOverlapMapT(), 
					  JVT->getNumVectors()));
    overlapped_JVT->putScalar(0.0);
    JVT->putScalar(0.0);
  }

  //create Tpetra copy of fp, call it fpT 
  RCP<Tpetra_MultiVector> fpT;
  if (fp != NULL) 
    fpT = Petra::EpetraMultiVector_To_TpetraMultiVector(*fp, commT, nodeT); 
 
  //Tpetra copy of above
  RCP<Tpetra_MultiVector> overlapped_fpT;
  if (fp != NULL) {
    overlapped_fpT = 
      rcp(new Tpetra_MultiVector(disc->getOverlapMapT(), 
					  fpT->getNumVectors()));
    overlapped_fpT->putScalar(0.0);
    fpT->putScalar(0.0);
  }

  // Number of x & xdot tangent directions
  int num_cols_x = 0;
  if (Vx != NULL) {
    num_cols_x = VxT->getNumVectors();
  }
  else if (Vxdot != NULL) {
    num_cols_x = VxdotT->getNumVectors();
  }

  // Number of parameter tangent directions
  int num_cols_p = 0;
  if (params != Teuchos::null) {
    if (Vp != NULL) {
      num_cols_p = VpT->getNumVectors();
    }
    else
      num_cols_p = params->size();
  }

  // Whether x and param tangent components are added or separate
  int param_offset = 0;
  if (!sum_derivs) 
    param_offset = num_cols_x;  // offset of parameter derivs in deriv array



  TEUCHOS_TEST_FOR_EXCEPTION(sum_derivs && 
			     (num_cols_x != 0) && 
			     (num_cols_p != 0) && 
			     (num_cols_x != num_cols_p),
			     std::logic_error,
			     "Seed matrices Vx and Vp must have the same number " << 
			     " of columns when sum_derivs is true and both are "
			     << "non-null!" << std::endl);

  // Initialize 
  
  if (params != Teuchos::null) {
    FadType p;
    int num_cols_tot = param_offset + num_cols_p;
    for (unsigned int i=0; i<params->size(); i++) {
      p = FadType(num_cols_tot, (*params)[i].baseValue);
      if (Vp != NULL) { 
        //ArrayRCP for const view of Vp's vectors
        Teuchos::ArrayRCP<const ST> VpT_constView; 
        for (int k=0; k<num_cols_p; k++) {
          VpT_constView = VpT->getData(k); 
          p.fastAccessDx(param_offset+k) = VpT_constView[i];  //CHANGE TO TPETRA!
         }
      }
      else
        p.fastAccessDx(param_offset+i) = 1.0;
      (*params)[i].family->setValue<PHAL::AlbanyTraits::Tangent>(p);
    }
  }

  // Begin shape optimization logic
  ArrayRCP<ArrayRCP<double> > coord_derivs;
  // ws, sp, cell, node, dim
  ArrayRCP<ArrayRCP<ArrayRCP<ArrayRCP<ArrayRCP<double> > > > > ws_coord_derivs;
  ws_coord_derivs.resize(coords.size());
  std::vector<int> coord_deriv_indices;
#ifdef ALBANY_CUTR
  if (shapeParamsHaveBeenReset) {
    TimeMonitor Timer(*timers[10]); //start timer

     int num_sp = 0;
     std::vector<int> shape_param_indices;

     // Find any shape params from param list
     for (unsigned int i=0; i<params->size(); i++) {
       for (unsigned int j=0; j<shapeParamNames.size(); j++) {
         if ((*params)[i].family->getName() == shapeParamNames[j]) {
           num_sp++;
           coord_deriv_indices.resize(num_sp);
           shape_param_indices.resize(num_sp);
           coord_deriv_indices[num_sp-1] = i;
           shape_param_indices[num_sp-1] = j;
         }
       }
     }

    TEUCHOS_TEST_FOR_EXCEPTION( Vp != NULL, std::logic_error,
				"Derivatives with respect to a vector of shape\n " << 
				"parameters has not been implemented. Need to write\n" <<
				"directional derivative perturbation through meshMover!" <<
				std::endl);

     // Compute FD derivs of coordinate vector w.r.t. shape params
     double eps = 1.0e-4;
     double pert;
     coord_derivs.resize(num_sp);
     for (int ws=0; ws<coords.size(); ws++)  ws_coord_derivs[ws].resize(num_sp);
     for (int i=0; i<num_sp; i++) {
*out << "XXX perturbing parameter " << coord_deriv_indices[i]
     << " which is shapeParam # " << shape_param_indices[i] 
     << " with name " <<  shapeParamNames[shape_param_indices[i]]
     << " which should equal " << (*params)[coord_deriv_indices[i]].family->getName() << endl;

     pert = (fabs(shapeParams[shape_param_indices[i]]) + 1.0e-2) * eps;

       shapeParams[shape_param_indices[i]] += pert;
*out << " Calling moveMesh with params: " << std::setprecision(8);
for (unsigned int ii=0; ii<shapeParams.size(); ii++) *out << shapeParams[ii] << "  ";
*out << endl;
       meshMover->moveMesh(shapeParams, morphFromInit);
       for (int ws=0; ws<coords.size(); ws++) {  //worset
         ws_coord_derivs[ws][i].resize(coords[ws].size());
         for (int e=0; e<coords[ws].size(); e++) { //cell
           ws_coord_derivs[ws][i][e].resize(coords[ws][e].size());
           for (int j=0; j<coords[ws][e].size(); j++) { //node
             ws_coord_derivs[ws][i][e][j].resize(disc->getNumDim());
             for (int d=0; d<disc->getNumDim(); d++)  //node
                ws_coord_derivs[ws][i][e][j][d] = coords[ws][e][j][d];
       } } } } 

       shapeParams[shape_param_indices[i]] -= pert;
     }
*out << " Calling moveMesh with params: " << std::setprecision(8);
for (unsigned int i=0; i<shapeParams.size(); i++) *out << shapeParams[i] << "  ";
*out << endl;
     meshMover->moveMesh(shapeParams, morphFromInit);
     coords = disc->getCoords();

     for (int i=0; i<num_sp; i++) {
       for (int ws=0; ws<coords.size(); ws++)  //worset
         for (int e=0; e<coords[ws].size(); e++)  //cell
           for (int j=0; j<coords[ws][i].size(); j++)  //node
             for (int d=0; d<disc->getNumDim; d++)  //node
                ws_coord_derivs[ws][i][e][j][d] = (ws_coord_derivs[ws][i][e][j][d] - coords[ws][e][j][d]) / pert;
       }
     }
     shapeParamsHaveBeenReset = false;
  }
  // End shape optimization logic
#endif

//  adapter->adaptit();

  // Set data in Workset struct, and perform fill via field manager
  {
    PHAL::Workset workset;
    if (!paramLib->isParameter("Time")) {
      loadBasicWorksetInfoT( workset, overlapped_xT, overlapped_xdotT, current_time );
    }
    else { 
      loadBasicWorksetInfoT( workset, overlapped_xT, overlapped_xdotT,
			    paramLib->getRealValue<PHAL::AlbanyTraits::Residual>("Time") );
    }

    workset.params = params;
    workset.VxT = overlapped_VxT;
    workset.VxdotT = overlapped_VxdotT;
    workset.VpT = VpT;

    workset.fT            = overlapped_fT;
    workset.JVT           = overlapped_JVT;
    workset.fpT           = overlapped_fpT;
    workset.j_coeff      = beta;
    workset.m_coeff      = alpha;

    workset.num_cols_x = num_cols_x;
    workset.num_cols_p = num_cols_p;
    workset.param_offset = param_offset;

    workset.coord_deriv_indices = &coord_deriv_indices;

    for (int ws=0; ws < numWorksets; ws++) {
      loadWorksetBucketInfo<PHAL::AlbanyTraits::Tangent>(workset, ws);
      workset.ws_coord_derivs = ws_coord_derivs[ws];

      // FillType template argument used to specialize Sacado
      fm[wsPhysIndex[ws]]->evaluateFields<PHAL::AlbanyTraits::Tangent>(workset);
      if (nfm!=Teuchos::null)
        nfm[wsPhysIndex[ws]]->evaluateFields<PHAL::AlbanyTraits::Tangent>(workset);
    }
  }

  VpT = Teuchos::null;
  params = Teuchos::null;

  // Assemble global residual
  if (f != NULL) {
    fT->doExport(*overlapped_fT, *exporterT, Tpetra::ADD);
  }

  // Assemble derivatives
  if (JV != NULL) {
    JVT->doExport(*overlapped_JVT, *exporterT, Tpetra::ADD);
  }
  if (fp != NULL) {
    fpT->doExport(*overlapped_fpT, *exporterT, Tpetra::ADD);
  }

  // Apply Dirichlet conditions using dfm (Dirchelt Field Manager)
  if (dfm!=Teuchos::null) {
    PHAL::Workset workset;

    workset.num_cols_x = num_cols_x;
    workset.num_cols_p = num_cols_p;
    workset.param_offset = param_offset;

    workset.fT = fT;
    workset.fpT = fpT;
    workset.JVT = JVT;
    workset.j_coeff = beta;
    workset.xT = xT; 
    workset.VxT = VxT;
    if (xdot != NULL) workset.transientTerms = true;

    loadWorksetNodesetInfo(workset);

    if ( paramLib->isParameter("Time") )
      workset.current_time = paramLib->getRealValue<PHAL::AlbanyTraits::Residual>("Time");
    else
      workset.current_time = current_time;

    // FillType template argument used to specialize Sacado
    dfm->evaluateFields<PHAL::AlbanyTraits::Tangent>(workset);
  }
  if (f != NULL) { 
    Petra::TpetraVector_To_EpetraVector(fT, *f, comm);
  }
  if (JV != NULL) { 
    Petra::TpetraMultiVector_To_EpetraMultiVector(JVT, *JV, comm);
  }
  if (fp != NULL) { 
    Petra::TpetraMultiVector_To_EpetraMultiVector(fpT, *fp, comm);
  }


//*out << "fp " << *fp << endl;

}

void
Albany::Application::
computeGlobalTangentT(const double alpha, 
		     const double beta,
		     const double current_time,
		     bool sum_derivs,
		     const Tpetra_Vector* xdotT,
		     const Tpetra_Vector& xT,
		     const Teuchos::Array<ParamVec>& par,
		     ParamVec* deriv_par,
		     const Tpetra_MultiVector* VxT,
		     const Tpetra_MultiVector* VxdotT,
		     const Tpetra_MultiVector* VpT,
		     Tpetra_Vector* fT,
		     Tpetra_MultiVector* JVT,
		     Tpetra_MultiVector* fpT)
{
  postRegSetup("Tangent");

  TimeMonitor Timer(*timers[3]); //start timer


  // Scatter x and xdot to the overlapped distrbution
  overlapped_xT->doImport(xT, *importerT, Tpetra::INSERT);
  if (xdotT != NULL) overlapped_xdotT->doImport(*xdotT, *importerT, Tpetra::INSERT);

  // Scatter Vx to the overlapped distribution
  RCP<Tpetra_MultiVector> overlapped_VxT;
  if (VxT != NULL) {
    overlapped_VxT = 
      rcp(new Tpetra_MultiVector(disc->getOverlapMapT(), 
					  VxT->getNumVectors()));
    overlapped_VxT->doImport(*VxT, *importerT, Tpetra::INSERT);
  }

  
  // Scatter Vxdot to the overlapped distribution
  RCP<Tpetra_MultiVector> overlapped_VxdotT;
  if (VxdotT != NULL) {
    overlapped_VxdotT = 
      rcp(new Tpetra_MultiVector(disc->getOverlapMapT(), 
					  VxdotT->getNumVectors()));
    overlapped_VxdotT->doImport(*VxdotT, *importerT, Tpetra::INSERT);
  }

  // Set parameters
  for (int i=0; i<par.size(); i++)
    for (unsigned int j=0; j<par[i].size(); j++)
      par[i][j].family->setRealValueForAllTypes(par[i][j].baseValue);

  RCP<const Tpetra_MultiVector > vpT = rcp(VpT, false);
  RCP<ParamVec> params = rcp(deriv_par, false);

  // Zero out overlapped residual
  if (fT != NULL) {
    overlapped_fT->putScalar(0.0);
    fT->putScalar(0.0);
  }

  RCP<Tpetra_MultiVector> overlapped_JVT;
  if (JVT != NULL) {
    overlapped_JVT = 
      rcp(new Tpetra_MultiVector(disc->getOverlapMapT(), 
					  JVT->getNumVectors()));
    overlapped_JVT->putScalar(0.0);
    JVT->putScalar(0.0);
  }

 
  RCP<Tpetra_MultiVector> overlapped_fpT;
  if (fpT != NULL) {
    overlapped_fpT = 
      rcp(new Tpetra_MultiVector(disc->getOverlapMapT(), 
					  fpT->getNumVectors()));
    overlapped_fpT->putScalar(0.0);
    fpT->putScalar(0.0);
  }

  // Number of x & xdot tangent directions
  int num_cols_x = 0;
  if (VxT != NULL) {
    num_cols_x = VxT->getNumVectors();
  }
  else if (VxdotT != NULL) {
    num_cols_x = VxdotT->getNumVectors();
  }

  // Number of parameter tangent directions
  int num_cols_p = 0;
  if (params != Teuchos::null) {
    if (VpT != NULL) {
      num_cols_p = VpT->getNumVectors();
    }
    else
      num_cols_p = params->size();
  }

  // Whether x and param tangent components are added or separate
  int param_offset = 0;
  if (!sum_derivs) 
    param_offset = num_cols_x;  // offset of parameter derivs in deriv array



  TEUCHOS_TEST_FOR_EXCEPTION(sum_derivs && 
			     (num_cols_x != 0) && 
			     (num_cols_p != 0) && 
			     (num_cols_x != num_cols_p),
			     std::logic_error,
			     "Seed matrices Vx and Vp must have the same number " << 
			     " of columns when sum_derivs is true and both are "
			     << "non-null!" << std::endl);

  // Initialize 
  
  if (params != Teuchos::null) {
    FadType p;
    int num_cols_tot = param_offset + num_cols_p;
    for (unsigned int i=0; i<params->size(); i++) {
      p = FadType(num_cols_tot, (*params)[i].baseValue);
      if (VpT != NULL) { 
        //ArrayRCP for const view of Vp's vectors
        Teuchos::ArrayRCP<const ST> VpT_constView; 
        for (int k=0; k<num_cols_p; k++) {
          VpT_constView = VpT->getData(k); 
          p.fastAccessDx(param_offset+k) = VpT_constView[i];  //CHANGE TO TPETRA!
         }
      }
      else
        p.fastAccessDx(param_offset+i) = 1.0;
      (*params)[i].family->setValue<PHAL::AlbanyTraits::Tangent>(p);
    }
  }

  // Begin shape optimization logic
  ArrayRCP<ArrayRCP<double> > coord_derivs;
  // ws, sp, cell, node, dim
  ArrayRCP<ArrayRCP<ArrayRCP<ArrayRCP<ArrayRCP<double> > > > > ws_coord_derivs;
  ws_coord_derivs.resize(coords.size());
  std::vector<int> coord_deriv_indices;
#ifdef ALBANY_CUTR
  if (shapeParamsHaveBeenReset) {
    TimeMonitor Timer(*timers[10]); //start timer

     int num_sp = 0;
     std::vector<int> shape_param_indices;

     // Find any shape params from param list
     for (unsigned int i=0; i<params->size(); i++) {
       for (unsigned int j=0; j<shapeParamNames.size(); j++) {
         if ((*params)[i].family->getName() == shapeParamNames[j]) {
           num_sp++;
           coord_deriv_indices.resize(num_sp);
           shape_param_indices.resize(num_sp);
           coord_deriv_indices[num_sp-1] = i;
           shape_param_indices[num_sp-1] = j;
         }
       }
     }

    TEUCHOS_TEST_FOR_EXCEPTION( Vp != NULL, std::logic_error,
				"Derivatives with respect to a vector of shape\n " << 
				"parameters has not been implemented. Need to write\n" <<
				"directional derivative perturbation through meshMover!" <<
				std::endl);

     // Compute FD derivs of coordinate vector w.r.t. shape params
     double eps = 1.0e-4;
     double pert;
     coord_derivs.resize(num_sp);
     for (int ws=0; ws<coords.size(); ws++)  ws_coord_derivs[ws].resize(num_sp);
     for (int i=0; i<num_sp; i++) {
*out << "XXX perturbing parameter " << coord_deriv_indices[i]
     << " which is shapeParam # " << shape_param_indices[i] 
     << " with name " <<  shapeParamNames[shape_param_indices[i]]
     << " which should equal " << (*params)[coord_deriv_indices[i]].family->getName() << endl;

     pert = (fabs(shapeParams[shape_param_indices[i]]) + 1.0e-2) * eps;

       shapeParams[shape_param_indices[i]] += pert;
*out << " Calling moveMesh with params: " << std::setprecision(8);
for (unsigned int ii=0; ii<shapeParams.size(); ii++) *out << shapeParams[ii] << "  ";
*out << endl;
       meshMover->moveMesh(shapeParams, morphFromInit);
       for (int ws=0; ws<coords.size(); ws++) {  //worset
         ws_coord_derivs[ws][i].resize(coords[ws].size());
         for (int e=0; e<coords[ws].size(); e++) { //cell
           ws_coord_derivs[ws][i][e].resize(coords[ws][e].size());
           for (int j=0; j<coords[ws][e].size(); j++) { //node
             ws_coord_derivs[ws][i][e][j].resize(disc->getNumDim());
             for (int d=0; d<disc->getNumDim(); d++)  //node
                ws_coord_derivs[ws][i][e][j][d] = coords[ws][e][j][d];
       } } } } 

       shapeParams[shape_param_indices[i]] -= pert;
     }
*out << " Calling moveMesh with params: " << std::setprecision(8);
for (unsigned int i=0; i<shapeParams.size(); i++) *out << shapeParams[i] << "  ";
*out << endl;
     meshMover->moveMesh(shapeParams, morphFromInit);
     coords = disc->getCoords();

     for (int i=0; i<num_sp; i++) {
       for (int ws=0; ws<coords.size(); ws++)  //worset
         for (int e=0; e<coords[ws].size(); e++)  //cell
           for (int j=0; j<coords[ws][i].size(); j++)  //node
             for (int d=0; d<disc->getNumDim; d++)  //node
                ws_coord_derivs[ws][i][e][j][d] = (ws_coord_derivs[ws][i][e][j][d] - coords[ws][e][j][d]) / pert;
       }
     }
     shapeParamsHaveBeenReset = false;
  }
  // End shape optimization logic
#endif

//  adapter->adaptit();

  // Set data in Workset struct, and perform fill via field manager
  {
    PHAL::Workset workset;
    if (!paramLib->isParameter("Time")) {
      loadBasicWorksetInfoT( workset, overlapped_xT, overlapped_xdotT, current_time );
    }
    else { 
      loadBasicWorksetInfoT( workset, overlapped_xT, overlapped_xdotT,
			    paramLib->getRealValue<PHAL::AlbanyTraits::Residual>("Time") );
    }

    workset.params = params;
    workset.VxT = overlapped_VxT;
    workset.VxdotT = overlapped_VxdotT;
    workset.VpT = vpT;

    workset.fT            = overlapped_fT;
    workset.JVT           = overlapped_JVT;
    workset.fpT           = overlapped_fpT;
    workset.j_coeff      = beta;
    workset.m_coeff      = alpha;

    workset.num_cols_x = num_cols_x;
    workset.num_cols_p = num_cols_p;
    workset.param_offset = param_offset;

    workset.coord_deriv_indices = &coord_deriv_indices;

    for (int ws=0; ws < numWorksets; ws++) {
      loadWorksetBucketInfo<PHAL::AlbanyTraits::Tangent>(workset, ws);
      workset.ws_coord_derivs = ws_coord_derivs[ws];

      // FillType template argument used to specialize Sacado
      fm[wsPhysIndex[ws]]->evaluateFields<PHAL::AlbanyTraits::Tangent>(workset);
      if (nfm!=Teuchos::null)
        nfm[wsPhysIndex[ws]]->evaluateFields<PHAL::AlbanyTraits::Tangent>(workset);
    }
  }

  vpT = Teuchos::null;
  params = Teuchos::null;

  // Assemble global residual
  if (fT != NULL) {
    fT->doExport(*overlapped_fT, *exporterT, Tpetra::ADD);
  }

  // Assemble derivatives
  if (JVT != NULL) {
    JVT->doExport(*overlapped_JVT, *exporterT, Tpetra::ADD);
  }
  if (fpT != NULL) {
    fpT->doExport(*overlapped_fpT, *exporterT, Tpetra::ADD);
  }

  // Apply Dirichlet conditions using dfm (Dirchelt Field Manager)
  if (dfm!=Teuchos::null) {
    PHAL::Workset workset;

    workset.num_cols_x = num_cols_x;
    workset.num_cols_p = num_cols_p;
    workset.param_offset = param_offset;

    workset.fT = rcp(fT, false);
    workset.fpT = rcp(fpT, false);
    workset.JVT = rcp(JVT, false);
    workset.j_coeff = beta;
    workset.xT = Teuchos::rcpFromRef(xT); 
    workset.VxT = rcp(VxT, false);
    if (xdotT != NULL) workset.transientTerms = true;

    loadWorksetNodesetInfo(workset);

    if ( paramLib->isParameter("Time") )
      workset.current_time = paramLib->getRealValue<PHAL::AlbanyTraits::Residual>("Time");
    else
      workset.current_time = current_time;

    // FillType template argument used to specialize Sacado
    dfm->evaluateFields<PHAL::AlbanyTraits::Tangent>(workset);
  }

//*out << "fp " << *fp << endl;

}

void
Albany::Application::
evaluateResponse(int response_index,
		 const double current_time,
		 const Epetra_Vector* xdot,
		 const Epetra_Vector& x,
		 const Teuchos::Array<ParamVec>& p,
		 Epetra_Vector& g)
{  
  double t = current_time;
  if ( paramLib->isParameter("Time") ) 
    t = paramLib->getRealValue<PHAL::AlbanyTraits::Residual>("Time");

  responses[response_index]->evaluateResponse(t, xdot, x, p, g);
}

void
Albany::Application::
evaluateResponseT(int response_index,
                 const double current_time,
                 const Tpetra_Vector* xdotT,
                 const Tpetra_Vector& xT,
                 const Teuchos::Array<ParamVec>& p,
                 Tpetra_Vector& gT)
{
  double t = current_time;
  if ( paramLib->isParameter("Time") )
    t = paramLib->getRealValue<PHAL::AlbanyTraits::Residual>("Time");

  responses[response_index]->evaluateResponseT(t, xdotT, xT, p, gT);
}


void
Albany::Application::
evaluateResponseTangent(int response_index,
			const double alpha, 
			const double beta,
			const double current_time,
			bool sum_derivs,
			const Epetra_Vector* xdot,
			const Epetra_Vector& x,
			const Teuchos::Array<ParamVec>& p,
			ParamVec* deriv_p,
			const Epetra_MultiVector* Vxdot,
			const Epetra_MultiVector* Vx,
			const Epetra_MultiVector* Vp,
			Epetra_Vector* g,
			Epetra_MultiVector* gx,
			Epetra_MultiVector* gp)
{
  double t = current_time;
  if ( paramLib->isParameter("Time") ) 
    t = paramLib->getRealValue<PHAL::AlbanyTraits::Residual>("Time");

  responses[response_index]->evaluateTangent(
    alpha, beta, t, sum_derivs, xdot, x, p, deriv_p, Vxdot, Vx, Vp, g, gx, gp);
}

void
Albany::Application::
evaluateResponseTangentT(int response_index,
			const double alpha, 
			const double beta,
			const double current_time,
			bool sum_derivs,
			const Tpetra_Vector* xdotT,
			const Tpetra_Vector& xT,
			const Teuchos::Array<ParamVec>& p,
			ParamVec* deriv_p,
			const Tpetra_MultiVector* VxdotT,
			const Tpetra_MultiVector* VxT,
			const Tpetra_MultiVector* VpT,
			Tpetra_Vector* gT,
			Tpetra_MultiVector* gxT,
			Tpetra_MultiVector* gpT)
{
  double t = current_time;
  if ( paramLib->isParameter("Time") ) 
    t = paramLib->getRealValue<PHAL::AlbanyTraits::Residual>("Time");

  responses[response_index]->evaluateTangentT(
    alpha, beta, t, sum_derivs, xdotT, xT, p, deriv_p, VxdotT, VxT, VpT, gT, gxT, gpT);
}

void
Albany::Application::
evaluateResponseDerivative(
  int response_index,
  const double current_time,
  const Epetra_Vector* xdot,
  const Epetra_Vector& x,
  const Teuchos::Array<ParamVec>& p,
  ParamVec* deriv_p,
  Epetra_Vector* g,
  const EpetraExt::ModelEvaluator::Derivative& dg_dx,
  const EpetraExt::ModelEvaluator::Derivative& dg_dxdot,
  const EpetraExt::ModelEvaluator::Derivative& dg_dp)
{
  double t = current_time;
  if ( paramLib->isParameter("Time") ) 
    t = paramLib->getRealValue<PHAL::AlbanyTraits::Residual>("Time");

  responses[response_index]->evaluateDerivative(
    t, xdot, x, p, deriv_p, g, dg_dx, dg_dxdot, dg_dp);
}

void
Albany::Application::
evaluateResponseDerivativeT(
  int response_index,
  const double current_time,
  const Tpetra_Vector* xdotT,
  const Tpetra_Vector& xT,
  const Teuchos::Array<ParamVec>& p,
  ParamVec* deriv_p,
  Tpetra_Vector* gT,
  const Thyra::ModelEvaluatorBase::Derivative<ST>& dg_dxT,
  const Thyra::ModelEvaluatorBase::Derivative<ST>& dg_dxdotT,
  const Thyra::ModelEvaluatorBase::Derivative<ST>& dg_dpT)
{
  double t = current_time;
  if ( paramLib->isParameter("Time") ) 
    t = paramLib->getRealValue<PHAL::AlbanyTraits::Residual>("Time");

  responses[response_index]->evaluateDerivativeT(
    t, xdotT, xT, p, deriv_p, gT, dg_dxT, dg_dxdotT, dg_dpT);
}

void
Albany::Application::
computeGlobalSGResidual(
  const double current_time,
  const Stokhos::EpetraVectorOrthogPoly* sg_xdot,
  const Stokhos::EpetraVectorOrthogPoly& sg_x,
  const Teuchos::Array<ParamVec>& p,
  const Teuchos::Array<int>& sg_p_index,
  const Teuchos::Array< Teuchos::Array<SGType> >& sg_p_vals,
  Stokhos::EpetraVectorOrthogPoly& sg_f)
{
  postRegSetup("SGResidual");

  TimeMonitor Timer(*timers[4]); //start timer

  for (int i=0; i<sg_x.size(); i++) {

    // Scatter x and xdot to the overlapped distrbution
    (*sg_overlapped_x)[i].Import(sg_x[i], *importer, Insert);
    if (sg_xdot != NULL) (*sg_overlapped_xdot)[i].Import((*sg_xdot)[i], *importer, Insert);

    // Zero out overlapped residual
    (*sg_overlapped_f)[i].PutScalar(0.0);
    sg_f[i].PutScalar(0.0);

  }

  // Set parameters
  for (int i=0; i<p.size(); i++)
    for (unsigned int j=0; j<p[i].size(); j++)
      p[i][j].family->setRealValueForAllTypes(p[i][j].baseValue);

  // put current_time (from Rythmos) if this is a transient problem, then compute dt
  //  if (sg_xdot != NULL) timeMgr.setTime(current_time);

#ifdef ALBANY_CUTR
  if (shapeParamsHaveBeenReset) {
    TimeMonitor Timer(*timers[10]); //start timer
*out << " Calling moveMesh with params: " << std::setprecision(8);
for (unsigned int i=0; i<shapeParams.size(); i++) *out << shapeParams[i] << "  ";
*out << endl;
    meshMover->moveMesh(shapeParams, morphFromInit);
    coords = disc->getCoords();
    shapeParamsHaveBeenReset = false;
  }
#endif
//  adapter->adaptit();

  // Set SG parameters
  for (int i=0; i<sg_p_index.size(); i++) {
    int ii = sg_p_index[i];
    for (unsigned int j=0; j<p[ii].size(); j++)
      p[ii][j].family->setValue<PHAL::AlbanyTraits::SGResidual>(sg_p_vals[ii][j]);
  }

  // Set data in Workset struct, and perform fill via field manager
  {  
    PHAL::Workset workset;

    workset.sg_expansion = sg_expansion;
    workset.sg_x         = sg_overlapped_x;
    workset.sg_xdot      = sg_overlapped_xdot;
    workset.sg_f         = sg_overlapped_f;

    workset.current_time = current_time;
    //workset.delta_time = timeMgr.getDeltaTime();
    if (sg_xdot != NULL) workset.transientTerms = true;

    for (int ws=0; ws < numWorksets; ws++) {
      loadWorksetBucketInfo<PHAL::AlbanyTraits::SGResidual>(workset, ws);

      // FillType template argument used to specialize Sacado
      fm[wsPhysIndex[ws]]->evaluateFields<PHAL::AlbanyTraits::SGResidual>(workset);
      if (nfm!=Teuchos::null)
        nfm[wsPhysIndex[ws]]->evaluateFields<PHAL::AlbanyTraits::SGResidual>(workset);
    }
  } 

  // Assemble global residual
  for (int i=0; i<sg_f.size(); i++) {
    sg_f[i].Export((*sg_overlapped_f)[i], *exporter, Add);
  }

  // Apply Dirichlet conditions using dfm (Dirchelt Field Manager)
  if (dfm!=Teuchos::null) { 
    PHAL::Workset workset;

    workset.sg_f = Teuchos::rcpFromRef(sg_f);
    loadWorksetNodesetInfo(workset);
    workset.sg_x = Teuchos::rcpFromRef(sg_x);
    if (sg_xdot != NULL) workset.transientTerms = true;

    if ( paramLib->isParameter("Time") )
      workset.current_time = paramLib->getRealValue<PHAL::AlbanyTraits::Residual>("Time");
    else
      workset.current_time = current_time;

    // FillType template argument used to specialize Sacado
    dfm->evaluateFields<PHAL::AlbanyTraits::SGResidual>(workset);

  }
}

void
Albany::Application::
computeGlobalSGJacobian(
  const double alpha, 
  const double beta,
  const double current_time,
  const Stokhos::EpetraVectorOrthogPoly* sg_xdot,
  const Stokhos::EpetraVectorOrthogPoly& sg_x,
  const Teuchos::Array<ParamVec>& p,
  const Teuchos::Array<int>& sg_p_index,
  const Teuchos::Array< Teuchos::Array<SGType> >& sg_p_vals,
  Stokhos::EpetraVectorOrthogPoly* sg_f,
  Stokhos::VectorOrthogPoly<Epetra_CrsMatrix>& sg_jac)
{
  postRegSetup("SGJacobian");

  TimeMonitor Timer(*timers[5]); //start timer

  for (int i=0; i<sg_x.size(); i++) {

    // Scatter x and xdot to the overlapped distrbution
    (*sg_overlapped_x)[i].Import(sg_x[i], *importer, Insert);
    if (sg_xdot != NULL) (*sg_overlapped_xdot)[i].Import((*sg_xdot)[i], *importer, Insert);

    // Zero out overlapped residual
    if (sg_f != NULL) {
      (*sg_overlapped_f)[i].PutScalar(0.0);
      (*sg_f)[i].PutScalar(0.0);
    }

  }

  // Create, resize and initialize overlapped Jacobians
  if (sg_overlapped_jac == Teuchos::null || 
      sg_overlapped_jac->size() != sg_jac.size()) {
    RCP<const Stokhos::OrthogPolyBasis<int,double> > sg_basis =
      sg_expansion->getBasis();
    RCP<Epetra_LocalMap> sg_overlap_jac_map = 
      rcp(new Epetra_LocalMap(sg_jac.size(), 0, 
			      sg_overlap_map->Comm()));
    sg_overlapped_jac = 
      rcp(new Stokhos::VectorOrthogPoly<Epetra_CrsMatrix>(
		     sg_basis, sg_overlap_jac_map, *overlapped_jac));
  }
  for (int i=0; i<sg_overlapped_jac->size(); i++)
    (*sg_overlapped_jac)[i].PutScalar(0.0);

  // Zero out overlapped Jacobian
  for (int i=0; i<sg_jac.size(); i++)
    (*sg_overlapped_jac)[i].PutScalar(0.0);

  // Set parameters
  for (int i=0; i<p.size(); i++)
    for (unsigned int j=0; j<p[i].size(); j++)
      p[i][j].family->setRealValueForAllTypes(p[i][j].baseValue);

  // put current_time (from Rythmos) if this is a transient problem, then compute dt
  //  if (sg_xdot != NULL) timeMgr.setTime(current_time);

#ifdef ALBANY_CUTR
  if (shapeParamsHaveBeenReset) {
    TimeMonitor Timer(*timers[10]); //start timer
*out << " Calling moveMesh with params: " << std::setprecision(8);
for (unsigned int i=0; i<shapeParams.size(); i++) *out << shapeParams[i] << "  ";
*out << endl;
    meshMover->moveMesh(shapeParams, morphFromInit);
    coords = disc->getCoords();
    shapeParamsHaveBeenReset = false;
  }
#endif
//  adapter->adaptit();

  // Set SG parameters
  for (int i=0; i<sg_p_index.size(); i++) {
    int ii = sg_p_index[i];
    for (unsigned int j=0; j<p[ii].size(); j++)
      p[ii][j].family->setValue<PHAL::AlbanyTraits::SGJacobian>(sg_p_vals[ii][j]);
  }

  RCP< Stokhos::EpetraVectorOrthogPoly > sg_overlapped_ff;
  if (sg_f != NULL)
    sg_overlapped_ff = sg_overlapped_f;

  // Set data in Workset struct, and perform fill via field manager
  {
    PHAL::Workset workset;

    workset.sg_expansion = sg_expansion;
    workset.sg_x         = sg_overlapped_x;
    workset.sg_xdot      = sg_overlapped_xdot;
    workset.sg_f         = sg_overlapped_ff;

    workset.sg_Jac       = sg_overlapped_jac;
    loadWorksetJacobianInfo(workset, alpha, beta);
    workset.current_time = current_time;
    //workset.delta_time = timeMgr.getDeltaTime();
    if (sg_xdot != NULL) workset.transientTerms = true;

    for (int ws=0; ws < numWorksets; ws++) {
      loadWorksetBucketInfo<PHAL::AlbanyTraits::SGJacobian>(workset, ws);

      // FillType template argument used to specialize Sacado
      fm[wsPhysIndex[ws]]->evaluateFields<PHAL::AlbanyTraits::SGJacobian>(workset);
      if (nfm!=Teuchos::null)
        nfm[wsPhysIndex[ws]]->evaluateFields<PHAL::AlbanyTraits::SGJacobian>(workset);
    }
  } 
  
  // Assemble global residual
  if (sg_f != NULL)
    for (int i=0; i<sg_f->size(); i++)
      (*sg_f)[i].Export((*sg_overlapped_f)[i], *exporter, Add);
    
  // Assemble block Jacobians
  RCP<Epetra_CrsMatrix> jac;
  for (int i=0; i<sg_jac.size(); i++) {
    jac = sg_jac.getCoeffPtr(i);
    jac->PutScalar(0.0);
    jac->Export((*sg_overlapped_jac)[i], *exporter, Add);
    jac->FillComplete(true);
  }

  // Apply Dirichlet conditions using dfm (Dirchelt Field Manager)
  if (dfm!=Teuchos::null) {
    PHAL::Workset workset;

    workset.sg_f = rcp(sg_f,false);
    workset.sg_Jac = Teuchos::rcpFromRef(sg_jac);
    workset.j_coeff = beta;
    workset.sg_x = Teuchos::rcpFromRef(sg_x);;
    if (sg_xdot != NULL) workset.transientTerms = true;

    loadWorksetNodesetInfo(workset);

    // FillType template argument used to specialize Sacado
    dfm->evaluateFields<PHAL::AlbanyTraits::SGJacobian>(workset);
  } 
}

void
Albany::Application::
computeGlobalSGTangent(
  const double alpha, 
  const double beta, 
  const double current_time,
  bool sum_derivs,
  const Stokhos::EpetraVectorOrthogPoly* sg_xdot,
  const Stokhos::EpetraVectorOrthogPoly& sg_x,
  const Teuchos::Array<ParamVec>& par,
  const Teuchos::Array<int>& sg_p_index,
  const Teuchos::Array< Teuchos::Array<SGType> >& sg_p_vals,
  ParamVec* deriv_par,
  const Epetra_MultiVector* Vx,
  const Epetra_MultiVector* Vxdot,
  const Epetra_MultiVector* Vp,
  Stokhos::EpetraVectorOrthogPoly* sg_f,
  Stokhos::EpetraMultiVectorOrthogPoly* sg_JVx,
  Stokhos::EpetraMultiVectorOrthogPoly* sg_fVp)
{
  postRegSetup("SGTangent");

  TimeMonitor Timer(*timers[6]); //start timer

  for (int i=0; i<sg_x.size(); i++) {

    // Scatter x and xdot to the overlapped distrbution
    (*sg_overlapped_x)[i].Import(sg_x[i], *importer, Insert);
    if (sg_xdot != NULL) (*sg_overlapped_xdot)[i].Import((*sg_xdot)[i], *importer, Insert);

    // Zero out overlapped residual
    if (sg_f != NULL) {
      (*sg_overlapped_f)[i].PutScalar(0.0);
      (*sg_f)[i].PutScalar(0.0);
    }

  }

  // Scatter Vx to the overlapped distribution
  RCP<Epetra_MultiVector> overlapped_Vx;
  if (Vx != NULL) {
    overlapped_Vx = 
      rcp(new Epetra_MultiVector(*(disc->getOverlapMap()), 
				 Vx->NumVectors()));
    overlapped_Vx->Import(*Vx, *importer, Insert);
  }

  // Scatter Vx dot to the overlapped distribution
  RCP<Epetra_MultiVector> overlapped_Vxdot;
  if (Vxdot != NULL) {
    overlapped_Vxdot = 
      rcp(new Epetra_MultiVector(*(disc->getOverlapMap()), 
				 Vxdot->NumVectors()));
    overlapped_Vxdot->Import(*Vxdot, *importer, Insert);
  }

  // Set parameters
  for (int i=0; i<par.size(); i++)
    for (unsigned int j=0; j<par[i].size(); j++)
      par[i][j].family->setRealValueForAllTypes(par[i][j].baseValue);

  // Set SG parameters
  for (int i=0; i<sg_p_index.size(); i++) {
    int ii = sg_p_index[i];
    for (unsigned int j=0; j<par[ii].size(); j++)
	par[ii][j].family->setValue<PHAL::AlbanyTraits::SGTangent>(sg_p_vals[ii][j]);
  }

  // put current_time (from Rythmos) if this is a transient problem, then compute dt
  //  if (sg_xdot != NULL) timeMgr.setTime(current_time);

  RCP<const Epetra_MultiVector > vp = rcp(Vp, false);
  RCP<ParamVec> params = rcp(deriv_par, false);

  RCP<Stokhos::EpetraVectorOrthogPoly> sg_overlapped_ff;
  if (sg_f != NULL)
    sg_overlapped_ff = sg_overlapped_f;

  Teuchos::RCP< Stokhos::EpetraMultiVectorOrthogPoly > sg_overlapped_JVx;
  if (sg_JVx != NULL) {
    sg_overlapped_JVx = 
      Teuchos::rcp(new Stokhos::EpetraMultiVectorOrthogPoly(
		     sg_basis, sg_overlap_map, disc->getOverlapMap(),
		     sg_x.productComm(),
		     (*sg_JVx)[0].NumVectors()));
    sg_JVx->init(0.0);
  }
  
  Teuchos::RCP<Stokhos::EpetraMultiVectorOrthogPoly > sg_overlapped_fVp;
  if (sg_fVp != NULL) {
    sg_overlapped_fVp = 
      Teuchos::rcp(new Stokhos::EpetraMultiVectorOrthogPoly(
		     sg_basis, sg_overlap_map, disc->getOverlapMap(),
		     sg_x.productComm(), 
		     (*sg_fVp)[0].NumVectors()));
    sg_fVp->init(0.0);
  }

  // Number of x & xdot tangent directions
  int num_cols_x = 0;
  if (Vx != NULL)
    num_cols_x = Vx->NumVectors();
  else if (Vxdot != NULL)
    num_cols_x = Vxdot->NumVectors();

  // Number of parameter tangent directions
  int num_cols_p = 0;
  if (params != Teuchos::null) {
    if (Vp != NULL)
      num_cols_p = Vp->NumVectors();
    else
      num_cols_p = params->size();
  }

  // Whether x and param tangent components are added or separate
  int param_offset = 0;
  if (!sum_derivs) 
    param_offset = num_cols_x;  // offset of parameter derivs in deriv array

  TEUCHOS_TEST_FOR_EXCEPTION(sum_derivs && 
		     (num_cols_x != 0) && 
		     (num_cols_p != 0) && 
                     (num_cols_x != num_cols_p),
                     std::logic_error,
                     "Seed matrices Vx and Vp must have the same number " << 
                     " of columns when sum_derivs is true and both are "
                     << "non-null!" << std::endl);

  // Initialize 
  if (params != Teuchos::null) {
    SGFadType p;
    int num_cols_tot = param_offset + num_cols_p;
    for (unsigned int i=0; i<params->size(); i++) {
      // Get the base value set above
      SGType base_val = 
	(*params)[i].family->getValue<PHAL::AlbanyTraits::SGTangent>().val();
      p = SGFadType(num_cols_tot, base_val);
      if (Vp != NULL) 
        for (int k=0; k<num_cols_p; k++)
          p.fastAccessDx(param_offset+k) = (*Vp)[k][i];
      else
        p.fastAccessDx(param_offset+i) = 1.0;
      (*params)[i].family->setValue<PHAL::AlbanyTraits::SGTangent>(p);
    }
  }

  // Set data in Workset struct, and perform fill via field manager
  {
    PHAL::Workset workset;

    workset.params = params;
    workset.sg_expansion = sg_expansion;
    workset.sg_x         = sg_overlapped_x;
    workset.sg_xdot      = sg_overlapped_xdot;
    workset.Vx = overlapped_Vx;
    workset.Vxdot = overlapped_Vxdot;
    workset.Vp = vp;

    workset.sg_f         = sg_overlapped_ff;
    workset.sg_JV        = sg_overlapped_JVx;
    workset.sg_fp        = sg_overlapped_fVp;
    workset.j_coeff      = beta;
    workset.m_coeff      = alpha;

    workset.num_cols_x = num_cols_x;
    workset.num_cols_p = num_cols_p;
    workset.param_offset = param_offset;

    workset.current_time = current_time; //timeMgr.getCurrentTime();
    //    workset.delta_time = timeMgr.getDeltaTime();
    if (sg_xdot != NULL) workset.transientTerms = true;

    for (int ws=0; ws < numWorksets; ws++) {
      loadWorksetBucketInfo<PHAL::AlbanyTraits::SGTangent>(workset, ws);

      // FillType template argument used to specialize Sacado
      fm[wsPhysIndex[ws]]->evaluateFields<PHAL::AlbanyTraits::SGTangent>(workset);
      if (nfm!=Teuchos::null)
        nfm[wsPhysIndex[ws]]->evaluateFields<PHAL::AlbanyTraits::SGTangent>(workset);
    }
  }

  vp = Teuchos::null;
  params = Teuchos::null;

  // Assemble global residual
  if (sg_f != NULL)
    for (int i=0; i<sg_f->size(); i++)
      (*sg_f)[i].Export((*sg_overlapped_f)[i], *exporter, Add);

  // Assemble derivatives
  if (sg_JVx != NULL)
    for (int i=0; i<sg_JVx->size(); i++)
      (*sg_JVx)[i].Export((*sg_overlapped_JVx)[i], *exporter, Add);
  if (sg_fVp != NULL) {
    for (int i=0; i<sg_fVp->size(); i++)
      (*sg_fVp)[i].Export((*sg_overlapped_fVp)[i], *exporter, Add);
  }

  // Apply Dirichlet conditions using dfm (Dirchelt Field Manager)
  if (dfm!=Teuchos::null) {
    PHAL::Workset workset;

    workset.num_cols_x = num_cols_x;
    workset.num_cols_p = num_cols_p;
    workset.param_offset = param_offset;

    workset.sg_f = rcp(sg_f,false);
    workset.sg_fp = rcp(sg_fVp,false);
    workset.sg_JV = rcp(sg_JVx,false);
    workset.j_coeff = beta;
    workset.sg_x = Teuchos::rcpFromRef(sg_x);
    workset.Vx = rcp(Vx,false);
    if (sg_xdot != NULL) workset.transientTerms = true;

    loadWorksetNodesetInfo(workset);

    // FillType template argument used to specialize Sacado
    dfm->evaluateFields<PHAL::AlbanyTraits::SGTangent>(workset);
  }

}

void
Albany::Application::
evaluateSGResponse(
  int response_index,
  const double curr_time,
  const Stokhos::EpetraVectorOrthogPoly* sg_xdot,
  const Stokhos::EpetraVectorOrthogPoly& sg_x,
  const Teuchos::Array<ParamVec>& p,
  const Teuchos::Array<int>& sg_p_index,
  const Teuchos::Array< Teuchos::Array<SGType> >& sg_p_vals,
  Stokhos::EpetraVectorOrthogPoly& sg_g)
{
  TEUCHOS_FUNC_TIME_MONITOR("Albany::Application::evaluateSGResponses");

  responses[response_index]->evaluateSGResponse(
    curr_time, sg_xdot, sg_x, p, sg_p_index, sg_p_vals, sg_g);
}

void
Albany::Application::
evaluateSGResponseTangent(
  int response_index,
  const double alpha, 
  const double beta, 
  const double current_time,
  bool sum_derivs,
  const Stokhos::EpetraVectorOrthogPoly* sg_xdot,
  const Stokhos::EpetraVectorOrthogPoly& sg_x,
  const Teuchos::Array<ParamVec>& p,
  const Teuchos::Array<int>& sg_p_index,
  const Teuchos::Array< Teuchos::Array<SGType> >& sg_p_vals,
  ParamVec* deriv_p,
  const Epetra_MultiVector* Vx,
  const Epetra_MultiVector* Vxdot,
  const Epetra_MultiVector* Vp,
  Stokhos::EpetraVectorOrthogPoly* sg_g,
  Stokhos::EpetraMultiVectorOrthogPoly* sg_JV,
  Stokhos::EpetraMultiVectorOrthogPoly* sg_gp)
{
  TEUCHOS_FUNC_TIME_MONITOR("Albany::Application::evaluateSGResponses");

  responses[response_index]->evaluateSGTangent(
    alpha, beta, current_time, sum_derivs, sg_xdot, sg_x, p, sg_p_index, 
    sg_p_vals, deriv_p, Vx, Vxdot, Vp, sg_g, sg_JV, sg_gp);
}

void
Albany::Application::
evaluateSGResponseDerivative(
  int response_index,
  const double current_time,
  const Stokhos::EpetraVectorOrthogPoly* sg_xdot,
  const Stokhos::EpetraVectorOrthogPoly& sg_x,
  const Teuchos::Array<ParamVec>& p,
  const Teuchos::Array<int>& sg_p_index,
  const Teuchos::Array< Teuchos::Array<SGType> >& sg_p_vals,
  ParamVec* deriv_p,
  Stokhos::EpetraVectorOrthogPoly* sg_g,
  const EpetraExt::ModelEvaluator::SGDerivative& sg_dg_dx,
  const EpetraExt::ModelEvaluator::SGDerivative& sg_dg_dxdot,
  const EpetraExt::ModelEvaluator::SGDerivative& sg_dg_dp)
{
  TEUCHOS_FUNC_TIME_MONITOR("Albany::Application::evaluateSGResponses");

  responses[response_index]->evaluateSGDerivative(
    current_time, sg_xdot, sg_x, p, sg_p_index, sg_p_vals, deriv_p,
    sg_g, sg_dg_dx, sg_dg_dxdot, sg_dg_dp);
}

void
Albany::Application::
computeGlobalMPResidual(
  const double current_time,
  const Stokhos::ProductEpetraVector* mp_xdot,
  const Stokhos::ProductEpetraVector& mp_x,
  const Teuchos::Array<ParamVec>& p,
  const Teuchos::Array<int>& mp_p_index,
  const Teuchos::Array< Teuchos::Array<MPType> >& mp_p_vals,
  Stokhos::ProductEpetraVector& mp_f)
{
  postRegSetup("MPResidual");

  TimeMonitor Timer(*timers[7]); //start timer

  // Create overlapped multi-point Epetra objects
  if (mp_overlapped_x == Teuchos::null || 
      mp_overlapped_x->size() != mp_x.size()) {
    mp_overlapped_x = 
      rcp(new Stokhos::ProductEpetraVector(
	    mp_x.map(), disc->getOverlapMap(), mp_x.productComm()));

    if (mp_xdot != NULL)
      mp_overlapped_xdot = 
	rcp(new Stokhos::ProductEpetraVector(
	      mp_xdot->map(), disc->getOverlapMap(), mp_x.productComm()));

  }

  if (mp_overlapped_f == Teuchos::null || 
      mp_overlapped_f->size() != mp_f.size()) {
    mp_overlapped_f = 
      rcp(new Stokhos::ProductEpetraVector(
	    mp_f.map(), disc->getOverlapMap(), mp_x.productComm()));
  }

  for (int i=0; i<mp_x.size(); i++) {

    // Scatter x and xdot to the overlapped distrbution
    (*mp_overlapped_x)[i].Import(mp_x[i], *importer, Insert);
    if (mp_xdot != NULL) (*mp_overlapped_xdot)[i].Import((*mp_xdot)[i], *importer, Insert);

    // Zero out overlapped residual
    (*mp_overlapped_f)[i].PutScalar(0.0);
    mp_f[i].PutScalar(0.0);

  }

  // Set parameters
  for (int i=0; i<p.size(); i++)
    for (unsigned int j=0; j<p[i].size(); j++)
      p[i][j].family->setRealValueForAllTypes(p[i][j].baseValue);

  // put current_time (from Rythmos) if this is a transient problem, then compute dt
  //  if (mp_xdot != NULL) timeMgr.setTime(current_time);

#ifdef ALBANY_CUTR
  if (shapeParamsHaveBeenReset) {
    TimeMonitor Timer(*timers[10]); //start timer
*out << " Calling moveMesh with params: " << std::setprecision(8);
for (unsigned int i=0; i<shapeParams.size(); i++) *out << shapeParams[i] << "  ";
*out << endl;
    meshMover->moveMesh(shapeParams, morphFromInit);
    coords = disc->getCoords();
    shapeParamsHaveBeenReset = false;
  }
#endif
//  adapter->adaptit();

  // Set MP parameters
  for (int i=0; i<mp_p_index.size(); i++) {
    int ii = mp_p_index[i];
    for (unsigned int j=0; j<p[ii].size(); j++)
      p[ii][j].family->setValue<PHAL::AlbanyTraits::MPResidual>(mp_p_vals[ii][j]);
  }

  // Set data in Workset struct, and perform fill via field manager
  {  
    PHAL::Workset workset;

    workset.mp_x         = mp_overlapped_x;
    workset.mp_xdot      = mp_overlapped_xdot;
    workset.mp_f         = mp_overlapped_f;

    workset.current_time = current_time; //timeMgr.getCurrentTime();
    //    workset.delta_time = timeMgr.getDeltaTime();
    if (mp_xdot != NULL) workset.transientTerms = true;

    for (int ws=0; ws < numWorksets; ws++) {
      loadWorksetBucketInfo<PHAL::AlbanyTraits::MPResidual>(workset, ws);

      // FillType template argument used to specialize Sacado
      fm[wsPhysIndex[ws]]->evaluateFields<PHAL::AlbanyTraits::MPResidual>(workset);
      if (nfm!=Teuchos::null)
        nfm[wsPhysIndex[ws]]->evaluateFields<PHAL::AlbanyTraits::MPResidual>(workset);
    }
  } 

  // Assemble global residual
  for (int i=0; i<mp_f.size(); i++) {
    mp_f[i].Export((*mp_overlapped_f)[i], *exporter, Add);
  }

  // Apply Dirichlet conditions using dfm (Dirchelt Field Manager)
  if (dfm!=Teuchos::null) { 
    PHAL::Workset workset;

    workset.mp_f = Teuchos::rcpFromRef(mp_f);
    loadWorksetNodesetInfo(workset);
    workset.mp_x = Teuchos::rcpFromRef(mp_x);
    if (mp_xdot != NULL) workset.transientTerms = true;

    // FillType template argument used to specialize Sacado
    dfm->evaluateFields<PHAL::AlbanyTraits::MPResidual>(workset);

  }
}

void
Albany::Application::
computeGlobalMPJacobian(
  const double alpha, 
  const double beta,
  const double current_time,
  const Stokhos::ProductEpetraVector* mp_xdot,
  const Stokhos::ProductEpetraVector& mp_x,
  const Teuchos::Array<ParamVec>& p,
  const Teuchos::Array<int>& mp_p_index,
  const Teuchos::Array< Teuchos::Array<MPType> >& mp_p_vals,
  Stokhos::ProductEpetraVector* mp_f,
  Stokhos::ProductContainer<Epetra_CrsMatrix>& mp_jac)
{
  postRegSetup("MPJacobian");

  TimeMonitor Timer(*timers[8]); //start timer

  // Create overlapped multi-point Epetra objects
  if (mp_overlapped_x == Teuchos::null || 
      mp_overlapped_x->size() != mp_x.size()) {
    mp_overlapped_x = 
      rcp(new Stokhos::ProductEpetraVector(
	    mp_x.map(), disc->getOverlapMap(), mp_x.productComm()));

    if (mp_xdot != NULL)
      mp_overlapped_xdot = 
	rcp(new Stokhos::ProductEpetraVector(
	      mp_xdot->map(), disc->getOverlapMap(), mp_x.productComm()));

  }

  if (mp_f != NULL && (mp_overlapped_f == Teuchos::null || 
		       mp_overlapped_f->size() != mp_f->size()))
    mp_overlapped_f = 
      rcp(new Stokhos::ProductEpetraVector(
	    mp_f->map(), disc->getOverlapMap(), mp_x.productComm()));

  if (mp_overlapped_jac == Teuchos::null || 
      mp_overlapped_jac->size() != mp_jac.size())
    mp_overlapped_jac = 
      rcp(new Stokhos::ProductContainer<Epetra_CrsMatrix>(
	    mp_jac.map(), *overlapped_jac));

  for (int i=0; i<mp_x.size(); i++) {

    // Scatter x and xdot to the overlapped distrbution
    (*mp_overlapped_x)[i].Import(mp_x[i], *importer, Insert);
    if (mp_xdot != NULL) (*mp_overlapped_xdot)[i].Import((*mp_xdot)[i], *importer, Insert);

    // Zero out overlapped residual
    if (mp_f != NULL) {
      (*mp_overlapped_f)[i].PutScalar(0.0);
      (*mp_f)[i].PutScalar(0.0);
    }

    mp_jac[i].PutScalar(0.0);
    (*mp_overlapped_jac)[i].PutScalar(0.0);

  }

  // Set parameters
  for (int i=0; i<p.size(); i++)
    for (unsigned int j=0; j<p[i].size(); j++)
      p[i][j].family->setRealValueForAllTypes(p[i][j].baseValue);

  // put current_time (from Rythmos) if this is a transient problem, then compute dt
  //  if (mp_xdot != NULL) timeMgr.setTime(current_time);

#ifdef ALBANY_CUTR
  if (shapeParamsHaveBeenReset) {
    TimeMonitor Timer(*timers[10]); //start timer
*out << " Calling moveMesh with params: " << std::setprecision(8);
for (unsigned int i=0; i<shapeParams.size(); i++) *out << shapeParams[i] << "  ";
*out << endl;
    meshMover->moveMesh(shapeParams, morphFromInit);
    coords = disc->getCoords();
    shapeParamsHaveBeenReset = false;
  }
#endif
//  adapter->adaptit();

  // Set MP parameters
  for (int i=0; i<mp_p_index.size(); i++) {
    int ii = mp_p_index[i];
    for (unsigned int j=0; j<p[ii].size(); j++)
      p[ii][j].family->setValue<PHAL::AlbanyTraits::MPJacobian>(mp_p_vals[ii][j]);
  }

  RCP< Stokhos::ProductEpetraVector > mp_overlapped_ff;
  if (mp_f != NULL)
    mp_overlapped_ff = mp_overlapped_f;

  // Set data in Workset struct, and perform fill via field manager
  {
    PHAL::Workset workset;

    workset.mp_x         = mp_overlapped_x;
    workset.mp_xdot      = mp_overlapped_xdot;
    workset.mp_f         = mp_overlapped_ff;

    workset.mp_Jac       = mp_overlapped_jac;
    loadWorksetJacobianInfo(workset, alpha, beta);
    workset.current_time = current_time; //timeMgr.getCurrentTime();
    //    workset.delta_time = timeMgr.getDeltaTime();
    if (mp_xdot != NULL) workset.transientTerms = true;

    for (int ws=0; ws < numWorksets; ws++) {
      loadWorksetBucketInfo<PHAL::AlbanyTraits::MPJacobian>(workset, ws);

      // FillType template argument used to specialize Sacado
      fm[wsPhysIndex[ws]]->evaluateFields<PHAL::AlbanyTraits::MPJacobian>(workset);
      if (nfm!=Teuchos::null)
        nfm[wsPhysIndex[ws]]->evaluateFields<PHAL::AlbanyTraits::MPJacobian>(workset);
    }
  } 
  
  // Assemble global residual
  if (mp_f != NULL)
    for (int i=0; i<mp_f->size(); i++)
      (*mp_f)[i].Export((*mp_overlapped_f)[i], *exporter, Add);
    
  // Assemble block Jacobians
  RCP<Epetra_CrsMatrix> jac;
  for (int i=0; i<mp_jac.size(); i++) {
    jac = mp_jac.getCoeffPtr(i);
    jac->PutScalar(0.0);
    jac->Export((*mp_overlapped_jac)[i], *exporter, Add);
    jac->FillComplete(true);
  }

  // Apply Dirichlet conditions using dfm (Dirchelt Field Manager)
  if (dfm!=Teuchos::null) {
    PHAL::Workset workset;

    workset.mp_f = rcp(mp_f,false);
    workset.mp_Jac = Teuchos::rcpFromRef(mp_jac);
    workset.j_coeff = beta;
    workset.mp_x = Teuchos::rcpFromRef(mp_x);;
    if (mp_xdot != NULL) workset.transientTerms = true;

    loadWorksetNodesetInfo(workset);

    // FillType template argument used to specialize Sacado
    dfm->evaluateFields<PHAL::AlbanyTraits::MPJacobian>(workset);
  } 
}

void
Albany::Application::
computeGlobalMPTangent(
  const double alpha, 
  const double beta, 
  const double current_time,
  bool sum_derivs,
  const Stokhos::ProductEpetraVector* mp_xdot,
  const Stokhos::ProductEpetraVector& mp_x,
  const Teuchos::Array<ParamVec>& par,
  const Teuchos::Array<int>& mp_p_index,
  const Teuchos::Array< Teuchos::Array<MPType> >& mp_p_vals,
  ParamVec* deriv_par,
  const Epetra_MultiVector* Vx,
  const Epetra_MultiVector* Vxdot,
  const Epetra_MultiVector* Vp,
  Stokhos::ProductEpetraVector* mp_f,
  Stokhos::ProductEpetraMultiVector* mp_JVx,
  Stokhos::ProductEpetraMultiVector* mp_fVp)
{
  postRegSetup("MPTangent");

  TimeMonitor Timer(*timers[9]); //start timer

  // Create overlapped multi-point Epetra objects
  if (mp_overlapped_x == Teuchos::null || 
      mp_overlapped_x->size() != mp_x.size()) {
    mp_overlapped_x = 
      rcp(new Stokhos::ProductEpetraVector(
	    mp_x.map(), disc->getOverlapMap(), mp_x.productComm()));

    if (mp_xdot != NULL)
      mp_overlapped_xdot = 
	rcp(new Stokhos::ProductEpetraVector(
	      mp_xdot->map(), disc->getOverlapMap(), mp_x.productComm()));

  }

  if (mp_f != NULL && (mp_overlapped_f == Teuchos::null || 
		       mp_overlapped_f->size() != mp_f->size()))
    mp_overlapped_f = 
      rcp(new Stokhos::ProductEpetraVector(
	    mp_f->map(), disc->getOverlapMap(), mp_x.productComm()));

  for (int i=0; i<mp_x.size(); i++) {

    // Scatter x and xdot to the overlapped distrbution
    (*mp_overlapped_x)[i].Import(mp_x[i], *importer, Insert);
    if (mp_xdot != NULL) (*mp_overlapped_xdot)[i].Import((*mp_xdot)[i], *importer, Insert);

    // Zero out overlapped residual
    if (mp_f != NULL) {
      (*mp_overlapped_f)[i].PutScalar(0.0);
      (*mp_f)[i].PutScalar(0.0);
    }

  }

  // Scatter Vx to the overlapped distribution
  RCP<Epetra_MultiVector> overlapped_Vx;
  if (Vx != NULL) {
    overlapped_Vx = 
      rcp(new Epetra_MultiVector(*(disc->getOverlapMap()), Vx->NumVectors()));
    overlapped_Vx->Import(*Vx, *importer, Insert);
  }

  // Scatter Vx dot to the overlapped distribution
  RCP<Epetra_MultiVector> overlapped_Vxdot;
  if (Vxdot != NULL) {
    overlapped_Vxdot = 
      rcp(new Epetra_MultiVector(*(disc->getOverlapMap()), 
				 Vxdot->NumVectors()));
    overlapped_Vxdot->Import(*Vxdot, *importer, Insert);
  }

  // Set parameters
  for (int i=0; i<par.size(); i++)
    for (unsigned int j=0; j<par[i].size(); j++)
      par[i][j].family->setRealValueForAllTypes(par[i][j].baseValue);

  // Set MP parameters
  for (int i=0; i<mp_p_index.size(); i++) {
    int ii = mp_p_index[i];
    for (unsigned int j=0; j<par[ii].size(); j++)
	par[ii][j].family->setValue<PHAL::AlbanyTraits::MPTangent>(mp_p_vals[ii][j]);
  }

  // put current_time (from Rythmos) if this is a transient problem, then compute dt
  //  if (mp_xdot != NULL) timeMgr.setTime(current_time);

  RCP<const Epetra_MultiVector > vp = rcp(Vp, false);
  RCP<ParamVec> params = rcp(deriv_par, false);

  RCP< Stokhos::ProductEpetraVector > mp_overlapped_ff;
  if (mp_f != NULL)
    mp_overlapped_ff = mp_overlapped_f;

  Teuchos::RCP< Stokhos::ProductEpetraMultiVector > mp_overlapped_JVx;
  if (mp_JVx != NULL) {
    mp_overlapped_JVx = 
      Teuchos::rcp(new Stokhos::ProductEpetraMultiVector(
		     mp_JVx->map(), disc->getOverlapMap(), mp_x.productComm(),
		     mp_JVx->numVectors()));
    mp_JVx->init(0.0);
  }
  
  Teuchos::RCP<Stokhos::ProductEpetraMultiVector > mp_overlapped_fVp;
  if (mp_fVp != NULL) {
    mp_overlapped_fVp = 
      Teuchos::rcp(new Stokhos::ProductEpetraMultiVector(
		     mp_fVp->map(), disc->getOverlapMap(), mp_x.productComm(),
		     mp_fVp->numVectors()));
    mp_fVp->init(0.0);
  }

  // Number of x & xdot tangent directions
  int num_cols_x = 0;
  if (Vx != NULL)
    num_cols_x = Vx->NumVectors();
  else if (Vxdot != NULL)
    num_cols_x = Vxdot->NumVectors();

  // Number of parameter tangent directions
  int num_cols_p = 0;
  if (params != Teuchos::null) {
    if (Vp != NULL)
      num_cols_p = Vp->NumVectors();
    else
      num_cols_p = params->size();
  }

  // Whether x and param tangent components are added or separate
  int param_offset = 0;
  if (!sum_derivs) 
    param_offset = num_cols_x;  // offset of parameter derivs in deriv array

  TEUCHOS_TEST_FOR_EXCEPTION(sum_derivs && 
			     (num_cols_x != 0) && 
			     (num_cols_p != 0) && 
			     (num_cols_x != num_cols_p),
			     std::logic_error,
			     "Seed matrices Vx and Vp must have the same number " << 
			     " of columns when sum_derivs is true and both are "
			     << "non-null!" << std::endl);

  // Initialize 
  if (params != Teuchos::null) {
    MPFadType p;
    int num_cols_tot = param_offset + num_cols_p;
    for (unsigned int i=0; i<params->size(); i++) {
      // Get the base value set above
      MPType base_val = 
	(*params)[i].family->getValue<PHAL::AlbanyTraits::MPTangent>().val();
      p = MPFadType(num_cols_tot, base_val);
      if (Vp != NULL) 
        for (int k=0; k<num_cols_p; k++)
          p.fastAccessDx(param_offset+k) = (*Vp)[k][i];
      else
        p.fastAccessDx(param_offset+i) = 1.0;
      (*params)[i].family->setValue<PHAL::AlbanyTraits::MPTangent>(p);
    }
  }

  // Set data in Workset struct, and perform fill via field manager
  {
    PHAL::Workset workset;

    workset.params = params;
    workset.mp_x         = mp_overlapped_x;
    workset.mp_xdot      = mp_overlapped_xdot;
    workset.Vx = overlapped_Vx;
    workset.Vxdot = overlapped_Vxdot;
    workset.Vp = vp;

    workset.mp_f         = mp_overlapped_ff;
    workset.mp_JV        = mp_overlapped_JVx;
    workset.mp_fp        = mp_overlapped_fVp;
    workset.j_coeff      = beta;
    workset.m_coeff      = alpha;

    workset.num_cols_x = num_cols_x;
    workset.num_cols_p = num_cols_p;
    workset.param_offset = param_offset;

    workset.current_time = current_time; //timeMgr.getCurrentTime();
    //    workset.delta_time = timeMgr.getDeltaTime();
    if (mp_xdot != NULL) workset.transientTerms = true;

    for (int ws=0; ws < numWorksets; ws++) {
      loadWorksetBucketInfo<PHAL::AlbanyTraits::MPTangent>(workset, ws);

      // FillType template argument used to specialize Sacado
      fm[wsPhysIndex[ws]]->evaluateFields<PHAL::AlbanyTraits::MPTangent>(workset);
      if (nfm!=Teuchos::null)
        nfm[wsPhysIndex[ws]]->evaluateFields<PHAL::AlbanyTraits::MPTangent>(workset);
    }
  }

  vp = Teuchos::null;
  params = Teuchos::null;

  // Assemble global residual
  if (mp_f != NULL)
    for (int i=0; i<mp_f->size(); i++)
      (*mp_f)[i].Export((*mp_overlapped_f)[i], *exporter, Add);

  // Assemble derivatives
  if (mp_JVx != NULL)
    for (int i=0; i<mp_JVx->size(); i++)
      (*mp_JVx)[i].Export((*mp_overlapped_JVx)[i], *exporter, Add);
  if (mp_fVp != NULL)
    for (int i=0; i<mp_fVp->size(); i++)
      (*mp_fVp)[i].Export((*mp_overlapped_fVp)[i], *exporter, Add);

  // Apply Dirichlet conditions using dfm (Dirchelt Field Manager)
  if (dfm!=Teuchos::null) {
    PHAL::Workset workset;

    workset.num_cols_x = num_cols_x;
    workset.num_cols_p = num_cols_p;
    workset.param_offset = param_offset;

    workset.mp_f = rcp(mp_f,false);
    workset.mp_fp = rcp(mp_fVp,false);
    workset.mp_JV = rcp(mp_JVx,false);
    workset.j_coeff = beta;
    workset.mp_x = Teuchos::rcpFromRef(mp_x);
    workset.Vx = rcp(Vx,false);
    if (mp_xdot != NULL) workset.transientTerms = true;

    loadWorksetNodesetInfo(workset);

    // FillType template argument used to specialize Sacado
    dfm->evaluateFields<PHAL::AlbanyTraits::MPTangent>(workset);
  }

}

void
Albany::Application::
evaluateMPResponse(
  int response_index,
  const double curr_time,
  const Stokhos::ProductEpetraVector* mp_xdot,
  const Stokhos::ProductEpetraVector& mp_x,
  const Teuchos::Array<ParamVec>& p,
  const Teuchos::Array<int>& mp_p_index,
  const Teuchos::Array< Teuchos::Array<MPType> >& mp_p_vals,
  Stokhos::ProductEpetraVector& mp_g)
{
  TEUCHOS_FUNC_TIME_MONITOR("Albany::Application::evaluateMPResponses");
  
  responses[response_index]->evaluateMPResponse(
    curr_time, mp_xdot, mp_x, p, mp_p_index, mp_p_vals, mp_g);
}

void
Albany::Application::
evaluateMPResponseTangent(
  int response_index,
  const double alpha, 
  const double beta, 
  const double current_time,
  bool sum_derivs,
  const Stokhos::ProductEpetraVector* mp_xdot,
  const Stokhos::ProductEpetraVector& mp_x,
  const Teuchos::Array<ParamVec>& p,
  const Teuchos::Array<int>& mp_p_index,
  const Teuchos::Array< Teuchos::Array<MPType> >& mp_p_vals,
  ParamVec* deriv_p,
  const Epetra_MultiVector* Vx,
  const Epetra_MultiVector* Vxdot,
  const Epetra_MultiVector* Vp,
  Stokhos::ProductEpetraVector* mp_g,
  Stokhos::ProductEpetraMultiVector* mp_JV,
  Stokhos::ProductEpetraMultiVector* mp_gp)
{
  TEUCHOS_FUNC_TIME_MONITOR("Albany::Application::evaluateMPResponseTangent");
  
  responses[response_index]->evaluateMPTangent(
    alpha, beta, current_time, sum_derivs, mp_xdot, mp_x, p, mp_p_index, 
    mp_p_vals, deriv_p, Vx, Vxdot, Vp, mp_g, mp_JV, mp_gp);
}

void
Albany::Application::
evaluateMPResponseDerivative(
  int response_index,
  const double current_time,
  const Stokhos::ProductEpetraVector* mp_xdot,
  const Stokhos::ProductEpetraVector& mp_x,
  const Teuchos::Array<ParamVec>& p,
  const Teuchos::Array<int>& mp_p_index,
  const Teuchos::Array< Teuchos::Array<MPType> >& mp_p_vals,
  ParamVec* deriv_p,
  Stokhos::ProductEpetraVector* mp_g,
  const EpetraExt::ModelEvaluator::MPDerivative& mp_dg_dx,
  const EpetraExt::ModelEvaluator::MPDerivative& mp_dg_dxdot,
  const EpetraExt::ModelEvaluator::MPDerivative& mp_dg_dp)
{
  TEUCHOS_FUNC_TIME_MONITOR("Albany::Application::evaluateMPResponseGradient");
  
  responses[response_index]->evaluateMPDerivative(
    current_time, mp_xdot, mp_x, p, mp_p_index, mp_p_vals, deriv_p,
    mp_g, mp_dg_dx, mp_dg_dxdot, mp_dg_dp);
}

void
Albany::Application::
evaluateStateFieldManager(const double current_time,
			  const Epetra_Vector* xdot,
			  const Epetra_Vector& x)
{
  // visualize state field manager
  if (stateGraphVisDetail>0) {
    bool detail = false; if (stateGraphVisDetail > 1) detail=true;
    *out << "Phalanx writing graphviz file for graph of Residual fill (detail ="
	 << stateGraphVisDetail << ")"<<endl;
    *out << "Process using 'dot -Tpng -O state_phalanx_graph' \n" << endl;
    for (int ps=0; ps < sfm.size(); ps++) {
      std::stringstream pg; pg << "state_phalanx_graph_" << ps;
      sfm[ps]->writeGraphvizFile<PHAL::AlbanyTraits::Residual>(pg.str(),detail,detail);
    }
    stateGraphVisDetail = -1;
  }

  //Create Tpetra copy of x, called xT
  Teuchos::RCP<const Tpetra_Vector> xT = Petra::EpetraVector_To_TpetraVectorConst(x, commT, nodeT); 
  //Create Tpetra copy of xdot, called xdotT
  Teuchos::RCP<const Tpetra_Vector> xdotT;
  if (xdot != NULL) {
     xdotT = Petra::EpetraVector_To_TpetraVectorConst(*xdot, commT, nodeT); 
  }
  // Scatter x and xdot to the overlapped distrbution
  //overlapped_x->Import(x, *importer, Insert);
  //if (xdot != NULL) overlapped_xdot->Import(*xdot, *importer, Insert);

  overlapped_xT->doImport(*xT, *importerT, Tpetra::INSERT);
  if (xdot != NULL) overlapped_xdotT->doImport(*xdotT, *importerT, Tpetra::INSERT);
  
  // Set data in Workset struct
  PHAL::Workset workset;
  //loadBasicWorksetInfo( workset, overlapped_x, overlapped_xdot, current_time );
  //workset.f = overlapped_f;
  loadBasicWorksetInfoT( workset, overlapped_xT, overlapped_xdotT, current_time );
  workset.fT = overlapped_fT;
  
  // Perform fill via field manager
  for (int ws=0; ws < numWorksets; ws++) {
    loadWorksetBucketInfo<PHAL::AlbanyTraits::Residual>(workset, ws);
    sfm[wsPhysIndex[ws]]->evaluateFields<PHAL::AlbanyTraits::Residual>(workset);
  }
}

void Albany::Application::registerShapeParameters() 
{
  int numShParams = shapeParams.size();
  if (shapeParamNames.size() == 0) {
    shapeParamNames.resize(numShParams);
    for (int i=0; i<numShParams; i++)
       shapeParamNames[i] = Albany::strint("ShapeParam",i);
  }
  Albany::DummyParameterAccessor<PHAL::AlbanyTraits::Jacobian, SPL_Traits> * dJ =
   new Albany::DummyParameterAccessor<PHAL::AlbanyTraits::Jacobian, SPL_Traits>();
  Albany::DummyParameterAccessor<PHAL::AlbanyTraits::Tangent, SPL_Traits> * dT =
   new Albany::DummyParameterAccessor<PHAL::AlbanyTraits::Tangent, SPL_Traits>();
  Albany::DummyParameterAccessor<PHAL::AlbanyTraits::SGResidual, SPL_Traits> * dSGR =
   new Albany::DummyParameterAccessor<PHAL::AlbanyTraits::SGResidual, SPL_Traits>();
  Albany::DummyParameterAccessor<PHAL::AlbanyTraits::SGJacobian, SPL_Traits> * dSGJ =
   new Albany::DummyParameterAccessor<PHAL::AlbanyTraits::SGJacobian, SPL_Traits>();
  Albany::DummyParameterAccessor<PHAL::AlbanyTraits::MPResidual, SPL_Traits> * dMPR =
   new Albany::DummyParameterAccessor<PHAL::AlbanyTraits::MPResidual, SPL_Traits>();
  Albany::DummyParameterAccessor<PHAL::AlbanyTraits::MPJacobian, SPL_Traits> * dMPJ =
   new Albany::DummyParameterAccessor<PHAL::AlbanyTraits::MPJacobian, SPL_Traits>();

  // Register Parameter for Residual fill using "this->getValue" but
  // create dummy ones for other type that will not be used.
  for (int i=0; i<numShParams; i++) {
    *out << "Registering Shape Param " << shapeParamNames[i] << endl;
    new Sacado::ParameterRegistration<PHAL::AlbanyTraits::Residual, SPL_Traits>
      (shapeParamNames[i], this, paramLib);
    new Sacado::ParameterRegistration<PHAL::AlbanyTraits::Jacobian, SPL_Traits>
      (shapeParamNames[i], dJ, paramLib);
    new Sacado::ParameterRegistration<PHAL::AlbanyTraits::Tangent, SPL_Traits>
      (shapeParamNames[i], dT, paramLib);
    new Sacado::ParameterRegistration<PHAL::AlbanyTraits::SGResidual, SPL_Traits>
      (shapeParamNames[i], dSGR, paramLib);
    new Sacado::ParameterRegistration<PHAL::AlbanyTraits::SGJacobian, SPL_Traits>
      (shapeParamNames[i], dSGJ, paramLib);
    new Sacado::ParameterRegistration<PHAL::AlbanyTraits::MPResidual, SPL_Traits>
      (shapeParamNames[i], dMPR, paramLib);
    new Sacado::ParameterRegistration<PHAL::AlbanyTraits::MPJacobian, SPL_Traits>
      (shapeParamNames[i], dMPJ, paramLib);
  }
}

PHAL::AlbanyTraits::Residual::ScalarT&
Albany::Application::getValue(const std::string& name)
{
  int index=-1;
  for (unsigned int i=0; i<shapeParamNames.size(); i++) {
    if (name == shapeParamNames[i]) index = i;
  }
  TEUCHOS_TEST_FOR_EXCEPTION(index==-1,  std::logic_error,
			     "Error in GatherCoordinateVector::getValue, \n" <<
			     "   Unrecognized param name: " << name << endl);

  shapeParamsHaveBeenReset = true;

  return shapeParams[index];
}


void Albany::Application::postRegSetup(std::string eval)
{
  if (setupSet.find(eval) != setupSet.end())  return;
  
  setupSet.insert(eval);

  if (eval=="Residual") {
    for (int ps=0; ps < fm.size(); ps++) 
      fm[ps]->postRegistrationSetupForType<PHAL::AlbanyTraits::Residual>(eval);
    if (dfm!=Teuchos::null)
      dfm->postRegistrationSetupForType<PHAL::AlbanyTraits::Residual>(eval);
    if (nfm!=Teuchos::null)
      for (int ps=0; ps < nfm.size(); ps++) 
        nfm[ps]->postRegistrationSetupForType<PHAL::AlbanyTraits::Residual>(eval);
  }
  else if (eval=="Jacobian") {
    for (int ps=0; ps < fm.size(); ps++) 
      fm[ps]->postRegistrationSetupForType<PHAL::AlbanyTraits::Jacobian>(eval);
    if (dfm!=Teuchos::null)
      dfm->postRegistrationSetupForType<PHAL::AlbanyTraits::Jacobian>(eval);
    if (nfm!=Teuchos::null)
      for (int ps=0; ps < nfm.size(); ps++) 
        nfm[ps]->postRegistrationSetupForType<PHAL::AlbanyTraits::Jacobian>(eval);
  }
  else if (eval=="Tangent") {
    for (int ps=0; ps < fm.size(); ps++) 
      fm[ps]->postRegistrationSetupForType<PHAL::AlbanyTraits::Tangent>(eval);
    if (dfm!=Teuchos::null)
      dfm->postRegistrationSetupForType<PHAL::AlbanyTraits::Tangent>(eval);
    if (nfm!=Teuchos::null)
      for (int ps=0; ps < nfm.size(); ps++) 
        nfm[ps]->postRegistrationSetupForType<PHAL::AlbanyTraits::Tangent>(eval);
  }
  else if (eval=="SGResidual") {
    for (int ps=0; ps < fm.size(); ps++) 
      fm[ps]->postRegistrationSetupForType<PHAL::AlbanyTraits::SGResidual>(eval);
    if (dfm!=Teuchos::null)
      dfm->postRegistrationSetupForType<PHAL::AlbanyTraits::SGResidual>(eval);
    if (nfm!=Teuchos::null)
      for (int ps=0; ps < nfm.size(); ps++) 
        nfm[ps]->postRegistrationSetupForType<PHAL::AlbanyTraits::SGResidual>(eval);
  }
  else if (eval=="SGJacobian") {
    for (int ps=0; ps < fm.size(); ps++) 
      fm[ps]->postRegistrationSetupForType<PHAL::AlbanyTraits::SGJacobian>(eval);
    if (dfm!=Teuchos::null)
      dfm->postRegistrationSetupForType<PHAL::AlbanyTraits::SGJacobian>(eval);
    if (nfm!=Teuchos::null)
      for (int ps=0; ps < nfm.size(); ps++) 
        nfm[ps]->postRegistrationSetupForType<PHAL::AlbanyTraits::SGJacobian>(eval);
  }
  else if (eval=="SGTangent") {
    for (int ps=0; ps < fm.size(); ps++) 
      fm[ps]->postRegistrationSetupForType<PHAL::AlbanyTraits::SGTangent>(eval);
    if (dfm!=Teuchos::null)
      dfm->postRegistrationSetupForType<PHAL::AlbanyTraits::SGTangent>(eval);
    if (nfm!=Teuchos::null)
      for (int ps=0; ps < nfm.size(); ps++) 
        nfm[ps]->postRegistrationSetupForType<PHAL::AlbanyTraits::SGTangent>(eval);
  }
  else if (eval=="MPResidual") {
    for (int ps=0; ps < fm.size(); ps++) 
      fm[ps]->postRegistrationSetupForType<PHAL::AlbanyTraits::MPResidual>(eval);
    if (dfm!=Teuchos::null)
      dfm->postRegistrationSetupForType<PHAL::AlbanyTraits::MPResidual>(eval);
    if (nfm!=Teuchos::null)
      for (int ps=0; ps < nfm.size(); ps++) 
        nfm[ps]->postRegistrationSetupForType<PHAL::AlbanyTraits::MPResidual>(eval);
  }
  else if (eval=="MPJacobian") {
    for (int ps=0; ps < fm.size(); ps++) 
      fm[ps]->postRegistrationSetupForType<PHAL::AlbanyTraits::MPJacobian>(eval);
    if (dfm!=Teuchos::null)
      dfm->postRegistrationSetupForType<PHAL::AlbanyTraits::MPJacobian>(eval);
    if (nfm!=Teuchos::null)
      for (int ps=0; ps < nfm.size(); ps++) 
        nfm[ps]->postRegistrationSetupForType<PHAL::AlbanyTraits::MPJacobian>(eval);
  }
  else if (eval=="MPTangent") {
    for (int ps=0; ps < fm.size(); ps++) 
      fm[ps]->postRegistrationSetupForType<PHAL::AlbanyTraits::MPTangent>(eval);
    if (dfm!=Teuchos::null)
      dfm->postRegistrationSetupForType<PHAL::AlbanyTraits::MPTangent>(eval);
    if (nfm!=Teuchos::null)
      for (int ps=0; ps < nfm.size(); ps++) 
        nfm[ps]->postRegistrationSetupForType<PHAL::AlbanyTraits::MPTangent>(eval);
  }
  else 
    TEUCHOS_TEST_FOR_EXCEPTION(eval!="Known Evaluation Name",  std::logic_error,
			       "Error in setup call \n" << " Unrecognized name: " << eval << endl);


  // Write out Phalanx Graph if requested, on Proc 0, for Resid or Jacobian
  if (phxGraphVisDetail>0) {
    bool detail = false; if (phxGraphVisDetail > 1) detail=true;

    if (eval=="Residual") {
      *out << "Phalanx writing graphviz file for graph of Residual fill (detail ="
           << phxGraphVisDetail << ")"<<endl;
      *out << "Process using 'dot -Tpng -O phalanx_graph' \n" << endl;
      for (int ps=0; ps < fm.size(); ps++) {
        std::stringstream pg; pg << "phalanx_graph_" << ps;
        fm[ps]->writeGraphvizFile<PHAL::AlbanyTraits::Residual>(pg.str(),detail,detail);
      }
      phxGraphVisDetail = -1;
    }
    else if (eval=="Jacobian") {
      *out << "Phalanx writing graphviz file for graph of Jacobian fill (detail ="
           << phxGraphVisDetail << ")"<<endl;
      *out << "Process using 'dot -Tpng -O phalanx_graph' \n" << endl;
      for (int ps=0; ps < fm.size(); ps++) {
        std::stringstream pg; pg << "phalanx_graph_jac_" << ps;
        fm[ps]->writeGraphvizFile<PHAL::AlbanyTraits::Jacobian>(pg.str(),detail,detail);
      }
      phxGraphVisDetail = -2;
    }
  }
}

RCP<Epetra_Operator> 
Albany::Application::buildWrappedOperator(const RCP<Epetra_Operator>& Jac,
                                          const RCP<Epetra_Operator>& wrapInput,
                                          bool reorder) const
{
  RCP<Epetra_Operator> wrappedOp = wrapInput;
  // if only one block just use orignal jacobian
  if(blockDecomp.size()==1) return (Jac);

  // initialize jacobian
  if(wrappedOp==Teuchos::null)
     wrappedOp = rcp(new Teko::Epetra::StridedEpetraOperator(blockDecomp,Jac));
  else 
     rcp_dynamic_cast<Teko::Epetra::StridedEpetraOperator>(wrappedOp)->RebuildOps();

  // test blocked operator for correctness
  if(tekoParams->get("Test Blocked Operator",false)) {
     bool result
        = rcp_dynamic_cast<Teko::Epetra::StridedEpetraOperator>(wrappedOp)->testAgainstFullOperator(6,1e-14);

     *out << "Teko: Tested operator correctness:  " << (result ? "passed" : "FAILED!") << std::endl;
  }
  return wrappedOp;
}

void Albany::Application::defineTimers()
{
  timers.push_back(TimeMonitor::getNewTimer("> Albany Fill: Residual"));
  timers.push_back(TimeMonitor::getNewTimer("> Albany Fill: Jacobian"));
  timers.push_back(TimeMonitor::getNewTimer("> Albany Fill: Precond"));
  timers.push_back(TimeMonitor::getNewTimer("> Albany Fill: Tangent"));
  timers.push_back(TimeMonitor::getNewTimer("> Albany Fill: SGResidual"));
  timers.push_back(TimeMonitor::getNewTimer("> Albany Fill: SGJacobian"));
  timers.push_back(TimeMonitor::getNewTimer("> Albany Fill: SGTangent"));
  timers.push_back(TimeMonitor::getNewTimer("> Albany Fill: MPResidual"));
  timers.push_back(TimeMonitor::getNewTimer("> Albany Fill: MPJacobian"));
  timers.push_back(TimeMonitor::getNewTimer("> Albany Fill: MPTangent"));
  timers.push_back(TimeMonitor::getNewTimer("Albany-Cubit MeshMover"));
}

void Albany::Application::loadBasicWorksetInfo(
       PHAL::Workset& workset, RCP<Epetra_Vector> overlapped_x,
       RCP<Epetra_Vector> overlapped_xdot, double current_time)
{
    workset.x        = overlapped_x;
    workset.xdot     = overlapped_xdot;
    workset.current_time = current_time;
    //workset.delta_time = delta_time;
    if (overlapped_xdot != Teuchos::null) workset.transientTerms = true;
}

void Albany::Application::loadBasicWorksetInfoT(
       PHAL::Workset& workset, RCP<Tpetra_Vector> overlapped_xT,
       RCP<Tpetra_Vector> overlapped_xdotT, double current_time)
{
    workset.xT        = overlapped_xT;
    workset.xdotT     = overlapped_xdotT;
    workset.current_time = current_time;
    //workset.delta_time = delta_time;
    if (overlapped_xdotT != Teuchos::null) workset.transientTerms = true;
}

void Albany::Application::loadWorksetJacobianInfo(PHAL::Workset& workset,
                                 const double& alpha, const double& beta)
{
    workset.m_coeff      = alpha;
    workset.j_coeff      = beta;
    workset.ignore_residual = ignore_residual_in_jacobian;
    workset.is_adjoint   = is_adjoint;
}

void Albany::Application::loadWorksetNodesetInfo(PHAL::Workset& workset)
{
    workset.nodeSets = Teuchos::rcpFromRef(disc->getNodeSets());
    workset.nodeSetCoords = Teuchos::rcpFromRef(disc->getNodeSetCoords());

}

void Albany::Application::loadWorksetSidesetInfo(PHAL::Workset& workset, const int ws)
{

    workset.sideSets = Teuchos::rcpFromRef(disc->getSideSets(ws));

}

void Albany::Application::setupBasicWorksetInfo(
  PHAL::Workset& workset,
  double current_time,
  const Epetra_Vector* xdot, 
  const Epetra_Vector* x,
  const Teuchos::Array<ParamVec>& p
  )
{
  // Scatter x and xdot to the overlapped distrbution
  overlapped_x->Import(*x, *importer, Insert);
  if (xdot != NULL) overlapped_xdot->Import(*xdot, *importer, Insert);

  // Set parameters
  for (int i=0; i<p.size(); i++)
    for (unsigned int j=0; j<p[i].size(); j++)
      p[i][j].family->setRealValueForAllTypes(p[i][j].baseValue);

  workset.x = overlapped_x;
  workset.xdot = overlapped_xdot;
  if (!paramLib->isParameter("Time"))
    workset.current_time = current_time;
  else 
    workset.current_time = 
      paramLib->getRealValue<PHAL::AlbanyTraits::Residual>("Time");
  if (overlapped_xdot != Teuchos::null) workset.transientTerms = true;

  // Create Teuchos::Comm from Epetra_Comm
  const Epetra_Comm& comm = x->Map().Comm();
  workset.comm = Albany::createTeuchosCommFromMpiComm(
                  Albany::getMpiCommFromEpetraComm(comm));

  workset.x_importer = importer;
}

void Albany::Application::setupBasicWorksetInfoT(
  PHAL::Workset& workset,
  double current_time,
  Teuchos::RCP<const Tpetra_Vector> xdotT, 
  Teuchos::RCP<const Tpetra_Vector> xT,
  const Teuchos::Array<ParamVec>& p
  )
{
  // Scatter xT and xdotT to the overlapped distrbution
  overlapped_xT->doImport(*xT, *importerT, Tpetra::INSERT);
  if (xdotT != Teuchos::null) overlapped_xdotT->doImport(*xdotT, *importerT, Tpetra::INSERT);

  // Set parameters
  for (int i=0; i<p.size(); i++)
    for (unsigned int j=0; j<p[i].size(); j++)
      p[i][j].family->setRealValueForAllTypes(p[i][j].baseValue);

  workset.xT = overlapped_xT;
  workset.xdotT = overlapped_xdotT;
  if (!paramLib->isParameter("Time"))
    workset.current_time = current_time;
  else 
    workset.current_time = 
      paramLib->getRealValue<PHAL::AlbanyTraits::Residual>("Time");
  if (overlapped_xdotT != Teuchos::null) workset.transientTerms = true;

  workset.comm = commT; 

  workset.x_importerT = importerT;
  workset.x_importer = importer;
}


void Albany::Application::setupBasicWorksetInfo(
  PHAL::Workset& workset,
  double current_time,
  const Stokhos::EpetraVectorOrthogPoly* sg_xdot, 
  const Stokhos::EpetraVectorOrthogPoly* sg_x,
  const Teuchos::Array<ParamVec>& p,
  const Teuchos::Array<int>& sg_p_index,
  const Teuchos::Array< Teuchos::Array<SGType> >& sg_p_vals)
{
  // Scatter x and xdot to the overlapped distrbution
  for (int i=0; i<sg_x->size(); i++) {
    (*sg_overlapped_x)[i].Import((*sg_x)[i], *importer, Insert);
    if (sg_xdot != NULL) (*sg_overlapped_xdot)[i].Import((*sg_xdot)[i], *importer, Insert);
  }

  // Set parameters
  for (int i=0; i<p.size(); i++)
    for (unsigned int j=0; j<p[i].size(); j++)
      p[i][j].family->setRealValueForAllTypes(p[i][j].baseValue);

  // Set SG parameters
  for (int i=0; i<sg_p_index.size(); i++) {
    int ii = sg_p_index[i];
    for (unsigned int j=0; j<p[ii].size(); j++) {
      p[ii][j].family->setValue<PHAL::AlbanyTraits::SGResidual>(sg_p_vals[ii][j]);
      p[ii][j].family->setValue<PHAL::AlbanyTraits::SGTangent>(sg_p_vals[ii][j]);
      p[ii][j].family->setValue<PHAL::AlbanyTraits::SGJacobian>(sg_p_vals[ii][j]);
    }
  }

  workset.sg_expansion = sg_expansion;
  workset.sg_x         = sg_overlapped_x;
  workset.sg_xdot      = sg_overlapped_xdot;
  if (!paramLib->isParameter("Time"))
    workset.current_time = current_time;
  else 
    workset.current_time = 
      paramLib->getRealValue<PHAL::AlbanyTraits::Residual>("Time");
  if (sg_xdot != NULL) workset.transientTerms = true;

  // Create Teuchos::Comm from Epetra_Comm
  const Epetra_Comm& comm = sg_x->coefficientMap()->Comm();
  workset.comm = Albany::createTeuchosCommFromMpiComm(
                  Albany::getMpiCommFromEpetraComm(comm));

  workset.x_importer = importer;
}

void Albany::Application::setupBasicWorksetInfo(
  PHAL::Workset& workset,
  double current_time,
  const Stokhos::ProductEpetraVector* mp_xdot, 
  const Stokhos::ProductEpetraVector* mp_x,
  const Teuchos::Array<ParamVec>& p,
  const Teuchos::Array<int>& mp_p_index,
  const Teuchos::Array< Teuchos::Array<MPType> >& mp_p_vals)
{
  // Scatter x and xdot to the overlapped distrbution
  for (int i=0; i<mp_x->size(); i++) {
    (*mp_overlapped_x)[i].Import((*mp_x)[i], *importer, Insert);
    if (mp_xdot != NULL) (*mp_overlapped_xdot)[i].Import((*mp_xdot)[i], *importer, Insert);
  }

  // Set parameters
  for (int i=0; i<p.size(); i++)
    for (unsigned int j=0; j<p[i].size(); j++)
      p[i][j].family->setRealValueForAllTypes(p[i][j].baseValue);

  // Set MP parameters
  for (int i=0; i<mp_p_index.size(); i++) {
    int ii = mp_p_index[i];
    for (unsigned int j=0; j<p[ii].size(); j++) {
      p[ii][j].family->setValue<PHAL::AlbanyTraits::MPResidual>(mp_p_vals[ii][j]);
      p[ii][j].family->setValue<PHAL::AlbanyTraits::MPTangent>(mp_p_vals[ii][j]);
      p[ii][j].family->setValue<PHAL::AlbanyTraits::MPJacobian>(mp_p_vals[ii][j]);
    }
  }

  workset.mp_x         = mp_overlapped_x;
  workset.mp_xdot      = mp_overlapped_xdot;
  if (!paramLib->isParameter("Time"))
    workset.current_time = current_time;
  else 
    workset.current_time = 
      paramLib->getRealValue<PHAL::AlbanyTraits::Residual>("Time");
  if (mp_xdot != NULL) workset.transientTerms = true;

  // Create Teuchos::Comm from Epetra_Comm
  const Epetra_Comm& comm = mp_x->coefficientMap()->Comm();
  workset.comm = Albany::createTeuchosCommFromMpiComm(
                  Albany::getMpiCommFromEpetraComm(comm));

  workset.x_importer = importer;
}

void Albany::Application::setupTangentWorksetInfo(
  PHAL::Workset& workset, 
  double current_time,
  bool sum_derivs,
  const Epetra_Vector* xdot, 
  const Epetra_Vector* x,
  const Teuchos::Array<ParamVec>& p,
  ParamVec* deriv_p,
  const Epetra_MultiVector* Vxdot,
  const Epetra_MultiVector* Vx,
  const Epetra_MultiVector* Vp)
{
  setupBasicWorksetInfo(workset, current_time, xdot, x, p);

  // Scatter Vx dot the overlapped distribution
  RCP<Epetra_MultiVector> overlapped_Vx;
  if (Vx != NULL) {
    overlapped_Vx = 
      rcp(new Epetra_MultiVector(*(disc->getOverlapMap()), 
					  Vx->NumVectors()));
    overlapped_Vx->Import(*Vx, *importer, Insert);
  }

  // Scatter Vx dot the overlapped distribution
  RCP<Epetra_MultiVector> overlapped_Vxdot;
  if (Vxdot != NULL) {
    overlapped_Vxdot = 
      rcp(new Epetra_MultiVector(*(disc->getOverlapMap()), 
				 Vxdot->NumVectors()));
    overlapped_Vxdot->Import(*Vxdot, *importer, Insert);
  }

  RCP<const Epetra_MultiVector > vp = rcp(Vp, false);
  RCP<ParamVec> params = rcp(deriv_p, false);

  // Number of x & xdot tangent directions
  int num_cols_x = 0;
  if (Vx != NULL)
    num_cols_x = Vx->NumVectors();
  else if (Vxdot != NULL)
    num_cols_x = Vxdot->NumVectors();

  // Number of parameter tangent directions
  int num_cols_p = 0;
  if (params != Teuchos::null) {
    if (Vp != NULL)
      num_cols_p = Vp->NumVectors();
    else
      num_cols_p = params->size();
  }

  // Whether x and param tangent components are added or separate
  int param_offset = 0;
  if (!sum_derivs) 
    param_offset = num_cols_x;  // offset of parameter derivs in deriv array

  TEUCHOS_TEST_FOR_EXCEPTION(
    sum_derivs && 
    (num_cols_x != 0) && 
    (num_cols_p != 0) && 
    (num_cols_x != num_cols_p),
    std::logic_error,
    "Seed matrices Vx and Vp must have the same number " << 
    " of columns when sum_derivs is true and both are "
    << "non-null!" << std::endl);

  // Initialize 
  if (params != Teuchos::null) {
    FadType p;
    int num_cols_tot = param_offset + num_cols_p;
    for (unsigned int i=0; i<params->size(); i++) {
      p = FadType(num_cols_tot, (*params)[i].baseValue);
      if (Vp != NULL) 
        for (int k=0; k<num_cols_p; k++)
          p.fastAccessDx(param_offset+k) = (*Vp)[k][i];
      else
        p.fastAccessDx(param_offset+i) = 1.0;
      (*params)[i].family->setValue<PHAL::AlbanyTraits::Tangent>(p);
    }
  }

  workset.params = params;
  workset.Vx = overlapped_Vx;
  workset.Vxdot = overlapped_Vxdot;
  workset.Vp = vp;
  workset.num_cols_x = num_cols_x;
  workset.num_cols_p = num_cols_p;
  workset.param_offset = param_offset;
}

void Albany::Application::setupTangentWorksetInfoT(
  PHAL::Workset& workset, 
  double current_time,
  bool sum_derivs,
  Teuchos::RCP<const Tpetra_Vector> xdotT, 
  Teuchos::RCP<const Tpetra_Vector> xT,
  const Teuchos::Array<ParamVec>& p,
  ParamVec* deriv_p,
  Teuchos::RCP<const Tpetra_MultiVector> VxdotT,
  Teuchos::RCP<const Tpetra_MultiVector> VxT,
  Teuchos::RCP<const Tpetra_MultiVector> VpT)
{
  setupBasicWorksetInfoT(workset, current_time, xdotT, xT, p);

  // Scatter Vx dot the overlapped distribution
  RCP<Tpetra_MultiVector> overlapped_VxT;
  if (VxT != Teuchos::null) {
    overlapped_VxT = 
      rcp(new Tpetra_MultiVector(disc->getOverlapMapT(), 
					  VxT->getNumVectors()));
    overlapped_VxT->doImport(*VxT, *importerT, Tpetra::INSERT);
  }

  // Scatter Vx dot the overlapped distribution
  RCP<Tpetra_MultiVector> overlapped_VxdotT;
  if (VxdotT != Teuchos::null) {
    overlapped_VxdotT = 
      rcp(new Tpetra_MultiVector(disc->getOverlapMapT(), 
				 VxdotT->getNumVectors()));
    overlapped_VxdotT->doImport(*VxdotT, *importerT, Tpetra::INSERT);
  }

  //RCP<const Epetra_MultiVector > vp = rcp(Vp, false);
  RCP<ParamVec> params = rcp(deriv_p, false);

  // Number of x & xdot tangent directions
  int num_cols_x = 0;
  if (VxT != Teuchos::null)
    num_cols_x = VxT->getNumVectors();
  else if (VxdotT != Teuchos::null)
    num_cols_x = VxdotT->getNumVectors();

  // Number of parameter tangent directions
  int num_cols_p = 0;
  if (params != Teuchos::null) {
    if (VpT != Teuchos::null)
      num_cols_p = VpT->getNumVectors();
    else
      num_cols_p = params->size();
  }

  // Whether x and param tangent components are added or separate
  int param_offset = 0;
  if (!sum_derivs) 
    param_offset = num_cols_x;  // offset of parameter derivs in deriv array

  TEUCHOS_TEST_FOR_EXCEPTION(
    sum_derivs && 
    (num_cols_x != 0) && 
    (num_cols_p != 0) && 
    (num_cols_x != num_cols_p),
    std::logic_error,
    "Seed matrices Vx and Vp must have the same number " << 
    " of columns when sum_derivs is true and both are "
    << "non-null!" << std::endl);

  // Initialize 
  if (params != Teuchos::null) {
    FadType p;
    int num_cols_tot = param_offset + num_cols_p;
    for (unsigned int i=0; i<params->size(); i++) {
      p = FadType(num_cols_tot, (*params)[i].baseValue);
      if (VpT != Teuchos::null) {
        Teuchos::ArrayRCP<const ST> VpT_constView; 
        for (int k=0; k<num_cols_p; k++) {
          VpT_constView = VpT->getData(k);
          p.fastAccessDx(param_offset+k) = VpT_constView[i];
        }
      }
      else
        p.fastAccessDx(param_offset+i) = 1.0;
      (*params)[i].family->setValue<PHAL::AlbanyTraits::Tangent>(p);
    }
  }

  workset.params = params;
  workset.VxT = overlapped_VxT;
  workset.VxdotT = overlapped_VxdotT;
  workset.VpT = VpT;
  workset.num_cols_x = num_cols_x;
  workset.num_cols_p = num_cols_p;
  workset.param_offset = param_offset;
}


void Albany::Application::setupTangentWorksetInfo(
  PHAL::Workset& workset, 
  double current_time,
  bool sum_derivs,
  const Stokhos::EpetraVectorOrthogPoly* sg_xdot, 
  const Stokhos::EpetraVectorOrthogPoly* sg_x,
  const Teuchos::Array<ParamVec>& p,
  ParamVec* deriv_p,
  const Teuchos::Array<int>& sg_p_index,
  const Teuchos::Array< Teuchos::Array<SGType> >& sg_p_vals,
  const Epetra_MultiVector* Vxdot,
  const Epetra_MultiVector* Vx,
  const Epetra_MultiVector* Vp)
{
  setupBasicWorksetInfo(workset, current_time, sg_xdot, sg_x, p, 
			sg_p_index, sg_p_vals);

  // Scatter Vx dot the overlapped distribution
  RCP<Epetra_MultiVector> overlapped_Vx;
  if (Vx != NULL) {
    overlapped_Vx = 
      rcp(new Epetra_MultiVector(*(disc->getOverlapMap()), 
					  Vx->NumVectors()));
    overlapped_Vx->Import(*Vx, *importer, Insert);
  }

  // Scatter Vx dot the overlapped distribution
  RCP<Epetra_MultiVector> overlapped_Vxdot;
  if (Vxdot != NULL) {
    overlapped_Vxdot = 
      rcp(new Epetra_MultiVector(*(disc->getOverlapMap()), 
				 Vxdot->NumVectors()));
    overlapped_Vxdot->Import(*Vxdot, *importer, Insert);
  }

  RCP<const Epetra_MultiVector > vp = rcp(Vp, false);
  RCP<ParamVec> params = rcp(deriv_p, false);

  // Number of x & xdot tangent directions
  int num_cols_x = 0;
  if (Vx != NULL)
    num_cols_x = Vx->NumVectors();
  else if (Vxdot != NULL)
    num_cols_x = Vxdot->NumVectors();

  // Number of parameter tangent directions
  int num_cols_p = 0;
  if (params != Teuchos::null) {
    if (Vp != NULL)
      num_cols_p = Vp->NumVectors();
    else
      num_cols_p = params->size();
  }

  // Whether x and param tangent components are added or separate
  int param_offset = 0;
  if (!sum_derivs) 
    param_offset = num_cols_x;  // offset of parameter derivs in deriv array

  TEUCHOS_TEST_FOR_EXCEPTION(
    sum_derivs && 
    (num_cols_x != 0) && 
    (num_cols_p != 0) && 
    (num_cols_x != num_cols_p),
    std::logic_error,
    "Seed matrices Vx and Vp must have the same number " << 
    " of columns when sum_derivs is true and both are "
    << "non-null!" << std::endl);

  // Initialize 
  if (params != Teuchos::null) {
    SGFadType p;
    int num_cols_tot = param_offset + num_cols_p;
    for (unsigned int i=0; i<params->size(); i++) {
      // Get the base value set above
      SGType base_val = 
	(*params)[i].family->getValue<PHAL::AlbanyTraits::SGTangent>().val();
      p = SGFadType(num_cols_tot, base_val);
      if (Vp != NULL) 
        for (int k=0; k<num_cols_p; k++)
          p.fastAccessDx(param_offset+k) = (*Vp)[k][i];
      else
        p.fastAccessDx(param_offset+i) = 1.0;
      (*params)[i].family->setValue<PHAL::AlbanyTraits::SGTangent>(p);
    }
  }

  workset.params = params;
  workset.Vx = overlapped_Vx;
  workset.Vxdot = overlapped_Vxdot;
  workset.Vp = vp;
  workset.num_cols_x = num_cols_x;
  workset.num_cols_p = num_cols_p;
  workset.param_offset = param_offset;
}

void Albany::Application::setupTangentWorksetInfo(
  PHAL::Workset& workset, 
  double current_time,
  bool sum_derivs,
  const Stokhos::ProductEpetraVector* mp_xdot, 
  const Stokhos::ProductEpetraVector* mp_x,
  const Teuchos::Array<ParamVec>& p,
  ParamVec* deriv_p,
  const Teuchos::Array<int>& mp_p_index,
  const Teuchos::Array< Teuchos::Array<MPType> >& mp_p_vals,
  const Epetra_MultiVector* Vxdot,
  const Epetra_MultiVector* Vx,
  const Epetra_MultiVector* Vp)
{
  setupBasicWorksetInfo(workset, current_time, mp_xdot, mp_x, p, 
			mp_p_index, mp_p_vals);

  // Scatter Vx dot the overlapped distribution
  RCP<Epetra_MultiVector> overlapped_Vx;
  if (Vx != NULL) {
    overlapped_Vx = 
      rcp(new Epetra_MultiVector(*(disc->getOverlapMap()), 
					  Vx->NumVectors()));
    overlapped_Vx->Import(*Vx, *importer, Insert);
  }

  // Scatter Vx dot the overlapped distribution
  RCP<Epetra_MultiVector> overlapped_Vxdot;
  if (Vxdot != NULL) {
    overlapped_Vxdot = 
      rcp(new Epetra_MultiVector(*(disc->getOverlapMap()), 
				 Vxdot->NumVectors()));
    overlapped_Vxdot->Import(*Vxdot, *importer, Insert);
  }

  RCP<const Epetra_MultiVector > vp = rcp(Vp, false);
  RCP<ParamVec> params = rcp(deriv_p, false);

  // Number of x & xdot tangent directions
  int num_cols_x = 0;
  if (Vx != NULL)
    num_cols_x = Vx->NumVectors();
  else if (Vxdot != NULL)
    num_cols_x = Vxdot->NumVectors();

  // Number of parameter tangent directions
  int num_cols_p = 0;
  if (params != Teuchos::null) {
    if (Vp != NULL)
      num_cols_p = Vp->NumVectors();
    else
      num_cols_p = params->size();
  }

  // Whether x and param tangent components are added or separate
  int param_offset = 0;
  if (!sum_derivs) 
    param_offset = num_cols_x;  // offset of parameter derivs in deriv array

  TEUCHOS_TEST_FOR_EXCEPTION(
    sum_derivs && 
    (num_cols_x != 0) && 
    (num_cols_p != 0) && 
    (num_cols_x != num_cols_p),
    std::logic_error,
    "Seed matrices Vx and Vp must have the same number " << 
    " of columns when sum_derivs is true and both are "
    << "non-null!" << std::endl);

  // Initialize 
  if (params != Teuchos::null) {
    MPFadType p;
    int num_cols_tot = param_offset + num_cols_p;
    for (unsigned int i=0; i<params->size(); i++) {
      // Get the base value set above
      MPType base_val = 
	(*params)[i].family->getValue<PHAL::AlbanyTraits::MPTangent>().val();
      p = MPFadType(num_cols_tot, base_val);
      if (Vp != NULL) 
        for (int k=0; k<num_cols_p; k++)
          p.fastAccessDx(param_offset+k) = (*Vp)[k][i];
      else
        p.fastAccessDx(param_offset+i) = 1.0;
      (*params)[i].family->setValue<PHAL::AlbanyTraits::MPTangent>(p);
    }
  }

  workset.params = params;
  workset.Vx = overlapped_Vx;
  workset.Vxdot = overlapped_Vxdot;
  workset.Vp = vp;
  workset.num_cols_x = num_cols_x;
  workset.num_cols_p = num_cols_p;
  workset.param_offset = param_offset;
}<|MERGE_RESOLUTION|>--- conflicted
+++ resolved
@@ -200,7 +200,7 @@
   overlapped_xdot = rcp(new Epetra_Vector(*(disc->getOverlapMap())));
   overlapped_f = rcp(new Epetra_Vector(*(disc->getOverlapMap())));
   overlapped_jac = rcp(new Epetra_CrsMatrix(Copy, *(disc->getOverlapJacobianGraph())));
-<<<<<<< HEAD
+  
   //Create analogous Tpetra objects
   importerT = rcp(new Tpetra_Import(disc->getMapT(), disc->getOverlapMapT()));
   exporterT = rcp(new Tpetra_Export(disc->getOverlapMapT(), disc->getMapT()));
@@ -211,9 +211,7 @@
 
   // Initialize Epetra solution vector and time deriv
   
-=======
   tmp_ovlp_sol = rcp(new Epetra_Vector(*(disc->getOverlapMap())));
->>>>>>> d0c09895
 
   initial_x = disc->getSolutionField();
   initial_x_dot = rcp(new Epetra_Vector(*(disc->getMap())));
@@ -570,7 +568,7 @@
 
     // FillType template argument used to specialize Sacado
     dfm->evaluateFields<PHAL::AlbanyTraits::Residual>(workset);
-<<<<<<< HEAD
+//<<<<<<< HEAD
   }
 
   //Copy Tpetra vector fT into Epetra vector f 
@@ -672,10 +670,7 @@
   }
 
   //cout << f << endl;
-=======
-  } 
   //cout << "Global Resid f\n" << f << endl;
->>>>>>> d0c09895
 }
 
 void
