--- conflicted
+++ resolved
@@ -1,1150 +1,582 @@
-<<<<<<< HEAD
-//*****************************************************************//
-//    Albany 3.0:  Copyright 2016 Sandia Corporation               //
-//    This Software is released under the BSD license detailed     //
-//    in the file "license.txt" in the top-level Albany directory  //
-//*****************************************************************//
-
-#include "Albany_Utils.hpp"
-#include "Teuchos_TestForException.hpp"
-#include <cstdlib>
-#include <stdexcept>
-
-// For vtune
-#include <sys/types.h>
-#include <unistd.h>
-
-// For stack trace
-#include <execinfo.h>
-#include <cstdio>
-#include <cstdarg>
-
-// Start of Utils to do with Communicators
-#ifdef ALBANY_MPI
-
-  void
-  Albany::ReplaceDiagonalEntries(const Teuchos::RCP<Tpetra_CrsMatrix>& matrix,
-                                 const Teuchos::RCP<Tpetra_Vector>& diag) {
-    Teuchos::ArrayRCP<const ST> diag_constView = diag->get1dView();
-    for (auto i=0; i<matrix->getNodeNumRows(); i++) {
-      auto NumEntries = matrix->getNumEntriesInLocalRow(i);
-      Teuchos::Array<LO> Indices(NumEntries);
-      Teuchos::Array<ST> Values(NumEntries);
-      matrix->getLocalRowCopy(i, Indices(), Values(), NumEntries);
-      GO global_row = matrix->getRowMap()->getGlobalElement(i);
-      for (auto j=0; j<NumEntries; j++) {
-        GO global_col = matrix->getColMap()->getGlobalElement(Indices[j]);
-        if (global_row == global_col) {
-          Teuchos::Array<ST> matrixEntriesT(1);
-          Teuchos::Array<LO> matrixIndicesT(1);
-          matrixEntriesT[0] = diag_constView[i];
-          matrixIndicesT[0] = Indices[j];
-          matrix->replaceLocalValues(i, matrixIndicesT(), matrixEntriesT());
-        }
-      }
-    }
-    //Tpetra_MatrixMarket_Writer::writeSparseFile("prec.mm", matrix);
-  }
-
-  void 
-  Albany::InvRowSum(Teuchos::RCP<Tpetra_Vector>& rowSumsTpetra, const Teuchos::RCP<Tpetra_CrsMatrix> matrix) {
-    //Check that rowSumsTpetra and matrix have same map 
-    ALBANY_ASSERT(rowSumsTpetra->getMap()->isSameAs(*(matrix->getRowMap())), 
-			 "Error in Albany::InvRowSum!  "
-			 "Input vector must have same map as row map of input matrix!");
-    rowSumsTpetra->putScalar(0.0);
-    Teuchos::ArrayRCP<double> rowSumsTpetra_nonconstView = rowSumsTpetra->get1dViewNonConst(); 
-    for (auto row=0; row<rowSumsTpetra->getLocalLength(); row++) {
-      auto numEntriesRow = matrix->getNumEntriesInLocalRow(row); 
-      Teuchos::Array<LO> indices(numEntriesRow); 
-      Teuchos::Array<ST> values(numEntriesRow); 
-      matrix->getLocalRowCopy(row, indices(), values(), numEntriesRow);
-      ST scale = 0.0; 
-      for (auto j=0; j < numEntriesRow; j++) scale += std::abs(values[j]);
-      if (scale < 1.0e-16) rowSumsTpetra_nonconstView[row] = 0.0; 
-      else rowSumsTpetra_nonconstView[row] = 1.0/scale; 
-    }
-  }
-
-
-//IKT, FIXME: ultimately remove || defined(ALBANY_ATO) from following line 
-#if defined(ALBANY_EPETRA) || defined(ALBANY_ATO) 
-  Albany_MPI_Comm Albany::getMpiCommFromEpetraComm(const Epetra_Comm& ec) {
-    const Epetra_MpiComm& emc = dynamic_cast<const Epetra_MpiComm&>(ec);
-    return emc.Comm();
-  }
-
-  Albany_MPI_Comm Albany::getMpiCommFromEpetraComm(Epetra_Comm& ec) {
-    Epetra_MpiComm& emc = dynamic_cast<Epetra_MpiComm&>(ec);
-    return emc.Comm();
-  }
-
-  Teuchos::RCP<Epetra_Comm> Albany::createEpetraCommFromMpiComm(const Albany_MPI_Comm& mc) {
-    return Teuchos::rcp(new Epetra_MpiComm(mc));
-  }
-
-  Teuchos::RCP<Epetra_Comm> Albany::createEpetraCommFromTeuchosComm(const Teuchos::RCP<const Teuchos_Comm>& tc) {
-    const Teuchos::Ptr<const Teuchos::MpiComm<int> > mpiComm =
-               Teuchos::ptr_dynamic_cast<const Teuchos::MpiComm<int> >(Teuchos::ptrFromRef(*tc));
-    return  Albany::createEpetraCommFromMpiComm(*mpiComm->getRawMpiComm()());
-  }
-
-  Teuchos::RCP<Teuchos_Comm> Albany::createTeuchosCommFromEpetraComm(const Teuchos::RCP<const Epetra_Comm>& ec) {
-    const Teuchos::Ptr<const Epetra_MpiComm> mpiComm =
-               Teuchos::ptr_dynamic_cast<const Epetra_MpiComm>(Teuchos::ptrFromRef(*ec));
-    return  Albany::createTeuchosCommFromMpiComm(mpiComm->Comm());
-  }
-
-  Teuchos::RCP<Teuchos_Comm> Albany::createTeuchosCommFromEpetraComm(const Epetra_Comm& ec) {
-    const Epetra_MpiComm *mpiComm =
-               dynamic_cast<const Epetra_MpiComm *>(&ec);
-    return  Albany::createTeuchosCommFromMpiComm(mpiComm->Comm());
-  }
-#endif
-
-
-  Albany_MPI_Comm Albany::getMpiCommFromTeuchosComm(Teuchos::RCP<const Teuchos_Comm>& tc) {
-    Teuchos::Ptr<const Teuchos::MpiComm<int> > mpiComm =
-               Teuchos::ptr_dynamic_cast<const Teuchos::MpiComm<int> >(Teuchos::ptrFromRef(*tc));
-    return *mpiComm->getRawMpiComm();
-
-  }
-
-  Teuchos::RCP<Teuchos::Comm<int> > Albany::createTeuchosCommFromMpiComm(const Albany_MPI_Comm& mc) {
-    return Teuchos::rcp(new Teuchos::MpiComm<int>(Teuchos::opaqueWrapper(mc)));
-  }
-
-#else
-
-#if defined(ALBANY_EPETRA)
-
-  Albany_MPI_Comm Albany::getMpiCommFromEpetraComm(const Epetra_Comm& ec) { return 1; }
-
-  Albany_MPI_Comm Albany::getMpiCommFromEpetraComm(Epetra_Comm& ec) { return 1; }
-
-  Teuchos::RCP<Epetra_Comm> Albany::createEpetraCommFromMpiComm(const Albany_MPI_Comm& mc) {
-    return Teuchos::rcp(new Epetra_SerialComm);
-  }
-
-  Teuchos::RCP<Epetra_Comm> Albany::createEpetraCommFromTeuchosComm(const Teuchos::RCP<const Teuchos_Comm>& tc) {
-    return Teuchos::rcp(new Epetra_SerialComm);
-  }
-
-  Teuchos::RCP<Teuchos_Comm> Albany::createTeuchosCommFromEpetraComm(const Teuchos::RCP<const Epetra_Comm>& ec) {
-    return Teuchos::rcp(new Teuchos::SerialComm<int>());
-  }
-#endif
-
-  Teuchos::RCP<Teuchos::Comm<int> > Albany::createTeuchosCommFromMpiComm(const Albany_MPI_Comm& mc) {
-    return Teuchos::rcp(new Teuchos::SerialComm<int>());
-  }
-
-#endif
-
-  // End of Utils to do with Communicators
-
-  std::string Albany::strint(const std::string s, const int i, const char delim) {
-      std::ostringstream ss;
-      ss << s << delim << i;
-      return ss.str();
-    }
-
-  bool Albany::isValidInitString(const std::string& initString) {
-
-    // Make sure the first part of the string has the correct verbiage
-    std::string verbiage("initial value ");
-    size_t pos = initString.find(verbiage);
-    if(pos != 0)
-      return false;
-
-    // Make sure the rest of the string has only allowable characters
-    std::string valueString = initString.substr(verbiage.size(), initString.size() - verbiage.size());
-    int decimalPointCount = 0;
-    for(std::string::iterator it=valueString.begin() ; it!=valueString.end() ; it++){
-      std::string charAsString(1, *it);
-      size_t pos = charAsString.find_first_of("0123456789.-+eE");
-      if(pos == std::string::npos)
-        return false;
-    }
-
-    return true;
-  }
-
-  std::string Albany::doubleToInitString(double val) {
-    std::string verbiage("initial value ");
-    std::stringstream ss;
-    ss << verbiage << val;
-    return ss.str();
-  }
-
-  double Albany::initStringToDouble(const std::string& initString) {
-    ALBANY_ASSERT(isValidInitString(initString),
-			       " initStringToDouble() called with invalid initialization string: " << initString);
-    std::string verbiage("initial value ");
-    std::string valueString = initString.substr(verbiage.size(), initString.size() - verbiage.size());
-    return std::atof(valueString.c_str());
-  }
-
-  void Albany::splitStringOnDelim(const std::string &s, char delim, std::vector<std::string> &elems) {
-    std::stringstream ss(s);
-    std::string item;
-    while(std::getline(ss, item, delim)) {
-        elems.push_back(item);
-    }
-  }
-
-  std::string
-  Albany::getFileExtension(std::string const & filename)
-  {
-    auto const pos = filename.find_last_of(".");
-    return filename.substr(pos + 1);
-  }
-
-  void Albany::printTpetraVector(std::ostream &os, const Teuchos::RCP<const Tpetra_Vector>& vec){
-
-    Teuchos::ArrayRCP<const double> vv = vec->get1dView();
-
-    os <<  std::setw(10) << std::endl;
-    for(std::size_t i = 0; i < vec->getLocalLength(); i++){
-       os.width(20);
-       os << "             " << std::left << vv[i] << std::endl;
-    }
-
-  }
-
-  void Albany::printTpetraVector(std::ostream &os, const Teuchos::Array<std::string>& names,
-        const Teuchos::RCP<const Tpetra_Vector>& vec){
-
-    Teuchos::ArrayRCP<const double> vv = vec->get1dView();
-
-    os <<  std::setw(10) << std::endl;
-    for(std::size_t i = 0; i < names.size(); i++){
-       os.width(20);
-//       os << "             " << std::left << vv[i] << std::endl;
-       os << "   " << std::left << names[i] << "\t" << vv[i] << std::endl;
-    }
-
-  }
-
-  void Albany::printTpetraVector(std::ostream &os, const Teuchos::Array<Teuchos::RCP<Teuchos::Array<std::string> > >& names,
-        const Teuchos::RCP<const Tpetra_MultiVector>& vec){
-
-    Teuchos::ArrayRCP<Teuchos::ArrayRCP<const double> > mvv = vec->get2dView();
-
-    os <<  std::setw(10) << std::endl;
-    for(std::size_t row = 0; row < names.size(); row++){
-      for(std::size_t col = 0; col < vec->getNumVectors(); col++){
-         os.width(20);
-//         os << "             " << std::left << mvv[col][row] ;
-         os << "   " << std::left << (*names[col])[row] << "\t" << mvv[col][row] << std::endl;
-      }
-      os << std::endl;
-    }
-
-  }
-
-  void Albany::printTpetraVector(std::ostream &os, const Teuchos::RCP<const Tpetra_MultiVector>& vec){
-
-    Teuchos::ArrayRCP<Teuchos::ArrayRCP<const double> > mvv = vec->get2dView();
-
-    os <<  std::setw(10) << std::endl;
-    for(std::size_t row = 0; row < vec->getLocalLength(); row++){
-      for(std::size_t col = 0; col < vec->getNumVectors(); col++){
-         os.width(20);
-         os << "             " << std::left << mvv[col][row] ;
-      }
-      os << std::endl;
-    }
-
-  }
-
-  //
-  //
-  //
-  void
-  Albany::writeMatrixMarket(
-      Teuchos::RCP<Tpetra_Vector const> const & x,
-      std::string const & prefix,
-      int const counter)
-  {
-    if (x == Teuchos::null) return;
-
-    std::ostringstream
-    oss;
-
-    oss << prefix;
-
-    if (counter >= 0) {
-      oss << '-' << std::setfill('0') << std::setw(3) << counter;
-    }
-
-    oss << ".mm";
-
-    std::string const &
-    filename = oss.str();
-
-    Tpetra_MatrixMarket_Writer::writeDenseFile(filename, x);
-
-    return;
-  }
-
-  //
-  //
-  //
-  void
-  Albany::writeMatrixMarket(
-      Teuchos::RCP<Tpetra_CrsMatrix const> const & A,
-      std::string const & prefix,
-      int const counter)
-  {
-    if (A == Teuchos::null) return;
-
-    std::ostringstream
-    oss;
-
-    oss << prefix;
-
-    if (counter >= 0) {
-      oss << '-' << std::setfill('0') << std::setw(3) << counter;
-    }
-
-    oss << ".mm";
-
-    std::string const &
-    filename = oss.str();
-
-    Tpetra_MatrixMarket_Writer::writeSparseFile(filename, A);
-
-    return;
-  }
-
-  //
-  //
-  //
-  void
-  Albany::writeMatrixMarket(
-      Teuchos::Array<Teuchos::RCP<Tpetra_Vector const>> const & x,
-      std::string const & prefix,
-      int const counter)
-  {
-    for (auto i = 0; i < x.size(); ++i) {
-      std::ostringstream
-      oss;
-
-      oss << prefix;
-
-      oss << '-' << std::setfill('0') << std::setw(2) << i;
-
-      std::string const &
-      new_prefix = oss.str();
-
-      writeMatrixMarket(x[i], new_prefix, counter);
-    }
-
-    return;
-  }
-
-  //
-  //
-  //
-  void
-  Albany::writeMatrixMarket(
-      Teuchos::Array<Teuchos::RCP<Tpetra_CrsMatrix const>> const & A,
-      std::string const & prefix,
-      int counter)
-  {
-    for (auto i = 0; i < A.size(); ++i) {
-      std::ostringstream
-      oss;
-
-      oss << prefix;
-
-      oss << '-' << std::setfill('0') << std::setw(2) << i;
-
-      std::string const &
-      new_prefix = oss.str();
-
-      writeMatrixMarket(A[i], new_prefix, counter);
-    }
-
-    return;
-  }
-
-  //
-  //
-  //
-  void
-  Albany::writeMatrixMarket(
-      Teuchos::RCP<Tpetra_Vector> const & x,
-      std::string const & prefix,
-      int const counter)
-  {
-    Teuchos::RCP<Tpetra_Vector const> const &
-    y = static_cast<Teuchos::RCP<Tpetra_Vector const> const &>(x);
-
-    writeMatrixMarket(y, prefix, counter);
-
-    return;
-  }
-
-  //
-  //
-  //
-  void
-  Albany::writeMatrixMarket(
-      Teuchos::RCP<Tpetra_CrsMatrix> const & A,
-      std::string const & prefix,
-      int const counter)
-  {
-    Teuchos::RCP<Tpetra_CrsMatrix const> const &
-    B = static_cast<Teuchos::RCP<Tpetra_CrsMatrix const> const &>(A);
-
-    writeMatrixMarket(B, prefix, counter);
-
-    return;
-  }
-
-  //
-  //
-  //
-  void
-  Albany::writeMatrixMarket(
-      Teuchos::Array<Teuchos::RCP<Tpetra_Vector>> const & x,
-      std::string const & prefix,
-      int const counter)
-  {
-    for (auto i = 0; i < x.size(); ++i) {
-
-      Teuchos::RCP<Tpetra_Vector const> const &
-      y = static_cast<Teuchos::RCP<Tpetra_Vector const> const &>(x[i]);
-
-      std::ostringstream
-      oss;
-
-      oss << prefix;
-
-      oss << '-' << std::setfill('0') << std::setw(2) << i;
-
-      std::string const &
-      new_prefix = oss.str();
-
-      writeMatrixMarket(y, new_prefix, counter);
-    }
-
-    return;
-  }
-
-  //
-  //
-  //
-  void
-  Albany::writeMatrixMarket(
-      Teuchos::Array<Teuchos::RCP<Tpetra_CrsMatrix>> const & A,
-      std::string const & prefix,
-      int counter)
-  {
-    for (auto i = 0; i < A.size(); ++i) {
-
-      Teuchos::RCP<Tpetra_CrsMatrix const> const &
-      B = static_cast<Teuchos::RCP<Tpetra_CrsMatrix const> const &>(A[i]);
-
-      std::ostringstream
-      oss;
-
-      oss << prefix;
-
-      oss << '-' << std::setfill('0') << std::setw(2) << i;
-
-      std::string const &
-      new_prefix = oss.str();
-
-      writeMatrixMarket(B, new_prefix, counter);
-    }
-
-    return;
-  }
-
-  Albany::CmdLineArgs::CmdLineArgs(const std::string& default_xml_filename,
-                                   const std::string& default_xml_filename2,
-                                   const std::string& default_xml_filename3) :
-    xml_filename(default_xml_filename),
-    xml_filename2(default_xml_filename2),
-    xml_filename3(default_xml_filename3),
-    has_first_xml_file(false),
-    has_second_xml_file(false),
-    has_third_xml_file(false),
-    vtune(false) {}
-
-  void Albany::CmdLineArgs::parse_cmdline(int argc , char ** argv,
-                                          std::ostream& os) {
-    bool found_first_xml_file = false;
-    bool found_second_xml_file = false;
-    for (int arg=1; arg<argc; ++arg) {
-      if(!std::strcmp(argv[arg],"--help")) {
-        os << argv[0] << " [--vtune] [inputfile1.xml] [inputfile2.xml] [inputfile3.xml]\n";
-        std::exit(1);
-      }
-      else if (!std::strcmp(argv[arg],"--vtune")) {
-        vtune = true;
-      }
-      else {
-        if (!found_first_xml_file) {
-          xml_filename=argv[arg];
-          found_first_xml_file = true;
-          has_first_xml_file = true;
-        }
-        else if (!found_second_xml_file) {
-          xml_filename2=argv[arg];
-          found_second_xml_file = true;
-          has_second_xml_file = true;
-        }
-        else {
-          xml_filename3=argv[arg];
-          has_third_xml_file = true;
-        }
-      }
-    }
-  }
-
-  void Albany::connect_vtune(const int p_rank) {
-    std::stringstream cmd;
-    pid_t my_os_pid=getpid();
-    const std::string vtune_loc = "amplxe-cl";
-    const std::string output_dir = "./vtune/vtune.";
-    cmd << vtune_loc
-        << " -collect hotspots -result-dir " << output_dir << p_rank
-        << " -target-pid " << my_os_pid << " &";
-    if (p_rank == 0)
-      std::cout << cmd.str() << std::endl;
-    safe_system(cmd.str().c_str());
-    safe_system("sleep 10");
-  }
-
-  void Albany::do_stack_trace() {
-
-        void* callstack[128];
-        int i, frames = backtrace(callstack, 128);
-        char** strs = backtrace_symbols(callstack, frames);
-        for (i = 0; i < frames; ++i) {
-            printf("%s\n", strs[i]);
-        }
-        free(strs);
-  }
-
-void Albany::safe_fscanf(int nitems, FILE* file, const char* format, ...) {
-  va_list ap;
-  va_start(ap, format);
-  int ret = vfscanf(file, format, ap);
-  va_end(ap);
-  ALBANY_ASSERT(ret == nitems,
-      ret<<"=safe_fscanf("<<nitems<<", "<<file<<", \""<<format<<"\")");
-}
-
-void Albany::safe_sscanf(int nitems, const char* str, const char* format, ...) {
-  va_list ap;
-  va_start(ap, format);
-  int ret = vsscanf(str, format, ap);
-  va_end(ap);
-  ALBANY_ASSERT(ret == nitems,
-      ret<<"=safe_sscanf("<<nitems<<", \""<<str<<"\", \""<<format<<"\")");
-}
-
-void Albany::safe_fgets(char* str, int size, FILE* stream) {
-  char* ret = fgets(str, size, stream);
-  ALBANY_ASSERT(ret == str,
-      ret<<"=safe_fgets("<<static_cast<void*>(str)<<", "<<size<<", "<<stream<<")");
-}
-
-void Albany::safe_system(char const* str) {
-  ALBANY_ASSERT(str, "safe_system called with null command string\n");
-  int ret = system(str);
-  ALBANY_ASSERT(str, ret<<"=safe_system(\""<<str<<"\")");
-}
-
-void Albany::assert_fail(std::string const& msg) {
-  std::cerr << msg;
-  abort();
-}
-=======
-//*****************************************************************//
-//    Albany 3.0:  Copyright 2016 Sandia Corporation               //
-//    This Software is released under the BSD license detailed     //
-//    in the file "license.txt" in the top-level Albany directory  //
-//*****************************************************************//
-
-#include "Albany_Utils.hpp"
-#include "Teuchos_TestForException.hpp"
-#include <cstdlib>
-#include <stdexcept>
-
-// For vtune
-#include <sys/types.h>
-#include <unistd.h>
-
-// For stack trace
-#include <execinfo.h>
-#include <cstdio>
-#include <cstdarg>
-
-// Start of Utils to do with Communicators
-#ifdef ALBANY_MPI
-
-  void
-  Albany::ReplaceDiagonalEntries(const Teuchos::RCP<Tpetra_CrsMatrix>& matrix,
-                                 const Teuchos::RCP<Tpetra_Vector>& diag) {
-    Teuchos::ArrayRCP<const ST> diag_constView = diag->get1dView();
-    for (auto i=0; i<matrix->getNodeNumRows(); i++) {
-      auto NumEntries = matrix->getNumEntriesInLocalRow(i);
-      Teuchos::Array<LO> Indices(NumEntries);
-      Teuchos::Array<ST> Values(NumEntries);
-      matrix->getLocalRowCopy(i, Indices(), Values(), NumEntries);
-      GO global_row = matrix->getRowMap()->getGlobalElement(i);
-      for (auto j=0; j<NumEntries; j++) {
-        GO global_col = matrix->getColMap()->getGlobalElement(Indices[j]);
-        if (global_row == global_col) {
-          Teuchos::Array<ST> matrixEntriesT(1);
-          Teuchos::Array<LO> matrixIndicesT(1);
-          matrixEntriesT[0] = diag_constView[i];
-          matrixIndicesT[0] = Indices[j];
-          matrix->replaceLocalValues(i, matrixIndicesT(), matrixEntriesT());
-        }
-      }
-    }
-    //Tpetra_MatrixMarket_Writer::writeSparseFile("prec.mm", matrix);
-  }
-
-  void 
-  Albany::InvRowSum(Teuchos::RCP<Tpetra_Vector>& rowSumsTpetra, const Teuchos::RCP<Tpetra_CrsMatrix> matrix) {
-    //Check that rowSumsTpetra and matrix have same map 
-    ALBANY_ASSERT(rowSumsTpetra->getMap()->isSameAs(*(matrix->getRowMap())), 
-			 "Error in Albany::InvRowSum!  "
-			 "Input vector must have same map as row map of input matrix!");
-    rowSumsTpetra->putScalar(0.0);
-    Teuchos::ArrayRCP<double> rowSumsTpetra_nonconstView = rowSumsTpetra->get1dViewNonConst(); 
-    for (auto row=0; row<rowSumsTpetra->getLocalLength(); row++) {
-      auto numEntriesRow = matrix->getNumEntriesInLocalRow(row); 
-      Teuchos::Array<LO> indices(numEntriesRow); 
-      Teuchos::Array<ST> values(numEntriesRow); 
-      matrix->getLocalRowCopy(row, indices(), values(), numEntriesRow);
-      ST scale = 0.0; 
-      for (auto j=0; j < numEntriesRow; j++) scale += std::abs(values[j]);
-      if (scale < 1.0e-16) rowSumsTpetra_nonconstView[row] = 0.0; 
-      else rowSumsTpetra_nonconstView[row] = 1.0/scale; 
-    }
-  }
-
-
-//IKT, FIXME: ultimately remove || defined(ALBANY_ATO) from following line 
-#if defined(ALBANY_EPETRA) || defined(ALBANY_ATO) 
-  Albany_MPI_Comm Albany::getMpiCommFromEpetraComm(const Epetra_Comm& ec) {
-    const Epetra_MpiComm& emc = dynamic_cast<const Epetra_MpiComm&>(ec);
-    return emc.Comm();
-  }
-
-  Albany_MPI_Comm Albany::getMpiCommFromEpetraComm(Epetra_Comm& ec) {
-    Epetra_MpiComm& emc = dynamic_cast<Epetra_MpiComm&>(ec);
-    return emc.Comm();
-  }
-
-  Teuchos::RCP<Epetra_Comm> Albany::createEpetraCommFromMpiComm(const Albany_MPI_Comm& mc) {
-    return Teuchos::rcp(new Epetra_MpiComm(mc));
-  }
-
-  Teuchos::RCP<Epetra_Comm> Albany::createEpetraCommFromTeuchosComm(const Teuchos::RCP<const Teuchos_Comm>& tc) {
-    const Teuchos::Ptr<const Teuchos::MpiComm<int> > mpiComm =
-               Teuchos::ptr_dynamic_cast<const Teuchos::MpiComm<int> >(Teuchos::ptrFromRef(*tc));
-    return  Albany::createEpetraCommFromMpiComm(*mpiComm->getRawMpiComm()());
-  }
-
-  Teuchos::RCP<Teuchos_Comm> Albany::createTeuchosCommFromEpetraComm(const Teuchos::RCP<const Epetra_Comm>& ec) {
-    const Teuchos::Ptr<const Epetra_MpiComm> mpiComm =
-               Teuchos::ptr_dynamic_cast<const Epetra_MpiComm>(Teuchos::ptrFromRef(*ec));
-    return  Albany::createTeuchosCommFromMpiComm(mpiComm->Comm());
-  }
-
-  Teuchos::RCP<Teuchos_Comm> Albany::createTeuchosCommFromEpetraComm(const Epetra_Comm& ec) {
-    const Epetra_MpiComm *mpiComm =
-               dynamic_cast<const Epetra_MpiComm *>(&ec);
-    return  Albany::createTeuchosCommFromMpiComm(mpiComm->Comm());
-  }
-#endif
-
-
-  Albany_MPI_Comm Albany::getMpiCommFromTeuchosComm(Teuchos::RCP<const Teuchos_Comm>& tc) {
-    Teuchos::Ptr<const Teuchos::MpiComm<int> > mpiComm =
-               Teuchos::ptr_dynamic_cast<const Teuchos::MpiComm<int> >(Teuchos::ptrFromRef(*tc));
-    return *mpiComm->getRawMpiComm();
-
-  }
-
-  Teuchos::RCP<Teuchos::Comm<int> > Albany::createTeuchosCommFromMpiComm(const Albany_MPI_Comm& mc) {
-    return Teuchos::rcp(new Teuchos::MpiComm<int>(Teuchos::opaqueWrapper(mc)));
-  }
-
-#else
-
-#if defined(ALBANY_EPETRA)
-
-  const Albany_MPI_Comm Albany::getMpiCommFromEpetraComm(const Epetra_Comm& ec) { return 1; }
-
-  Albany_MPI_Comm Albany::getMpiCommFromEpetraComm(Epetra_Comm& ec) { return 1; }
-
-  Teuchos::RCP<Epetra_Comm> Albany::createEpetraCommFromMpiComm(const Albany_MPI_Comm& mc) {
-    return Teuchos::rcp(new Epetra_SerialComm);
-  }
-
-  Teuchos::RCP<Epetra_Comm> Albany::createEpetraCommFromTeuchosComm(const RCP<const Teuchos_Comm>& tc) {
-    return Teuchos::rcp(new Epetra_SerialComm);
-  }
-
-  Teuchos::RCP<const Teuchos_Comm> Albany::createTeuchosCommFromEpetraComm(const RCP<const Epetra_Comm>& ec) {
-    return Teuchos::rcp(new Teuchos::SerialComm<int>());
-  }
-#endif
-
-  Teuchos::RCP<Teuchos::Comm<int> > Albany::createTeuchosCommFromMpiComm(const Albany_MPI_Comm& mc) {
-    return Teuchos::rcp(new Teuchos::SerialComm<int>());
-  }
-
-#endif
-
-  // End of Utils to do with Communicators
-
-  std::string Albany::strint(const std::string s, const int i, const char delim) {
-      std::ostringstream ss;
-      ss << s << delim << i;
-      return ss.str();
-    }
-
-  bool Albany::isValidInitString(const std::string& initString) {
-
-    // Make sure the first part of the string has the correct verbiage
-    std::string verbiage("initial value ");
-    size_t pos = initString.find(verbiage);
-    if(pos != 0)
-      return false;
-
-    // Make sure the rest of the string has only allowable characters
-    std::string valueString = initString.substr(verbiage.size(), initString.size() - verbiage.size());
-    int decimalPointCount = 0;
-    for(std::string::iterator it=valueString.begin() ; it!=valueString.end() ; it++){
-      std::string charAsString(1, *it);
-      size_t pos = charAsString.find_first_of("0123456789.-+eE");
-      if(pos == std::string::npos)
-        return false;
-    }
-
-    return true;
-  }
-
-  std::string Albany::doubleToInitString(double val) {
-    std::string verbiage("initial value ");
-    std::stringstream ss;
-    ss << verbiage << val;
-    return ss.str();
-  }
-
-  double Albany::initStringToDouble(const std::string& initString) {
-    ALBANY_ASSERT(isValidInitString(initString),
-			       " initStringToDouble() called with invalid initialization string: " << initString);
-    std::string verbiage("initial value ");
-    std::string valueString = initString.substr(verbiage.size(), initString.size() - verbiage.size());
-    return std::atof(valueString.c_str());
-  }
-
-  void Albany::splitStringOnDelim(const std::string &s, char delim, std::vector<std::string> &elems) {
-    std::stringstream ss(s);
-    std::string item;
-    while(std::getline(ss, item, delim)) {
-        elems.push_back(item);
-    }
-  }
-
-  std::string
-  Albany::getFileExtension(std::string const & filename)
-  {
-    auto const pos = filename.find_last_of(".");
-    return filename.substr(pos + 1);
-  }
-
-  void Albany::printTpetraVector(std::ostream &os, const Teuchos::RCP<const Tpetra_Vector>& vec){
-
-    Teuchos::ArrayRCP<const double> vv = vec->get1dView();
-
-    os <<  std::setw(10) << std::endl;
-    for(std::size_t i = 0; i < vec->getLocalLength(); i++){
-       os.width(20);
-       os << "             " << std::left << vv[i] << std::endl;
-    }
-
-  }
-
-  void Albany::printTpetraVector(std::ostream &os, const Teuchos::Array<std::string>& names,
-        const Teuchos::RCP<const Tpetra_Vector>& vec){
-
-    Teuchos::ArrayRCP<const double> vv = vec->get1dView();
-
-    os <<  std::setw(10) << std::endl;
-    for(std::size_t i = 0; i < names.size(); i++){
-       os.width(20);
-//       os << "             " << std::left << vv[i] << std::endl;
-       os << "   " << std::left << names[i] << "\t" << vv[i] << std::endl;
-    }
-
-  }
-
-  void Albany::printTpetraVector(std::ostream &os, const Teuchos::Array<Teuchos::RCP<Teuchos::Array<std::string> > >& names,
-        const Teuchos::RCP<const Tpetra_MultiVector>& vec){
-
-    Teuchos::ArrayRCP<Teuchos::ArrayRCP<const double> > mvv = vec->get2dView();
-
-    os <<  std::setw(10) << std::endl;
-    for(std::size_t row = 0; row < names.size(); row++){
-      for(std::size_t col = 0; col < vec->getNumVectors(); col++){
-         os.width(20);
-//         os << "             " << std::left << mvv[col][row] ;
-         os << "   " << std::left << (*names[col])[row] << "\t" << mvv[col][row] << std::endl;
-      }
-      os << std::endl;
-    }
-
-  }
-
-  void Albany::printTpetraVector(std::ostream &os, const Teuchos::RCP<const Tpetra_MultiVector>& vec){
-
-    Teuchos::ArrayRCP<Teuchos::ArrayRCP<const double> > mvv = vec->get2dView();
-
-    os <<  std::setw(10) << std::endl;
-    for(std::size_t row = 0; row < vec->getLocalLength(); row++){
-      for(std::size_t col = 0; col < vec->getNumVectors(); col++){
-         os.width(20);
-         os << "             " << std::left << mvv[col][row] ;
-      }
-      os << std::endl;
-    }
-
-  }
-
-  //
-  //
-  //
-  void
-  Albany::writeMatrixMarket(
-      Teuchos::RCP<Tpetra_Vector const> const & x,
-      std::string const & prefix,
-      int const counter)
-  {
-    if (x == Teuchos::null) return;
-
-    std::ostringstream
-    oss;
-
-    oss << prefix;
-
-    if (counter >= 0) {
-      oss << '-' << std::setfill('0') << std::setw(3) << counter;
-    }
-
-    oss << ".mm";
-
-    std::string const &
-    filename = oss.str();
-
-    Tpetra_MatrixMarket_Writer::writeDenseFile(filename, x);
-
-    return;
-  }
-
-  //
-  //
-  //
-  void
-  Albany::writeMatrixMarket(
-      Teuchos::RCP<Tpetra_CrsMatrix const> const & A,
-      std::string const & prefix,
-      int const counter)
-  {
-    if (A == Teuchos::null) return;
-
-    std::ostringstream
-    oss;
-
-    oss << prefix;
-
-    if (counter >= 0) {
-      oss << '-' << std::setfill('0') << std::setw(3) << counter;
-    }
-
-    oss << ".mm";
-
-    std::string const &
-    filename = oss.str();
-
-    Tpetra_MatrixMarket_Writer::writeSparseFile(filename, A);
-
-    return;
-  }
-
-  //
-  //
-  //
-  void
-  Albany::writeMatrixMarket(
-      Teuchos::Array<Teuchos::RCP<Tpetra_Vector const>> const & x,
-      std::string const & prefix,
-      int const counter)
-  {
-    for (auto i = 0; i < x.size(); ++i) {
-      std::ostringstream
-      oss;
-
-      oss << prefix;
-
-      oss << '-' << std::setfill('0') << std::setw(2) << i;
-
-      std::string const &
-      new_prefix = oss.str();
-
-      writeMatrixMarket(x[i], new_prefix, counter);
-    }
-
-    return;
-  }
-
-  //
-  //
-  //
-  void
-  Albany::writeMatrixMarket(
-      Teuchos::Array<Teuchos::RCP<Tpetra_CrsMatrix const>> const & A,
-      std::string const & prefix,
-      int counter)
-  {
-    for (auto i = 0; i < A.size(); ++i) {
-      std::ostringstream
-      oss;
-
-      oss << prefix;
-
-      oss << '-' << std::setfill('0') << std::setw(2) << i;
-
-      std::string const &
-      new_prefix = oss.str();
-
-      writeMatrixMarket(A[i], new_prefix, counter);
-    }
-
-    return;
-  }
-
-  //
-  //
-  //
-  void
-  Albany::writeMatrixMarket(
-      Teuchos::RCP<Tpetra_Vector> const & x,
-      std::string const & prefix,
-      int const counter)
-  {
-    Teuchos::RCP<Tpetra_Vector const> const &
-    y = static_cast<Teuchos::RCP<Tpetra_Vector const> const &>(x);
-
-    writeMatrixMarket(y, prefix, counter);
-
-    return;
-  }
-
-  //
-  //
-  //
-  void
-  Albany::writeMatrixMarket(
-      Teuchos::RCP<Tpetra_CrsMatrix> const & A,
-      std::string const & prefix,
-      int const counter)
-  {
-    Teuchos::RCP<Tpetra_CrsMatrix const> const &
-    B = static_cast<Teuchos::RCP<Tpetra_CrsMatrix const> const &>(A);
-
-    writeMatrixMarket(B, prefix, counter);
-
-    return;
-  }
-
-  //
-  //
-  //
-  void
-  Albany::writeMatrixMarket(
-      Teuchos::Array<Teuchos::RCP<Tpetra_Vector>> const & x,
-      std::string const & prefix,
-      int const counter)
-  {
-    for (auto i = 0; i < x.size(); ++i) {
-
-      Teuchos::RCP<Tpetra_Vector const> const &
-      y = static_cast<Teuchos::RCP<Tpetra_Vector const> const &>(x[i]);
-
-      std::ostringstream
-      oss;
-
-      oss << prefix;
-
-      oss << '-' << std::setfill('0') << std::setw(2) << i;
-
-      std::string const &
-      new_prefix = oss.str();
-
-      writeMatrixMarket(y, new_prefix, counter);
-    }
-
-    return;
-  }
-
-  //
-  //
-  //
-  void
-  Albany::writeMatrixMarket(
-      Teuchos::Array<Teuchos::RCP<Tpetra_CrsMatrix>> const & A,
-      std::string const & prefix,
-      int counter)
-  {
-    for (auto i = 0; i < A.size(); ++i) {
-
-      Teuchos::RCP<Tpetra_CrsMatrix const> const &
-      B = static_cast<Teuchos::RCP<Tpetra_CrsMatrix const> const &>(A[i]);
-
-      std::ostringstream
-      oss;
-
-      oss << prefix;
-
-      oss << '-' << std::setfill('0') << std::setw(2) << i;
-
-      std::string const &
-      new_prefix = oss.str();
-
-      writeMatrixMarket(B, new_prefix, counter);
-    }
-
-    return;
-  }
-
-  Albany::CmdLineArgs::CmdLineArgs(const std::string& default_xml_filename,
-                                   const std::string& default_xml_filename2,
-                                   const std::string& default_xml_filename3) :
-    xml_filename(default_xml_filename),
-    xml_filename2(default_xml_filename2),
-    xml_filename3(default_xml_filename3),
-    has_first_xml_file(false),
-    has_second_xml_file(false),
-    has_third_xml_file(false),
-    vtune(false) {}
-
-  void Albany::CmdLineArgs::parse_cmdline(int argc , char ** argv,
-                                          std::ostream& os) {
-    bool found_first_xml_file = false;
-    bool found_second_xml_file = false;
-    for (int arg=1; arg<argc; ++arg) {
-      if(!std::strcmp(argv[arg],"--help")) {
-        os << argv[0] << " [--vtune] [inputfile1.xml] [inputfile2.xml] [inputfile3.xml]\n";
-        std::exit(1);
-      }
-      else if (!std::strcmp(argv[arg],"--vtune")) {
-        vtune = true;
-      }
-      else {
-        if (!found_first_xml_file) {
-          xml_filename=argv[arg];
-          found_first_xml_file = true;
-          has_first_xml_file = true;
-        }
-        else if (!found_second_xml_file) {
-          xml_filename2=argv[arg];
-          found_second_xml_file = true;
-          has_second_xml_file = true;
-        }
-        else {
-          xml_filename3=argv[arg];
-          has_third_xml_file = true;
-        }
-      }
-    }
-  }
-
-  void Albany::connect_vtune(const int p_rank) {
-    std::stringstream cmd;
-    pid_t my_os_pid=getpid();
-    const std::string vtune_loc = "amplxe-cl";
-    const std::string output_dir = "./vtune/vtune.";
-    cmd << vtune_loc
-        << " -collect hotspots -result-dir " << output_dir << p_rank
-        << " -target-pid " << my_os_pid << " &";
-    if (p_rank == 0)
-      std::cout << cmd.str() << std::endl;
-    safe_system(cmd.str().c_str());
-    safe_system("sleep 10");
-  }
-
-  void Albany::do_stack_trace() {
-
-        void* callstack[128];
-        int i, frames = backtrace(callstack, 128);
-        char** strs = backtrace_symbols(callstack, frames);
-        for (i = 0; i < frames; ++i) {
-            printf("%s\n", strs[i]);
-        }
-        free(strs);
-  }
-
-void Albany::safe_fscanf(int nitems, FILE* file, const char* format, ...) {
-  va_list ap;
-  va_start(ap, format);
-  int ret = vfscanf(file, format, ap);
-  va_end(ap);
-  ALBANY_ASSERT(ret == nitems,
-      ret<<"=safe_fscanf("<<nitems<<", "<<file<<", \""<<format<<"\")");
-}
-
-void Albany::safe_sscanf(int nitems, const char* str, const char* format, ...) {
-  va_list ap;
-  va_start(ap, format);
-  int ret = vsscanf(str, format, ap);
-  va_end(ap);
-  ALBANY_ASSERT(ret == nitems,
-      ret<<"=safe_sscanf("<<nitems<<", \""<<str<<"\", \""<<format<<"\")");
-}
-
-void Albany::safe_fgets(char* str, int size, FILE* stream) {
-  char* ret = fgets(str, size, stream);
-  ALBANY_ASSERT(ret == str,
-      ret<<"=safe_fgets("<<static_cast<void*>(str)<<", "<<size<<", "<<stream<<")");
-}
-
-void Albany::safe_system(char const* str) {
-  ALBANY_ASSERT(str, "safe_system called with null command string\n");
-  int ret = system(str);
-  ALBANY_ASSERT(str, ret<<"=safe_system(\""<<str<<"\")");
-}
-
-void Albany::assert_fail(std::string const& msg) {
-  std::cerr << msg;
-  abort();
-}
-
-namespace Albany {
-
-BuildType build_type(const BuildType value)
-{
-  static bool initialized_ = false;
-  static BuildType value_ = value;
-  if (!initialized_ && (value != BuildType::None)) {
-    value_ = value;
-    initialized_ = true;
-  }
-  return value_;
-}
-
-} // namespace Albany
->>>>>>> 6d99536c
+//*****************************************************************//
+//    Albany 3.0:  Copyright 2016 Sandia Corporation               //
+//    This Software is released under the BSD license detailed     //
+//    in the file "license.txt" in the top-level Albany directory  //
+//*****************************************************************//
+
+#include "Albany_Utils.hpp"
+#include "Teuchos_TestForException.hpp"
+#include <cstdlib>
+#include <stdexcept>
+
+// For vtune
+#include <sys/types.h>
+#include <unistd.h>
+
+// For stack trace
+#include <execinfo.h>
+#include <cstdio>
+#include <cstdarg>
+
+// Start of Utils to do with Communicators
+#ifdef ALBANY_MPI
+
+  void
+  Albany::ReplaceDiagonalEntries(const Teuchos::RCP<Tpetra_CrsMatrix>& matrix,
+                                 const Teuchos::RCP<Tpetra_Vector>& diag) {
+    Teuchos::ArrayRCP<const ST> diag_constView = diag->get1dView();
+    for (auto i=0; i<matrix->getNodeNumRows(); i++) {
+      auto NumEntries = matrix->getNumEntriesInLocalRow(i);
+      Teuchos::Array<LO> Indices(NumEntries);
+      Teuchos::Array<ST> Values(NumEntries);
+      matrix->getLocalRowCopy(i, Indices(), Values(), NumEntries);
+      GO global_row = matrix->getRowMap()->getGlobalElement(i);
+      for (auto j=0; j<NumEntries; j++) {
+        GO global_col = matrix->getColMap()->getGlobalElement(Indices[j]);
+        if (global_row == global_col) {
+          Teuchos::Array<ST> matrixEntriesT(1);
+          Teuchos::Array<LO> matrixIndicesT(1);
+          matrixEntriesT[0] = diag_constView[i];
+          matrixIndicesT[0] = Indices[j];
+          matrix->replaceLocalValues(i, matrixIndicesT(), matrixEntriesT());
+        }
+      }
+    }
+    //Tpetra_MatrixMarket_Writer::writeSparseFile("prec.mm", matrix);
+  }
+
+  void 
+  Albany::InvRowSum(Teuchos::RCP<Tpetra_Vector>& rowSumsTpetra, const Teuchos::RCP<Tpetra_CrsMatrix> matrix) {
+    //Check that rowSumsTpetra and matrix have same map 
+    ALBANY_ASSERT(rowSumsTpetra->getMap()->isSameAs(*(matrix->getRowMap())), 
+			 "Error in Albany::InvRowSum!  "
+			 "Input vector must have same map as row map of input matrix!");
+    rowSumsTpetra->putScalar(0.0);
+    Teuchos::ArrayRCP<double> rowSumsTpetra_nonconstView = rowSumsTpetra->get1dViewNonConst(); 
+    for (auto row=0; row<rowSumsTpetra->getLocalLength(); row++) {
+      auto numEntriesRow = matrix->getNumEntriesInLocalRow(row); 
+      Teuchos::Array<LO> indices(numEntriesRow); 
+      Teuchos::Array<ST> values(numEntriesRow); 
+      matrix->getLocalRowCopy(row, indices(), values(), numEntriesRow);
+      ST scale = 0.0; 
+      for (auto j=0; j < numEntriesRow; j++) scale += std::abs(values[j]);
+      if (scale < 1.0e-16) rowSumsTpetra_nonconstView[row] = 0.0; 
+      else rowSumsTpetra_nonconstView[row] = 1.0/scale; 
+    }
+  }
+
+
+//IKT, FIXME: ultimately remove || defined(ALBANY_ATO) from following line 
+#if defined(ALBANY_EPETRA) || defined(ALBANY_ATO) 
+  Albany_MPI_Comm Albany::getMpiCommFromEpetraComm(const Epetra_Comm& ec) {
+    const Epetra_MpiComm& emc = dynamic_cast<const Epetra_MpiComm&>(ec);
+    return emc.Comm();
+  }
+
+  Albany_MPI_Comm Albany::getMpiCommFromEpetraComm(Epetra_Comm& ec) {
+    Epetra_MpiComm& emc = dynamic_cast<Epetra_MpiComm&>(ec);
+    return emc.Comm();
+  }
+
+  Teuchos::RCP<Epetra_Comm> Albany::createEpetraCommFromMpiComm(const Albany_MPI_Comm& mc) {
+    return Teuchos::rcp(new Epetra_MpiComm(mc));
+  }
+
+  Teuchos::RCP<Epetra_Comm> Albany::createEpetraCommFromTeuchosComm(const Teuchos::RCP<const Teuchos_Comm>& tc) {
+    const Teuchos::Ptr<const Teuchos::MpiComm<int> > mpiComm =
+               Teuchos::ptr_dynamic_cast<const Teuchos::MpiComm<int> >(Teuchos::ptrFromRef(*tc));
+    return  Albany::createEpetraCommFromMpiComm(*mpiComm->getRawMpiComm()());
+  }
+
+  Teuchos::RCP<Teuchos_Comm> Albany::createTeuchosCommFromEpetraComm(const Teuchos::RCP<const Epetra_Comm>& ec) {
+    const Teuchos::Ptr<const Epetra_MpiComm> mpiComm =
+               Teuchos::ptr_dynamic_cast<const Epetra_MpiComm>(Teuchos::ptrFromRef(*ec));
+    return  Albany::createTeuchosCommFromMpiComm(mpiComm->Comm());
+  }
+
+  Teuchos::RCP<Teuchos_Comm> Albany::createTeuchosCommFromEpetraComm(const Epetra_Comm& ec) {
+    const Epetra_MpiComm *mpiComm =
+               dynamic_cast<const Epetra_MpiComm *>(&ec);
+    return  Albany::createTeuchosCommFromMpiComm(mpiComm->Comm());
+  }
+#endif
+
+
+  Albany_MPI_Comm Albany::getMpiCommFromTeuchosComm(Teuchos::RCP<const Teuchos_Comm>& tc) {
+    Teuchos::Ptr<const Teuchos::MpiComm<int> > mpiComm =
+               Teuchos::ptr_dynamic_cast<const Teuchos::MpiComm<int> >(Teuchos::ptrFromRef(*tc));
+    return *mpiComm->getRawMpiComm();
+
+  }
+
+  Teuchos::RCP<Teuchos::Comm<int> > Albany::createTeuchosCommFromMpiComm(const Albany_MPI_Comm& mc) {
+    return Teuchos::rcp(new Teuchos::MpiComm<int>(Teuchos::opaqueWrapper(mc)));
+  }
+
+#else
+
+#if defined(ALBANY_EPETRA)
+
+  Albany_MPI_Comm Albany::getMpiCommFromEpetraComm(const Epetra_Comm& ec) { return 1; }
+
+  Albany_MPI_Comm Albany::getMpiCommFromEpetraComm(Epetra_Comm& ec) { return 1; }
+
+  Teuchos::RCP<Epetra_Comm> Albany::createEpetraCommFromMpiComm(const Albany_MPI_Comm& mc) {
+    return Teuchos::rcp(new Epetra_SerialComm);
+  }
+
+  Teuchos::RCP<Epetra_Comm> Albany::createEpetraCommFromTeuchosComm(const Teuchos::RCP<const Teuchos_Comm>& tc) {
+    return Teuchos::rcp(new Epetra_SerialComm);
+  }
+
+  Teuchos::RCP<Teuchos_Comm> Albany::createTeuchosCommFromEpetraComm(const Teuchos::RCP<const Epetra_Comm>& ec) {
+    return Teuchos::rcp(new Teuchos::SerialComm<int>());
+  }
+#endif
+
+  Teuchos::RCP<Teuchos::Comm<int> > Albany::createTeuchosCommFromMpiComm(const Albany_MPI_Comm& mc) {
+    return Teuchos::rcp(new Teuchos::SerialComm<int>());
+  }
+
+#endif
+
+  // End of Utils to do with Communicators
+
+  std::string Albany::strint(const std::string s, const int i, const char delim) {
+      std::ostringstream ss;
+      ss << s << delim << i;
+      return ss.str();
+    }
+
+  bool Albany::isValidInitString(const std::string& initString) {
+
+    // Make sure the first part of the string has the correct verbiage
+    std::string verbiage("initial value ");
+    size_t pos = initString.find(verbiage);
+    if(pos != 0)
+      return false;
+
+    // Make sure the rest of the string has only allowable characters
+    std::string valueString = initString.substr(verbiage.size(), initString.size() - verbiage.size());
+    int decimalPointCount = 0;
+    for(std::string::iterator it=valueString.begin() ; it!=valueString.end() ; it++){
+      std::string charAsString(1, *it);
+      size_t pos = charAsString.find_first_of("0123456789.-+eE");
+      if(pos == std::string::npos)
+        return false;
+    }
+
+    return true;
+  }
+
+  std::string Albany::doubleToInitString(double val) {
+    std::string verbiage("initial value ");
+    std::stringstream ss;
+    ss << verbiage << val;
+    return ss.str();
+  }
+
+  double Albany::initStringToDouble(const std::string& initString) {
+    ALBANY_ASSERT(isValidInitString(initString),
+			       " initStringToDouble() called with invalid initialization string: " << initString);
+    std::string verbiage("initial value ");
+    std::string valueString = initString.substr(verbiage.size(), initString.size() - verbiage.size());
+    return std::atof(valueString.c_str());
+  }
+
+  void Albany::splitStringOnDelim(const std::string &s, char delim, std::vector<std::string> &elems) {
+    std::stringstream ss(s);
+    std::string item;
+    while(std::getline(ss, item, delim)) {
+        elems.push_back(item);
+    }
+  }
+
+  std::string
+  Albany::getFileExtension(std::string const & filename)
+  {
+    auto const pos = filename.find_last_of(".");
+    return filename.substr(pos + 1);
+  }
+
+  void Albany::printTpetraVector(std::ostream &os, const Teuchos::RCP<const Tpetra_Vector>& vec){
+
+    Teuchos::ArrayRCP<const double> vv = vec->get1dView();
+
+    os <<  std::setw(10) << std::endl;
+    for(std::size_t i = 0; i < vec->getLocalLength(); i++){
+       os.width(20);
+       os << "             " << std::left << vv[i] << std::endl;
+    }
+
+  }
+
+  void Albany::printTpetraVector(std::ostream &os, const Teuchos::Array<std::string>& names,
+        const Teuchos::RCP<const Tpetra_Vector>& vec){
+
+    Teuchos::ArrayRCP<const double> vv = vec->get1dView();
+
+    os <<  std::setw(10) << std::endl;
+    for(std::size_t i = 0; i < names.size(); i++){
+       os.width(20);
+//       os << "             " << std::left << vv[i] << std::endl;
+       os << "   " << std::left << names[i] << "\t" << vv[i] << std::endl;
+    }
+
+  }
+
+  void Albany::printTpetraVector(std::ostream &os, const Teuchos::Array<Teuchos::RCP<Teuchos::Array<std::string> > >& names,
+        const Teuchos::RCP<const Tpetra_MultiVector>& vec){
+
+    Teuchos::ArrayRCP<Teuchos::ArrayRCP<const double> > mvv = vec->get2dView();
+
+    os <<  std::setw(10) << std::endl;
+    for(std::size_t row = 0; row < names.size(); row++){
+      for(std::size_t col = 0; col < vec->getNumVectors(); col++){
+         os.width(20);
+//         os << "             " << std::left << mvv[col][row] ;
+         os << "   " << std::left << (*names[col])[row] << "\t" << mvv[col][row] << std::endl;
+      }
+      os << std::endl;
+    }
+
+  }
+
+  void Albany::printTpetraVector(std::ostream &os, const Teuchos::RCP<const Tpetra_MultiVector>& vec){
+
+    Teuchos::ArrayRCP<Teuchos::ArrayRCP<const double> > mvv = vec->get2dView();
+
+    os <<  std::setw(10) << std::endl;
+    for(std::size_t row = 0; row < vec->getLocalLength(); row++){
+      for(std::size_t col = 0; col < vec->getNumVectors(); col++){
+         os.width(20);
+         os << "             " << std::left << mvv[col][row] ;
+      }
+      os << std::endl;
+    }
+
+  }
+
+  //
+  //
+  //
+  void
+  Albany::writeMatrixMarket(
+      Teuchos::RCP<Tpetra_Vector const> const & x,
+      std::string const & prefix,
+      int const counter)
+  {
+    if (x == Teuchos::null) return;
+
+    std::ostringstream
+    oss;
+
+    oss << prefix;
+
+    if (counter >= 0) {
+      oss << '-' << std::setfill('0') << std::setw(3) << counter;
+    }
+
+    oss << ".mm";
+
+    std::string const &
+    filename = oss.str();
+
+    Tpetra_MatrixMarket_Writer::writeDenseFile(filename, x);
+
+    return;
+  }
+
+  //
+  //
+  //
+  void
+  Albany::writeMatrixMarket(
+      Teuchos::RCP<Tpetra_CrsMatrix const> const & A,
+      std::string const & prefix,
+      int const counter)
+  {
+    if (A == Teuchos::null) return;
+
+    std::ostringstream
+    oss;
+
+    oss << prefix;
+
+    if (counter >= 0) {
+      oss << '-' << std::setfill('0') << std::setw(3) << counter;
+    }
+
+    oss << ".mm";
+
+    std::string const &
+    filename = oss.str();
+
+    Tpetra_MatrixMarket_Writer::writeSparseFile(filename, A);
+
+    return;
+  }
+
+  //
+  //
+  //
+  void
+  Albany::writeMatrixMarket(
+      Teuchos::Array<Teuchos::RCP<Tpetra_Vector const>> const & x,
+      std::string const & prefix,
+      int const counter)
+  {
+    for (auto i = 0; i < x.size(); ++i) {
+      std::ostringstream
+      oss;
+
+      oss << prefix;
+
+      oss << '-' << std::setfill('0') << std::setw(2) << i;
+
+      std::string const &
+      new_prefix = oss.str();
+
+      writeMatrixMarket(x[i], new_prefix, counter);
+    }
+
+    return;
+  }
+
+  //
+  //
+  //
+  void
+  Albany::writeMatrixMarket(
+      Teuchos::Array<Teuchos::RCP<Tpetra_CrsMatrix const>> const & A,
+      std::string const & prefix,
+      int counter)
+  {
+    for (auto i = 0; i < A.size(); ++i) {
+      std::ostringstream
+      oss;
+
+      oss << prefix;
+
+      oss << '-' << std::setfill('0') << std::setw(2) << i;
+
+      std::string const &
+      new_prefix = oss.str();
+
+      writeMatrixMarket(A[i], new_prefix, counter);
+    }
+
+    return;
+  }
+
+  //
+  //
+  //
+  void
+  Albany::writeMatrixMarket(
+      Teuchos::RCP<Tpetra_Vector> const & x,
+      std::string const & prefix,
+      int const counter)
+  {
+    Teuchos::RCP<Tpetra_Vector const> const &
+    y = static_cast<Teuchos::RCP<Tpetra_Vector const> const &>(x);
+
+    writeMatrixMarket(y, prefix, counter);
+
+    return;
+  }
+
+  //
+  //
+  //
+  void
+  Albany::writeMatrixMarket(
+      Teuchos::RCP<Tpetra_CrsMatrix> const & A,
+      std::string const & prefix,
+      int const counter)
+  {
+    Teuchos::RCP<Tpetra_CrsMatrix const> const &
+    B = static_cast<Teuchos::RCP<Tpetra_CrsMatrix const> const &>(A);
+
+    writeMatrixMarket(B, prefix, counter);
+
+    return;
+  }
+
+  //
+  //
+  //
+  void
+  Albany::writeMatrixMarket(
+      Teuchos::Array<Teuchos::RCP<Tpetra_Vector>> const & x,
+      std::string const & prefix,
+      int const counter)
+  {
+    for (auto i = 0; i < x.size(); ++i) {
+
+      Teuchos::RCP<Tpetra_Vector const> const &
+      y = static_cast<Teuchos::RCP<Tpetra_Vector const> const &>(x[i]);
+
+      std::ostringstream
+      oss;
+
+      oss << prefix;
+
+      oss << '-' << std::setfill('0') << std::setw(2) << i;
+
+      std::string const &
+      new_prefix = oss.str();
+
+      writeMatrixMarket(y, new_prefix, counter);
+    }
+
+    return;
+  }
+
+  //
+  //
+  //
+  void
+  Albany::writeMatrixMarket(
+      Teuchos::Array<Teuchos::RCP<Tpetra_CrsMatrix>> const & A,
+      std::string const & prefix,
+      int counter)
+  {
+    for (auto i = 0; i < A.size(); ++i) {
+
+      Teuchos::RCP<Tpetra_CrsMatrix const> const &
+      B = static_cast<Teuchos::RCP<Tpetra_CrsMatrix const> const &>(A[i]);
+
+      std::ostringstream
+      oss;
+
+      oss << prefix;
+
+      oss << '-' << std::setfill('0') << std::setw(2) << i;
+
+      std::string const &
+      new_prefix = oss.str();
+
+      writeMatrixMarket(B, new_prefix, counter);
+    }
+
+    return;
+  }
+
+  Albany::CmdLineArgs::CmdLineArgs(const std::string& default_xml_filename,
+                                   const std::string& default_xml_filename2,
+                                   const std::string& default_xml_filename3) :
+    xml_filename(default_xml_filename),
+    xml_filename2(default_xml_filename2),
+    xml_filename3(default_xml_filename3),
+    has_first_xml_file(false),
+    has_second_xml_file(false),
+    has_third_xml_file(false),
+    vtune(false) {}
+
+  void Albany::CmdLineArgs::parse_cmdline(int argc , char ** argv,
+                                          std::ostream& os) {
+    bool found_first_xml_file = false;
+    bool found_second_xml_file = false;
+    for (int arg=1; arg<argc; ++arg) {
+      if(!std::strcmp(argv[arg],"--help")) {
+        os << argv[0] << " [--vtune] [inputfile1.xml] [inputfile2.xml] [inputfile3.xml]\n";
+        std::exit(1);
+      }
+      else if (!std::strcmp(argv[arg],"--vtune")) {
+        vtune = true;
+      }
+      else {
+        if (!found_first_xml_file) {
+          xml_filename=argv[arg];
+          found_first_xml_file = true;
+          has_first_xml_file = true;
+        }
+        else if (!found_second_xml_file) {
+          xml_filename2=argv[arg];
+          found_second_xml_file = true;
+          has_second_xml_file = true;
+        }
+        else {
+          xml_filename3=argv[arg];
+          has_third_xml_file = true;
+        }
+      }
+    }
+  }
+
+  void Albany::connect_vtune(const int p_rank) {
+    std::stringstream cmd;
+    pid_t my_os_pid=getpid();
+    const std::string vtune_loc = "amplxe-cl";
+    const std::string output_dir = "./vtune/vtune.";
+    cmd << vtune_loc
+        << " -collect hotspots -result-dir " << output_dir << p_rank
+        << " -target-pid " << my_os_pid << " &";
+    if (p_rank == 0)
+      std::cout << cmd.str() << std::endl;
+    safe_system(cmd.str().c_str());
+    safe_system("sleep 10");
+  }
+
+  void Albany::do_stack_trace() {
+
+        void* callstack[128];
+        int i, frames = backtrace(callstack, 128);
+        char** strs = backtrace_symbols(callstack, frames);
+        for (i = 0; i < frames; ++i) {
+            printf("%s\n", strs[i]);
+        }
+        free(strs);
+  }
+
+void Albany::safe_fscanf(int nitems, FILE* file, const char* format, ...) {
+  va_list ap;
+  va_start(ap, format);
+  int ret = vfscanf(file, format, ap);
+  va_end(ap);
+  ALBANY_ASSERT(ret == nitems,
+      ret<<"=safe_fscanf("<<nitems<<", "<<file<<", \""<<format<<"\")");
+}
+
+void Albany::safe_sscanf(int nitems, const char* str, const char* format, ...) {
+  va_list ap;
+  va_start(ap, format);
+  int ret = vsscanf(str, format, ap);
+  va_end(ap);
+  ALBANY_ASSERT(ret == nitems,
+      ret<<"=safe_sscanf("<<nitems<<", \""<<str<<"\", \""<<format<<"\")");
+}
+
+void Albany::safe_fgets(char* str, int size, FILE* stream) {
+  char* ret = fgets(str, size, stream);
+  ALBANY_ASSERT(ret == str,
+      ret<<"=safe_fgets("<<static_cast<void*>(str)<<", "<<size<<", "<<stream<<")");
+}
+
+void Albany::safe_system(char const* str) {
+  ALBANY_ASSERT(str, "safe_system called with null command string\n");
+  int ret = system(str);
+  ALBANY_ASSERT(str, ret<<"=safe_system(\""<<str<<"\")");
+}
+
+void Albany::assert_fail(std::string const& msg) {
+  std::cerr << msg;
+  abort();
+}
+
+namespace Albany {
+
+BuildType build_type(const BuildType value)
+{
+  static bool initialized_ = false;
+  static BuildType value_ = value;
+  if (!initialized_ && (value != BuildType::None)) {
+    value_ = value;
+    initialized_ = true;
+  }
+  return value_;
+}
+
+} // namespace Albany
+