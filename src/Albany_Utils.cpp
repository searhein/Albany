//*****************************************************************//
//    Albany 3.0:  Copyright 2016 Sandia Corporation               //
//    This Software is released under the BSD license detailed     //
//    in the file "license.txt" in the top-level Albany directory  //
//*****************************************************************//

#include "Albany_Utils.hpp"

#include "Albany_ThyraUtils.hpp"
#include "Albany_Macros.hpp"

// Include the concrete Epetra Comm's, if needed
#if defined(ALBANY_EPETRA)
  #ifdef ALBANY_MPI
    #include "Epetra_MpiComm.h"
  #else
    #include "Epetra_SerialComm.h"
  #endif
#endif

#include "MatrixMarket_Tpetra.hpp"
#include "Teuchos_TestForException.hpp"
#include <cstdlib>
#include <stdexcept>

// For vtune
#include <sys/types.h>
#include <unistd.h>

// For stack trace
#include <execinfo.h>
#include <cstdio>
#include <cstdarg>

namespace Albany
{

void ReplaceDiagonalEntries(const Teuchos::RCP<Tpetra_CrsMatrix>& matrix,
                            const Teuchos::RCP<Tpetra_Vector>& diag)
{
  Teuchos::ArrayRCP<const ST> diag_constView = diag->get1dView();
  for (size_t i=0; i<matrix->getNodeNumRows(); i++) {
    auto NumEntries = matrix->getNumEntriesInLocalRow(i);
    Teuchos::Array<LO> Indices(NumEntries);
    Teuchos::Array<ST> Values(NumEntries);
    matrix->getLocalRowCopy(i, Indices(), Values(), NumEntries);
    GO global_row = matrix->getRowMap()->getGlobalElement(i);
    for (size_t j=0; j<NumEntries; j++) {
      GO global_col = matrix->getColMap()->getGlobalElement(Indices[j]);
      if (global_row == global_col) {
        Teuchos::Array<ST> matrixEntriesT(1);
        Teuchos::Array<LO> matrixIndicesT(1);
        matrixEntriesT[0] = diag_constView[i];
        matrixIndicesT[0] = Indices[j];
        matrix->replaceLocalValues(i, matrixIndicesT(), matrixEntriesT());
      }
    }
  }
}

void InvAbsRowSum(Teuchos::RCP<Tpetra_Vector>& invAbsRowSumsTpetra,
                  const Teuchos::RCP<Tpetra_CrsMatrix> matrix)
{
  //Check that invAbsRowSumsTpetra and matrix have same map 
  ALBANY_ASSERT(invAbsRowSumsTpetra->getMap()->isSameAs(*(matrix->getRowMap())), 
     "Error in Albany::InvAbsRowSum!  "
     "Input vector must have same map as row map of input matrix!");

  invAbsRowSumsTpetra->putScalar(0.0);
  Teuchos::ArrayRCP<double> invAbsRowSumsTpetra_nonconstView = invAbsRowSumsTpetra->get1dViewNonConst(); 
  for (size_t row=0; row<invAbsRowSumsTpetra->getLocalLength(); row++) {
    auto numEntriesRow = matrix->getNumEntriesInLocalRow(row); 
    Teuchos::Array<LO> indices(numEntriesRow); 
    Teuchos::Array<ST> values(numEntriesRow); 
    matrix->getLocalRowCopy(row, indices(), values(), numEntriesRow);
    ST scale = 0.0; 
    for (size_t j=0; j < numEntriesRow; j++) {
      scale += std::abs(values[j]);
    }

    if (scale < 1.0e-16) {
      invAbsRowSumsTpetra_nonconstView[row] = 0.0; 
    } else {
      invAbsRowSumsTpetra_nonconstView[row] = 1.0/scale; 
    }
  }
}

void  AbsRowSum(Teuchos::RCP<Tpetra_Vector>& absRowSumsTpetra,
                const Teuchos::RCP<Tpetra_CrsMatrix> matrix) {
  //Check that absRowSumsTpetra and matrix have same map 
  ALBANY_ASSERT(absRowSumsTpetra->getMap()->isSameAs(*(matrix->getRowMap())), 
     "Error in Albany::AbsRowSum!  "
     "Input vector must have same map as row map of input matrix!");
  absRowSumsTpetra->putScalar(0.0);
  Teuchos::ArrayRCP<double> absRowSumsTpetra_nonconstView = absRowSumsTpetra->get1dViewNonConst(); 
  for (size_t row=0; row<absRowSumsTpetra->getLocalLength(); row++) {
    auto numEntriesRow = matrix->getNumEntriesInLocalRow(row); 
    Teuchos::Array<LO> indices(numEntriesRow); 
    Teuchos::Array<ST> values(numEntriesRow); 
    matrix->getLocalRowCopy(row, indices(), values(), numEntriesRow);
    ST scale = 0.0; 
    for (size_t j=0; j < numEntriesRow; j++) {
      scale += std::abs(values[j]);
    }
    absRowSumsTpetra_nonconstView[row] = scale; 
  }
}

std::string strint(const std::string s, const int i, const char delim) {
    std::ostringstream ss;
    ss << s << delim << i;
    return ss.str();
  }

bool isValidInitString(const std::string& initString) {

  // Make sure the first part of the string has the correct verbiage
  std::string verbiage("initial value ");
  size_t pos = initString.find(verbiage);
  if(pos != 0)
    return false;

  // Make sure the rest of the string has only allowable characters
  std::string valueString = initString.substr(verbiage.size(), initString.size() - verbiage.size());
  for(std::string::iterator it=valueString.begin() ; it!=valueString.end() ; it++){
    std::string charAsString(1, *it);
    pos = charAsString.find_first_of("0123456789.-+eE");
    if(pos == std::string::npos)
      return false;
  }

  return true;
}

std::string doubleToInitString(double val) {
  std::string verbiage("initial value ");
  std::stringstream ss;
  ss << verbiage << val;
  return ss.str();
}

double initStringToDouble(const std::string& initString) {
  ALBANY_ASSERT(isValidInitString(initString),
           " initStringToDouble() called with invalid initialization string: " << initString);
  std::string verbiage("initial value ");
  std::string valueString = initString.substr(verbiage.size(), initString.size() - verbiage.size());
  return std::atof(valueString.c_str());
}

void splitStringOnDelim(const std::string &s, char delim, std::vector<std::string> &elems) {
  std::stringstream ss(s);
  std::string item;
  while(std::getline(ss, item, delim)) {
      elems.push_back(item);
  }
}

std::string getFileExtension(std::string const & filename)
{
  auto const pos = filename.find_last_of(".");
  return filename.substr(pos + 1);
}

void printThyraVector(std::ostream& os,
                      const Teuchos::RCP<const Thyra_Vector>& vec) {
  Teuchos::ArrayRCP<const ST> vv = Albany::getLocalData(vec);
  const int localLength = vv.size();

  os <<  std::setw(10) << std::endl;
  for(int i = 0; i < localLength; ++i){
     os.width(20);
     os << "             " << std::left << vv[i] << std::endl;
  }
}

void printThyraVector(std::ostream& os,
                      const Teuchos::Array<std::string>& names,
                      const Teuchos::RCP<const Thyra_Vector>& vec) {

  Teuchos::ArrayRCP<const ST> vv = Albany::getLocalData(vec);
  const int localLength = vv.size();

  TEUCHOS_TEST_FOR_EXCEPTION (names.size()!=localLength, std::logic_error, "Error! names and mvec length do not match.\n");

  os <<  std::setw(10) << std::endl;
  for(int i = 0; i < localLength; ++i){
     os.width(20);
     os << "   " << std::left << names[i] << "\t" << vv[i] << std::endl;
  }
}

void printThyraMultiVector(std::ostream& os,
                           const Teuchos::Array<Teuchos::RCP<Teuchos::Array<std::string>>>& names,
                           const Teuchos::RCP<const Thyra_MultiVector>& mvec) {

  Teuchos::ArrayRCP<Teuchos::ArrayRCP<const ST> > mvv = Albany::getLocalData(mvec);
  const int numVecs = mvec->domain()->dim();
  const int localLength = mvv.size()>0 ? mvv[0].size() : 0;
  TEUCHOS_TEST_FOR_EXCEPTION (names.size()!=localLength, std::logic_error, "Error! names and mvec length do not match.\n");

  os <<  std::setw(10) << std::endl;
  for(int row = 0; row < localLength; ++row){
    for(int col = 0; col < numVecs; ++col){
       os.width(20);
       os << "   " << std::left << (*names[col])[row] << "\t" << mvv[col][row] << std::endl;
    }
    os << std::endl;
  }

}

void printThyraMultiVector(std::ostream& os,
                           const Teuchos::RCP<const Thyra_MultiVector>& mvec) {
  Teuchos::ArrayRCP<Teuchos::ArrayRCP<const ST> > mvv = Albany::getLocalData(mvec);

  const int numVecs = mvec->domain()->dim();
  const int localLength = mvv.size()>0 ? mvv[0].size() : 0;
  os <<  std::setw(10) << std::endl;
  for(int row = 0; row < localLength; ++row){
    for(int col = 0; col < numVecs; ++col){
       os.width(20);
       os << "             " << std::left << mvv[col][row] ;
    }
    os << std::endl;
  }
}

//
//
//
template<>
void writeMatrixMarket<const Tpetra_Map>(
    const Teuchos::RCP<const Tpetra_Map>& map,
    const std::string& prefix,
    int const counter)
{
  if (map.is_null()) {
    return;
  }

  std::ostringstream oss;
  oss << prefix;
  if (counter >= 0) {
    oss << '-' << std::setfill('0') << std::setw(3) << counter;
  }
  oss << ".mm";

  const std::string& filename = oss.str();

  Tpetra::MatrixMarket::Writer<Tpetra_CrsMatrix>::writeMapFile(filename, *map);
}

//
//
//
template<>
void writeMatrixMarket<const Tpetra_Vector>(
    const Teuchos::RCP<const Tpetra_Vector>& v,
    const std::string& prefix,
    int const counter)
{
  if (v.is_null()) {
    return;
  }

  std::ostringstream oss;

  oss << prefix;
  if (counter >= 0) {
    oss << '-' << std::setfill('0') << std::setw(3) << counter;
  }
  oss << ".mm";

  const std::string& filename = oss.str();

  Tpetra::MatrixMarket::Writer<Tpetra_CrsMatrix>::writeDenseFile(filename, v);
}

//
//
//
template<>
void writeMatrixMarket<const Tpetra_MultiVector>(
    const Teuchos::RCP<const Tpetra_MultiVector>& mv,
    const std::string& prefix,
    int const counter)
{
  if (mv.is_null()) {
    return;
  }

  std::ostringstream oss;

  oss << prefix;
  if (counter >= 0) {
    oss << '-' << std::setfill('0') << std::setw(3) << counter;
  }
  oss << ".mm";

  const std::string& filename = oss.str();

  Tpetra::MatrixMarket::Writer<Tpetra_CrsMatrix>::writeDenseFile(filename, mv);
}

//
//
//
template<>
void writeMatrixMarket<const Tpetra_CrsMatrix>(
    const Teuchos::RCP<const Tpetra_CrsMatrix>& A,
    const std::string& prefix,
    int const counter)
{
  if (A.is_null()) {
    return;
  }

  std::ostringstream oss;

  oss << prefix;
  if (counter >= 0) {
    oss << '-' << std::setfill('0') << std::setw(3) << counter;
  }
  oss << ".mm";

  const std::string& filename = oss.str();

  Tpetra::MatrixMarket::Writer<Tpetra_CrsMatrix>::writeSparseFile(filename, A);
}

<<<<<<< HEAD
CmdLineArgs::CmdLineArgs(const std::string& default_xml_filename,
                                 const std::string& default_xml_filename2,
                                 const std::string& default_xml_filename3) :
  xml_filename(default_xml_filename),
  xml_filename2(default_xml_filename2),
  xml_filename3(default_xml_filename3),
  has_first_xml_file(false),
  has_second_xml_file(false),
  has_third_xml_file(false),
  vtune(false) {}

void CmdLineArgs::parse_cmdline(int argc , char ** argv,
                                        std::ostream& os) {
  bool found_first_xml_file = false;
  bool found_second_xml_file = false;
  for (int arg=1; arg<argc; ++arg) {
    if(!std::strcmp(argv[arg],"--help")) {
      os << argv[0] << " [--vtune] [inputfile1.xml] [inputfile2.xml] [inputfile3.xml]\n";
      std::exit(1);
    }
    else if (!std::strcmp(argv[arg],"--vtune")) {
      vtune = true;
    }
    else {
      if (!found_first_xml_file) {
        xml_filename=argv[arg];
        found_first_xml_file = true;
        has_first_xml_file = true;
=======
  CmdLineArgs::CmdLineArgs(const std::string& default_yaml_filename,
                                   const std::string& default_yaml_filename2,
                                   const std::string& default_yaml_filename3) :
    yaml_filename(default_yaml_filename),
    yaml_filename2(default_yaml_filename2),
    yaml_filename3(default_yaml_filename3),
    has_first_yaml_file(false),
    has_second_yaml_file(false),
    has_third_yaml_file(false),
    vtune(false) {}

  void CmdLineArgs::parse_cmdline(int argc , char ** argv,
                                          std::ostream& os) {
    bool found_first_yaml_file = false;
    bool found_second_yaml_file = false;
    for (int arg=1; arg<argc; ++arg) {
      if(!std::strcmp(argv[arg],"--help")) {
        os << argv[0] << " [--vtune] [inputfile1.yaml] [inputfile2.yaml] [inputfile3.yaml]\n";
        std::exit(1);
>>>>>>> 47bf9981
      }
      else if (!found_second_xml_file) {
        xml_filename2=argv[arg];
        found_second_xml_file = true;
        has_second_xml_file = true;
      }
      else {
<<<<<<< HEAD
        xml_filename3=argv[arg];
        has_third_xml_file = true;
=======
        if (!found_first_yaml_file) {
          yaml_filename=argv[arg];
          found_first_yaml_file = true;
          has_first_yaml_file = true;
        }
        else if (!found_second_yaml_file) {
          yaml_filename2=argv[arg];
          found_second_yaml_file = true;
          has_second_yaml_file = true;
        }
        else {
          yaml_filename3=argv[arg];
          has_third_yaml_file = true;
        }
>>>>>>> 47bf9981
      }
    }
  }
}

void connect_vtune(const int p_rank) {
  std::stringstream cmd;
  pid_t my_os_pid=getpid();
  const std::string vtune_loc = "amplxe-cl";
  const std::string output_dir = "./vtune/vtune.";
  cmd << vtune_loc
      << " -collect hotspots -result-dir " << output_dir << p_rank
      << " -target-pid " << my_os_pid << " &";
  if (p_rank == 0)
    std::cout << cmd.str() << std::endl;
  safe_system(cmd.str().c_str());
  safe_system("sleep 10");
}

void do_stack_trace() {

      void* callstack[128];
      int i, frames = backtrace(callstack, 128);
      char** strs = backtrace_symbols(callstack, frames);
      for (i = 0; i < frames; ++i) {
          printf("%s\n", strs[i]);
      }
      free(strs);
}

void safe_fscanf(int nitems, FILE* file, const char* format, ...) {
  va_list ap;
  va_start(ap, format);
  int ret = vfscanf(file, format, ap);
  va_end(ap);
  ALBANY_ASSERT(ret == nitems,
      ret<<"=safe_fscanf("<<nitems<<", "<<file<<", \""<<format<<"\")");
}

void safe_sscanf(int nitems, const char* str, const char* format, ...) {
  va_list ap;
  va_start(ap, format);
  int ret = vsscanf(str, format, ap);
  va_end(ap);
  ALBANY_ASSERT(ret == nitems,
      ret<<"=safe_sscanf("<<nitems<<", \""<<str<<"\", \""<<format<<"\")");
}

void safe_fgets(char* str, int size, FILE* stream) {
  char* ret = fgets(str, size, stream);
  ALBANY_ASSERT(ret == str,
      ret<<"=safe_fgets("<<static_cast<void*>(str)<<", "<<size<<", "<<stream<<")");
}

void safe_system(char const* str) {
  ALBANY_ASSERT(str, "safe_system called with null command string\n");
  int ret = system(str);
  ALBANY_ASSERT(str, ret<<"=safe_system(\""<<str<<"\")");
}

void assert_fail(std::string const& msg) {
  std::cerr << msg;
  abort();
}

BuildType build_type(const BuildType value)
{
  static bool initialized_ = false;
  static BuildType value_ = value;
  if (!initialized_ && (value != BuildType::None)) {
    value_ = value;
    initialized_ = true;
  }
  return value_;
}

} // namespace Albany<|MERGE_RESOLUTION|>--- conflicted
+++ resolved
@@ -329,82 +329,43 @@
   Tpetra::MatrixMarket::Writer<Tpetra_CrsMatrix>::writeSparseFile(filename, A);
 }
 
-<<<<<<< HEAD
-CmdLineArgs::CmdLineArgs(const std::string& default_xml_filename,
-                                 const std::string& default_xml_filename2,
-                                 const std::string& default_xml_filename3) :
-  xml_filename(default_xml_filename),
-  xml_filename2(default_xml_filename2),
-  xml_filename3(default_xml_filename3),
-  has_first_xml_file(false),
-  has_second_xml_file(false),
-  has_third_xml_file(false),
+CmdLineArgs::CmdLineArgs(const std::string& default_yaml_filename,
+                         const std::string& default_yaml_filename2,
+                         const std::string& default_yaml_filename3) :
+  yaml_filename(default_yaml_filename),
+  yaml_filename2(default_yaml_filename2),
+  yaml_filename3(default_yaml_filename3),
+  has_first_yaml_file(false),
+  has_second_yaml_file(false),
+  has_third_yaml_file(false),
   vtune(false) {}
 
 void CmdLineArgs::parse_cmdline(int argc , char ** argv,
                                         std::ostream& os) {
-  bool found_first_xml_file = false;
-  bool found_second_xml_file = false;
+  bool found_first_yaml_file = false;
+  bool found_second_yaml_file = false;
   for (int arg=1; arg<argc; ++arg) {
     if(!std::strcmp(argv[arg],"--help")) {
-      os << argv[0] << " [--vtune] [inputfile1.xml] [inputfile2.xml] [inputfile3.xml]\n";
+      os << argv[0] << " [--vtune] [inputfile1.yaml] [inputfile2.yaml] [inputfile3.yaml]\n";
       std::exit(1);
     }
     else if (!std::strcmp(argv[arg],"--vtune")) {
       vtune = true;
     }
     else {
-      if (!found_first_xml_file) {
-        xml_filename=argv[arg];
-        found_first_xml_file = true;
-        has_first_xml_file = true;
-=======
-  CmdLineArgs::CmdLineArgs(const std::string& default_yaml_filename,
-                                   const std::string& default_yaml_filename2,
-                                   const std::string& default_yaml_filename3) :
-    yaml_filename(default_yaml_filename),
-    yaml_filename2(default_yaml_filename2),
-    yaml_filename3(default_yaml_filename3),
-    has_first_yaml_file(false),
-    has_second_yaml_file(false),
-    has_third_yaml_file(false),
-    vtune(false) {}
-
-  void CmdLineArgs::parse_cmdline(int argc , char ** argv,
-                                          std::ostream& os) {
-    bool found_first_yaml_file = false;
-    bool found_second_yaml_file = false;
-    for (int arg=1; arg<argc; ++arg) {
-      if(!std::strcmp(argv[arg],"--help")) {
-        os << argv[0] << " [--vtune] [inputfile1.yaml] [inputfile2.yaml] [inputfile3.yaml]\n";
-        std::exit(1);
->>>>>>> 47bf9981
+      if (!found_first_yaml_file) {
+        yaml_filename=argv[arg];
+        found_first_yaml_file = true;
+        has_first_yaml_file = true;
       }
-      else if (!found_second_xml_file) {
-        xml_filename2=argv[arg];
-        found_second_xml_file = true;
-        has_second_xml_file = true;
+      else if (!found_second_yaml_file) {
+        yaml_filename2=argv[arg];
+        found_second_yaml_file = true;
+        has_second_yaml_file = true;
       }
       else {
-<<<<<<< HEAD
-        xml_filename3=argv[arg];
-        has_third_xml_file = true;
-=======
-        if (!found_first_yaml_file) {
-          yaml_filename=argv[arg];
-          found_first_yaml_file = true;
-          has_first_yaml_file = true;
-        }
-        else if (!found_second_yaml_file) {
-          yaml_filename2=argv[arg];
-          found_second_yaml_file = true;
-          has_second_yaml_file = true;
-        }
-        else {
-          yaml_filename3=argv[arg];
-          has_third_yaml_file = true;
-        }
->>>>>>> 47bf9981
+        yaml_filename3=argv[arg];
+        has_third_yaml_file = true;
       }
     }
   }
