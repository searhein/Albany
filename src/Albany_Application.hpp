//*****************************************************************//
//    Albany 3.0:  Copyright 2016 Sandia Corporation               //
//    This Software is released under the BSD license detailed     //
//    in the file "license.txt" in the top-level Albany directory  //
//*****************************************************************//

#ifndef ALBANY_APPLICATION_HPP
#define ALBANY_APPLICATION_HPP

#include "Teuchos_ArrayRCP.hpp"
#include "Teuchos_ParameterList.hpp"
#include "Teuchos_RCP.hpp"
#include "Teuchos_SerialDenseMatrix.hpp"
#include "Teuchos_TimeMonitor.hpp"
#include "Teuchos_VerboseObject.hpp"

#if defined(ALBANY_EPETRA)
#include "Epetra_CrsMatrix.h"
#include "Epetra_Export.h"
#include "Epetra_Import.h"
#include "Epetra_Map.h"
#include "Epetra_Vector.h"
#endif

#include "Albany_AbstractDiscretization.hpp"
#include "Albany_AbstractProblem.hpp"
#include "Albany_AbstractResponseFunction.hpp"
#include "Albany_StateManager.hpp"

#if defined(ALBANY_EPETRA)
#include "AAdapt_AdaptiveSolutionManager.hpp"
#endif

#include "AAdapt_AdaptiveSolutionManagerT.hpp"
#include "Albany_DiscretizationFactory.hpp"

#include "Sacado_ParameterAccessor.hpp"
#include "Sacado_ParameterRegistration.hpp"
#include "Sacado_ScalarParameterLibrary.hpp"
#include "Sacado_ScalarParameterVector.hpp"

#include "PHAL_AlbanyTraits.hpp"
#include "PHAL_Workset.hpp"
#include <set> 

#if defined(ALBANY_EPETRA)

#include "EpetraExt_MultiComm.h"
#include "LOCA_Epetra_Group.H"

#if defined(ALBANY_TEKO)
#include "Teko_InverseLibrary.hpp"
#endif

#endif

#if defined(ALBANY_MOR)
#if defined(ALBANY_EPETRA)
#include "MOR/Albany_MORFacade.hpp"
#endif
#endif

// Forward declarations.
namespace AAdapt {
namespace rc {
class Manager;
}
} // namespace AAdapt

namespace Albany {

class Application
    : public Sacado::ParameterAccessor<PHAL::AlbanyTraits::Residual,
                                       SPL_Traits> {
public:
  enum SolutionMethod {
    Steady,
    Transient,
    TransientTempus,
    Continuation,
    Eigensolve
  };

  //! Constructor
  Application(
      const Teuchos::RCP<const Teuchos_Comm> &comm,
      const Teuchos::RCP<Teuchos::ParameterList> &params,
      const Teuchos::RCP<const Tpetra_Vector> &initial_guess = Teuchos::null);

  //! Constructor
  Application(const Teuchos::RCP<const Teuchos_Comm> &comm);

  //! Destructor
  ~Application();

  void initialSetUp(const Teuchos::RCP<Teuchos::ParameterList> &params);
  void createMeshSpecs();
  void createMeshSpecs(Teuchos::RCP<Albany::AbstractMeshStruct> mesh);
  void buildProblem();
  void createDiscretization();
  void finalSetUp(
      const Teuchos::RCP<Teuchos::ParameterList> &params,
      const Teuchos::RCP<const Tpetra_Vector> &initial_guess = Teuchos::null);

  //! Get underlying abstract discretization
  Teuchos::RCP<Albany::AbstractDiscretization> getDiscretization() const;

  //! Get problem object
  Teuchos::RCP<Albany::AbstractProblem> getProblem() const;

  //! Get communicator
  Teuchos::RCP<const Teuchos_Comm> getComm() const;

#if defined(ALBANY_EPETRA)
  //! Get Epetra communicator
  Teuchos::RCP<const Epetra_Comm> getEpetraComm() const;
  //! Get DOF map
  Teuchos::RCP<const Epetra_Map> getMap() const;
#endif

  //! Get Tpetra DOF map
  Teuchos::RCP<const Tpetra_Map> getMapT() const;

#if defined(ALBANY_EPETRA)
  //! Get Jacobian graph
  Teuchos::RCP<const Epetra_CrsGraph> getJacobianGraph() const;
#endif

  //! Get Tpetra Jacobian graph
  Teuchos::RCP<const Tpetra_CrsGraph> getJacobianGraphT() const;

#if defined(ALBANY_EPETRA)
  //! Get Preconditioner Operator
  Teuchos::RCP<Epetra_Operator> getPreconditioner();

  //! Get initial solution
  Teuchos::RCP<const Epetra_Vector> getInitialSolution() const;

  //! Get initial solution dot
  Teuchos::RCP<const Epetra_Vector> getInitialSolutionDot() const;
  Teuchos::RCP<const Epetra_Vector> getInitialSolutionDotDot() const;

#endif
  //! Get Preconditioner Operator
  Teuchos::RCP<Tpetra_Operator> getPreconditionerT();

  bool observeResponses() const { return observe_responses; }

  int observeResponsesFreq() const { return response_observ_freq; }

  Teuchos::Array<unsigned int> getMarkersForRelativeResponses() const {
    return relative_responses;
  }

#if defined(ALBANY_EPETRA)
  //! Get the solution memory manager
  Teuchos::RCP<AAdapt::AdaptiveSolutionManager> getAdaptSolMgr() {
    return solMgr;
  }
#endif
  Teuchos::RCP<AAdapt::AdaptiveSolutionManagerT> getAdaptSolMgrT() {
    return solMgrT;
  }

  //! Get parameter library
  Teuchos::RCP<ParamLib> getParamLib() const;

  //! Get distributed parameter library
  Teuchos::RCP<DistParamLib> getDistParamLib() const;

  //! Get solution method
  SolutionMethod getSolutionMethod() const { return solMethod; }

  //! Get number of responses
  int getNumResponses() const;

  int getNumEquations() const { return neq; }
  int getSpatialDimension() const { return spatial_dimension; }
  int getTangentDerivDimension() const { return tangent_deriv_dim; }

  //! Get response function
  Teuchos::RCP<AbstractResponseFunction> getResponse(int i) const;

  //! Return whether problem wants to use its own preconditioner
  bool suppliesPreconditioner() const;

//! Compute global residual
/*!
 * Set xdot to NULL for steady-state problems
 */
#if defined(ALBANY_EPETRA)
  double computeConditionNumber(Epetra_CrsMatrix &matrix);
#endif

#if defined(ALBANY_EPETRA)
  void
  computeGlobalResidual(const double current_time, const Epetra_Vector *xdot,
                        const Epetra_Vector *xdotdot, const Epetra_Vector &x,
                        const Teuchos::Array<ParamVec> &p, Epetra_Vector &f);
#endif

  void
  computeGlobalResidualT(const double current_time, const Tpetra_Vector *xdotT,
                         const Tpetra_Vector *xdotdotT, const Tpetra_Vector &xT,
                         const Teuchos::Array<ParamVec> &p, Tpetra_Vector &fT);

private:
  void computeGlobalResidualImplT(
      const double current_time, const Teuchos::RCP<const Tpetra_Vector> &xdotT,
      const Teuchos::RCP<const Tpetra_Vector> &xdotdotT,
      const Teuchos::RCP<const Tpetra_Vector> &xT,
      const Teuchos::Array<ParamVec> &p, const Teuchos::RCP<Tpetra_Vector> &fT);

  void computeGlobalResidualSDBCsImplT(
      const double current_time, const Teuchos::RCP<const Tpetra_Vector> &xdotT,
      const Teuchos::RCP<const Tpetra_Vector> &xdotdotT,
      const Teuchos::RCP<const Tpetra_Vector> &xT,
      const Teuchos::Array<ParamVec> &p, const Teuchos::RCP<Tpetra_Vector> &fT);

public:
//! Compute global Jacobian
/*!
 * Set xdot to NULL for steady-state problems
 */
#if defined(ALBANY_EPETRA)
  void computeGlobalJacobian(const double alpha, const double beta,
                             const double omega, const double current_time,
                             const Epetra_Vector *xdot,
                             const Epetra_Vector *xdotdot,
                             const Epetra_Vector &x,
                             const Teuchos::Array<ParamVec> &p,
                             Epetra_Vector *f, Epetra_CrsMatrix &jac);
#endif

  void computeGlobalJacobianT(const double alpha, const double beta,
                              const double omega, const double current_time,
                              const Tpetra_Vector *xdotT,
                              const Tpetra_Vector *xdotdotT,
                              const Tpetra_Vector &xT,
                              const Teuchos::Array<ParamVec> &p,
                              Tpetra_Vector *fT, Tpetra_CrsMatrix &jacT);

private:
  void computeGlobalJacobianImplT(
      const double alpha, const double beta, const double omega,
      const double current_time, const Teuchos::RCP<const Tpetra_Vector> &xdotT,
      const Teuchos::RCP<const Tpetra_Vector> &xdotdotT,
      const Teuchos::RCP<const Tpetra_Vector> &xT,
      const Teuchos::Array<ParamVec> &p, const Teuchos::RCP<Tpetra_Vector> &fT,
      const Teuchos::RCP<Tpetra_CrsMatrix> &jacT);

  void computeGlobalJacobianSDBCsImplT(
      const double alpha, const double beta, const double omega,
      const double current_time, const Teuchos::RCP<const Tpetra_Vector> &xdotT,
      const Teuchos::RCP<const Tpetra_Vector> &xdotdotT,
      const Teuchos::RCP<const Tpetra_Vector> &xT,
      const Teuchos::Array<ParamVec> &p, const Teuchos::RCP<Tpetra_Vector> &fT,
      const Teuchos::RCP<Tpetra_CrsMatrix> &jacT);

public:
  //! Compute global Preconditioner
  /*!
   * Set xdot to NULL for steady-state problems
   */
  void computeGlobalPreconditionerT(const Teuchos::RCP<Tpetra_CrsMatrix> &jac,
                                    const Teuchos::RCP<Tpetra_Operator> &prec);

#if defined(ALBANY_EPETRA)
  void computeGlobalPreconditioner(const Teuchos::RCP<Epetra_CrsMatrix> &jac,
                                   const Teuchos::RCP<Epetra_Operator> &prec);

  //! Compute global Tangent
  /*!
   * Set xdot to NULL for steady-state problems
   */
  void computeGlobalTangent(
      const double alpha, const double beta, const double omega,
      const double current_time, bool sum_derivs, const Epetra_Vector *xdot,
      const Epetra_Vector *xdotdot, const Epetra_Vector &x,
      const Teuchos::Array<ParamVec> &p, ParamVec *deriv_p,
      const Epetra_MultiVector *Vx, const Epetra_MultiVector *Vxdot,
      const Epetra_MultiVector *Vxdotdot, const Epetra_MultiVector *Vp,
      Epetra_Vector *f, Epetra_MultiVector *JV, Epetra_MultiVector *fp);
#endif

  void computeGlobalTangentT(
      const double alpha, const double beta, const double omega,
      const double current_time, bool sum_derivs, const Tpetra_Vector *xdotT,
      const Tpetra_Vector *xdotdotT, const Tpetra_Vector &xT,
      const Teuchos::Array<ParamVec> &p, ParamVec *deriv_p,
      const Tpetra_MultiVector *VxT, const Tpetra_MultiVector *VxdotT,
      const Tpetra_MultiVector *VxdotdotT, const Tpetra_MultiVector *VpT,
      Tpetra_Vector *fT, Tpetra_MultiVector *JVT, Tpetra_MultiVector *fpT);

private:
  void computeGlobalTangentImplT(
      const double alpha, const double beta, const double omega,
      const double current_time, bool sum_derivs,
      const Teuchos::RCP<const Tpetra_Vector> &xdotT,
      const Teuchos::RCP<const Tpetra_Vector> &xdotdotT,
      const Teuchos::RCP<const Tpetra_Vector> &xT,
      const Teuchos::Array<ParamVec> &par, ParamVec *deriv_par,
      const Teuchos::RCP<const Tpetra_MultiVector> &VxT,
      const Teuchos::RCP<const Tpetra_MultiVector> &VxdotT,
      const Teuchos::RCP<const Tpetra_MultiVector> &VxdotdotT,
      const Teuchos::RCP<const Tpetra_MultiVector> &VpT,
      const Teuchos::RCP<Tpetra_Vector> &fT,
      const Teuchos::RCP<Tpetra_MultiVector> &JVT,
      const Teuchos::RCP<Tpetra_MultiVector> &fpT);

public:
  //! Compute df/dp*V or (df/dp)^T*V for distributed parameter p
  /*!
   * Set xdot to NULL for steady-state problems
   */
  void applyGlobalDistParamDerivImplT(
      const double current_time, const Teuchos::RCP<const Tpetra_Vector> &xdotT,
      const Teuchos::RCP<const Tpetra_Vector> &xdotdotT,
      const Teuchos::RCP<const Tpetra_Vector> &xT,
      const Teuchos::Array<ParamVec> &p, const std::string &dist_param_name,
      const bool trans, const Teuchos::RCP<const Tpetra_MultiVector> &VT,
      const Teuchos::RCP<Tpetra_MultiVector> &fpVT);

  //! Evaluate response functions
  /*!
   * Set xdot to NULL for steady-state problems
   */
  void evaluateResponseT(int response_index, const double current_time,
                         const Tpetra_Vector *xdotT,
                         const Tpetra_Vector *xdotdotT, const Tpetra_Vector &xT,
                         const Teuchos::Array<ParamVec> &p, Tpetra_Vector &gT);

  //! Evaluate tangent = alpha*dg/dx*Vx + beta*dg/dxdot*Vxdot + dg/dp*Vp
  /*!
   * Set xdot, dxdot_dp to NULL for steady-state problems
   */
  void evaluateResponseTangentT(
      int response_index, const double alpha, const double beta,
      const double omega, const double current_time, bool sum_derivs,
      const Tpetra_Vector *xdotT, const Tpetra_Vector *xdotdotT,
      const Tpetra_Vector &xT, const Teuchos::Array<ParamVec> &p,
      ParamVec *deriv_p, const Tpetra_MultiVector *VxdotT,
      const Tpetra_MultiVector *VxdotdotT, const Tpetra_MultiVector *VxT,
      const Tpetra_MultiVector *VpT, Tpetra_Vector *gT, Tpetra_MultiVector *gxT,
      Tpetra_MultiVector *gpT);

//! Evaluate gradient = dg/dx, dg/dxdot, dg/dp
/*!
 * Set xdot, dg_dxdot to NULL for steady-state problems
 */
#if defined(ALBANY_EPETRA)
  void evaluateResponseDerivative(
      int response_index, const double current_time, const Epetra_Vector *xdot,
      const Epetra_Vector *xdotdot, const Epetra_Vector &x,
      const Teuchos::Array<ParamVec> &p, ParamVec *deriv_p, Epetra_Vector *g,
      const EpetraExt::ModelEvaluator::Derivative &dg_dx,
      const EpetraExt::ModelEvaluator::Derivative &dg_dxdot,
      const EpetraExt::ModelEvaluator::Derivative &dg_dxdotdot,
      const EpetraExt::ModelEvaluator::Derivative &dg_dp);
#endif

  void evaluateResponseDerivativeT(
      int response_index, const double current_time, const Tpetra_Vector *xdotT,
      const Tpetra_Vector *xdotdotT, const Tpetra_Vector &xT,
      const Teuchos::Array<ParamVec> &p, ParamVec *deriv_p, Tpetra_Vector *gT,
      const Thyra::ModelEvaluatorBase::Derivative<ST> &dg_dxT,
      const Thyra::ModelEvaluatorBase::Derivative<ST> &dg_dxdotT,
      const Thyra::ModelEvaluatorBase::Derivative<ST> &dg_dxdotdotT,
      const Thyra::ModelEvaluatorBase::Derivative<ST> &dg_dpT);

  void evaluateResponseDistParamDerivT(
      int response_index, const double current_time, const Tpetra_Vector *xdot,
      const Tpetra_Vector *xdotdot, const Tpetra_Vector &x,
      const Teuchos::Array<ParamVec> &param_array,
      const std::string &dist_param_name, Tpetra_MultiVector *dg_dp);

  //! Provide access to shapeParameters -- no AD
  PHAL::AlbanyTraits::Residual::ScalarT &getValue(const std::string &n);

  //! Class to manage state variables (a.k.a. history)
  StateManager &getStateMgr() { return stateMgr; }

#if defined(ALBANY_EPETRA)
  //! Evaluate state field manager
  void evaluateStateFieldManager(const double current_time,
                                 const Epetra_Vector *xdot,
                                 const Epetra_Vector *xdotdot,
                                 const Epetra_Vector &x);
#endif

  //! Evaluate state field manager
  void evaluateStateFieldManagerT(const double current_time,
                                  Teuchos::Ptr<const Tpetra_Vector> xdot,
                                  Teuchos::Ptr<const Tpetra_Vector> xdotdot,
                                  const Tpetra_Vector &x);

  void evaluateStateFieldManagerT(const double current_time,
                                  const Tpetra_MultiVector &x);

  //! Access to number of worksets - needed for working with StateManager
  int getNumWorksets() { return disc->getWsElNodeEqID().size(); }

  //! Const access to problem parameter list
  Teuchos::RCP<const Teuchos::ParameterList> getProblemPL() const {
    return problemParams;
  }

  //! Access to problem parameter list
  Teuchos::RCP<Teuchos::ParameterList> getProblemPL() { return problemParams; }

  //! Const access to app parameter list
  Teuchos::RCP<const Teuchos::ParameterList> getAppPL() const {
    return params_;
  }

  //! Access to app parameter list
  Teuchos::RCP<Teuchos::ParameterList> getAppPL() { return params_; }

#if defined(ALBANY_EPETRA)
  //! Accessor function to Epetra_Import the solution from other PEs for output
  Epetra_Vector *getOverlapSolution(const Epetra_Vector &solution) {
    return solMgr->getOverlapSolution(solution);
  }
#endif

  bool is_adjoint;

private:
  //! Private to prohibit copying
  Application(const Application &);

  //! Private to prohibit copying
  Application &operator=(const Application &);

#if defined(ALBANY_EPETRA) && defined(ALBANY_TEKO)
  //! Call to Teko to build strided block operator
  Teuchos::RCP<Epetra_Operator>
  buildWrappedOperator(const Teuchos::RCP<Epetra_Operator> &Jac,
                       const Teuchos::RCP<Epetra_Operator> &wrapInput,
                       bool reorder = false) const;
#endif

  //! Utility function to set up ShapeParameters through Sacado
  void registerShapeParameters();

  void defineTimers();

  void
  removeEpetraRelatedPLs(const Teuchos::RCP<Teuchos::ParameterList> &params);

public:
  //! Routine to get workset (bucket) size info needed by all Evaluation types
  template <typename EvalT>
  void loadWorksetBucketInfo(PHAL::Workset &workset, const int &ws);

#if defined(ALBANY_EPETRA)
  void loadBasicWorksetInfo(PHAL::Workset &workset, double current_time);
#endif

  void loadBasicWorksetInfoT(PHAL::Workset &workset, double current_time);

  void loadBasicWorksetInfoSDBCsT(PHAL::Workset &workset,
                                  Teuchos::RCP<const Tpetra_Vector> owned_sol,
                                  double current_time);

  void loadWorksetJacobianInfo(PHAL::Workset &workset, const double &alpha,
                               const double &beta, const double &omega);

  Teuchos::ArrayRCP<Teuchos::RCP<Albany::MeshSpecsStruct>>
  getEnrichedMeshSpecs() const {
    return meshSpecs;
  }

  //! Routine to load common nodeset info into workset
  void loadWorksetNodesetInfo(PHAL::Workset &workset);

  //! Routine to load common sideset info into workset
  void loadWorksetSidesetInfo(PHAL::Workset &workset, const int ws);

  //! Routines for setting a scaling to be applied to the Jacobian/resdiual
  void setScale(Teuchos::RCP<Tpetra_CrsMatrix> jacT = Teuchos::null);
  void setScaleBCDofs(PHAL::Workset &workset);

#if defined(ALBANY_EPETRA)
  void setupBasicWorksetInfo(PHAL::Workset &workset, double current_time,
                             const Epetra_Vector *xdot,
                             const Epetra_Vector *xdotdot,
                             const Epetra_Vector *x,
                             const Teuchos::Array<ParamVec> &p);
#endif

  void setupBasicWorksetInfoT(PHAL::Workset &workset, double current_time,
                              Teuchos::RCP<const Tpetra_Vector> xdot,
                              Teuchos::RCP<const Tpetra_Vector> xdotdot,
                              Teuchos::RCP<const Tpetra_Vector> x,
                              const Teuchos::Array<ParamVec> &p);

#if defined(ALBANY_EPETRA)
  void setupTangentWorksetInfo(
      PHAL::Workset &workset, double current_time, bool sum_derivs,
      const Epetra_Vector *xdot, const Epetra_Vector *xdotdot,
      const Epetra_Vector *x, const Teuchos::Array<ParamVec> &p,
      ParamVec *deriv_p, const Epetra_MultiVector *Vxdot,
      const Epetra_MultiVector *Vxdotdot, const Epetra_MultiVector *Vx,
      const Epetra_MultiVector *Vp);
#endif

  void setupTangentWorksetInfoT(
      PHAL::Workset &workset, double current_time, bool sum_derivs,
      Teuchos::RCP<const Tpetra_Vector> xdotT,
      Teuchos::RCP<const Tpetra_Vector> xdotdotT,
      Teuchos::RCP<const Tpetra_Vector> xT, const Teuchos::Array<ParamVec> &p,
      ParamVec *deriv_p, Teuchos::RCP<const Tpetra_MultiVector> VxdotT,
      Teuchos::RCP<const Tpetra_MultiVector> VxdotdotT,
      Teuchos::RCP<const Tpetra_MultiVector> VxT,
      Teuchos::RCP<const Tpetra_MultiVector> VpT);

  void postRegSetup(std::string eval);

#ifdef ALBANY_MOR
#if defined(ALBANY_EPETRA)
  Teuchos::RCP<MORFacade> getMorFacade();
#endif
#endif

#if defined(ALBANY_LCM)
  double
  fixTime(double const current_time) const
  {
    bool const
    use_time_param = paramLib->isParameter("Time") == true &&
      getSchwarzAlternating() == false;

    double const
    this_time = use_time_param == true ?
        paramLib->getRealValue<PHAL::AlbanyTraits::Residual>("Time") :
        current_time;

    return this_time;
  }
#else
  double
  fixTime(double const current_time) const
  {
    bool const
    use_time_param = paramLib->isParameter("Time") == true;

    double const
    this_time = use_time_param == true ?
        paramLib->getRealValue<PHAL::AlbanyTraits::Residual>("Time") :
        current_time;

    return this_time;
  }
#endif // ALBANY_LCM

#if defined(ALBANY_LCM)
  // Needed for coupled Schwarz
public:
  void
  setApplications(Teuchos::ArrayRCP<Teuchos::RCP<Albany::Application>> ca) {
    apps_ = ca;
  }

  Teuchos::ArrayRCP<Teuchos::RCP<Albany::Application>> getApplications() const {
    return apps_;
  }

  void setAppIndex(int const i) { app_index_ = i; }

  int getAppIndex() const { return app_index_; }

  void setAppNameIndexMap(Teuchos::RCP<std::map<std::string, int>> &anim) {
    app_name_index_map_ = anim;
  }

  Teuchos::RCP<std::map<std::string, int>> getAppNameIndexMap() const {
    return app_name_index_map_;
  }

  void setCoupledAppBlockNodeset(std::string const &app_name,
                                 std::string const &block_name,
                                 std::string const &nodeset_name);

  std::string getCoupledBlockName(int const app_index) const {
    auto it = coupled_app_index_block_nodeset_names_map_.find(app_index);
    assert(it != coupled_app_index_block_nodeset_names_map_.end());
    return it->second.first;
  }

  std::string getNodesetName(int const app_index) const {
    auto it = coupled_app_index_block_nodeset_names_map_.find(app_index);
    assert(it != coupled_app_index_block_nodeset_names_map_.end());
    return it->second.second;
  }

  bool isCoupled(int const app_index) const {
    return coupled_app_index_block_nodeset_names_map_.find(app_index) !=
           coupled_app_index_block_nodeset_names_map_.end();
  }

  // Few coupled applications, so do this by brute force.
  std::string getAppName(int app_index = -1) const {
    if (app_index == -1)
      app_index = this->getAppIndex();

    std::string name;

    auto it = app_name_index_map_->begin();

    for (; it != app_name_index_map_->end(); ++it) {
      if (app_index == it->second) {
        name = it->first;
        break;
      }
    }

    assert(it != app_name_index_map_->end());

    return name;
  }

  Teuchos::RCP<Tpetra_Vector const> const &
  getX() const { return x_; }

  Teuchos::RCP<Tpetra_Vector const> const &
  getXdot() const { return xdot_; }

  Teuchos::RCP<Tpetra_Vector const> const &
  getXdotdot() const { return xdotdot_; }

  void
  setSchwarzAlternating(bool const isa) {is_schwarz_alternating_ = isa;}

  bool
  getSchwarzAlternating() const {return is_schwarz_alternating_;}

private:
  Teuchos::ArrayRCP<Teuchos::RCP<Albany::Application>> apps_;

  int app_index_{-1};

  Teuchos::RCP<std::map<std::string, int>> app_name_index_map_{Teuchos::null};

  std::map<int, std::pair<std::string, std::string>>
      coupled_app_index_block_nodeset_names_map_;

  Teuchos::RCP<Tpetra_Vector const> x_{Teuchos::null};

  Teuchos::RCP<Tpetra_Vector const> xdot_{Teuchos::null};

  Teuchos::RCP<Tpetra_Vector const> xdotdot_{Teuchos::null};

<<<<<<< HEAD
  std::vector<double> prev_times_;

  bool is_schwarz_alternating_{false};
=======
  bool is_alternating_schwarz_{false};

  double dbc_time_{0.0};
>>>>>>> 4c2a826d

#endif // ALBANY_LCM

  std::vector<double> prev_times_;

protected:
  bool no_dir_bcs_;

  bool loca_sdbcs_valid_nonlin_solver_;

  bool requires_sdbcs_;

  bool requires_orig_dbcs_;

#if defined(ALBANY_EPETRA)
  //! Communicator
  Teuchos::RCP<const Epetra_Comm> comm;
#endif

  //! Tpetra communicator and Kokkos node
  Teuchos::RCP<const Teuchos_Comm> commT;

  //! Output stream, defaults to pronting just Proc 0
  Teuchos::RCP<Teuchos::FancyOStream> out;

  //! Element discretization
  Teuchos::RCP<Albany::AbstractDiscretization> disc;

  //! discretization factory
  Teuchos::RCP<Albany::DiscretizationFactory> discFactory;

  //! mesh specs
  Teuchos::ArrayRCP<Teuchos::RCP<Albany::MeshSpecsStruct>> meshSpecs;

  //! Problem class
  Teuchos::RCP<Albany::AbstractProblem> problem;

  //! Problem Parameters
  Teuchos::RCP<Teuchos::ParameterList> problemParams;

  //! App Parameters
  Teuchos::RCP<Teuchos::ParameterList> params_;

  //! Parameter library
  Teuchos::RCP<ParamLib> paramLib;

  //! Distributed parameter library
  Teuchos::RCP<DistParamLib> distParamLib;

#if defined(ALBANY_EPETRA)
  //! Solution memory manager
  Teuchos::RCP<AAdapt::AdaptiveSolutionManager> solMgr;
#endif

  //! Solution memory manager
  Teuchos::RCP<AAdapt::AdaptiveSolutionManagerT> solMgrT;

  //! Reference configuration (update) manager
  Teuchos::RCP<AAdapt::rc::Manager> rc_mgr;

  //! Response functions
  Teuchos::Array<Teuchos::RCP<Albany::AbstractResponseFunction>> responses;

  //! Phalanx Field Manager for volumetric fills
  Teuchos::ArrayRCP<Teuchos::RCP<PHX::FieldManager<PHAL::AlbanyTraits>>> fm;

  //! Phalanx Field Manager for Dirichlet Conditions
  Teuchos::RCP<PHX::FieldManager<PHAL::AlbanyTraits>> dfm;

  //! Phalanx Field Manager for Neumann Conditions
  Teuchos::ArrayRCP<Teuchos::RCP<PHX::FieldManager<PHAL::AlbanyTraits>>> nfm;

  //! Phalanx Field Manager for states
  Teuchos::Array<Teuchos::RCP<PHX::FieldManager<PHAL::AlbanyTraits>>> sfm;

#if defined(ALBANY_EPETRA)
  //! Product multi-comm
  Teuchos::RCP<const EpetraExt::MultiComm> product_comm;

#endif

  bool explicit_scheme;

  //! Data for Physics-Based Preconditioners
  bool physicsBasedPreconditioner;
  Teuchos::RCP<Teuchos::ParameterList> precParams;
  std::string precType;

  //! Type of solution method
  SolutionMethod solMethod;

  //! Integer specifying whether user wants to write Jacobian to MatrixMarket
  //! file
  // writeToMatrixMarketJac = 0: no writing to MatrixMarket (default)
  // writeToMatrixMarketJac =-1: write to MatrixMarket every time a Jacobian
  // arises writeToMatrixMarketJac = N: write N^th Jacobian to MatrixMarket
  // ...and similarly for writeToMatrixMarketRes (integer specifying whether
  // user wants to write residual to MatrixMarket file)
  int writeToMatrixMarketJac;
  int writeToMatrixMarketRes;
  int computeJacCondNum;
  //! Integer specifying whether user wants to write Jacobian and residual to
  //! Standard output (cout)
  int writeToCoutJac;
  int writeToCoutRes;

  // Value to scale Jacobian/Residual by to possibly improve conditioning
  double scale;
  double scaleBCdofs;
  // Scaling types
  enum SCALETYPE { CONSTANT, DIAG, ABSROWSUM };
  SCALETYPE scale_type;

  //! Shape Optimization data
  bool shapeParamsHaveBeenReset;
  std::vector<RealType> shapeParams;
  std::vector<std::string> shapeParamNames;

  unsigned int neq, spatial_dimension, tangent_deriv_dim;

#if defined(ALBANY_EPETRA) && defined(ALBANY_TEKO)
  //! Teko stuff
  Teuchos::RCP<Teko::InverseLibrary> inverseLib;
  Teuchos::RCP<Teko::InverseFactory> inverseFac;
  Teuchos::RCP<Epetra_Operator> wrappedJac;
#endif
  std::vector<int> blockDecomp;

  std::set<std::string> setupSet;
  mutable int phxGraphVisDetail;
  mutable int stateGraphVisDetail;

  StateManager stateMgr;

  bool morphFromInit;
  bool ignore_residual_in_jacobian;

  //! To prevent a singular mass matrix associated with Dirichlet
  //  conditions, optionally add a small perturbation to the diag
  double perturbBetaForDirichlets;

  void determinePiroSolver(
      const Teuchos::RCP<Teuchos::ParameterList> &topLevelParams);

#ifdef ALBANY_MOR
#if defined(ALBANY_EPETRA)
  Teuchos::RCP<MORFacade> morFacade;
#endif
#endif

  int derivatives_check_;

  int num_time_deriv;

  // The following are for Jacobian/residual scaling
  Teuchos::Array<Teuchos::Array<int>> offsets_;
  Teuchos::RCP<Tpetra_Vector> scaleVec_;

  // boolean read from input file telling code whether to compute/print
  // responses every step
  bool observe_responses;

  // how often one wants the responses to be computed/printed
  int response_observ_freq;

  // local responses
  Teuchos::Array<unsigned int> relative_responses;
};
} // namespace Albany

template <typename EvalT>
void Albany::Application::loadWorksetBucketInfo(PHAL::Workset &workset,
                                                const int &ws) {
  const auto &wsElNodeEqID = disc->getWsElNodeEqID();
  const auto &wsElNodeID = disc->getWsElNodeID();
  const auto &coords = disc->getCoords();
  const auto &wsEBNames = disc->getWsEBNames();
  const auto &sphereVolume = disc->getSphereVolume();
  const auto &latticeOrientation = disc->getLatticeOrientation();

  workset.numCells = wsElNodeEqID[ws].dimension(0);
  workset.wsElNodeEqID = wsElNodeEqID[ws];
  workset.wsElNodeID = wsElNodeID[ws];
  workset.wsCoords = coords[ws];
  workset.wsSphereVolume = sphereVolume[ws];
  workset.wsLatticeOrientation = latticeOrientation[ws];
  workset.EBName = wsEBNames[ws];
  workset.wsIndex = ws;

  workset.local_Vp.resize(workset.numCells);

  //  workset.print(*out);

  // Sidesets are integrated within the Cells
  loadWorksetSidesetInfo(workset, ws);

  workset.stateArrayPtr =
      &stateMgr.getStateArray(Albany::StateManager::ELEM, ws);
#if defined(ALBANY_EPETRA)
  workset.disc = disc; // Needed by FELIX for sideset DOF save
  workset.eigenDataPtr = stateMgr.getEigenData();
  workset.auxDataPtr = stateMgr.getAuxData();
#endif
  // FIXME, 6/25: This line was causing link error.  Need to figure out why.
  // workset.auxDataPtrT = stateMgr.getAuxDataT();
}

#endif // ALBANY_APPLICATION_HPP<|MERGE_RESOLUTION|>--- conflicted
+++ resolved
@@ -651,15 +651,7 @@
 
   Teuchos::RCP<Tpetra_Vector const> xdotdot_{Teuchos::null};
 
-<<<<<<< HEAD
-  std::vector<double> prev_times_;
-
   bool is_schwarz_alternating_{false};
-=======
-  bool is_alternating_schwarz_{false};
-
-  double dbc_time_{0.0};
->>>>>>> 4c2a826d
 
 #endif // ALBANY_LCM
 
