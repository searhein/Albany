/********************************************************************\
*            Albany, Copyright (2010) Sandia Corporation             *
*                                                                    *
* Notice: This computer software was prepared by Sandia Corporation, *
* hereinafter the Contractor, under Contract DE-AC04-94AL85000 with  *
* the Department of Energy (DOE). All rights in the computer software*
* are reserved by DOE on behalf of the United States Government and  *
* the Contractor as provided in the Contract. You are authorized to  *
* use this computer software for Governmental purposes but it is not *
* to be released or distributed to the public. NEITHER THE GOVERNMENT*
* NOR THE CONTRACTOR MAKES ANY WARRANTY, EXPRESS OR IMPLIED, OR      *
* ASSUMES ANY LIABILITY FOR THE USE OF THIS SOFTWARE. This notice    *
* including this sentence must appear on any copies of this software.*
*    Questions to Andy Salinger, agsalin@sandia.gov                  *
\********************************************************************/


#include <iostream>
#include <string>

#include "Albany_Utils.hpp"
#include "Albany_SolverFactory.hpp"
#include "Teuchos_GlobalMPISession.hpp"
#include "Teuchos_TimeMonitor.hpp"
#include "Teuchos_VerboseObject.hpp"
#include "Teuchos_StandardCatchMacros.hpp"
#include "Epetra_Map.h"  //Needed for serial, somehow
#include "Stokhos.hpp"
#include "Stokhos_Epetra.hpp"
#include "Piro_Epetra_StokhosSolver.hpp"
#include "Piro_Epetra_NECoupledModelEvaluator.hpp"

#include "Albany_Networks.hpp"

int main(int argc, char *argv[]) {

  int status=0; // 0 = pass, failures are incremented
  bool success = true;
  Teuchos::GlobalMPISession mpiSession(&argc,&argv);

  using Teuchos::RCP;
  using Teuchos::rcp;

  RCP<Teuchos::FancyOStream> out(Teuchos::VerboseObjectBase::getDefaultOStream());
  
  //***********************************************************
  // Command-line argument for input file
  //***********************************************************

  std::string xmlfilename_coupled;
  if(argc > 1){
    if(!strcmp(argv[1],"--help")){
      std::cout << "albany [inputfile.xml]" << std::endl;
      std::exit(1);
    }
    else
      xmlfilename_coupled = argv[1];
  }
  else
    xmlfilename_coupled = "input.xml";


  try {

    RCP<Teuchos::Time> totalTime = 
      Teuchos::TimeMonitor::getNewTimer("AlbanySG: ***Total Time***");
    RCP<Teuchos::Time> setupTime = 
      Teuchos::TimeMonitor::getNewTimer("AlbanySG: Setup Time");
    Teuchos::TimeMonitor totalTimer(*totalTime); //start timer

    //***********************************************************
    // Set up coupled solver first to setup comm's
    //***********************************************************
    Teuchos::RCP<Epetra_Comm> globalComm = 
      Albany::createEpetraCommFromMpiComm(Albany_MPI_COMM_WORLD);
    Albany::SolverFactory coupled_slvrfctry(xmlfilename_coupled, 
					    Albany_MPI_COMM_WORLD);
    Teuchos::ParameterList& coupledParams = coupled_slvrfctry.getParameters();
    Teuchos::ParameterList& coupledSystemParams = 
      coupledParams.sublist("Coupled System");
    Teuchos::Array<std::string> model_filenames =
      coupledSystemParams.get<Teuchos::Array<std::string> >("Model XML Files");
    int num_models = model_filenames.size();
    Teuchos::Array< RCP<Albany::Application> > apps(num_models);
    Teuchos::Array< RCP<EpetraExt::ModelEvaluator> > models(num_models);
    Teuchos::Array< RCP<Teuchos::ParameterList> > piroParams(num_models);
    Teuchos::RCP< Teuchos::ParameterList> coupledPiroParams = 
      Teuchos::rcp(&(coupledParams.sublist("Piro")),false);
    Teuchos::RCP<Piro::Epetra::StokhosSolver> coupledSolver =
      Teuchos::rcp(new Piro::Epetra::StokhosSolver(coupledPiroParams, 
						   globalComm));
    Teuchos::RCP<const Epetra_Comm> app_comm = coupledSolver->getSpatialComm();

    // Set up each model
    for (int m=0; m<num_models; m++) {
      Albany::SolverFactory slvrfctry(
	model_filenames[m], 
	Albany::getMpiCommFromEpetraComm(*app_comm));
      models[m] = slvrfctry.createAlbanyAppAndModel(apps[m], app_comm);
      Teuchos::ParameterList& appParams = slvrfctry.getParameters();
      piroParams[m] = Teuchos::rcp(&(appParams.sublist("Piro")),false);
    }

    // Setup network model
    std::string network_name = 
      coupledSystemParams.get("Network Model", "Param To Response");
    RCP<Piro::Epetra::AbstractNetworkModel> network_model;
    if (network_name == "Param To Response")
      network_model = rcp(new Piro::Epetra::ParamToResponseNetworkModel);
    else if (network_name == "Reactor Network")
      network_model = rcp(new Albany::ReactorNetworkModel(1));
    else
      TEUCHOS_TEST_FOR_EXCEPTION(
	true, std::logic_error, "Invalid network model name " << network_name);
    RCP<EpetraExt::ModelEvaluator> coupledModel =
      rcp(new Piro::Epetra::NECoupledModelEvaluator(models, piroParams,
						    network_model,
						    coupledPiroParams, 
						    globalComm));
    coupledSolver->setup(coupledModel);

<<<<<<< HEAD
    // Set initial guess
    Teuchos::ParameterList& sgParams =
      coupledPiroParams->sublist("Stochastic Galerkin");
    std::string sg_type = sgParams.get("SG Method", "Direct");
    if (sg_type != "Non-intrusive") {
      Teuchos::RCP<const Stokhos::EpetraVectorOrthogPoly> x_sg_init =
	coupledSolver->get_x_sg_init();
      Teuchos::RCP<Stokhos::EpetraVectorOrthogPoly> x_sg_init_new =
	Teuchos::rcp(new Stokhos::EpetraVectorOrthogPoly(*x_sg_init));
      Teuchos::RCP<const Stokhos::OrthogPolyBasis<int,double> > basis =
	coupledSolver->getBasis();
      for (int i=0; i<basis->dimension(); i++)
	(*x_sg_init_new)[i+1].PutScalar(1.0);
      coupledSolver->set_x_sg_init(*x_sg_init_new);
    }

=======
>>>>>>> deaa8367
    // Solve coupled system
    EpetraExt::ModelEvaluator::InArgs inArgs = coupledSolver->createInArgs();
    EpetraExt::ModelEvaluator::OutArgs outArgs = coupledSolver->createOutArgs();
    for (int i=0; i<inArgs.Np(); i++)
      if (inArgs.supports(EpetraExt::ModelEvaluator::IN_ARG_p_sg, i))
	inArgs.set_p_sg(i, coupledSolver->get_p_sg_init(i));
    for (int i=0; i<outArgs.Ng(); i++) 
      if (outArgs.supports(EpetraExt::ModelEvaluator::OUT_ARG_g_sg, i)) {
	RCP<Stokhos::EpetraVectorOrthogPoly> g_sg = 
	  coupledSolver->create_g_sg(i);
	outArgs.set_g_sg(i, g_sg);
      }
    coupledSolver->evalModel(inArgs, outArgs);

    // Print results
    bool printResponse = 
      coupledSystemParams.get("Print Response Expansion", true);
    int idx = outArgs.Ng()-1;
    Teuchos::RCP<Stokhos::EpetraVectorOrthogPoly> g_sg = 
      outArgs.get_g_sg(idx);
    Teuchos::RCP<Stokhos::SGModelEvaluator> sg_model =
      coupledSolver->get_sg_model();
    Teuchos::RCP<Stokhos::EpetraVectorOrthogPoly> g_sg_local = 
      //sg_model->import_solution_poly(*(g_sg->getBlockVector()));
      g_sg;
    Epetra_Vector g_mean(*(g_sg->coefficientMap()));
    Epetra_Vector g_std_dev(*(g_sg->coefficientMap()));
    g_sg->computeMean(g_mean);
    g_sg->computeStandardDeviation(g_std_dev);
    RCP<Epetra_Vector> g_mean_local = rcp(&g_mean,false);
    RCP<Epetra_Vector> g_std_dev_local = rcp(&g_std_dev,false);
    if (g_mean.Map().DistributedGlobal()) {
      Epetra_LocalMap local_map(g_mean.GlobalLength(), 0, 
				g_mean.Map().Comm());
      g_mean_local = rcp(new Epetra_Vector(local_map));
      g_std_dev_local = rcp(new Epetra_Vector(local_map));
      Epetra_Import importer(local_map, g_mean.Map());
      g_mean_local->Import(g_mean, importer, Insert);
      g_std_dev_local->Import(g_std_dev, importer, Insert);
    }
    out->precision(16);
    *out << std::endl
	 << "Final value of coupling variables:" << std::endl
	 << "Mean:" << std::endl << *g_mean_local << std::endl
	 << "Std. Dev.:" << std::endl << *g_std_dev_local << std::endl;
    if (printResponse)
      *out << "PCE:" << std::endl << *g_sg_local << std::endl;

    status += coupled_slvrfctry.checkTestResults(0, 0, NULL, NULL, NULL, 
						 Teuchos::null, g_sg_local,
						 g_mean_local.get(), 
						 g_std_dev_local.get());
    *out << "\nNumber of Failed Comparisons: " << status << endl;
  }

  TEUCHOS_STANDARD_CATCH_STATEMENTS(true, std::cerr, success);
  if (!success) status+=10000;

  Teuchos::TimeMonitor::summarize(*out,false,true,false/*zero timers*/);
  return status;
}<|MERGE_RESOLUTION|>--- conflicted
+++ resolved
@@ -119,25 +119,6 @@
 						    globalComm));
     coupledSolver->setup(coupledModel);
 
-<<<<<<< HEAD
-    // Set initial guess
-    Teuchos::ParameterList& sgParams =
-      coupledPiroParams->sublist("Stochastic Galerkin");
-    std::string sg_type = sgParams.get("SG Method", "Direct");
-    if (sg_type != "Non-intrusive") {
-      Teuchos::RCP<const Stokhos::EpetraVectorOrthogPoly> x_sg_init =
-	coupledSolver->get_x_sg_init();
-      Teuchos::RCP<Stokhos::EpetraVectorOrthogPoly> x_sg_init_new =
-	Teuchos::rcp(new Stokhos::EpetraVectorOrthogPoly(*x_sg_init));
-      Teuchos::RCP<const Stokhos::OrthogPolyBasis<int,double> > basis =
-	coupledSolver->getBasis();
-      for (int i=0; i<basis->dimension(); i++)
-	(*x_sg_init_new)[i+1].PutScalar(1.0);
-      coupledSolver->set_x_sg_init(*x_sg_init_new);
-    }
-
-=======
->>>>>>> deaa8367
     // Solve coupled system
     EpetraExt::ModelEvaluator::InArgs inArgs = coupledSolver->createInArgs();
     EpetraExt::ModelEvaluator::OutArgs outArgs = coupledSolver->createOutArgs();
