/********************************************************************\
*            Albany, Copyright (2010) Sandia Corporation             *
*                                                                    *
* Notice: This computer software was prepared by Sandia Corporation, *
* hereinafter the Contractor, under Contract DE-AC04-94AL85000 with  *
* the Department of Energy (DOE). All rights in the computer software*
* are reserved by DOE on behalf of the United States Government and  *
* the Contractor as provided in the Contract. You are authorized to  *
* use this computer software for Governmental purposes but it is not *
* to be released or distributed to the public. NEITHER THE GOVERNMENT*
* NOR THE CONTRACTOR MAKES ANY WARRANTY, EXPRESS OR IMPLIED, OR      *
* ASSUMES ANY LIABILITY FOR THE USE OF THIS SOFTWARE. This notice    *
* including this sentence must appear on any copies of this software.*
*    Questions to Andy Salinger, agsalin@sandia.gov                  *
\********************************************************************/


#include <iostream>
#include <string>


#include "Albany_Utils.hpp"
#include "Albany_SolverFactory.hpp"
#include "Teuchos_GlobalMPISession.hpp"
#include "Teuchos_TimeMonitor.hpp"
#include "Teuchos_VerboseObject.hpp"
#include "Teuchos_StandardCatchMacros.hpp"
#include "Epetra_Map.h"  //Needed for serial, somehow

<<<<<<< HEAD
/////////////////////////////////////////////////////////////
// begin jrr: Now cull solution vector's (x) map using
// assumptions on various size and location parameters 

// Setting for function definition; parameters for now look like:
// RCP<Epetra_Vector>& x_map  (input)
// vector<int>& keepDOF   (input - vector of length total number dof/node in
//                                the solution vector; for now, number of equations
//                                per node. keepDOF[i]={0 - delete; 1 - keep})
// RCP<Epetra_Vector>& x_new_map (output - new map for culled solution vector)

void cullDistributedResponseMap( Teuchos::RCP<Epetra_Map>& x_map,
				 vector<int>& keepDOF,
				 Teuchos::RCP<Epetra_Map>& x_new_map )
{

  int numKeepDOF = accumulate(keepDOF.begin(), keepDOF.end(), 0);
  int Neqns = keepDOF.size();
  int N = x_map->NumMyElements(); // x_map is map for solution vector

  TEUCHOS_ASSERT( !(N % Neqns) ); // Need to be sure that N is exactly Neqns-divisible

  int nnodes = N / Neqns; // number of fem nodes
  int N_new = nnodes * numKeepDOF; // length of local x_new 

  std::vector<int> gids(N);
  std::vector<int> gids_new;

  x_map->MyGlobalElements(&gids[0]); // Fill local x_map into gids array
  
  for ( int inode = 0; inode < N/Neqns ; ++inode) // 
    {
      for ( int ieqn = 0; ieqn < Neqns; ++ieqn )
	if( keepDOF[ieqn] == 1 )  // then want to keep this dof
	  gids_new.push_back( gids[(inode*Neqns)+ieqn] );
    }
  // end cull
  
  x_new_map = Teuchos::rcp( new Epetra_Map( -1, gids_new.size(), &gids_new[0], 0, x_map->Comm() ) );
}

// now cull the response vector itself
void cullDistributedResponse( Teuchos::RCP<Epetra_Vector>& x,
			      Teuchos::RCP<Epetra_Map>& x_map,
			      Teuchos::RCP<Epetra_Vector>& x_new,
			      Teuchos::RCP<Epetra_Map>& x_new_map )
{
  Epetra_Import importer( *x_new_map, *x_map );
  x_new = Teuchos::rcp( new Epetra_Vector( *x_new_map ) );

  x_new->Import( *x, importer, Insert );
}

// end jrr
////////////////////////////////////////////////
=======
// Uncomment for run time nan checking
// This is set in the toplevel CMakeLists.txt file
//#define ALBANY_CHECK_FPE

#ifdef ALBANY_CHECK_FPE
#include <math.h>
//#include <Accelerate/Accelerate.h>
#include <xmmintrin.h>
#endif

>>>>>>> 70ac32fe

int main(int argc, char *argv[]) {

  int status=0; // 0 = pass, failures are incremented
  bool success = true;
  Teuchos::GlobalMPISession mpiSession(&argc,&argv);

#ifdef ALBANY_CHECK_FPE
	_mm_setcsr(_MM_MASK_MASK &~
		(_MM_MASK_OVERFLOW | _MM_MASK_INVALID | _MM_MASK_DIV_ZERO) );
#endif

  using Teuchos::RCP;
  using Teuchos::rcp;

  RCP<Teuchos::FancyOStream> out(Teuchos::VerboseObjectBase::getDefaultOStream());

  // Command-line argument for input file
  char * xmlfilename=0;
  char defaultfile[10]={"input.xml"};
  if(argc>1){
    if(!strcmp(argv[1],"--help")){
      printf("albany [inputfile.xml]\n");
      exit(1);
    }
    else
      xmlfilename=argv[1];
  }
  else
    xmlfilename=defaultfile;
  
  try {

    RCP<Teuchos::Time> totalTime = 
      Teuchos::TimeMonitor::getNewTimer("Albany: ***Total Time***");
    RCP<Teuchos::Time> setupTime = 
      Teuchos::TimeMonitor::getNewTimer("Albany: Setup Time");
    Teuchos::TimeMonitor totalTimer(*totalTime); //start timer
    Teuchos::TimeMonitor setupTimer(*setupTime); //start timer

    Albany::SolverFactory slvrfctry(xmlfilename, Albany_MPI_COMM_WORLD);
    RCP<Epetra_Comm> appComm = Albany::createEpetraCommFromMpiComm(Albany_MPI_COMM_WORLD);
    RCP<EpetraExt::ModelEvaluator> App = slvrfctry.create(appComm, appComm);

    EpetraExt::ModelEvaluator::InArgs params_in = App->createInArgs();
    EpetraExt::ModelEvaluator::OutArgs responses_out = App->createOutArgs();
    int num_p = params_in.Np();     // Number of *vectors* of parameters
    int num_g = responses_out.Ng(); // Number of *vectors* of responses

    RCP<Epetra_Vector> p1;
    RCP<Epetra_Vector> g1;

    if (num_p > 0)
      p1 = rcp(new Epetra_Vector(*(App->get_p_init(0))));
    if (num_g > 1)
      g1 = rcp(new Epetra_Vector(*(App->get_g_map(0))));

    RCP<Epetra_Vector> xfinal =
      rcp(new Epetra_Vector(*(App->get_g_map(num_g-1)),true) );

    // Sensitivity Analysis stuff
    bool supportsSensitivities = false;
    RCP<Epetra_MultiVector> dgdp;

    if (num_p>0 && num_g>1) {
      supportsSensitivities =
        !responses_out.supports(EpetraExt::ModelEvaluator::OUT_ARG_DgDp, 0, 0).none();

      if (supportsSensitivities) {
        *out << "Main: model supports sensitivities, so will request DgDp" << endl;
        //dgdp = rcp(new Epetra_MultiVector(p1->Map(), g1->GlobalLength() ));
        *out << " Num Responses: " << g1->GlobalLength() 
             << ",   Num Parameters: " << p1->GlobalLength() << endl;

        if (p1->GlobalLength() > 0)
          dgdp = rcp(new Epetra_MultiVector(g1->Map(), p1->GlobalLength() ));
        else
          supportsSensitivities = false;
      }
    }

    // Evaluate first model
    if (num_p > 0)  params_in.set_p(0,p1);
    if (num_g > 1)  responses_out.set_g(0,g1);
    responses_out.set_g(num_g-1,xfinal);

    if (supportsSensitivities) responses_out.set_DgDp(0,0,dgdp);
    setupTimer.~TimeMonitor();
    App->evalModel(params_in, responses_out);

    *out << "Finished eval of first model: Params, Responses " 
         << std::setprecision(12) << endl;

    /////////////////////////////////////////////////////////////////
    // begin jrr: Need the map for our global function call to cull
    //            the solution vector, which for this case is xfinal;
    //            resulting object is xfinal_new

    Teuchos::RCP<Epetra_Map> xfinal_map =
      rcp(new Epetra_Map( *(App->get_g_map(num_g-1)) ) );
    Teuchos::RCP<Epetra_Vector> xfinal_new;  // placeholder for culled response vector
    Teuchos::RCP<Epetra_Map> xfinal_new_map; // placeholder for culled map

    // Locate the vector components we want to keep manually.
    // For thermoelasticity2d problem, it's 2 and we want to
    // cull a temperature variable on each node in
    // the 3rd dof.

    int neq = 4;                 // thermoelasticity3d
    vector<int> keepDOF(neq, 1); // Initialize to keep all dof, then,
    keepDOF[3] = 0;              // as stated, cull the 4th dof

    int ndim = accumulate(keepDOF.begin(), keepDOF.end(), 0);
  
    // Now, create the new, culled map...
    cullDistributedResponseMap( xfinal_map, keepDOF, xfinal_new_map );

    // ...and with the new map, create culled solution vector:
    cullDistributedResponse( xfinal, xfinal_map, xfinal_new, xfinal_new_map );

    cout << "First 3*neq values of xfinal and xfinal_new:" << endl;
    {
      for ( int i=0; i < 3*neq; i++ )
	cout << "xfinal[" << i << "] = " << (*xfinal)[i] << "    " 
	     <<"xfinal_new[" << i << "] = " << (*xfinal_new)[i] << endl;
    }

    cout << "Last 3*neq values of xfinal and xfinal_new:" << endl;
    {
      int N = xfinal_map->NumMyElements();
      for ( int i=0; i < 3*neq; i++ )
	cout << "xfinal[" << N-i-1 << "] = " << (*xfinal)[N - (i+1)] << "    " 
	     <<"xfinal_new[" << ndim*N/neq - (i+1) << "] = " << (*xfinal_new)[ndim*N/neq - (i+1)] << endl;
    }

    // end jrr
    /////////////////////////////////////////////////////////////////

    
    if (num_p>0) p1->Print(*out << "\nParameters!\n");
    if (num_g>1) g1->Print(*out << "\nResponses!\n");
    if (supportsSensitivities)
      dgdp->Print(*out << "\nSensitivities!\n");
    double mnv; xfinal->MeanValue(&mnv);
    *out << "Main_Solve: MeanValue of final solution " << mnv << endl;

    //cout << "Final Solution \n" << *xfinal << endl;

    status += slvrfctry.checkTestResults(g1.get(), dgdp.get());
    *out << "\nNumber of Failed Comparisons: " << status << endl;
  }
  TEUCHOS_STANDARD_CATCH_STATEMENTS(true, std::cerr, success);
  if (!success) status+=10000;

  Teuchos::TimeMonitor::summarize(*out,false,true,false/*zero timers*/);
  return status;
}
<|MERGE_RESOLUTION|>--- conflicted
+++ resolved
@@ -27,7 +27,16 @@
 #include "Teuchos_StandardCatchMacros.hpp"
 #include "Epetra_Map.h"  //Needed for serial, somehow
 
-<<<<<<< HEAD
+// Uncomment for run time nan checking
+// This is set in the toplevel CMakeLists.txt file
+//#define ALBANY_CHECK_FPE
+
+#ifdef ALBANY_CHECK_FPE
+#include <math.h>
+//#include <Accelerate/Accelerate.h>
+#include <xmmintrin.h>
+#endif
+
 /////////////////////////////////////////////////////////////
 // begin jrr: Now cull solution vector's (x) map using
 // assumptions on various size and location parameters 
@@ -83,18 +92,6 @@
 
 // end jrr
 ////////////////////////////////////////////////
-=======
-// Uncomment for run time nan checking
-// This is set in the toplevel CMakeLists.txt file
-//#define ALBANY_CHECK_FPE
-
-#ifdef ALBANY_CHECK_FPE
-#include <math.h>
-//#include <Accelerate/Accelerate.h>
-#include <xmmintrin.h>
-#endif
-
->>>>>>> 70ac32fe
 
 int main(int argc, char *argv[]) {
 
