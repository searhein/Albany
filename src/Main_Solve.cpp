--- conflicted
+++ resolved
@@ -119,20 +119,13 @@
   Teuchos::GlobalMPISession mpiSession(&argc, &argv, NULL);
 #endif
 
-<<<<<<< HEAD
    PHX::InitializeKokkosDevice();
 
-#ifdef ENABLE_CHECK_FPE
-   // Catch FPEs
-   _mm_setcsr(_MM_MASK_MASK &~
-		(_MM_MASK_OVERFLOW | _MM_MASK_INVALID | _MM_MASK_DIV_ZERO) );
-=======
 #ifdef ALBANY_CHECK_FPE
    // Catch FPEs. Follow Main_SolveT.cpp's approach to checking for floating
    // point exceptions.
    //_mm_setcsr(_MM_MASK_MASK &~ (_MM_MASK_OVERFLOW | _MM_MASK_INVALID | _MM_MASK_DIV_ZERO) );
    _MM_SET_EXCEPTION_MASK(_MM_GET_EXCEPTION_MASK() & ~_MM_MASK_INVALID);
->>>>>>> ffdf9878
 #endif
 
   using Teuchos::RCP;
