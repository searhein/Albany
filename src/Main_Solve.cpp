//*****************************************************************//
//    Albany 3.0:  Copyright 2016 Sandia Corporation               //
//    This Software is released under the BSD license detailed     //
//    in the file "license.txt" in the top-level Albany directory  //
//*****************************************************************//

#include <iostream>
#include <string>

#include "Albany_Utils.hpp"
#include "Albany_SolverFactory.hpp"
#include "Albany_Memory.hpp"
#include "Albany_CommUtils.hpp"

#include "Piro_PerformSolve.hpp"
#include "Teuchos_ParameterList.hpp"

#include "Teuchos_GlobalMPISession.hpp"
#include "Teuchos_StackedTimer.hpp"
#include "Teuchos_TimeMonitor.hpp"
#include "Teuchos_VerboseObject.hpp"
#include "Teuchos_StandardCatchMacros.hpp"

#include "Kokkos_Core.hpp"

#ifdef ALBANY_PERIDIGM
#if defined(ALBANY_EPETRA)
#include "PeridigmManager.hpp"
#endif
#endif

// Uncomment for run time nan checking
// This is set in the toplevel CMakeLists.txt file
//
//#define ALBANY_CHECK_FPE

#ifdef ALBANY_CHECK_FPE
#include <math.h>
//#include <Accelerate/Accelerate.h>
#include <xmmintrin.h>
#endif

//#define ALBANY_FLUSH_DENORMALS
#ifdef ALBANY_FLUSH_DENORMALS
#include <xmmintrin.h>
#include <pmmintrin.h>
#endif

#include "Albany_ThyraUtils.hpp"

int main(int argc, char *argv[]) {

  int status=0; // 0 = pass, failures are incremented
  bool success = true;

  // Set the linear algebra type
  Albany::build_type(Albany::BuildType::Epetra);

#ifdef ALBANY_DEBUG
  Teuchos::GlobalMPISession mpiSession(&argc, &argv);
#else // bypass printing process startup info
  Teuchos::GlobalMPISession mpiSession(&argc, &argv, NULL);
#endif

  Kokkos::initialize(argc, argv);

#ifdef ALBANY_FLUSH_DENORMALS
  _MM_SET_FLUSH_ZERO_MODE(_MM_FLUSH_ZERO_ON);
  _MM_SET_DENORMALS_ZERO_MODE(_MM_DENORMALS_ZERO_ON);
#endif

#ifdef ALBANY_CHECK_FPE
   // Catch FPEs. Follow Main_SolveT.cpp's approach to checking for floating
   // point exceptions.
   //_mm_setcsr(_MM_MASK_MASK &~ (_MM_MASK_OVERFLOW | _MM_MASK_INVALID | _MM_MASK_DIV_ZERO) );
   _MM_SET_EXCEPTION_MASK(_MM_GET_EXCEPTION_MASK() & ~_MM_MASK_INVALID);
#endif

  using Teuchos::RCP;
  using Teuchos::rcp;

  RCP<Teuchos::FancyOStream> out(Teuchos::VerboseObjectBase::getDefaultOStream());

  // Command-line argument for input file
  Albany::CmdLineArgs cmd;
  cmd.parse_cmdline(argc, argv, *out);

  const auto stackedTimer = Teuchos::rcp(
      new Teuchos::StackedTimer("Albany Stacked Timer"));
  Teuchos::TimeMonitor::setStackedTimer(stackedTimer);

  try {
    auto totalTimer = Teuchos::rcp(new Teuchos::TimeMonitor(
        *Teuchos::TimeMonitor::getNewTimer("Albany: Total Time")));
    auto setupTimer = Teuchos::rcp(new Teuchos::TimeMonitor(
        *Teuchos::TimeMonitor::getNewTimer("Albany: Setup Time")));

    RCP<const Teuchos_Comm> comm = Albany::getDefaultComm();

    // Connect vtune for performance profiling
    if (cmd.vtune) {
      Albany::connect_vtune(comm->getRank());
    }

<<<<<<< HEAD
    Albany::SolverFactory slvrfctry(cmd.xml_filename, comm);
=======
    Albany::SolverFactory slvrfctry(cmd.yaml_filename, comm);
    RCP<const Epetra_Comm> appComm = Albany::createEpetraCommFromTeuchosComm(comm);
>>>>>>> 47bf9981
    RCP<Albany::Application> app;
    const RCP<Thyra::ModelEvaluator<double> > solver =
      slvrfctry.createThyraSolverAndGetAlbanyApp(app, comm, comm);

    setupTimer = Teuchos::null;

//    PHX::InitializeKokkosDevice();
   
    Teuchos::ParameterList &solveParams =
      slvrfctry.getAnalysisParameters().sublist("Solve", /*mustAlreadyExist =*/ false);
    // By default, request the sensitivities if not explicitly disabled
    solveParams.get("Compute Sensitivities", true);

    Teuchos::Array<Teuchos::RCP<const Thyra::VectorBase<double> > > thyraResponses;
    Teuchos::Array<Teuchos::Array<Teuchos::RCP<const Thyra::MultiVectorBase<double> > > > thyraSensitivities;

       // The PoissonSchrodinger_SchroPo and PoissonSchroMosCap1D tests seg fault as albanyApp is null -
       // For now, do not resize the response vectors. FIXME sort out this issue.
    if(Teuchos::nonnull(app))
      Piro::PerformSolveBase(*solver, solveParams, thyraResponses, thyraSensitivities, app->getAdaptSolMgr()->getSolObserver());
    else
      Piro::PerformSolveBase(*solver, solveParams, thyraResponses, thyraSensitivities);

    const int num_p = solver->Np(); // Number of *vectors* of parameters
    const int num_g = solver->Ng(); // Number of *vectors* of responses

    *out << "Finished eval of first model: Params, Responses "
      << std::setprecision(12) << std::endl;

    Teuchos::ParameterList& parameterParams = slvrfctry.getParameters().sublist("Problem").sublist("Parameters");
    int num_param_vecs = (parameterParams.isType<int>("Number")) ?
        int(parameterParams.get("Number", 0) > 0) :
        parameterParams.get("Number of Parameter Vectors", 0);

    const Thyra::ModelEvaluatorBase::InArgs<double> nominal = solver->getNominalValues();
    double norm2;
    for (int i=0; i<num_p; i++) {
      if(i < num_param_vecs) {
        *out << "\nParameter vector " << i << ":\n";
        Albany::printThyraVector(*out,nominal.get_p(i));
      } else { //distributed parameters, we print only 2-norm
        norm2 = nominal.get_p(i)->norm_2();
        *out << "\nDistributed Parameter " << i << ":  " << norm2 << " (two-norm)\n" << std::endl;
      }
    }

    for (int i=0; i<num_g-1; i++) {
      const RCP<const Thyra_Vector> g = thyraResponses[i];
      bool is_scalar = true;

      if (app != Teuchos::null)
        is_scalar = app->getResponse(i)->isScalarResponse();

      if (is_scalar) {
        *out << "\nResponse vector " << i << ":\n";
        Albany::printThyraVector(*out,g);

        if (num_p == 0) {
          // Just calculate regression data
          status += slvrfctry.checkSolveTestResults(i, 0, g, Teuchos::null);
        } else {
          for (int j=0; j<num_p; j++) {
            const RCP<const Thyra_MultiVector> dgdp = thyraSensitivities[i][j];
            if (Teuchos::nonnull(dgdp)) {
              if(j < num_param_vecs) {
                *out << "\nSensitivities (" << i << "," << j << "): \n";
                Albany::printThyraMultiVector(*out,dgdp);
                status += slvrfctry.checkSolveTestResults(i, j, g, dgdp);
              }
              else {
                auto small_vs = dgdp->domain()->smallVecSpcFcty()->createVecSpc(1);
                auto norms = Thyra::createMembers(small_vs,dgdp->domain()->dim());
                auto norms_vals = Albany::getNonconstLocalData(norms);
                *out << "\nSensitivities (" << i << "," << j  << ") for Distributed Parameters:  (two-norm)\n";
                *out << "    ";
                for(int ir=0; ir<dgdp->domain()->dim(); ++ir) {
                  norm2 = dgdp->col(ir)->norm_2();
                  norms_vals[ir][0] = norm2;
                    *out << "    " << norm2;
                }
                *out << "\n" << std::endl;
                //check response and sensitivities for distributed parameters
                status += slvrfctry.checkSolveTestResults(i, j, g, norms);
              }
            }
          }
        }
      }
    }

    // Create debug output object
    Teuchos::ParameterList &debugParams =
      slvrfctry.getParameters().sublist("Debug Output", true);
    bool writeToMatrixMarketSoln = debugParams.get("Write Solution to MatrixMarket", false);
    bool writeToMatrixMarketDistrSolnMap = debugParams.get("Write Distributed Solution and Map to MatrixMarket", false);
    bool writeToCoutSoln = debugParams.get("Write Solution to Standard Output", false);


    const RCP<const Thyra_Vector> xfinal = thyraResponses.back();
    double mnv = Albany::mean( xfinal );
    *out << "Main_Solve: MeanValue of final solution " << mnv << std::endl;
    *out << "\nNumber of Failed Comparisons: " << status << std::endl;
    if (writeToCoutSoln == true) {
       std::cout << "xfinal: \n";
       Albany::printThyraVector(std::cout,xfinal);
    }

    if (debugParams.get<bool>("Analyze Memory", false)) {
      Albany::printMemoryAnalysis(std::cout, comm);
    }

    if (writeToMatrixMarketSoln == true) { 
      Albany::writeMatrixMarket(xfinal, "xfinal");
    }
    if (writeToMatrixMarketDistrSolnMap == true) {
      Albany::writeMatrixMarket(xfinal, "xfinal");
      Albany::writeMatrixMarket(xfinal->space(), "xfinal_distributed_map");
    }
  }
  TEUCHOS_STANDARD_CATCH_STATEMENTS(true, std::cerr, success);
  if (!success) status+=10000;
  
  stackedTimer->stop("Albany Stacked Timer");
  Teuchos::StackedTimer::OutputOptions options;
  options.output_fraction = true;
  options.output_minmax = true;
  stackedTimer->report(std::cout, Teuchos::DefaultComm<int>::getComm(), options);

  Kokkos::finalize_all();
 
  return status;
}<|MERGE_RESOLUTION|>--- conflicted
+++ resolved
@@ -102,12 +102,7 @@
       Albany::connect_vtune(comm->getRank());
     }
 
-<<<<<<< HEAD
-    Albany::SolverFactory slvrfctry(cmd.xml_filename, comm);
-=======
     Albany::SolverFactory slvrfctry(cmd.yaml_filename, comm);
-    RCP<const Epetra_Comm> appComm = Albany::createEpetraCommFromTeuchosComm(comm);
->>>>>>> 47bf9981
     RCP<Albany::Application> app;
     const RCP<Thyra::ModelEvaluator<double> > solver =
       slvrfctry.createThyraSolverAndGetAlbanyApp(app, comm, comm);
