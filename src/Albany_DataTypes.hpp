--- conflicted
+++ resolved
@@ -68,18 +68,14 @@
 typedef int                                         GO;
 #endif
 typedef int                                         LO;
-<<<<<<< HEAD
-//typedef KokkosClassic::SerialNode                   KokkosNode;
 typedef Kokkos::Compat::KokkosDeviceWrapperNode<PHX::Device> KokkosNode;
-=======
 
-typedef Kokkos::DefaultNode::DefaultNodeType        KokkosNode; // Whatever is Trilinos compiled to use?
+//typedef Kokkos::DefaultNode::DefaultNodeType        KokkosNode; // Whatever is Trilinos compiled to use?
 //typedef Kokkos::SerialNode                          KokkosNode; // No threading
 //typedef Kokkos::TPINode                             KokkosNode; // custom Pthreads
 //typedef Kokkos::TBBNode                             KokkosNode; // Intel TBB
 //typedef Kokkos::ThrustNode                          KokkosNode; // C++ Cuda wtapper
 
->>>>>>> ffdf9878
 typedef Teuchos::Comm<int>                          Teuchos_Comm;
 typedef Tpetra::Map<LO, GO, KokkosNode>             Tpetra_Map;
 typedef Tpetra::BlockMap<LO, GO, KokkosNode>        Tpetra_BlockMap;
