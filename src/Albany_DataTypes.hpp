//*****************************************************************//
//    Albany 2.0:  Copyright 2012 Sandia Corporation               //
//    This Software is released under the BSD license detailed     //
//    in the file "license.txt" in the top-level Albany directory  //
//*****************************************************************//

#ifndef PHAL_DATATYPES
#define PHAL_DATATYPES

#define AMB_KOKKOS

//! Data Type Definitions that span the code.

// Include all of our AD types
#include "Sacado_MathFunctions.hpp"
#include "Stokhos_Sacado_MathFunctions.hpp"
#include "Sacado_ELRFad_DFad.hpp"
#include "Sacado_ELRCacheFad_DFad.hpp"
#include "Sacado_Fad_DFad.hpp"
#include "Sacado_ELRFad_SLFad.hpp"
#include "Sacado_CacheFad_DFad.hpp"
#include "Sacado_PCE_OrthogPoly.hpp"
#include "Sacado_ETV_Vector.hpp"

// Typedef AD types to standard names
typedef double RealType;
#ifdef ALBANY_FAST_FELIX
  // Code templated on data type need to know if FadType and TanFadType
  // are the same or different typdefs
#define ALBANY_FADTYPE_NOTEQUAL_TANFADTYPE
//  typedef Sacado::ELRFad::SLFad<double,16> FadType;
  typedef Sacado::ELRFad::SFad<double,24> FadType;
#else
  typedef Sacado::Fad::DFad<double> FadType;
#endif
typedef Sacado::Fad::DFad<double> TanFadType;
typedef Stokhos::StandardStorage<int,double> StorageType;
typedef Sacado::PCE::OrthogPoly<double,StorageType> SGType;
typedef Sacado::Fad::DFad<SGType> SGFadType;
typedef Sacado::ETV::Vector<double,StorageType> MPType;
typedef Sacado::Fad::DFad<MPType> MPFadType;

//Tpetra includes
#include "Teuchos_DefaultComm.hpp"
#include "Teuchos_ArrayView.hpp"
#include "Tpetra_DefaultPlatform.hpp"
#include "Tpetra_Map.hpp"
#include "Tpetra_BlockMap.hpp"
#include "Tpetra_CrsGraph.hpp"
#include "Tpetra_BlockCrsGraph.hpp"
#include "Tpetra_CrsMatrix.hpp"
#include "Tpetra_DistObject.hpp"
#include "Tpetra_Operator.hpp"
#include "Tpetra_MultiVector.hpp"
#include "Tpetra_BlockMultiVector.hpp"
#include "Tpetra_KokkosRefactor_CrsMatrix_def.hpp"
#include "MatrixMarket_Tpetra.hpp"
#include "Thyra_TpetraThyraWrappers.hpp"
#include "MatrixMarket_Tpetra.hpp"


//Kokkos includes
<<<<<<< HEAD
#include "Kokkos_SerialNode.hpp"
#include "Phalanx_KokkosDeviceTypes.hpp"
=======
#include "Kokkos_DefaultNode.hpp"

>>>>>>> a24c56e5

//Tpetra typedefs
typedef double                                      ST;
#ifdef ALBANY_64BIT_INT
typedef long long int                               GO;
#else
typedef int                                         GO;
#endif
typedef int                                         LO;
typedef Kokkos::Compat::KokkosDeviceWrapperNode<PHX::Device> KokkosNode;

<<<<<<< HEAD
//typedef Kokkos::DefaultNode::DefaultNodeType        KokkosNode; // Whatever is Trilinos compiled to use?
=======
typedef KokkosClassic::DefaultNode::DefaultNodeType        KokkosNode; // Whatever is Trilinos compiled to use?
>>>>>>> a24c56e5
//typedef Kokkos::SerialNode                          KokkosNode; // No threading
//typedef Kokkos::TPINode                             KokkosNode; // custom Pthreads
//typedef Kokkos::TBBNode                             KokkosNode; // Intel TBB
//typedef Kokkos::ThrustNode                          KokkosNode; // C++ Cuda wtapper

typedef Teuchos::Comm<int>                          Teuchos_Comm;
typedef Tpetra::Map<LO, GO, KokkosNode>             Tpetra_Map;
typedef Tpetra::BlockMap<LO, GO, KokkosNode>        Tpetra_BlockMap;
typedef Tpetra::Export<LO, GO, KokkosNode>          Tpetra_Export;
typedef Tpetra::Import<LO, GO, KokkosNode>          Tpetra_Import;
typedef Tpetra::CrsGraph<LO, GO, KokkosNode>        Tpetra_CrsGraph;
typedef Tpetra::BlockCrsGraph<LO, GO, KokkosNode>   Tpetra_BlockCrsGraph;
typedef Tpetra::CrsMatrix<ST, LO, GO, KokkosNode>   Tpetra_CrsMatrix;
typedef Tpetra_CrsMatrix::k_local_matrix_type  Tpetra_LocalMatrixType ;
typedef Tpetra::Operator<ST, LO, GO, KokkosNode>    Tpetra_Operator;
typedef Tpetra::Vector<ST, LO, GO, KokkosNode>      Tpetra_Vector;
typedef Tpetra::MultiVector<ST, LO, GO, KokkosNode> Tpetra_MultiVector;
typedef Tpetra::BlockMultiVector<ST, LO, GO, KokkosNode> Tpetra_BlockMultiVector;
typedef Thyra::TpetraOperatorVectorExtraction<ST, LO, GO, KokkosNode> ConverterT;
typedef Tpetra::MatrixMarket::Writer<Tpetra_CrsMatrix> Tpetra_MatrixMarket_Writer;


// Include ScalarParameterLibrary to specialize its traits
#include "Sacado_ScalarParameterLibrary.hpp"
#include "Sacado_ScalarParameterVector.hpp"

// ******************************************************************
// Definition of Sacado::ParameterLibrary traits
// ******************************************************************
struct SPL_Traits {
  template <class T> struct apply {
    typedef typename T::ScalarT type;
  };
};

// Synonym for the ScalarParameterLibrary/Vector on our traits
typedef Sacado::ScalarParameterLibrary<SPL_Traits> ParamLib;
typedef Sacado::ScalarParameterVector<SPL_Traits> ParamVec;

namespace Albany {

  // Function to get the underlying value out of a scalar type
  template <typename T>
  typename Sacado::ScalarType<T>::type
  ADValue(const T& x) { return Sacado::ScalarValue<T>::eval(x); }

}

#endif<|MERGE_RESOLUTION|>--- conflicted
+++ resolved
@@ -60,13 +60,8 @@
 
 
 //Kokkos includes
-<<<<<<< HEAD
 #include "Kokkos_SerialNode.hpp"
 #include "Phalanx_KokkosDeviceTypes.hpp"
-=======
-#include "Kokkos_DefaultNode.hpp"
-
->>>>>>> a24c56e5
 
 //Tpetra typedefs
 typedef double                                      ST;
@@ -78,15 +73,11 @@
 typedef int                                         LO;
 typedef Kokkos::Compat::KokkosDeviceWrapperNode<PHX::Device> KokkosNode;
 
-<<<<<<< HEAD
-//typedef Kokkos::DefaultNode::DefaultNodeType        KokkosNode; // Whatever is Trilinos compiled to use?
-=======
-typedef KokkosClassic::DefaultNode::DefaultNodeType        KokkosNode; // Whatever is Trilinos compiled to use?
->>>>>>> a24c56e5
-//typedef Kokkos::SerialNode                          KokkosNode; // No threading
-//typedef Kokkos::TPINode                             KokkosNode; // custom Pthreads
-//typedef Kokkos::TBBNode                             KokkosNode; // Intel TBB
-//typedef Kokkos::ThrustNode                          KokkosNode; // C++ Cuda wtapper
+//typedef Kokkos::DefaultNode::DefaultNodeType KokkosNode; // Whatever is Trilinos compiled to use?
+//typedef Kokkos::SerialNode KokkosNode; // No threading
+//typedef Kokkos::TPINode KokkosNode; // custom Pthreads
+//typedef Kokkos::TBBNode KokkosNode; // Intel TBB
+//typedef Kokkos::ThrustNode KokkosNode; // C++ Cuda wtapper
 
 typedef Teuchos::Comm<int>                          Teuchos_Comm;
 typedef Tpetra::Map<LO, GO, KokkosNode>             Tpetra_Map;
