//*****************************************************************//
//    Albany 2.0:  Copyright 2012 Sandia Corporation               //
//    This Software is released under the BSD license detailed     //
//    in the file "license.txt" in the top-level Albany directory  //
//*****************************************************************//

#ifndef PHAL_DATATYPES
#define PHAL_DATATYPES

#define AMB_KOKKOS

//! Data Type Definitions that span the code.

// Include all of our AD types
#include "Stokhos_Sacado_Kokkos.hpp"
#include "Sacado.hpp"
#include "Sacado_MathFunctions.hpp"
#include "Stokhos_Sacado_MathFunctions.hpp"
#include "Sacado_ELRFad_DFad.hpp"
#include "Sacado_ELRCacheFad_DFad.hpp"
#include "Sacado_Fad_DFad.hpp"
#include "Sacado_Fad_SLFad.hpp"
#include "Sacado_ELRFad_SLFad.hpp"
#include "Sacado_ELRFad_SFad.hpp"
#include "Sacado_CacheFad_DFad.hpp"
#include "Sacado_PCE_OrthogPoly.hpp"
#include "Sacado_MP_Vector.hpp"
#include "Phalanx_KokkosDeviceTypes.hpp"

// ETP:  Uncomment all three of these for enabling partial specializations
// of Fad types for multipoint ensemble propagation.
#include "Sacado_Fad_DFad_MP_Vector.hpp"
#include "Sacado_Fad_SLFad_MP_Vector.hpp"
#include "Sacado_Fad_ViewFad_MP_Vector.hpp"

//amb Need to move to configuration.
//#define ALBANY_SFAD_SIZE 27
//#define ALBANY_SLFAD_SIZE 27

//#define ALBANY_ENSEMBLE_SIZE 32  -- set in CMakeLists.txt

//#define ALBANY_FAST_FELIX
// Typedef AD types to standard names
typedef double RealType;

// SG data types
typedef Stokhos::StandardStorage<int,double> StorageType;
typedef Sacado::PCE::OrthogPoly<double,StorageType> SGType;

// Ensemble (a.k.a. MP) data types
#ifndef ALBANY_ENSEMBLE_SIZE
#define ALBANY_ENSEMBLE_SIZE 1
#endif
typedef Stokhos::StaticFixedStorage<int,double,ALBANY_ENSEMBLE_SIZE,PHX::Device> MPStorageType;
typedef Sacado::MP::Vector<MPStorageType> MPType;

// Switch between dynamic and static FAD types
#ifdef ALBANY_FAST_FELIX
  // Code templated on data type need to know if FadType and TanFadType
  // are the same or different typdefs
#define ALBANY_FADTYPE_NOTEQUAL_TANFADTYPE
  typedef Sacado::Fad::SLFad<double, ALBANY_SLFAD_SIZE> FadType;
  typedef Sacado::Fad::SLFad<SGType, ALBANY_SLFAD_SIZE> SGFadType;
  typedef Sacado::Fad::SLFad<MPType, ALBANY_SLFAD_SIZE> MPFadType;
#else
#define ALBANY_SFAD_SIZE 300
  typedef Sacado::Fad::DFad<double> FadType;
  typedef Sacado::Fad::DFad<SGType> SGFadType;
  typedef Sacado::Fad::DFad<MPType> MPFadType;
#endif

typedef Sacado::Fad::DFad<double> TanFadType;

//Tpetra includes
#include "Teuchos_DefaultComm.hpp"
#include "Teuchos_ArrayView.hpp"
#include "Tpetra_DefaultPlatform.hpp"
#include "Tpetra_Map.hpp"
#include "Tpetra_CrsGraph.hpp"
#include "Tpetra_CrsMatrix.hpp"
#include "Tpetra_DistObject.hpp"
#include "Tpetra_Operator.hpp"
#include "Tpetra_MultiVector.hpp"
#include "MatrixMarket_Tpetra.hpp"
#include "Thyra_TpetraThyraWrappers.hpp"
#include "MatrixMarket_Tpetra.hpp"


//Kokkos includes
#include "Kokkos_SerialNode.hpp"
#include "Phalanx_KokkosDeviceTypes.hpp"

//Tpetra typedefs
typedef double                                      ST;
#ifdef ALBANY_64BIT_INT
typedef long long int                               GO;
#else
typedef int                                         GO;
#endif
typedef int                                         LO;
typedef Kokkos::Compat::KokkosDeviceWrapperNode<PHX::Device> KokkosNode;

//typedef Kokkos::DefaultNode::DefaultNodeType KokkosNode; // Whatever is Trilinos compiled to use?
//typedef Kokkos::SerialNode KokkosNode; // No threading
//typedef Kokkos::TPINode KokkosNode; // custom Pthreads
//typedef Kokkos::TBBNode KokkosNode; // Intel TBB
//typedef Kokkos::ThrustNode KokkosNode; // C++ Cuda wtapper

typedef Teuchos::Comm<int>                          Teuchos_Comm;
typedef Tpetra::Map<LO, GO, KokkosNode>             Tpetra_Map;
typedef Tpetra::Export<LO, GO, KokkosNode>          Tpetra_Export;
typedef Tpetra::Import<LO, GO, KokkosNode>          Tpetra_Import;
typedef Tpetra::CrsGraph<LO, GO, KokkosNode>        Tpetra_CrsGraph;
typedef Tpetra::CrsMatrix<ST, LO, GO, KokkosNode>   Tpetra_CrsMatrix;
<<<<<<< HEAD
typedef Tpetra_CrsMatrix::local_matrix_type         Tpetra_LocalMatrixType ;
=======
>>>>>>> 9fe5ab6b
typedef Tpetra::Operator<ST, LO, GO, KokkosNode>    Tpetra_Operator;
typedef Tpetra::Vector<ST, LO, GO, KokkosNode>      Tpetra_Vector;
typedef Tpetra::MultiVector<ST, LO, GO, KokkosNode> Tpetra_MultiVector;
typedef Thyra::TpetraOperatorVectorExtraction<ST, LO, GO, KokkosNode> ConverterT;
typedef Tpetra::MatrixMarket::Writer<Tpetra_CrsMatrix> Tpetra_MatrixMarket_Writer;
typedef Thyra::TpetraVector<ST,LO,GO,KokkosNode> ThyraVector;
typedef Thyra::TpetraMultiVector<ST,LO,GO,KokkosNode> ThyraMultiVector;


// Include ScalarParameterLibrary to specialize its traits
#include "Sacado_ScalarParameterLibrary.hpp"
#include "Sacado_ScalarParameterVector.hpp"

// ******************************************************************
// Definition of Sacado::ParameterLibrary traits
// ******************************************************************
struct SPL_Traits {
  template <class T> struct apply {
    typedef typename T::ScalarT type;
  };
};

// Synonym for the ScalarParameterLibrary/Vector on our traits
typedef Sacado::ScalarParameterLibrary<SPL_Traits> ParamLib;
typedef Sacado::ScalarParameterVector<SPL_Traits> ParamVec;

namespace Albany {

  // Function to get the underlying value out of a scalar type
  template <typename T>
  typename Sacado::ScalarType<T>::type
  ADValue(const T& x) { return Sacado::ScalarValue<T>::eval(x); }

}

#endif<|MERGE_RESOLUTION|>--- conflicted
+++ resolved
@@ -112,10 +112,6 @@
 typedef Tpetra::Import<LO, GO, KokkosNode>          Tpetra_Import;
 typedef Tpetra::CrsGraph<LO, GO, KokkosNode>        Tpetra_CrsGraph;
 typedef Tpetra::CrsMatrix<ST, LO, GO, KokkosNode>   Tpetra_CrsMatrix;
-<<<<<<< HEAD
-typedef Tpetra_CrsMatrix::local_matrix_type         Tpetra_LocalMatrixType ;
-=======
->>>>>>> 9fe5ab6b
 typedef Tpetra::Operator<ST, LO, GO, KokkosNode>    Tpetra_Operator;
 typedef Tpetra::Vector<ST, LO, GO, KokkosNode>      Tpetra_Vector;
 typedef Tpetra::MultiVector<ST, LO, GO, KokkosNode> Tpetra_MultiVector;
