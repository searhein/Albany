--- conflicted
+++ resolved
@@ -388,11 +388,7 @@
                                        qp_scalar,
                                        dummy,
                                        FactoryTraits<AlbanyTraits>::id_savestatefield,
-<<<<<<< HEAD
-                                       "zero", true);
-=======
-                                       doubleToInitString(lameMaterialModelStateVariableInitialValues[i]));
->>>>>>> 6ec9bdb2
+                                       doubleToInitString(lameMaterialModelStateVariableInitialValues[i], true));
     }
   }
 
