//*****************************************************************//
//    Albany 2.0:  Copyright 2012 Sandia Corporation               //
//    This Software is released under the BSD license detailed     //
//    in the file "license.txt" in the top-level Albany directory  //
//*****************************************************************//

#include "FieldNameMap.hpp"

namespace LCM {

  //----------------------------------------------------------------------------
  FieldNameMap::FieldNameMap(bool surface_flag)
  {
    Teuchos::RCP<std::map<std::string, std::string> > name_map =
      Teuchos::rcp( new std::map<std::string, std::string> );

    name_map->insert( std::make_pair("Cauchy_Stress","Cauchy_Stress") );
    name_map->insert( std::make_pair("PK1","PK1") );
    name_map->insert( std::make_pair("Fp","Fp") );
    name_map->insert( std::make_pair("logFp","logFp") );
    name_map->insert( std::make_pair("eqps","eqps") );
    name_map->insert( std::make_pair("Yield_Surface","Yield_Surface") );
    name_map->insert( std::make_pair("Matrix_Energy","Matrix_Energy") );
    name_map->insert( std::make_pair("F1_Energy","F1_Energy") );
    name_map->insert( std::make_pair("F2_Energy","F2_Energy") );
    name_map->insert( std::make_pair("Matrix_Damage","Matrix_Damage") );
    name_map->insert( std::make_pair("F1_Damage","F1_Damage") );
    name_map->insert( std::make_pair("F2_Damage","F2_Damage") );
    name_map->insert( std::make_pair("Void_Volume","Void_Volume") );
    name_map->insert( std::make_pair("iso_Hardening","iso_Hardening") );
    name_map->insert( std::make_pair("ess","ess") );
    name_map->insert( std::make_pair("Energy","Energy") );
    name_map->insert( std::make_pair("Material Tangent","Material Tangent") );
    name_map->insert( std::make_pair("Temperature","Temperature") );
    name_map->insert( std::make_pair("Pressure","Pressure") );
    name_map->insert( std::make_pair("Mechanical_Source","Mechanical_Source") );
    name_map->insert( std::make_pair("F","F") );
    name_map->insert( std::make_pair("J","J") );
<<<<<<< HEAD
=======
    name_map->insert( std::make_pair("Velocity_Gradient","Velocity_Gradient") );
>>>>>>> 06bb6418
    // Poroplasticity model
    name_map->insert( std::make_pair("Total_Stress","Total_Stress") );
    name_map->insert( std::make_pair("KCPermeability","KCPermeability") );
    name_map->insert( std::make_pair("Biot_Modulus","Biot_Modulus") );
    name_map->insert( std::make_pair("Biot_Coefficient","Biot_Coefficient") );
    name_map->insert( std::make_pair("Porosity","Porosity") );
    name_map->insert( std::make_pair("Pore_Pressure","Pore_Pressure") );
    // hydrogen transport model
    name_map->insert( std::make_pair("Transport","Transport") );
    name_map->insert( std::make_pair("HydroStress","HydroStress") );
    name_map->insert( std::make_pair("Diffusion_Coefficient","Diffusion_Coefficient") );
    name_map->insert( std::make_pair("Tau_Contribution","Tau_Contribution") );
    name_map->insert( std::make_pair("Trapped_Concentration","Trapped_Concentration") );
    name_map->insert( std::make_pair("Total_Concentration","Total_Concentration") );
    name_map->insert( std::make_pair("Effective_Diffusivity","Effective_Diffusivity") );
    name_map->insert( std::make_pair("Trapped_Solvent","Trapped_Solvent") );
    name_map->insert( std::make_pair("Strain_Rate_Factor","Strain_Rate_Factor") );
    name_map->insert( std::make_pair("Concentration_Equilibrium_Parameter",
    	"Concentration_Equilibrium_Parameter") );
    name_map->insert( std::make_pair("Gradient_Element_Length",
    	"Gradient_Element_Length") );
    // geo-models
    name_map->insert( std::make_pair("Back_Stress","Back_Stress") );
    name_map->insert( std::make_pair("Cap_Parameter","Cap_Parameter") );
    name_map->insert( std::make_pair("volPlastic_Strain","volPlastic_Strain") );
    name_map->insert( std::make_pair("Strain","Strain") );
    name_map->insert( std::make_pair("Friction_Parameter","Friction_Parameter") );

    if ( surface_flag ) {
      std::map<std::string, std::string>::iterator it;
      for (it = name_map->begin(); it != name_map->end(); ++it) {
        it->second = "surf_"+it->second;
      }
    }
    field_name_map_ = name_map;
  }

  //----------------------------------------------------------------------------
  FieldNameMap::~FieldNameMap()
  {
  }
}<|MERGE_RESOLUTION|>--- conflicted
+++ resolved
@@ -36,10 +36,7 @@
     name_map->insert( std::make_pair("Mechanical_Source","Mechanical_Source") );
     name_map->insert( std::make_pair("F","F") );
     name_map->insert( std::make_pair("J","J") );
-<<<<<<< HEAD
-=======
     name_map->insert( std::make_pair("Velocity_Gradient","Velocity_Gradient") );
->>>>>>> 06bb6418
     // Poroplasticity model
     name_map->insert( std::make_pair("Total_Stress","Total_Stress") );
     name_map->insert( std::make_pair("KCPermeability","KCPermeability") );
