--- conflicted
+++ resolved
@@ -66,7 +66,6 @@
   /* Construct All Phalanx Evaluators */
   TEST_FOR_EXCEPTION(meshSpecs.size()!=1,std::logic_error,"Problem supports one Material Block");
   fm.resize(1); rfm.resize(1);
-<<<<<<< HEAD
   fm[0]  = Teuchos::rcp(new PHX::FieldManager<PHAL::AlbanyTraits>);
   rfm[0] = Teuchos::rcp(new PHX::FieldManager<PHAL::AlbanyTraits>);
  
@@ -88,531 +87,6 @@
   constructResponseEvaluators<PHAL::AlbanyTraits::MPResidual>(*rfm[0], *meshSpecs[0], stateMgr);
   constructResponseEvaluators<PHAL::AlbanyTraits::MPJacobian>(*rfm[0], *meshSpecs[0], stateMgr);
   constructResponseEvaluators<PHAL::AlbanyTraits::MPTangent >(*rfm[0], *meshSpecs[0], stateMgr);
-=======
-  constructEvaluators(*meshSpecs[0], stateMgr, responses);
-  constructDirichletEvaluators(*meshSpecs[0]);
-}
-
-void
-Albany::PoroElasticityProblem::constructEvaluators(
-        const Albany::MeshSpecsStruct& meshSpecs,
-        Albany::StateManager& stateMgr,
-	std::vector< Teuchos::RCP<Albany::AbstractResponseFunction> >& responses)
-{
-   using Teuchos::RCP;
-   using Teuchos::rcp;
-   using Teuchos::ParameterList;
-   using PHX::DataLayout;
-   using PHX::MDALayout;
-   using std::vector;
-   using LCM::FactoryTraits;
-   using PHAL::AlbanyTraits;
-
-   RCP<shards::CellTopology> cellType = rcp(new shards::CellTopology (&meshSpecs.ctd));
-   RCP<Intrepid::Basis<RealType, Intrepid::FieldContainer<RealType> > >
-     intrepidBasis = Albany::getIntrepidBasis(meshSpecs.ctd);
-
-   const int numNodes = intrepidBasis->getCardinality();
-   const int worksetSize = meshSpecs.worksetSize;
-
-   Intrepid::DefaultCubatureFactory<RealType> cubFactory;
-   RCP <Intrepid::Cubature<RealType> > cubature = cubFactory.create(*cellType, meshSpecs.cubatureDegree);
-
-   const int numQPts = cubature->getNumPoints();
-   const int numVertices = cellType->getVertexCount();
-
-   *out << "Field Dimensions: Workset=" << worksetSize 
-        << ", Vertices= " << numVertices
-        << ", Nodes= " << numNodes
-        << ", QuadPts= " << numQPts
-        << ", Dim= " << numDim << endl;
-
-
-   // Construct standard FEM evaluators with standard field names                              
-   std::map<string, RCP<ParameterList> > evaluators_to_build;
-   RCP<Albany::Layouts> dl = rcp(new Albany::Layouts(worksetSize,numVertices,numNodes,numQPts,numDim));
-   Albany::ProblemUtils probUtils(dl,"LCM");
-   string scatterName="Scatter PoreFluid";
-
-
-   // ----------------------setup the solution field ---------------//
-
-   // Displacement Variable
-   Teuchos::ArrayRCP<string> dof_names(1);
-     dof_names[0] = "Displacement";
-   Teuchos::ArrayRCP<string> resid_names(1);
-     resid_names[0] = dof_names[0]+" Residual";
-
-   evaluators_to_build["DOF "+dof_names[0]] =
-     probUtils.constructDOFVecInterpolationEvaluator(dof_names[0]);
-
-   evaluators_to_build["DOF Grad "+dof_names[0]] =
-     probUtils.constructDOFVecGradInterpolationEvaluator(dof_names[0]);
-
-   evaluators_to_build["Gather Solution"] =
-     probUtils.constructGatherSolutionEvaluator_noTransient(true, dof_names, X_offset);
-
-   evaluators_to_build["Scatter Residual"] =
-     probUtils.constructScatterResidualEvaluator(true, resid_names, X_offset);
-
-  // Pore Pressure Variable
-   Teuchos::ArrayRCP<string> tdof_names(1);
-     tdof_names[0] = "Pore Pressure";
-   Teuchos::ArrayRCP<string> tdof_names_dot(1);
-     tdof_names_dot[0] = tdof_names[0]+"_dot";
-   Teuchos::ArrayRCP<string> tresid_names(1);
-     tresid_names[0] = tdof_names[0]+" Residual";
-
-   evaluators_to_build["DOF "+tdof_names[0]] =
-     probUtils.constructDOFInterpolationEvaluator(tdof_names[0]);
-
-   evaluators_to_build["DOF "+tdof_names_dot[0]] =
-     probUtils.constructDOFInterpolationEvaluator(tdof_names_dot[0]);
-
-   evaluators_to_build["DOF Grad "+tdof_names[0]] =
-     probUtils.constructDOFGradInterpolationEvaluator(tdof_names[0]);
-
-   evaluators_to_build["Gather Pore Pressure Solution"] =
-     probUtils.constructGatherSolutionEvaluator(false, tdof_names, tdof_names_dot, T_offset);
-
-   evaluators_to_build["Scatter Pore Pressure Residual"] =
-     probUtils.constructScatterResidualEvaluator(false, tresid_names, T_offset, scatterName);
-
-   // ----------------------setup the solution field ---------------//
-
-
-
-   // General FEM stuff
-   evaluators_to_build["Gather Coordinate Vector"] =
-     probUtils.constructGatherCoordinateVectorEvaluator();
-
-   evaluators_to_build["Map To Physical Frame"] =
-     probUtils.constructMapToPhysicalFrameEvaluator(cellType, cubature);
-
-   evaluators_to_build["Compute Basis Functions"] =
-     probUtils.constructComputeBasisFunctionsEvaluator(cellType, intrepidBasis, cubature);
-
-
-   { // Strain
-     RCP<ParameterList> p = rcp(new ParameterList("Strain"));
-
-     int type = FactoryTraits<AlbanyTraits>::id_strain;
-     p->set<int>("Type", type);
-
-     //Input
-     p->set<string>("Gradient QP Variable Name", "Displacement Gradient");
-     p->set< RCP<DataLayout> >("QP Tensor Data Layout", dl->qp_tensor);
-
-     //Output
-     p->set<string>("Strain Name", "Strain"); //dl->qp_tensor also
-
-     evaluators_to_build["Strain"] = p;
-     evaluators_to_build["Save Strain"] =
-                       stateMgr.registerStateVariable("Strain",dl->qp_tensor,
-                            dl->dummy, FactoryTraits<AlbanyTraits>::id_savestatefield,"zero", true);
-   }
-
-   {  // Porosity
-      RCP<ParameterList> p = rcp(new ParameterList);
-
-      int type = FactoryTraits<AlbanyTraits>::id_porosity;
-      p->set<int>("Type", type);
-
-	  p->set<string>("Porosity Name", "Porosity");
-	  p->set<string>("QP Coordinate Vector Name", "Coord Vec");
-	  p->set< RCP<DataLayout> >("Node Data Layout", dl->node_scalar);
-	  p->set< RCP<DataLayout> >("QP Scalar Data Layout", dl->qp_scalar);
-	  p->set< RCP<DataLayout> >("QP Vector Data Layout", dl->qp_vector);
-
-	  p->set<RCP<ParamLib> >("Parameter Library", paramLib);
-	  Teuchos::ParameterList& paramList = params->sublist("Porosity");
-	  p->set<Teuchos::ParameterList*>("Parameter List", &paramList);
-
-	  // Setting this turns on linear dependence of E on T, E = E_ + dEdT*T)
-	  p->set<string>("Strain Name", "Strain");
-	  p->set< RCP<DataLayout> >("QP Tensor Data Layout", dl->qp_tensor);
-	  p->set<string>("QP Pore Pressure Name", "Pore Pressure");
-	  p->set< RCP<DataLayout> >("QP Scalar Data Layout", dl->qp_scalar);
-
-	  evaluators_to_build["Porosity"] = p;
-	  evaluators_to_build["Save Porosity"] =
-	      	  stateMgr.registerStateVariable("Porosity",dl->qp_scalar,
-	      	              dl->dummy, FactoryTraits<AlbanyTraits>::id_savestatefield,"zero", true);
-
-     }
-
-
-
-   { // Biot Coefficient
-      RCP<ParameterList> p = rcp(new ParameterList);
-
-      int type = FactoryTraits<AlbanyTraits>::id_biotcoefficient;
-      p->set<int>("Type", type);
-
-	  p->set<string>("Biot Coefficient Name", "Biot Coefficient");
-	  p->set<string>("QP Coordinate Vector Name", "Coord Vec");
-	  p->set< RCP<DataLayout> >("Node Data Layout", dl->node_scalar);
-	  p->set< RCP<DataLayout> >("QP Scalar Data Layout", dl->qp_scalar);
-	  p->set< RCP<DataLayout> >("QP Vector Data Layout", dl->qp_vector);
-
-	  p->set<RCP<ParamLib> >("Parameter Library", paramLib);
-	  Teuchos::ParameterList& paramList = params->sublist("Biot Coefficient");
-	  p->set<Teuchos::ParameterList*>("Parameter List", &paramList);
-
-	  // Setting this turns on linear dependence on porosity
-	  p->set<string>("Porosity Name", "Porosity");
-
-	  evaluators_to_build["Biot Coefficient"] = p;
-	  evaluators_to_build["Save Biot Coefficient"] =
-	    	  	  stateMgr.registerStateVariable("Biot Coefficient",dl->qp_scalar,
-	    	  	              dl->dummy, FactoryTraits<AlbanyTraits>::id_savestatefield,"zero");
-
-  }
-
-   { // Biot Modulus
-         RCP<ParameterList> p = rcp(new ParameterList);
-
-         int type = FactoryTraits<AlbanyTraits>::id_biotmodulus;
-         p->set<int>("Type", type);
-
-   	  p->set<string>("Biot Modulus Name", "Biot Modulus");
-   	  p->set<string>("QP Coordinate Vector Name", "Coord Vec");
-   	  p->set< RCP<DataLayout> >("Node Data Layout", dl->node_scalar);
-   	  p->set< RCP<DataLayout> >("QP Scalar Data Layout", dl->qp_scalar);
-   	  p->set< RCP<DataLayout> >("QP Vector Data Layout", dl->qp_vector);
-
-   	  p->set<RCP<ParamLib> >("Parameter Library", paramLib);
-   	  Teuchos::ParameterList& paramList = params->sublist("Biot Modulus");
-   	  p->set<Teuchos::ParameterList*>("Parameter List", &paramList);
-
-   	  // Setting this turns on linear dependence on porosity and Biot's coeffcient
-   	  p->set<string>("Porosity Name", "Porosity");
-      p->set<string>("Biot Coefficient Name", "Biot Coefficient");
-
-   	  evaluators_to_build["Biot Modulus"] = p;
-   	  evaluators_to_build["Save Biot Modulus"] =
-   		       	  stateMgr.registerStateVariable("Biot Modulus",dl->qp_scalar,
-   		       	   dl->dummy, FactoryTraits<AlbanyTraits>::id_savestatefield,"zero");
-
-     }
-
-  { // Thermal conductivity
-   RCP<ParameterList> p = rcp(new ParameterList);
-
-   int type = FactoryTraits<AlbanyTraits>::id_thermal_conductivity;
-   p->set<int>("Type", type);
-
-   p->set<string>("QP Variable Name", "Thermal Conductivity");
-   p->set<string>("QP Coordinate Vector Name", "Coord Vec");
-   p->set< RCP<DataLayout> >("Node Data Layout", dl->node_scalar);
-   p->set< RCP<DataLayout> >("QP Scalar Data Layout", dl->qp_scalar);
-   p->set< RCP<DataLayout> >("QP Vector Data Layout", dl->qp_vector);
-
-   p->set<RCP<ParamLib> >("Parameter Library", paramLib);
-   Teuchos::ParameterList& paramList = params->sublist("Thermal Conductivity");
-   p->set<Teuchos::ParameterList*>("Parameter List", &paramList);
-
-   evaluators_to_build["Thermal Conductivity"] = p;
-  }
-
-  { // Kozeny-Carman Permeaiblity
-     RCP<ParameterList> p = rcp(new ParameterList);
-
-     int type = FactoryTraits<AlbanyTraits>::id_kcpermeability;
-     p->set<int>("Type", type);
-
-     p->set<string>("Kozeny-Carman Permeability Name", "Kozeny-Carman Permeability");
-     p->set<string>("QP Coordinate Vector Name", "Coord Vec");
-     p->set< RCP<DataLayout> >("Node Data Layout", dl->node_scalar);
-     p->set< RCP<DataLayout> >("QP Scalar Data Layout", dl->qp_scalar);
-     p->set< RCP<DataLayout> >("QP Vector Data Layout", dl->qp_vector);
-
-     p->set<RCP<ParamLib> >("Parameter Library", paramLib);
-     Teuchos::ParameterList& paramList = params->sublist("Kozeny-Carman Permeability");
-     p->set<Teuchos::ParameterList*>("Parameter List", &paramList);
-
-     // Setting this turns on Kozeny-Carman relation
-     p->set<string>("Porosity Name", "Porosity");
-     p->set< RCP<DataLayout> >("QP Scalar Data Layout", dl->qp_scalar);
-
-     evaluators_to_build["Kozeny-Carman Permeability"] = p;
-     evaluators_to_build["Save KC Permeability"] =
-        		       	  stateMgr.registerStateVariable("Kozeny-Carman Permeability",dl->qp_scalar,
-        		       	   dl->dummy, FactoryTraits<AlbanyTraits>::id_savestatefield,"zero");
-    }
-
-  // Skeleton parameter
-
-  { // Elastic Modulus
-    RCP<ParameterList> p = rcp(new ParameterList);
-
-    int type = FactoryTraits<AlbanyTraits>::id_elastic_modulus;
-    p->set<int>("Type", type);
-
-    p->set<string>("QP Variable Name", "Elastic Modulus");
-    p->set<string>("QP Coordinate Vector Name", "Coord Vec");
-    p->set< RCP<DataLayout> >("Node Data Layout", dl->node_scalar);
-    p->set< RCP<DataLayout> >("QP Scalar Data Layout", dl->qp_scalar);
-    p->set< RCP<DataLayout> >("QP Vector Data Layout", dl->qp_vector);
-
-    p->set<RCP<ParamLib> >("Parameter Library", paramLib);
-    Teuchos::ParameterList& paramList = params->sublist("Elastic Modulus");
-    p->set<Teuchos::ParameterList*>("Parameter List", &paramList);
-
-
-    p->set<string>("Porosity Name", "Porosity"); // porosity is defined at Cubature points
-    p->set< RCP<DataLayout> >("QP Scalar Data Layout", dl->qp_scalar);
-
-
-    evaluators_to_build["Elastic Modulus"] = p;
-  }
-
-  { // Poissons Ratio 
-    RCP<ParameterList> p = rcp(new ParameterList);
-
-    int type = FactoryTraits<AlbanyTraits>::id_poissons_ratio;
-    p->set<int>("Type", type);
-
-    p->set<string>("QP Variable Name", "Poissons Ratio");
-    p->set<string>("QP Coordinate Vector Name", "Coord Vec");
-    p->set< RCP<DataLayout> >("Node Data Layout", dl->node_scalar);
-    p->set< RCP<DataLayout> >("QP Scalar Data Layout", dl->qp_scalar);
-    p->set< RCP<DataLayout> >("QP Vector Data Layout", dl->qp_vector);
-
-    p->set<RCP<ParamLib> >("Parameter Library", paramLib);
-    Teuchos::ParameterList& paramList = params->sublist("Poissons Ratio");
-    p->set<Teuchos::ParameterList*>("Parameter List", &paramList);
-
-    // Setting this turns on linear dependence of nu on T, nu = nu_ + dnudT*T)
-    //p->set<string>("QP Pore Pressure Name", "Pore Pressure");
-
-    evaluators_to_build["Poissons Ratio"] = p;
-  }
-
-
-
-  if (haveSource) { // Source
-    TEST_FOR_EXCEPTION(true, Teuchos::Exceptions::InvalidParameter,
-                       "Error!  Sources not implemented in Elasticity yet!");
-
-    RCP<ParameterList> p = rcp(new ParameterList);
-
-    int type = FactoryTraits<AlbanyTraits>::id_source;
-    p->set<int>("Type", type);
-
-    p->set<string>("Source Name", "Source");
-    p->set<string>("Variable Name", "Displacement");
-    p->set< RCP<DataLayout> >("QP Scalar Data Layout", dl->qp_scalar);
-
-    p->set<RCP<ParamLib> >("Parameter Library", paramLib);
-    Teuchos::ParameterList& paramList = params->sublist("Source Functions");
-    p->set<Teuchos::ParameterList*>("Parameter List", &paramList);
-
-    evaluators_to_build["Source"] = p;
-  }
-
-
-
-  { // Total Stress
-    RCP<ParameterList> p = rcp(new ParameterList("Total Stress"));
-
-    int type = FactoryTraits<AlbanyTraits>::id_total_stress;
-    p->set<int>("Type", type);
-
-    //Input
-    p->set<string>("Strain Name", "Strain");
-    p->set< RCP<DataLayout> >("QP Tensor Data Layout", dl->qp_tensor);
-
-    p->set<string>("Elastic Modulus Name", "Elastic Modulus");
-    p->set< RCP<DataLayout> >("QP Scalar Data Layout", dl->qp_scalar);
-
-    p->set<string>("Poissons Ratio Name", "Poissons Ratio");  // dl->qp_scalar also
-
-    p->set<string>("Biot Coefficient Name", "Biot Coefficient");  // dl->qp_scalar also
-
-    p->set< RCP<DataLayout> >("QP Scalar Data Layout", dl->qp_scalar);
-
-    p->set<string>("QP Variable Name", "Pore Pressure");
-    p->set< RCP<DataLayout> >("QP Scalar Data Layout", dl->qp_scalar);
-
-    //Output
-    p->set<string>("Total Stress Name", "Total Stress"); //dl->qp_tensor also
-
-    evaluators_to_build["Total Stress"] = p;
-    evaluators_to_build["Save Total Stress"] =
-              stateMgr.registerStateVariable("Total Stress",dl->qp_tensor,
-                    dl->dummy, FactoryTraits<AlbanyTraits>::id_savestatefield,"zero");
-
-
-  }
-
-  { // Displacement Resid
-    RCP<ParameterList> p = rcp(new ParameterList("Displacement Resid"));
-
-    int type = FactoryTraits<AlbanyTraits>::id_poroelasticityresidmomentum;
-    p->set<int>("Type", type);
-
-    //Input
-    p->set<string>("Total Stress Name", "Total Stress");
-    p->set< RCP<DataLayout> >("QP Tensor Data Layout", dl->qp_tensor);
-
-    p->set<string>("Weighted BF Name", "wBF");
-    p->set< RCP<DataLayout> >("Node QP Scalar Data Layout", dl->node_qp_scalar);
-
-    p->set<string>("Weighted Gradient BF Name", "wGrad BF");
-    p->set< RCP<DataLayout> >("Node QP Vector Data Layout", dl->node_qp_vector);
-
-    p->set<bool>("Disable Transient", true);
-
-
-
-    // A L2 projection or bubble function needed here.
-//    p->set<string>("Weighted Gradient BF Name", "wGrad BF");
-//    p->set< RCP<DataLayout> >("Node QP Vector Data Layout", dl->node_qp_vector);
-
-
-    //Output
-    p->set<string>("Residual Name", "Displacement Residual");
-    p->set< RCP<DataLayout> >("Node Vector Data Layout", dl->node_vector);
-
-    evaluators_to_build["PoroElasticity Momentum Resid"] = p;
-
-
-  }
-
-
-  if (haveSource) { // Source
-    RCP<ParameterList> p = rcp(new ParameterList);
-
-    int type = FactoryTraits<AlbanyTraits>::id_source;
-    p->set<int>("Type", type);
-
-    p->set<string>("Source Name", "Source");
-    p->set<string>("QP Variable Name", "Pore Pressure");
-    p->set< RCP<DataLayout> >("QP Scalar Data Layout", dl->qp_scalar);
-
-    p->set<RCP<ParamLib> >("Parameter Library", paramLib);
-    Teuchos::ParameterList& paramList = params->sublist("Source Functions");
-    p->set<Teuchos::ParameterList*>("Parameter List", &paramList);
-
-    evaluators_to_build["Source"] = p;
-  }
-
-
-
-
-
-  { // Pore Pressure Resid
-    RCP<ParameterList> p = rcp(new ParameterList("Pore Pressure Resid"));
-
-    int type = FactoryTraits<AlbanyTraits>::id_poroelasticityresidmass;
-    p->set<int>("Type", type);
-
-    //Input
-
-    // Input from nodal points
-    p->set<string>("Weighted BF Name", "wBF");
-    p->set< RCP<DataLayout> >("Node QP Scalar Data Layout", dl->node_qp_scalar);
-
-    p->set<string>("QP Variable Name", "Pore Pressure"); // NOTE: QP and nodal vaue shares same name
-    p->set< RCP<DataLayout> >("QP Scalar Data Layout", dl->qp_scalar);
-
-    p->set<string>("QP Time Derivative Variable Name", "Pore Pressure_dot");
-
-    p->set<bool>("Have Source", haveSource);
-    p->set<string>("Source Name", "Source");
-
-    p->set<bool>("Have Absorption", false);
-
-    // Input from cubature points
-    p->set<string>("Thermal Conductivity Name", "Thermal Conductivity");
-    p->set< RCP<DataLayout> >("QP Scalar Data Layout", dl->qp_scalar);
-
-    p->set<string>("Porosity Name", "Porosity");
-    p->set<string>("Kozeny-Carman Permeability Name", "Kozeny-Carman Permeability");
-    p->set<string>("Biot Coefficient Name", "Biot Coefficient");
-    p->set<string>("Biot Modulus Name", "Biot Modulus");
-
-    p->set<string>("Gradient QP Variable Name", "Pore Pressure Gradient");
-    p->set< RCP<DataLayout> >("QP Vector Data Layout", dl->qp_vector);
-
-    p->set<string>("Weighted Gradient BF Name", "wGrad BF");
-    p->set< RCP<DataLayout> >("Node QP Vector Data Layout", dl->node_qp_vector);
-
-    p->set<string>("Strain Name", "Strain");
-    p->set< RCP<DataLayout> >("QP Tensor Data Layout", dl->qp_tensor);
-
-    // Inputs: X, Y at nodes, Cubature, and Basis
-    p->set<string>("Coordinate Vector Name","Coord Vec");
-    p->set< RCP<DataLayout> >("Coordinate Data Layout", dl->vertices_vector);
-    p->set< RCP<Intrepid::Cubature<RealType> > >("Cubature", cubature);
-    p->set<RCP<shards::CellTopology> >("Cell Type", cellType);
-
-    p->set<string>("Weights Name","Weights");
-    p->set< RCP<DataLayout> >("QP Scalar Data Layout", dl->qp_scalar);
-    //Output
-    p->set<string>("Residual Name", "Pore Pressure Residual");
-    p->set< RCP<DataLayout> >("Node Scalar Data Layout", dl->node_scalar);
-
-    evaluators_to_build["Poroelasticity Mass Resid"] = p;
-
-  }
-
-   // Build Field Evaluators for each evaluation type
-   PHX::EvaluatorFactory<AlbanyTraits,FactoryTraits<AlbanyTraits> > factory;
-   RCP< vector< RCP<PHX::Evaluator_TemplateManager<AlbanyTraits> > > >
-     evaluators;
-   evaluators = factory.buildEvaluators(evaluators_to_build);
-
-   // Create a FieldManager
-   fm[0] = Teuchos::rcp(new PHX::FieldManager<AlbanyTraits>);
-
-   // Register all Evaluators
-   PHX::registerEvaluators(evaluators, *fm[0]);
-
-   PHX::Tag<AlbanyTraits::Residual::ScalarT> res_tag("Scatter", dl->dummy);
-   fm[0]->requireField<AlbanyTraits::Residual>(res_tag);
-   PHX::Tag<AlbanyTraits::Jacobian::ScalarT> jac_tag("Scatter", dl->dummy);
-   fm[0]->requireField<AlbanyTraits::Jacobian>(jac_tag);
-   PHX::Tag<AlbanyTraits::Tangent::ScalarT> tan_tag("Scatter", dl->dummy);
-   fm[0]->requireField<AlbanyTraits::Tangent>(tan_tag);
-   PHX::Tag<AlbanyTraits::SGResidual::ScalarT> sgres_tag("Scatter", dl->dummy);
-   fm[0]->requireField<AlbanyTraits::SGResidual>(sgres_tag);
-   PHX::Tag<AlbanyTraits::SGJacobian::ScalarT> sgjac_tag("Scatter", dl->dummy);
-   fm[0]->requireField<AlbanyTraits::SGJacobian>(sgjac_tag);
-   PHX::Tag<AlbanyTraits::SGTangent::ScalarT> sgtan_tag("Scatter", dl->dummy);
-   fm[0]->requireField<AlbanyTraits::SGTangent>(sgtan_tag);
-   PHX::Tag<AlbanyTraits::MPResidual::ScalarT> mpres_tag("Scatter", dl->dummy);
-   fm[0]->requireField<AlbanyTraits::MPResidual>(mpres_tag);
-   PHX::Tag<AlbanyTraits::MPJacobian::ScalarT> mpjac_tag("Scatter", dl->dummy);
-   fm[0]->requireField<AlbanyTraits::MPJacobian>(mpjac_tag);
-   PHX::Tag<AlbanyTraits::MPTangent::ScalarT> mptan_tag("Scatter", dl->dummy);
-   fm[0]->requireField<AlbanyTraits::MPTangent>(mptan_tag);
-
-   PHX::Tag<AlbanyTraits::Residual::ScalarT> res_tag2(scatterName, dl->dummy);
-   fm[0]->requireField<AlbanyTraits::Residual>(res_tag2);
-   PHX::Tag<AlbanyTraits::Jacobian::ScalarT> jac_tag2(scatterName, dl->dummy);
-   fm[0]->requireField<AlbanyTraits::Jacobian>(jac_tag2);
-   PHX::Tag<AlbanyTraits::Tangent::ScalarT> tan_tag2(scatterName, dl->dummy);
-   fm[0]->requireField<AlbanyTraits::Tangent>(tan_tag2);
-   PHX::Tag<AlbanyTraits::SGResidual::ScalarT> sgres_tag2(scatterName, dl->dummy);
-   fm[0]->requireField<AlbanyTraits::SGResidual>(sgres_tag2);
-   PHX::Tag<AlbanyTraits::SGJacobian::ScalarT> sgjac_tag2(scatterName, dl->dummy);
-   fm[0]->requireField<AlbanyTraits::SGJacobian>(sgjac_tag2);
-   PHX::Tag<AlbanyTraits::SGTangent::ScalarT> sgtan_tag2(scatterName, dl->dummy);
-   fm[0]->requireField<AlbanyTraits::SGTangent>(sgtan_tag2);
-   PHX::Tag<AlbanyTraits::MPResidual::ScalarT> mpres_tag2(scatterName, dl->dummy);
-   fm[0]->requireField<AlbanyTraits::MPResidual>(mpres_tag2);
-   PHX::Tag<AlbanyTraits::MPJacobian::ScalarT> mpjac_tag2(scatterName, dl->dummy);
-   fm[0]->requireField<AlbanyTraits::MPJacobian>(mpjac_tag2);
-   PHX::Tag<AlbanyTraits::MPTangent::ScalarT> mptan_tag2(scatterName, dl->dummy);
-   fm[0]->requireField<AlbanyTraits::MPTangent>(mptan_tag2);
-
-   //Construct Responses
-   Teuchos::ParameterList& responseList = params->sublist("Response Functions");
-   Albany::ResponseUtils respUtils(dl,"LCM");
-   rfm[0] = respUtils.constructResponses(responses, responseList, evaluators_to_build, stateMgr);
->>>>>>> f0200963
 
   constructDirichletEvaluators(*meshSpecs[0]);
 }
