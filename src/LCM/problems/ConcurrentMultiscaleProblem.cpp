//*****************************************************************//
//    Albany 2.0:  Copyright 2012 Sandia Corporation               //
//    This Software is released under the BSD license detailed     //
//    in the file "license.txt" in the top-level Albany directory  //
//*****************************************************************//
#include "ConcurrentMultiscaleProblem.hpp"
#include "Albany_Utils.hpp"
#include "Albany_ProblemUtils.hpp"
#include "PHAL_AlbanyTraits.hpp"

//------------------------------------------------------------------------------
Albany::ConcurrentMultiscaleProblem::
ConcurrentMultiscaleProblem(
    Teuchos::RCP<Teuchos::ParameterList> const & params,
    Teuchos::RCP<ParamLib> const & param_lib,
    int const num_dims,
    Teuchos::RCP<const Epetra_Comm> const & comm) :
  Albany::AbstractProblem(params, param_lib),
  have_source_(false),
  num_dims_(num_dims)
{

  std::string &
  method = params->get("Name", "Mechanics ");

  *out << "Problem Name = " << method << '\n';

<<<<<<< HEAD
  bool invalid_material_DB(true);
  if(params->isType<std::string>("MaterialDB Filename")){
    invalid_material_DB = false;
    std::string filename = params->get<std::string>("MaterialDB Filename");
    material_db_ = Teuchos::rcp(new QCAD::MaterialDatabase(filename, comm));
  }
  TEUCHOS_TEST_FOR_EXCEPTION(
      invalid_material_DB,
      std::logic_error,
      "ConcurrentMultiscale Problem Requires a Material Database");
=======
  bool
  invalid_material_DB(true);
  if (params->isType<std::string>("MaterialDB Filename")) {
    invalid_material_DB = false;
    std::string
    filename = params->get<std::string>("MaterialDB Filename");
    material_db_ = Teuchos::rcp(new QCAD::MaterialDatabase(filename, comm));
  }

  TEUCHOS_TEST_FOR_EXCEPTION(
      invalid_material_DB,
      std::logic_error,
      "ConcurrentMultiscale Problem Requires a Material Database"
  );
>>>>>>> 06bb6418


  // Compute number of equations
  int
  num_eq = num_dims_;

  this->setNumEquations(num_eq);

  //the following function returns the problem information required for
  //setting the rigid body modes (RBMs)
<<<<<<< HEAD
  int num_PDEs = neq;
  int num_elasticity_dim = num_dims_;
  int num_scalar = neq - num_elasticity_dim;
  int null_space_dim;
  if (num_dims_ == 1) {null_space_dim = 1;}
  if (num_dims_ == 2) {null_space_dim = 3;}
  if (num_dims_ == 3) {null_space_dim = 6;}

  rigidBodyModes->setParameters(
      num_PDEs,
      num_elasticity_dim,
      num_scalar,
      null_space_dim);
  
=======
  int number_PDEs = neq;
  int number_elasticity_dimensions = spatialDimension();
  int number_scalar_dimensions = neq - spatialDimension();
  int null_space_dimensions = 0;

  switch (number_elasticity_dimensions) {
  default:
    TEUCHOS_TEST_FOR_EXCEPTION(
        true, std::logic_error,
        "Invalid number of dimensions"
    );
    break;
  case 1:
    null_space_dimensions = 0;
    break;
  case 2:
    null_space_dimensions = 3;
    break;
  case 3:
    null_space_dimensions = 6;
    break;
  }

  rigidBodyModes->setParameters(
      number_PDEs,
      number_elasticity_dimensions,
      number_scalar_dimensions,
      null_space_dimensions
  );

>>>>>>> 06bb6418
}

//
//
//
Albany::ConcurrentMultiscaleProblem::
~ConcurrentMultiscaleProblem()
{
}

//
//
//
void
Albany::ConcurrentMultiscaleProblem::
buildProblem(
    Teuchos::ArrayRCP<Teuchos::RCP<Albany::MeshSpecsStruct> > mesh_specs,
    Albany::StateManager & state_mgr)
{
  // Construct All Phalanx Evaluators
<<<<<<< HEAD
  int physSets = mesh_specs.size();
=======
  int
  physSets = mesh_specs.size();
>>>>>>> 06bb6418
  std::cout << "Num MeshSpecs: " << physSets << '\n';
  fm.resize(physSets);

  std::cout << "Calling ConcurrentMultiscaleProblem::buildEvaluators" << '\n';
  for (int ps = 0; ps < physSets; ++ps) {

    std::string const
    eb_name = mesh_specs[ps]->ebName;
<<<<<<< HEAD

    std::string const
    lmb_str = "Lagrange Multiplier Block";

    bool const
    is_lmb = matDB().isElementBlockParam(eb_name, lmb_str);

=======

    std::string const
    lmb_str = "Lagrange Multiplier Block";

    bool const
    is_lmb = matDB().isElementBlockParam(eb_name, lmb_str);

>>>>>>> 06bb6418
    if (is_lmb == true) {
      bool const
      ebp_lmb = matDB().getElementBlockParam<bool>(eb_name, lmb_str);
      lm_overlap_map_.insert(std::make_pair(eb_name, ebp_lmb));
    }

    std::string const
    cob_str = "Coarse Overlap Block";

    bool const
    is_cob = matDB().isElementBlockParam(eb_name, cob_str);

    if (is_cob == true) {
      bool const
      ebp_cob = matDB().getElementBlockParam<bool>(eb_name, cob_str);
      coarse_overlap_map_.insert(std::make_pair(eb_name, ebp_cob));
    }

    std::string const
    fob_str = "Fine Overlap Block";

    bool const
    is_fob = matDB().isElementBlockParam(eb_name, fob_str);

    if (is_fob == true) {
      bool const
      ebp_fob = matDB().getElementBlockParam<bool>(eb_name, fob_str);
      fine_overlap_map_.insert(std::make_pair(eb_name, ebp_fob));
    }
    
    fm[ps]  = Teuchos::rcp(new PHX::FieldManager<PHAL::AlbanyTraits>);
<<<<<<< HEAD
    buildEvaluators(*fm[ps], *mesh_specs[ps], state_mgr, BUILD_RESID_FM,
                    Teuchos::null);
=======
    buildEvaluators(
        *fm[ps],
        *mesh_specs[ps],
        state_mgr,
        BUILD_RESID_FM,
        Teuchos::null
    );
>>>>>>> 06bb6418
  }
  constructDirichletEvaluators(*mesh_specs[0]);
}

//
//
//
Teuchos::Array<Teuchos::RCP<const PHX::FieldTag> >
Albany::ConcurrentMultiscaleProblem::
buildEvaluators(
    PHX::FieldManager<PHAL::AlbanyTraits> & fm0,
    Albany::MeshSpecsStruct const & mesh_specs,
    Albany::StateManager & state_mgr,
    Albany::FieldManagerChoice fm_choice,
    Teuchos::RCP<Teuchos::ParameterList> const & response_list)
{
  // Call constructeEvaluators<EvalT>(*rfm[0], *mesh_specs[0], state_mgr);
  // for each EvalT in PHAL::AlbanyTraits::BEvalTypes
  ConstructEvaluatorsOp<ConcurrentMultiscaleProblem> 
<<<<<<< HEAD
    op(*this,
       fm0,
       mesh_specs,
       state_mgr,
       fm_choice,
       response_list);
=======
    op(
        *this,
        fm0,
        mesh_specs,
        state_mgr,
        fm_choice,
        response_list
    );
>>>>>>> 06bb6418
  boost::mpl::for_each<PHAL::AlbanyTraits::BEvalTypes>(op);
  return *op.tags;
}

//
//
//
void
Albany::ConcurrentMultiscaleProblem::
constructDirichletEvaluators(Albany::MeshSpecsStruct const & mesh_specs)
{

  // Construct Dirichlet evaluators for all nodesets and names
  std::vector<std::string>
  dirichletNames(neq);

  int
  index = 0;

  dirichletNames[index++] = "X";
  if (neq>1) dirichletNames[index++] = "Y";
  if (neq>2) dirichletNames[index++] = "Z";

  Albany::BCUtils<Albany::DirichletTraits> dirUtils;
<<<<<<< HEAD
  dfm = dirUtils.constructBCEvaluators(mesh_specs.nsNames, dirichletNames,
                                       this->params, this->paramLib);
=======
  dfm = dirUtils.constructBCEvaluators(
      mesh_specs.nsNames,
      dirichletNames,
      this->params,
      this->paramLib
  );
>>>>>>> 06bb6418
}
//------------------------------------------------------------------------------
Teuchos::RCP<const Teuchos::ParameterList>
Albany::ConcurrentMultiscaleProblem::
getValidProblemParameters() const
{
  Teuchos::RCP<Teuchos::ParameterList> valid_pl =
    this->getGenericProblemParams("ValidConcurrentMultiscaleProblemParams");

<<<<<<< HEAD
  valid_pl->set<std::string>("MaterialDB Filename",
                            "materials.xml",
                            "Filename of material database xml file");
=======
  valid_pl->set<std::string>(
      "MaterialDB Filename",
      "materials.xml",
      "Filename of material database xml file"
  );
>>>>>>> 06bb6418

  return valid_pl;
}

//------------------------------------------------------------------------------
void
Albany::ConcurrentMultiscaleProblem::
getAllocatedStates(
   Teuchos::ArrayRCP<Teuchos::ArrayRCP<Teuchos::RCP<FC> > > old_state,
   Teuchos::ArrayRCP<Teuchos::ArrayRCP<Teuchos::RCP<FC> > > new_state
                   ) const
{
  old_state = old_state_;
  new_state = new_state_;
}<|MERGE_RESOLUTION|>--- conflicted
+++ resolved
@@ -25,18 +25,6 @@
 
   *out << "Problem Name = " << method << '\n';
 
-<<<<<<< HEAD
-  bool invalid_material_DB(true);
-  if(params->isType<std::string>("MaterialDB Filename")){
-    invalid_material_DB = false;
-    std::string filename = params->get<std::string>("MaterialDB Filename");
-    material_db_ = Teuchos::rcp(new QCAD::MaterialDatabase(filename, comm));
-  }
-  TEUCHOS_TEST_FOR_EXCEPTION(
-      invalid_material_DB,
-      std::logic_error,
-      "ConcurrentMultiscale Problem Requires a Material Database");
-=======
   bool
   invalid_material_DB(true);
   if (params->isType<std::string>("MaterialDB Filename")) {
@@ -51,7 +39,6 @@
       std::logic_error,
       "ConcurrentMultiscale Problem Requires a Material Database"
   );
->>>>>>> 06bb6418
 
 
   // Compute number of equations
@@ -62,22 +49,6 @@
 
   //the following function returns the problem information required for
   //setting the rigid body modes (RBMs)
-<<<<<<< HEAD
-  int num_PDEs = neq;
-  int num_elasticity_dim = num_dims_;
-  int num_scalar = neq - num_elasticity_dim;
-  int null_space_dim;
-  if (num_dims_ == 1) {null_space_dim = 1;}
-  if (num_dims_ == 2) {null_space_dim = 3;}
-  if (num_dims_ == 3) {null_space_dim = 6;}
-
-  rigidBodyModes->setParameters(
-      num_PDEs,
-      num_elasticity_dim,
-      num_scalar,
-      null_space_dim);
-  
-=======
   int number_PDEs = neq;
   int number_elasticity_dimensions = spatialDimension();
   int number_scalar_dimensions = neq - spatialDimension();
@@ -108,7 +79,6 @@
       null_space_dimensions
   );
 
->>>>>>> 06bb6418
 }
 
 //
@@ -129,12 +99,8 @@
     Albany::StateManager & state_mgr)
 {
   // Construct All Phalanx Evaluators
-<<<<<<< HEAD
-  int physSets = mesh_specs.size();
-=======
   int
   physSets = mesh_specs.size();
->>>>>>> 06bb6418
   std::cout << "Num MeshSpecs: " << physSets << '\n';
   fm.resize(physSets);
 
@@ -143,7 +109,6 @@
 
     std::string const
     eb_name = mesh_specs[ps]->ebName;
-<<<<<<< HEAD
 
     std::string const
     lmb_str = "Lagrange Multiplier Block";
@@ -151,15 +116,6 @@
     bool const
     is_lmb = matDB().isElementBlockParam(eb_name, lmb_str);
 
-=======
-
-    std::string const
-    lmb_str = "Lagrange Multiplier Block";
-
-    bool const
-    is_lmb = matDB().isElementBlockParam(eb_name, lmb_str);
-
->>>>>>> 06bb6418
     if (is_lmb == true) {
       bool const
       ebp_lmb = matDB().getElementBlockParam<bool>(eb_name, lmb_str);
@@ -191,10 +147,6 @@
     }
     
     fm[ps]  = Teuchos::rcp(new PHX::FieldManager<PHAL::AlbanyTraits>);
-<<<<<<< HEAD
-    buildEvaluators(*fm[ps], *mesh_specs[ps], state_mgr, BUILD_RESID_FM,
-                    Teuchos::null);
-=======
     buildEvaluators(
         *fm[ps],
         *mesh_specs[ps],
@@ -202,7 +154,6 @@
         BUILD_RESID_FM,
         Teuchos::null
     );
->>>>>>> 06bb6418
   }
   constructDirichletEvaluators(*mesh_specs[0]);
 }
@@ -222,14 +173,6 @@
   // Call constructeEvaluators<EvalT>(*rfm[0], *mesh_specs[0], state_mgr);
   // for each EvalT in PHAL::AlbanyTraits::BEvalTypes
   ConstructEvaluatorsOp<ConcurrentMultiscaleProblem> 
-<<<<<<< HEAD
-    op(*this,
-       fm0,
-       mesh_specs,
-       state_mgr,
-       fm_choice,
-       response_list);
-=======
     op(
         *this,
         fm0,
@@ -238,7 +181,6 @@
         fm_choice,
         response_list
     );
->>>>>>> 06bb6418
   boost::mpl::for_each<PHAL::AlbanyTraits::BEvalTypes>(op);
   return *op.tags;
 }
@@ -263,17 +205,12 @@
   if (neq>2) dirichletNames[index++] = "Z";
 
   Albany::BCUtils<Albany::DirichletTraits> dirUtils;
-<<<<<<< HEAD
-  dfm = dirUtils.constructBCEvaluators(mesh_specs.nsNames, dirichletNames,
-                                       this->params, this->paramLib);
-=======
   dfm = dirUtils.constructBCEvaluators(
       mesh_specs.nsNames,
       dirichletNames,
       this->params,
       this->paramLib
   );
->>>>>>> 06bb6418
 }
 //------------------------------------------------------------------------------
 Teuchos::RCP<const Teuchos::ParameterList>
@@ -283,17 +220,11 @@
   Teuchos::RCP<Teuchos::ParameterList> valid_pl =
     this->getGenericProblemParams("ValidConcurrentMultiscaleProblemParams");
 
-<<<<<<< HEAD
-  valid_pl->set<std::string>("MaterialDB Filename",
-                            "materials.xml",
-                            "Filename of material database xml file");
-=======
   valid_pl->set<std::string>(
       "MaterialDB Filename",
       "materials.xml",
       "Filename of material database xml file"
   );
->>>>>>> 06bb6418
 
   return valid_pl;
 }
