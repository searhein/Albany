--- conflicted
+++ resolved
@@ -790,7 +790,6 @@
   //
   // Compute the functions
   //
-<<<<<<< HEAD
   // W matrix
   // Create Teuchos::Array of individual models' W matrices 
   const Teuchos::RCP<Tpetra_Operator> W_op_outT_temp;
@@ -804,26 +803,6 @@
     W_op_outs_crsT[m] = Teuchos::nonnull(W_op_outT_temp) ?
                         Teuchos::rcp_dynamic_cast<Tpetra_CrsMatrix>(W_op_outT_temp, true) :
                         Teuchos::null;
-=======
-  Teuchos::Array<bool> fs_already_computed;
-  fs_already_computed.resize(num_models_);
-  for (int m = 0; m < num_models_; m++)
-    fs_already_computed[m] = false;
-
-  // W matrix
-  // Create Teuchos::Array of individual models' W matrices 
-  //FIXME? Is the following one necessary to store? 
-  Teuchos::Array<Teuchos::RCP<Tpetra_Operator> > W_outs;
-  Teuchos::Array<Teuchos::RCP<Tpetra_CrsMatrix> > W_outs_crs;
-  W_outs.resize(num_models_);
-  W_outs_crs.resize(num_models_);
-  //get each of the models' W matrices 
-  for (int m = 0; m < num_models_; m++) {
-    W_outs[m] = ConverterT::getTpetraOperator(solver_outargs_[m].get_W_op());
-    W_outs_crs[m] = Teuchos::rcp_dynamic_cast<Tpetra_CrsMatrix>(
-        W_outs[m],
-        true);
->>>>>>> 4e117c46
   }
 
   Teuchos::Array<bool> fs_already_computed; 
@@ -845,7 +824,6 @@
   //FIXME: create coupled W matrix from array of model W matrices   
   //Teuchos::RCP<LCM::CoupledSchwarzJacobian> W_out_coupled = Teuchos::rcp_dynamic_cast<LCM::CoupledSchwarzJacobian>(W_out, true);
   // W_out_coupled->initialize(W_outs_crs);
-<<<<<<< HEAD
   
   // Create fT_out from fTs_out[m]
   LO counter_local = 0;
@@ -860,13 +838,10 @@
     counter_local += fTs_out[m]->getLocalLength(); 
   } 
   
-=======
->>>>>>> 4e117c46
 
   //W prec matrix
   //FIXME: eventually will need to hook in Teko. 
 
-<<<<<<< HEAD
 
    //FIXME: in the following, need to check logic involving looping over num_models_ -- here we're 
    //not creating arrays to store things in for each model.
@@ -891,50 +866,9 @@
      
       if (Teuchos::nonnull(dfdp_outT)) {
         const Teuchos::RCP<ParamVec> p_vec = Teuchos::rcpFromRef(sacado_param_vecs_[m_num][index]);
-=======
-  // df/dp
-  for (int l = 0; l < out_args.Np(); ++l) {
-    const Teuchos::RCP<Thyra::MultiVectorBase<ST> > dfdp_out =
-        out_args.get_DfDp(l).getMultiVector();
-
-    const Teuchos::RCP<Tpetra_MultiVector> dfdp_outT =
-        Teuchos::nonnull(dfdp_out) ?
-            ConverterT::getTpetraMultiVector(dfdp_out) :
-            Teuchos::null;
-
-    Teuchos::RCP<Thyra::MultiVectorBase<ST> > dfdp_out_m;
-    Teuchos::Array<Teuchos::RCP<Tpetra_MultiVector> > dfdps_outT;
-    dfdps_outT.resize(num_models_);
-    if (l < num_params_partial_sum_[0])
-        {
-      dfdp_out_m = solver_outargs_[0].get_DfDp(l).getMultiVector();
-      dfdps_outT[0] =
-          Teuchos::nonnull(dfdp_out_m) ?
-              ConverterT::getTpetraMultiVector(dfdp_out_m) :
-              Teuchos::null;
-    }
-    else {
-      for (int m = 1; m < num_models_; m++) {
-        if (l >= num_params_partial_sum_[m - 1]
-            && l < num_params_partial_sum_[m]) {
-          dfdp_out_m = solver_outargs_[m].get_DfDp(
-              l - num_params_partial_sum_[m - 1]).getMultiVector();
-          dfdps_outT[m] =
-              Teuchos::nonnull(dfdp_out_m) ?
-                  ConverterT::getTpetraMultiVector(dfdp_out_m) :
-                  Teuchos::null;
-        }
-      }
-    }
-    if (Teuchos::nonnull(dfdp_outT)) {
-      for (int m = 0; m < num_models_; m++) {
-        const Teuchos::RCP<ParamVec> p_vec = Teuchos::rcpFromRef(
-            sacado_param_vecs_[m][l]);
->>>>>>> 4e117c46
 
         //computeGlobalTangentT sets last 3 arguments: fTs_out[m_num] and dfdp_outT
         apps_[m]->computeGlobalTangentT(
-<<<<<<< HEAD
                   0.0, 0.0, 0.0, curr_time, false, x_dotTs[m_num].get(), x_dotdotT.get(), *xTs[m_num],
                   sacado_param_vecs_[m_num], p_vec.get(),
                   NULL, NULL, NULL, NULL, fTs_out[m_num].get(), NULL,
@@ -942,28 +876,6 @@
 
         fs_already_computed[m_num] = true;
        }
-=======
-            0.0,
-            0.0,
-            0.0,
-            curr_time,
-            false,
-            x_dotTs[m].get(),
-            x_dotdotT.get(),
-            *xTs[m],
-            sacado_param_vecs_[m],
-            p_vec.get(),
-            NULL,
-            NULL,
-            NULL,
-            NULL,
-            fTs_out[m].get(),
-            NULL,
-            dfdps_outT[m].get());
-
-        fs_already_computed[m] = true;
-      }
->>>>>>> 4e117c46
     }
   }
   //FIXME: create fT_out from fTs_out 
@@ -971,7 +883,6 @@
   // Response functions
   for (int j = 0; j < out_args.Ng(); ++j) {
     const Teuchos::RCP<Thyra::VectorBase<ST> > g_out = out_args.get_g(j);
-<<<<<<< HEAD
     Teuchos::RCP<Tpetra_Vector> gT_out = Teuchos::nonnull(g_out) ?
                                          ConverterT::getTpetraVector(g_out) :
                                          Teuchos::null;
@@ -1003,54 +914,8 @@
                     dgdxdotT_out, dgdxdotdotT_out, dummy_derivT);
           // Set gT_out to null to indicate that g_out was evaluated.
           gT_out = Teuchos::null;
-=======
-    Teuchos::RCP<Tpetra_Vector> gT_out =
-        Teuchos::nonnull(g_out) ?
-                                  ConverterT::getTpetraVector(g_out) :
-                                  Teuchos::null;
-
-    const Thyra::ModelEvaluatorBase::Derivative<ST> dgdxT_out = out_args
-        .get_DgDx(j);
-    const Thyra::ModelEvaluatorBase::Derivative<ST> dgdxdotT_out = out_args
-        .get_DgDx_dot(j);
-    // AGS: x_dotdot time integrators not imlemented in Thyra ME yet
-    const Thyra::ModelEvaluatorBase::Derivative<ST> dgdxdotdotT_out;
-
-    Teuchos::RCP<Thyra::VectorBase<ST> > g_out_m;
-    //crate array of Tpetra_Vectors from individual model gT_outs 
-    Teuchos::Array<Teuchos::RCP<Tpetra_Vector> > gTs_out;
-    gTs_out.resize(num_models_);
-    Teuchos::Array<Thyra::ModelEvaluatorBase::Derivative<ST> > dgdxTs_out;
-    Teuchos::Array<Thyra::ModelEvaluatorBase::Derivative<ST> > dgdxdotTs_out;
-    dgdxTs_out.resize(num_models_);
-    dgdxdotTs_out.resize(num_models_);
-    if (j < num_responses_partial_sum_[0])
-        {
-      g_out_m = solver_outargs_[0].get_g(j);
-      gTs_out[0] =
-          Teuchos::nonnull(g_out_m) ?
-                                      ConverterT::getTpetraVector(g_out_m) :
-                                      Teuchos::null;
-      dgdxTs_out[0] = solver_outargs_[0].get_DgDx(j);
-      dgdxdotTs_out[0] = solver_outargs_[0].get_DgDx_dot(j);
-    }
-    else {
-      for (int m = 1; m < num_models_; m++) {
-        if (j >= num_responses_partial_sum_[m - 1]
-            && j < num_responses_partial_sum_[m]) {
-          g_out_m = solver_outargs_[m].get_g(
-              j - num_responses_partial_sum_[m - 1]);
-          gTs_out[m] =
-              Teuchos::nonnull(g_out_m) ?
-                                          ConverterT::getTpetraVector(g_out_m) :
-                                          Teuchos::null;
-          dgdxTs_out[m] = solver_outargs_[m].get_DgDx(j);
-          dgdxdotTs_out[m] = solver_outargs_[m].get_DgDx_dot(j);
-        }
->>>>>>> 4e117c46
       }
 
-<<<<<<< HEAD
       // dg/dp
       for (int l = 0; l < out_args.Np(); ++l) {
         const Teuchos::RCP<Thyra::MultiVectorBase<ST> > dgdp_out =
@@ -1085,58 +950,6 @@
         apps_[m_num]->evaluateResponseT(
             index, curr_time, x_dotTs[m_num].get(), x_dotdotT.get(), *xTs[m_num],
             sacado_param_vecs_[m_num], *gT_out);
-=======
-    // dg/dx, dg/dxdot
-    if (!dgdxT_out.isEmpty() || !dgdxdotT_out.isEmpty()) {
-      for (int m = 0; m < num_models_; m++) {
-        const Thyra::ModelEvaluatorBase::Derivative<ST> dummy_derivT;
-        apps_[m]->evaluateResponseDerivativeT(
-            j, curr_time, x_dotTs[m].get(), x_dotdotT.get(), *xTs[m],
-            sacado_param_vecs_[m], NULL,
-            gTs_out[m].get(), dgdxTs_out[m],
-            dgdxdotTs_out[m], dgdxdotdotT_out, dummy_derivT);
-        // Set gT_out to null to indicate that g_out was evaluated.
-        gTs_out[m] = Teuchos::null;
-      }
-    }
-    //FIXME: create gT_out for coupled model from gTs_out -- creating array gTs_out likely not needed
-
-    // dg/dp
-    for (int l = 0; l < out_args.Np(); ++l) {
-      const Teuchos::RCP<Thyra::MultiVectorBase<ST> > dgdp_out =
-          out_args.get_DgDp(j, l).getMultiVector();
-      const Teuchos::RCP<Tpetra_MultiVector> dgdpT_out =
-          Teuchos::nonnull(dgdp_out) ?
-              ConverterT::getTpetraMultiVector(dgdp_out) :
-              Teuchos::null;
-      Teuchos::RCP<Thyra::MultiVectorBase<ST> > dgdp_out_temp;
-      Teuchos::Array<Teuchos::RCP<Tpetra_MultiVector> > dgdpTs_out;
-      dgdpTs_out.resize(num_models_);
-      //FIXME: populate dgdpTs! 
-
-      if (Teuchos::nonnull(dgdpT_out)) {
-        for (int m = 0; m < num_models_; m++) {
-          const Teuchos::RCP<ParamVec> p_vec = Teuchos::rcpFromRef(
-              sacado_param_vecs_[m][l]);
-          apps_[m]->evaluateResponseTangentT(
-              j, alpha, beta, omega, curr_time, false,
-              x_dotTs[m].get(), x_dotdotT.get(), *xTs[m],
-              sacado_param_vecs_[m], p_vec.get(),
-              NULL, NULL, NULL, NULL, gTs_out[m].get(), NULL,
-              dgdpTs_out[m].get());
-          gTs_out[m] = Teuchos::null;
-        }
-      }
-    }
-
-    //FIXME: create gT_out and dgdpT_out for coupled model from dgdpTs_out and gTs_out -- likely arrays not needed.
-
-    if (Teuchos::nonnull(gT_out)) {
-      for (int m = 0; m < num_models_; m++) {
-        apps_[m]->evaluateResponseT(
-            j, curr_time, x_dotTs[m].get(), x_dotdotT.get(), *xTs[m],
-            sacado_param_vecs_[m], *gTs_out[m]);
->>>>>>> 4e117c46
       }
     }
   }
