##*****************************************************************//
##    Albany 2.0:  Copyright 2012 Sandia Corporation               //
##    This Software is released under the BSD license detailed     //
##    in the file "license.txt" in the top-level Albany directory  //
##*****************************************************************//

# LCM DIR
SET(LCM_DIR ${Albany_SOURCE_DIR}/src/LCM)

# LCM problems

# Glob source files for problems
file (GLOB problem-sources
  "${LCM_DIR}/problems/*.cpp"
)

# Glob header files for problems
file (GLOB problem-headers
  "${LCM_DIR}/problems/*.hpp"
)

SET(SOURCES )
SET(HEADERS )

# LCM evaluators
file (GLOB evaluator-sources
  "${LCM_DIR}/evaluators/*.cpp"
)
file (GLOB evaluator-headers
  "${LCM_DIR}/evaluators/*.hpp"
)

# LCM surface element evaluators
file (GLOB surface-element-sources
  "${LCM_DIR}/evaluators/surface-element/*.cpp"
)
file (GLOB surface-element-headers
  "${LCM_DIR}/evaluators/surface-element/*.hpp"
)

# LCM special boundary conditions
file (GLOB bc-sources
  "${LCM_DIR}/evaluators/bc/*.cpp"
)
file (GLOB bc-headers
  "${LCM_DIR}/evaluators/bc/*.hpp"
)

#LCM models
file (GLOB models-sources
  "${LCM_DIR}/models/*.cpp"
)
file (GLOB models-headers
  "${LCM_DIR}/models/*.hpp"
)

#LCM utils
file (GLOB utils-sources
  "${LCM_DIR}/utils/*.cpp"
  "${LCM_DIR}/utils/*.cc"
)
file (GLOB utils-headers
  "${LCM_DIR}/utils/*.hpp"
  "${LCM_DIR}/utils/*.h"
)

#LCM utils/topology
file (GLOB topology-sources
  "${LCM_DIR}/utils/topology/*.cc"
)
file (GLOB topology-headers
  "${LCM_DIR}/utils/topology/*.h"
)

set(SOURCES ${SOURCES}
  ${problem-sources}
  ${evaluator-sources}
  ${surface-element-sources}
  ${bc-sources}
  ${models-sources}
  ${utils-sources}
  ${topology-sources}
  )

set(HEADERS ${HEADERS}
  ${problem-headers}
  ${evaluator-headers}
  ${surface-element-headers}
  ${bc-headers}
  ${models-headers}
  ${utils-headers}
  ${topology-headers}
 )

IF(ALBANY_LAME OR ALBANY_LAMENT)
  SET(SOURCES ${SOURCES}
    ${LCM_DIR}/utils/lame/LameUtils.cpp
    ${LCM_DIR}/problems/lame/LameProblem.cpp
    )
  SET(HEADERS ${HEADERS}
    ${LCM_DIR}/utils/lame/LameUtils.hpp
    ${LCM_DIR}/problems/lame/LameProblem.hpp
    )
ENDIF()

IF(ALBANY_LAME)
  SET(SOURCES ${SOURCES}
    ${LCM_DIR}/evaluators/lame/LameStress.cpp
    )
  SET(HEADERS ${HEADERS}
    ${LCM_DIR}/evaluators/lame/LameStress.hpp
    ${LCM_DIR}/evaluators/lame/LameStress_Def.hpp
    )
ENDIF()

IF(ALBANY_LAMENT)
  SET(SOURCES ${SOURCES}
    ${LCM_DIR}/evaluators/lame/LamentStress.cpp
    )
  SET(HEADERS ${HEADERS}
    ${LCM_DIR}/evaluators/lame/LamentStress.hpp
    ${LCM_DIR}/evaluators/lame/LamentStress_Def.hpp
    )
ENDIF()

set(INCLUDE_DIRS
  ${Trilinos_INCLUDE_DIRS}
  ${Albany_SOURCE_DIR}/src
  ${Albany_SOURCE_DIR}/src/evaluators
  ${Albany_SOURCE_DIR}/src/problems
  ${Albany_SOURCE_DIR}/src/responses
  ${Albany_SOURCE_DIR}/src/disc/stk
  ${Albany_SOURCE_DIR}/src/adapt
  ${LCM_DIR}/problems
  ${LCM_DIR}/evaluators
  ${LCM_DIR}/evaluators/bc
  ${LCM_DIR}/evaluators/surface-element
  ${LCM_DIR}/models
  ${LCM_DIR}/utils
  ${LCM_DIR}/utils/topology
  ${ALBANY_FMDB_INCLUDE_DIRS}
  ${Trilinos_TPL_INCLUDE_DIRS}
)

#message("include dirs - ${INCLUDE_DIRS}")

include_directories(${INCLUDE_DIRS})

link_directories (${Trilinos_LIBRARY_DIRS} ${Trilinos_TPL_LIBRARY_DIRS})

add_library(LCM ${Albany_LIBRARY_TYPE} ${SOURCES} ${HEADERS})
set_target_properties(LCM PROPERTIES
  PUBLIC_HEADER "${HEADERS}")

IF ( INSTALL_ALBANY )
  install(TARGETS LCM EXPORT albany-export
    LIBRARY DESTINATION "${LIB_INSTALL_DIR}"
    ARCHIVE DESTINATION "${LIB_INSTALL_DIR}"
    PUBLIC_HEADER DESTINATION "${INCLUDE_INSTALL_DIR}")
ENDIF()

add_executable(MaterialPointSimulator test/utils/MaterialPointSimulator.cc)
add_executable(MeshComponents test/utils/MeshComponents.cc)
add_executable(NodeUpdate test/utils/NodeUpdate.cc)
add_executable(PartitionTest test/utils/PartitionTest.cc)
add_executable(Subdivision test/utils/Subdivision.cc)
add_executable(Practice test/utils/Practice.cc)
add_executable(MinSurfaceMPS test/utils/MinSurfaceMPS.cc)
add_executable(MinSurfaceOutput test/utils/MinSurfaceOutput.cc)
add_executable(BoundarySurfaceOutput test/utils/BoundarySurfaceOutput.cc)
add_executable(Test1_Subdivision test/utils/Test1_Subdivision.cc)
add_executable(Test2_Subdivision test/utils/Test2_Subdivision.cc)
add_executable(TopologyBase test/utils/TopologyBase.cc)

add_executable(
  utLocalNonlinearSolver
  test/unit_tests/StandardUnitTestMain.cpp
  test/unit_tests/utLocalNonlinearSolver.cpp
  )

add_executable(
  utSurfaceElement
  test/unit_tests/StandardUnitTestMain.cpp
  test/unit_tests/utSurfaceElement.cpp
  )

IF (ALBANY_LAME OR ALBANY_LAMENT)
<<<<<<< HEAD

  IF(ALBANY_64BIT_INT)
  add_executable(utLameStress_elastic
    ${Albany_SOURCE_DIR}/src/PHAL_Dimension.cpp
    ${Albany_SOURCE_DIR}/src/PHAL_AlbanyTraits.cpp
    ${Albany_SOURCE_DIR}/src/Albany_Utils.cpp
    ${Albany_SOURCE_DIR}/src/Albany_StateManager.cpp
    ${Albany_SOURCE_DIR}/src/Petra_Converters_64.cpp
    ${Albany_SOURCE_DIR}/src/disc/stk/Albany_GenericSTKMeshStruct.cpp
    ${Albany_SOURCE_DIR}/src/disc/stk/Albany_GenericSTKFieldContainer.cpp
    ${Albany_SOURCE_DIR}/src/disc/stk/Albany_MultiSTKFieldContainer.cpp
    ${Albany_SOURCE_DIR}/src/disc/stk/Albany_OrdinarySTKFieldContainer.cpp
    ${Albany_SOURCE_DIR}/src/disc/stk/Albany_TmplSTKMeshStruct.cpp
    ${Albany_SOURCE_DIR}/src/disc/stk/Albany_STKDiscretization.cpp
    ${Albany_SOURCE_DIR}/src/disc/stk/Albany_STKNodeFieldContainer.cpp
    ${Albany_SOURCE_DIR}/src/disc/Adapt_NodalDataBlock.cpp
    ${Albany_SOURCE_DIR}/src/disc/Adapt_NodalDataVector.cpp
    ${Albany_SOURCE_DIR}/src/problems/QCAD_MaterialDatabase.cpp
    utils/lame/LameUtils.cpp
    evaluators/lame/LameStress.cpp
    evaluators/SetField.cpp
    test/unit_tests/StandardUnitTestMain.cpp
    test/unit_tests/utLameStress_elastic.cpp
    )
  ELSE()
=======
>>>>>>> 06bb6418
  add_executable(utLameStress_elastic
    ${Albany_SOURCE_DIR}/src/PHAL_Dimension.cpp
    ${Albany_SOURCE_DIR}/src/PHAL_AlbanyTraits.cpp
    ${Albany_SOURCE_DIR}/src/Albany_Utils.cpp
    ${Albany_SOURCE_DIR}/src/Albany_StateManager.cpp
    ${Albany_SOURCE_DIR}/src/Petra_Converters.cpp
    ${Albany_SOURCE_DIR}/src/disc/stk/Albany_GenericSTKMeshStruct.cpp
    ${Albany_SOURCE_DIR}/src/disc/stk/Albany_GenericSTKFieldContainer.cpp
    ${Albany_SOURCE_DIR}/src/disc/stk/Albany_MultiSTKFieldContainer.cpp
    ${Albany_SOURCE_DIR}/src/disc/stk/Albany_OrdinarySTKFieldContainer.cpp
    ${Albany_SOURCE_DIR}/src/disc/stk/Albany_TmplSTKMeshStruct.cpp
    ${Albany_SOURCE_DIR}/src/disc/stk/Albany_STKDiscretization.cpp
    ${Albany_SOURCE_DIR}/src/disc/stk/Albany_STKNodeFieldContainer.cpp
    ${Albany_SOURCE_DIR}/src/disc/Adapt_NodalDataBlock.cpp
<<<<<<< HEAD
    ${Albany_SOURCE_DIR}/src/disc/Adapt_NodalDataVector.cpp
=======
>>>>>>> 06bb6418
    ${Albany_SOURCE_DIR}/src/problems/QCAD_MaterialDatabase.cpp
    utils/lame/LameUtils.cpp
    evaluators/lame/LameStress.cpp
    evaluators/SetField.cpp
    test/unit_tests/StandardUnitTestMain.cpp
    test/unit_tests/utLameStress_elastic.cpp
    )
<<<<<<< HEAD
  ENDIF()

=======
>>>>>>> 06bb6418
  target_link_libraries(utLameStress_elastic ${LAME_LIB} ${LAMENT_LIB} ${ALB_TRILINOS_LIBS} ${Trilinos_EXTRA_LD_FLAGS})
ENDIF ()

IF(BUILD_SHARED_LIBS)
  IF(ALBANY_SCOREC)
    SET(LCM_UT_LIBS albanyLib albanyAdapt fmdb albanySTK hydride LCM albanyLib)
  ELSE()
    SET(LCM_UT_LIBS albanyLib albanyAdapt albanySTK hydride LCM albanyLib)
  ENDIF()
ELSE(BUILD_SHARED_LIBS)
  # We really don't link to anything in Hydride
  IF(ALBANY_SCOREC)
    SET(LCM_UT_LIBS LCM albanyAdapt albanyLib fmdb albanySTK albanyLib)
  ELSE()
    SET(LCM_UT_LIBS LCM albanyAdapt albanyLib albanySTK albanyLib )
  ENDIF()
ENDIF(BUILD_SHARED_LIBS)

   
#Linking tests
target_link_libraries(MaterialPointSimulator ${LCM_UT_LIBS} ${ALL_LIBRARIES})
target_link_libraries(MeshComponents ${LCM_UT_LIBS} ${ALL_LIBRARIES})
target_link_libraries(NodeUpdate ${LCM_UT_LIBS} ${ALL_LIBRARIES})
target_link_libraries(PartitionTest ${LCM_UT_LIBS} ${ALL_LIBRARIES})
target_link_libraries(Subdivision ${LCM_UT_LIBS} ${ALL_LIBRARIES})
target_link_libraries(Practice ${LCM_UT_LIBS} ${ALL_LIBRARIES})
target_link_libraries(MinSurfaceMPS ${LCM_UT_LIBS} ${ALL_LIBRARIES})
target_link_libraries(MinSurfaceOutput ${LCM_UT_LIBS} ${ALL_LIBRARIES})
target_link_libraries(BoundarySurfaceOutput ${LCM_UT_LIBS} ${ALL_LIBRARIES})
target_link_libraries(Test1_Subdivision ${LCM_UT_LIBS} ${ALL_LIBRARIES})
target_link_libraries(Test2_Subdivision ${LCM_UT_LIBS} ${ALL_LIBRARIES})
target_link_libraries(TopologyBase ${LCM_UT_LIBS} ${ALL_LIBRARIES})
target_link_libraries(utLocalNonlinearSolver ${LCM_UT_LIBS} ${ALL_LIBRARIES})
target_link_libraries(utSurfaceElement ${LCM_UT_LIBS} ${ALL_LIBRARIES})<|MERGE_RESOLUTION|>--- conflicted
+++ resolved
@@ -185,8 +185,6 @@
   )
 
 IF (ALBANY_LAME OR ALBANY_LAMENT)
-<<<<<<< HEAD
-
   IF(ALBANY_64BIT_INT)
   add_executable(utLameStress_elastic
     ${Albany_SOURCE_DIR}/src/PHAL_Dimension.cpp
@@ -211,8 +209,6 @@
     test/unit_tests/utLameStress_elastic.cpp
     )
   ELSE()
-=======
->>>>>>> 06bb6418
   add_executable(utLameStress_elastic
     ${Albany_SOURCE_DIR}/src/PHAL_Dimension.cpp
     ${Albany_SOURCE_DIR}/src/PHAL_AlbanyTraits.cpp
@@ -227,10 +223,7 @@
     ${Albany_SOURCE_DIR}/src/disc/stk/Albany_STKDiscretization.cpp
     ${Albany_SOURCE_DIR}/src/disc/stk/Albany_STKNodeFieldContainer.cpp
     ${Albany_SOURCE_DIR}/src/disc/Adapt_NodalDataBlock.cpp
-<<<<<<< HEAD
     ${Albany_SOURCE_DIR}/src/disc/Adapt_NodalDataVector.cpp
-=======
->>>>>>> 06bb6418
     ${Albany_SOURCE_DIR}/src/problems/QCAD_MaterialDatabase.cpp
     utils/lame/LameUtils.cpp
     evaluators/lame/LameStress.cpp
@@ -238,11 +231,8 @@
     test/unit_tests/StandardUnitTestMain.cpp
     test/unit_tests/utLameStress_elastic.cpp
     )
-<<<<<<< HEAD
   ENDIF()
 
-=======
->>>>>>> 06bb6418
   target_link_libraries(utLameStress_elastic ${LAME_LIB} ${LAMENT_LIB} ${ALB_TRILINOS_LIBS} ${Trilinos_EXTRA_LD_FLAGS})
 ENDIF ()
 
