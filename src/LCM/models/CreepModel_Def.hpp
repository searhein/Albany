--- conflicted
+++ resolved
@@ -147,11 +147,6 @@
   Intrepid::Tensor<ScalarT> I(Intrepid::eye<ScalarT>(num_dims_));
   Intrepid::Tensor<ScalarT> Fpn(num_dims_), Fpinv(num_dims_), Cpinv(num_dims_);
 
-<<<<<<< HEAD
-  
-  for (int cell(0); cell < workset.numCells; ++cell) {
-    for (int pt(0); pt < num_pts_; ++pt) {
-=======
   long int debug_output_counter = 0;
   //std::cout << "Entering CreepModel_Def code" << std::endl;
 
@@ -162,10 +157,9 @@
   //  std::cout << "delta_time(0) == 0, do J2" << std::endl;
 
   //if(debug_output_counter%DEBUG_FREQ == 0) std::cout << "delta_time is not 0" << std::endl;  
-  for (std::size_t cell(0); cell < workset.numCells; ++cell) {
-    for (std::size_t pt(0); pt < num_pts_; ++pt) {
+  for (int cell(0); cell < workset.numCells; ++cell) {
+    for (int pt(0); pt < num_pts_; ++pt) {
       debug_output_counter++;
->>>>>>> a24c56e5
       kappa = elastic_modulus(cell, pt)
           / (3. * (1. - 2. * poissons_ratio(cell, pt)));
       mu = elastic_modulus(cell, pt) / (2. * (1. + poissons_ratio(cell, pt)));
@@ -189,7 +183,7 @@
 
 
       // fill local tensors
-      F.fill(def_grad,cell, pt,0,0);
+      F.fill(def_grad, cell, pt, 0, 0);
       for (int i(0); i < num_dims_; ++i) {
         for (int j(0); j < num_dims_; ++j) {
           Fpn(i, j) = ScalarT(Fpold(cell, pt, i, j));
@@ -424,8 +418,8 @@
         A = dgam * N;
         expA = Intrepid::exp(A);
         Fpnew = expA * Fpn;
-        for (std::size_t i(0); i < num_dims_; ++i) {
-          for (std::size_t j(0); j < num_dims_; ++j) {
+        for (int i(0); i < num_dims_; ++i) {
+          for (int j(0); j < num_dims_; ++j) {
             Fp(cell, pt, i, j) = Fpnew(i, j);
           }
         }
@@ -447,19 +441,12 @@
     }
   }
 
-<<<<<<< HEAD
-  if (have_temperature_) {
+
+
+ if (have_temperature_) {
     for (int cell(0); cell < workset.numCells; ++cell) {
       for (int pt(0); pt < num_pts_; ++pt) {
         F.fill(def_grad,cell,pt,0,0);
-=======
-
-
- if (have_temperature_) {
-    for (std::size_t cell(0); cell < workset.numCells; ++cell) {
-      for (std::size_t pt(0); pt < num_pts_; ++pt) {
-        F.fill(&def_grad(cell,pt,0,0));
->>>>>>> a24c56e5
         ScalarT J = Intrepid::det(F);
         sigma.fill(stress,cell,pt,0,0);
         sigma -= 3.0 * expansion_coeff_ * (1.0 + 1.0 / (J*J))
@@ -475,4 +462,4 @@
 
 }
 //------------------------------------------------------------------------------
-}
+}