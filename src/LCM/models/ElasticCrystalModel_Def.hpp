//*****************************************************************//
//    Albany 2.0:  Copyright 2012 Sandia Corporation               //
//    This Software is released under the BSD license detailed     //
//    in the file "license.txt" in the top-level Albany directory  //
//*****************************************************************//

// Author: Mario J. Juha (juham@rpi.edu)

#include <cmath>
#include "Intrepid2_MiniTensor.h"
#include "Intrepid2_MiniTensor_Definitions.h"
#include "Teuchos_TestForException.hpp"
#include "Phalanx_DataLayout.hpp"

namespace LCM
{

  //----------------------------------------------------------------------------
  template<typename EvalT, typename Traits>
  ElasticCrystalModel< EvalT, Traits > ::
  ElasticCrystalModel( Teuchos::ParameterList* p,
		       const Teuchos::RCP< Albany::Layouts > & dl ) :
    LCM::ConstitutiveModel< EvalT, Traits >(p, dl)
  {

    // Read elastic coefficients
    Teuchos::ParameterList e_list = p->sublist("Elastic Coefficients");
    // Assuming isotropy
    c11_ = e_list.get<RealType>("C11");
    c22_ = e_list.get<RealType>("C22");
    c33_ = e_list.get<RealType>("C33");
    c44_ = e_list.get<RealType>("C44");
    c55_ = e_list.get<RealType>("C55");
    c66_ = e_list.get<RealType>("C66");
    c12_ = e_list.get<RealType>("C12");
    c13_ = e_list.get<RealType>("C13");
    c23_ = e_list.get<RealType>("C23");
    c15_ = e_list.get<RealType>("C15");
    c25_ = e_list.get<RealType>("C25");
    c35_ = e_list.get<RealType>("C35");
    c46_ = e_list.get<RealType>("C46");

    // Read Bunge Angle in degrees
    e_list = p->sublist("Bunge Angles");
    RealType phi1d = e_list.get<RealType>("phi1");
    RealType Phid = e_list.get<RealType>("Phi");
    RealType phi2d = e_list.get<RealType>("phi2");

    
    // Read gas constant
    e_list = p->sublist("Gas Constant");
    R_ = e_list.get<RealType>("R");

    // From degree to rad
    RealType degtorad = atan(1.0)/45.0;
    phi1_ = phi1d*degtorad;
    Phi_ = Phid*degtorad;
    phi2_ = phi2d*degtorad;

    const Intrepid2::Index IndexM = 3;
    const Intrepid2::Index IndexN = 3;

    // Initialize rotation matrix
    Intrepid2::Matrix<double, IndexM, IndexN> rl;
    rl.fill(Intrepid2::ZEROS);

    // Compute rotation matrix
    rl(0,0) = cos(phi1_)*cos(phi2_) - sin(phi1_)*cos(Phi_)*sin(phi2_);
    rl(1,0) = sin(phi1_)*cos(phi2_) + cos(phi1_)*cos(Phi_)*sin(phi2_);
    rl(2,0) = sin(Phi_)*sin(phi2_);
    rl(0,1) = -cos(phi1_)*sin(phi2_) - sin(phi1_)*cos(Phi_)*cos(phi2_);
    rl(1,1) = -sin(phi1_)*sin(phi2_) + cos(phi1_)*cos(Phi_)*cos(phi2_);
    rl(2,1) = sin(Phi_)*cos(phi2_);
    rl(0,2) = sin(phi1_)*sin(Phi_);
    rl(1,2) = -cos(phi1_)*sin(Phi_);
    rl(2,2) = cos(Phi_);

    // Set elastic tensor in lattice frame
    Intrepid2::Tensor4<RealType, EC::MAX_NUM_DIM> C;
    C.set_dimension(num_dims_);
    // Initialize with zeros
    C.fill(Intrepid2::ZEROS);
    // fill tensor
    C(0,0,0,0) = c11_;
    C(1,1,1,1) = c22_;
    C(2,2,2,2) = c33_;
    C(0,0,1,1) = c12_;
    C(1,1,0,0) = c12_;
    C(0,0,2,2) = c13_;
    C(2,2,0,0) = c13_;
    C(1,1,2,2) = c23_;
    C(2,2,1,1) = c23_;
    C(0,1,0,1) = c66_;
    C(1,0,1,0) = c66_;
    C(0,1,1,0) = c66_;
    C(1,0,0,1) = c66_;
    C(2,0,2,0) = c55_;
    C(0,2,0,2) = c55_;
    C(2,0,0,2) = c55_;
    C(0,2,0,0) = c55_;
    C(2,1,2,1) = c44_;
    C(1,2,1,2) = c44_;
    C(1,2,2,1) = c44_;
    C(2,1,1,2) = c44_;
    C(0,0,0,2) = c15_;
    C(0,0,2,0) = c15_;
    C(0,2,0,0) = c15_;
    C(2,0,0,0) = c15_;
    C(1,1,0,2) = c25_;
    C(1,1,2,0) = c25_;
    C(0,2,1,1) = c25_;
    C(2,0,1,1) = c25_;
    C(2,2,0,2) = c35_;
    C(2,2,2,0) = c35_;
    C(0,2,2,2) = c35_;
    C(2,0,2,2) = c35_;
    C(1,2,0,1) = c46_;
    C(1,2,1,0) = c46_;
    C(2,1,0,1) = c46_;
    C(2,1,1,0) = c46_;
    C(0,1,1,2) = c46_;
    C(1,0,1,2) = c46_;
    C(0,1,2,1) = c46_;
    C(1,0,2,1) = c46_;
    
    // Form rotate elasticity tensor
    for ( int i = 0; i < num_dims_; ++i )
      {
	for ( int j = 0; j < num_dims_; ++j )
	  {
	    for ( int k = 0; k < num_dims_; ++k )
	      {
		for ( int l = 0; l < num_dims_; ++l )
		  {
		    C_(i,j,k,l) = 0.0;
		    for ( int i1 = 0; i1 < num_dims_; ++i1 )
		      {
			for ( int j1 = 0; j1 < num_dims_; ++j1 )
			  {
			    for ( int k1 = 0; k1 < num_dims_; ++k1 )
			      {
				for ( int l1 = 0; l1 < num_dims_; ++l1 )
				  {
				    C_(i,j,k,l) = C_(i,j,k,l) + rl(i,i1)*rl(j,j1)*rl(k,k1)*rl(l,l1)*C(i1,j1,k1,l1);
				  }
			      }
			  }
		      }
		  }
	      }
	  }
      }

    std::string F_string = (*field_name_map_)["F"];
    std::string J_string = (*field_name_map_)["J"];
    std::string cauchy = (*field_name_map_)["Cauchy_Stress"];

    // define the dependent fields
    this->dep_field_map_.insert( std::make_pair(F_string, dl->qp_tensor) );
    this->dep_field_map_.insert( std::make_pair(J_string, dl->qp_scalar) );

    // define the evaluated fields
    this->eval_field_map_.insert( std::make_pair(cauchy, dl->qp_tensor) );

    // define the state variables
    this->num_state_variables_++;
    this->state_var_names_.push_back(cauchy);
    this->state_var_layouts_.push_back(dl->qp_tensor);
    this->state_var_init_types_.push_back("scalar");
    this->state_var_init_values_.push_back(0.0);
    this->state_var_old_state_flags_.push_back(false);
    this->state_var_output_flags_.push_back(p->get<bool>("Output Cauchy Stress", false));
  }

  //----------------------------------------------------------------------------
  template<typename EvalT, typename Traits>
  void ElasticCrystalModel< EvalT, Traits > ::
  computeState( typename Traits::EvalData workset,
		std::map< std::string, Teuchos::RCP< PHX::MDField< ScalarT > > > dep_fields,
		std::map< std::string, Teuchos::RCP< PHX::MDField< ScalarT > > > eval_fields )
  {
<<<<<<< HEAD
    std::string F_string = (*field_name_map_)["F"];
    std::string J_string = (*field_name_map_)["J"];
    std::string cauchy = (*field_name_map_)["Cauchy_Stress"];

    // extract dependent MDFields
    PHX::MDField< ScalarT > def_grad = *dep_fields[F_string];
    PHX::MDField< ScalarT > J = *dep_fields[J_string];
    // extract evaluated MDFields
    PHX::MDField< ScalarT > stress = *eval_fields[cauchy];

    // deformation gradient
    Intrepid::Tensor<ScalarT> F(num_dims_);

    // Inverse deformation gradient
    Intrepid::Tensor<ScalarT> Finv(num_dims_);
    
    // Right Cauchy-Green deformation tensor (do not confuse with C_). C = F^{T}*F
    Intrepid::Tensor<ScalarT> C(num_dims_);

    // Inverse of Cauchy-Green deformation tensor.
    Intrepid::Tensor<ScalarT> Cinv(num_dims_);

    // Right Cauchy-Green deformation tensor times J^{-2/3}. C23 = J^{-2/3}*C
    Intrepid::Tensor<ScalarT> C23(num_dims_);

    // Modified Green-Lagrange deformation tensor. E = 1/2*(C23-I)
    Intrepid::Tensor<ScalarT> E(num_dims_);

    // S = C_:E
    Intrepid::Tensor<ScalarT> S(num_dims_);

    // First Piola-Kirchhoff stress
    Intrepid::Tensor<ScalarT> PK(num_dims_);

    // sigma (Cauchy stress)
    Intrepid::Tensor<ScalarT> sigma(num_dims_);

    // Temporal variables
    Intrepid::Tensor<ScalarT> tmp1(num_dims_);

    Intrepid::Tensor<ScalarT> Dev_Stress(num_dims_);
    
    // Jacobian
    ScalarT Jac;

    // Jacobian^{-2/3}
    ScalarT Jac23;

    // p_star = \rho * R * T
    ScalarT p_star;

    // p_0 = \rho_0 * R * T_0
    ScalarT p_0;

    // compute initial pressure
    p_0 = density_ * R_ * ref_temperature_;

    // pressure = p_start - p_0
    ScalarT pressure;

    // Identity tensor
    Intrepid::Tensor<ScalarT> I(Intrepid::eye<ScalarT>(num_dims_));

    for (int cell(0); cell < workset.numCells; ++cell) 
      {
    	for (int pt(0); pt < num_pts_; ++pt) 
    	  {
	    //get jacobian
	    Jac = J(cell,pt);
	    // get Jac23 at Gauss point
	    Jac23 = std::pow(J(cell, pt), -2.0 / 3.0 );
	    // Fill deformation gradient
    	    F.fill(def_grad, cell, pt, 0,0);
	    // compute right Cauchy-Green deformation tensor ==> C = F^{T}*F
	    C = transpose(F)*F;
	    // compute modified right Cauchy-Green deformation tensor ==> C = J^{-2/3}*F^{T}*F
    	    C23 = Jac23*C;
	    // Compute Green-Lagrange deformation tensor. E = 1/2*(C23-I)
	    E = 0.5*(C23 - I);
	    // compute inverse of C
	    Cinv = Intrepid::inverse(C);
	    // Inverse deformation gradient
	    Finv = Intrepid::inverse(F);

	    // compute S = C_*E
	    for ( int i = 0; i < num_dims_; ++i )
	      {
		for ( int j = 0; j < num_dims_; ++j )
		  {
		    S(i,j) = 0.0;
		    for ( int k = 0; k < num_dims_; ++k )
		      {
			for ( int l = 0; l < num_dims_; ++l )
			  {
			    S(i,j) = S(i,j) + C_(i,j,k,l)*E(k,l);
			  } // end l
		      } // end k
		  } // end j
	      } // end i

	     // temporal variable
	    tmp1 = S*C;
	    ScalarT tmp = (1.0/3.0)*Intrepid::trace(tmp1);

	    tmp1 = tmp*Cinv;
	    Dev_Stress = Jac23*(S - tmp1);

	    // compute p_0 using gas law
	    p_star = density_ * (1.0/Jac) * R_ * temperature_(cell,pt);
	    
	    // compute pressure
	    pressure = p_star - p_0;

	    // compute first Piola-Kirchhoff stress tensor
	    PK = F * Dev_Stress - Jac * pressure * transpose(Finv);

	    // transform it to Cauchy stress (true stress)
	    sigma = (1.0/Jac) * PK * transpose(F);
	   
	    // fill Cauchy stress
	    for (int i = 0; i < num_dims_; i++)
	      {
		for (int j = 0; j < num_dims_; j++)
		  {
		    stress(cell,pt,i,j) = sigma(i,j);
		  }
	      }

	  } // end pt
      } // end cell
=======
    // std::string F_string = (*field_name_map_)["F"];
  //   std::string J_string = (*field_name_map_)["J"];
  //   std::string cauchy = (*field_name_map_)["Cauchy_Stress"];

  //   // extract dependent MDFields
  //   PHX::MDField< ScalarT > def_grad = *dep_fields[F_string];
  //   PHX::MDField< ScalarT > J = *dep_fields[J_string];
  //   // extract evaluated MDFields
  //   PHX::MDField< ScalarT > stress = *eval_fields[cauchy];
  //   PHX::MDField< ScalarT > energy = *eval_fields["Energy"];
  //   PHX::MDField< ScalarT > tangent = *eval_fields["Material Tangent"];
  //   ScalarT kappa;
  //   ScalarT mu, mubar;
  //   ScalarT Jm53, Jm23;
  //   ScalarT smag;

  //   Intrepid2::Tensor<ScalarT> F(num_dims_), b(num_dims_), sigma(num_dims_);
  //   Intrepid2::Tensor<ScalarT> I(Intrepid2::eye<ScalarT>(num_dims_));
  //   Intrepid2::Tensor<ScalarT> s(num_dims_), n(num_dims_);

  //   Intrepid2::Tensor4<ScalarT> dsigmadb;
  //   Intrepid2::Tensor4<ScalarT> I1(Intrepid2::identity_1<ScalarT>(num_dims_));
  //   Intrepid2::Tensor4<ScalarT> I3(Intrepid2::identity_3<ScalarT>(num_dims_));

  //   for (int cell(0); cell < workset.numCells; ++cell) 
  //     {
  //   	for (int pt(0); pt < num_pts_; ++pt) 
  //   	  {
  //   	    kappa =
  //   	      elastic_modulus(cell, pt)
  //             / (3. * (1. - 2. * poissons_ratio(cell, pt)));
  //   	    mu =
  //   	      elastic_modulus(cell, pt) / (2. * (1. + poissons_ratio(cell, pt)));
  //   	    Jm53 = std::pow(J(cell, pt), -5. / 3.);
  //   	    Jm23 = Jm53 * J(cell, pt);

  //   	    F.fill(def_grad,cell, pt,0,0);
  //   	    b = F * transpose(F);
  //   	    mubar = (1.0 / 3.0) * mu * Jm23 * Intrepid2::trace(b);

  //   	    sigma = 0.5 * kappa * (J(cell, pt) - 1. / J(cell, pt)) * I
  //   	      + mu * Jm53 * Intrepid2::dev(b);

  //   	    for (int i = 0; i < num_dims_; ++i) 
  //   	      {
  //   		for (int j = 0; j < num_dims_; ++j) 
  //   		  {
  //   		    stress(cell, pt, i, j) = sigma(i, j);
  //   		  }
  //   	      }

  //   	    if (compute_energy_) 
  //   	      { // compute energy
  //   		energy(cell, pt) =
  //   		  0.5 * kappa
  //   		  * (0.5 * (J(cell, pt) * J(cell, pt) - 1.0)
  //   		     - std::log(J(cell, pt)))
  //   		  + 0.5 * mu * (Jm23 * Intrepid2::trace(b) - 3.0);
  //   	      }

  //   	    if (compute_tangent_) 
  //   	      { // compute tangent
  //   		s = Intrepid2::dev(sigma);
  //   		smag = Intrepid2::norm(s);
  //   		n = s / smag;

  //   		dsigmadb =
  //   		  kappa * J(cell, pt) * J(cell, pt) * I3
  //   		  - kappa * (J(cell, pt) * J(cell, pt) - 1.0) * I1
  //   		  + 2.0 * mubar * (I1 - (1.0 / 3.0) * I3)
  //   		  - 2.0 / 3.0 * smag
  //   		  * (Intrepid2::tensor(n, I) + Intrepid2::tensor(I, n));

  //   		for (int i = 0; i < num_dims_; ++i) 
  //   		  {
  //   		    for (int j = 0; j < num_dims_; ++j) 
  //   		      {
  //   			for (int k = 0; k < num_dims_; ++k) 
  //   			  {
  //   			    for (int l = 0; l < num_dims_; ++l) 
  //   			      {
  //   				tangent(cell, pt, i, j, k, l) = dsigmadb(i, j, k, l);
  //   			      }
  //   			  }
  //   		      }
  //   		  }
  //   	      }
  //   	  }
  //     }

  //   if (have_temperature_) 
  //     {
  //   	for (int cell(0); cell < workset.numCells; ++cell) 
  //   	  {
  //   	    for (int pt(0); pt < num_pts_; ++pt) 
  //   	      {
  //   		F.fill(def_grad,cell,pt,0,0);
  //   		ScalarT J = Intrepid2::det(F);
  //   		sigma.fill(stress,cell,pt,0,0);
  //   		sigma -= 3.0 * expansion_coeff_ * (1.0 + 1.0 / (J*J))
  //   		  * (temperature_(cell,pt) - ref_temperature_) * I;

  //   		for (int i = 0; i < num_dims_; ++i) 
  //   		  {
  //   		    for (int j = 0; j < num_dims_; ++j)
  //   		      {
  //   			stress(cell, pt, i, j) = sigma(i, j);
  //   		      }
  //   		  }
  //   	      }
  //   	  }
  //     }
>>>>>>> 563faee7
  }
  //----------------------------------------------------------------------------

}
<|MERGE_RESOLUTION|>--- conflicted
+++ resolved
@@ -179,7 +179,6 @@
 		std::map< std::string, Teuchos::RCP< PHX::MDField< ScalarT > > > dep_fields,
 		std::map< std::string, Teuchos::RCP< PHX::MDField< ScalarT > > > eval_fields )
   {
-<<<<<<< HEAD
     std::string F_string = (*field_name_map_)["F"];
     std::string J_string = (*field_name_map_)["J"];
     std::string cauchy = (*field_name_map_)["Cauchy_Stress"];
@@ -310,120 +309,6 @@
 
 	  } // end pt
       } // end cell
-=======
-    // std::string F_string = (*field_name_map_)["F"];
-  //   std::string J_string = (*field_name_map_)["J"];
-  //   std::string cauchy = (*field_name_map_)["Cauchy_Stress"];
-
-  //   // extract dependent MDFields
-  //   PHX::MDField< ScalarT > def_grad = *dep_fields[F_string];
-  //   PHX::MDField< ScalarT > J = *dep_fields[J_string];
-  //   // extract evaluated MDFields
-  //   PHX::MDField< ScalarT > stress = *eval_fields[cauchy];
-  //   PHX::MDField< ScalarT > energy = *eval_fields["Energy"];
-  //   PHX::MDField< ScalarT > tangent = *eval_fields["Material Tangent"];
-  //   ScalarT kappa;
-  //   ScalarT mu, mubar;
-  //   ScalarT Jm53, Jm23;
-  //   ScalarT smag;
-
-  //   Intrepid2::Tensor<ScalarT> F(num_dims_), b(num_dims_), sigma(num_dims_);
-  //   Intrepid2::Tensor<ScalarT> I(Intrepid2::eye<ScalarT>(num_dims_));
-  //   Intrepid2::Tensor<ScalarT> s(num_dims_), n(num_dims_);
-
-  //   Intrepid2::Tensor4<ScalarT> dsigmadb;
-  //   Intrepid2::Tensor4<ScalarT> I1(Intrepid2::identity_1<ScalarT>(num_dims_));
-  //   Intrepid2::Tensor4<ScalarT> I3(Intrepid2::identity_3<ScalarT>(num_dims_));
-
-  //   for (int cell(0); cell < workset.numCells; ++cell) 
-  //     {
-  //   	for (int pt(0); pt < num_pts_; ++pt) 
-  //   	  {
-  //   	    kappa =
-  //   	      elastic_modulus(cell, pt)
-  //             / (3. * (1. - 2. * poissons_ratio(cell, pt)));
-  //   	    mu =
-  //   	      elastic_modulus(cell, pt) / (2. * (1. + poissons_ratio(cell, pt)));
-  //   	    Jm53 = std::pow(J(cell, pt), -5. / 3.);
-  //   	    Jm23 = Jm53 * J(cell, pt);
-
-  //   	    F.fill(def_grad,cell, pt,0,0);
-  //   	    b = F * transpose(F);
-  //   	    mubar = (1.0 / 3.0) * mu * Jm23 * Intrepid2::trace(b);
-
-  //   	    sigma = 0.5 * kappa * (J(cell, pt) - 1. / J(cell, pt)) * I
-  //   	      + mu * Jm53 * Intrepid2::dev(b);
-
-  //   	    for (int i = 0; i < num_dims_; ++i) 
-  //   	      {
-  //   		for (int j = 0; j < num_dims_; ++j) 
-  //   		  {
-  //   		    stress(cell, pt, i, j) = sigma(i, j);
-  //   		  }
-  //   	      }
-
-  //   	    if (compute_energy_) 
-  //   	      { // compute energy
-  //   		energy(cell, pt) =
-  //   		  0.5 * kappa
-  //   		  * (0.5 * (J(cell, pt) * J(cell, pt) - 1.0)
-  //   		     - std::log(J(cell, pt)))
-  //   		  + 0.5 * mu * (Jm23 * Intrepid2::trace(b) - 3.0);
-  //   	      }
-
-  //   	    if (compute_tangent_) 
-  //   	      { // compute tangent
-  //   		s = Intrepid2::dev(sigma);
-  //   		smag = Intrepid2::norm(s);
-  //   		n = s / smag;
-
-  //   		dsigmadb =
-  //   		  kappa * J(cell, pt) * J(cell, pt) * I3
-  //   		  - kappa * (J(cell, pt) * J(cell, pt) - 1.0) * I1
-  //   		  + 2.0 * mubar * (I1 - (1.0 / 3.0) * I3)
-  //   		  - 2.0 / 3.0 * smag
-  //   		  * (Intrepid2::tensor(n, I) + Intrepid2::tensor(I, n));
-
-  //   		for (int i = 0; i < num_dims_; ++i) 
-  //   		  {
-  //   		    for (int j = 0; j < num_dims_; ++j) 
-  //   		      {
-  //   			for (int k = 0; k < num_dims_; ++k) 
-  //   			  {
-  //   			    for (int l = 0; l < num_dims_; ++l) 
-  //   			      {
-  //   				tangent(cell, pt, i, j, k, l) = dsigmadb(i, j, k, l);
-  //   			      }
-  //   			  }
-  //   		      }
-  //   		  }
-  //   	      }
-  //   	  }
-  //     }
-
-  //   if (have_temperature_) 
-  //     {
-  //   	for (int cell(0); cell < workset.numCells; ++cell) 
-  //   	  {
-  //   	    for (int pt(0); pt < num_pts_; ++pt) 
-  //   	      {
-  //   		F.fill(def_grad,cell,pt,0,0);
-  //   		ScalarT J = Intrepid2::det(F);
-  //   		sigma.fill(stress,cell,pt,0,0);
-  //   		sigma -= 3.0 * expansion_coeff_ * (1.0 + 1.0 / (J*J))
-  //   		  * (temperature_(cell,pt) - ref_temperature_) * I;
-
-  //   		for (int i = 0; i < num_dims_; ++i) 
-  //   		  {
-  //   		    for (int j = 0; j < num_dims_; ++j)
-  //   		      {
-  //   			stress(cell, pt, i, j) = sigma(i, j);
-  //   		      }
-  //   		  }
-  //   	      }
-  //   	  }
-  //     }
->>>>>>> 563faee7
   }
   //----------------------------------------------------------------------------
 
