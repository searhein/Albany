--- conflicted
+++ resolved
@@ -26,10 +26,7 @@
   std::string cauchy_string = (*field_name_map_)["Cauchy_Stress"];
   std::string Fp_string = (*field_name_map_)["Fp"];
   std::string eqps_string = (*field_name_map_)["eqps"];
-<<<<<<< HEAD
-=======
   std::string yieldSurface_string = (*field_name_map_)["Yield_Surface"];
->>>>>>> 06bb6418
   std::string source_string = (*field_name_map_)["Mechanical_Source"];
   std::string F_string = (*field_name_map_)["F"];
   std::string J_string = (*field_name_map_)["J"];
@@ -81,8 +78,6 @@
   this->state_var_init_values_.push_back(0.0);
   this->state_var_old_state_flags_.push_back(true);
   this->state_var_output_flags_.push_back(p->get<bool>("Output eqps", false));
-<<<<<<< HEAD
-=======
   //
   // yield surface
   this->num_state_variables_++;
@@ -92,7 +87,6 @@
   this->state_var_init_values_.push_back(0.0);
   this->state_var_old_state_flags_.push_back(false);
   this->state_var_output_flags_.push_back(p->get<bool>("Output Yield Surface", false));
->>>>>>> 06bb6418
   //
   // mechanical source
   if (have_temperature_) {
@@ -115,10 +109,7 @@
   std::string cauchy_string = (*field_name_map_)["Cauchy_Stress"];
   std::string Fp_string = (*field_name_map_)["Fp"];
   std::string eqps_string = (*field_name_map_)["eqps"];
-<<<<<<< HEAD
-=======
   std::string yieldSurface_string = (*field_name_map_)["Yield_Surface"];
->>>>>>> 06bb6418
   std::string source_string = (*field_name_map_)["Mechanical_Source"];
   std::string F_string = (*field_name_map_)["F"];
   std::string J_string = (*field_name_map_)["J"];
