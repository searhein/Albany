--- conflicted
+++ resolved
@@ -329,14 +329,8 @@
 
     auto const critical_exposure_time = element_size_ / erosion_rate_;
 
-<<<<<<< HEAD
     // This should be set to +=1.0 but I am turning it off for testing.
     if (exposure_time >= critical_exposure_time) { failed += 0.0; }
-=======
-    if (exposure_time >= critical_exposure_time) { failed += 1.0; }
-  } else {
-    exposure_time = 0.0;
->>>>>>> 084a2b67
   }
 
   //
