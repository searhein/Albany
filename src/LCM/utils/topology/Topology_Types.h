//*****************************************************************//
//    Albany 2.0:  Copyright 2012 Sandia Corporation               //
//    This Software is released under the BSD license detailed     //
//    in the file "license.txt" in the top-level Albany directory  //
//*****************************************************************//

#if !defined(LCM_Topology_Types_h)
#define LCM_Topology_Types_h

// STK includes
#include <stk_mesh/base/BulkData.hpp>
#include <stk_mesh/base/Entity.hpp>
#include <stk_mesh/base/Field.hpp>
#include <stk_mesh/base/GetEntities.hpp>
#include <stk_mesh/base/Types.hpp>
#include <stk_mesh/fem/CreateAdjacentEntities.hpp>
#include <stk_mesh/fem/FEMMetaData.hpp>
#include <stk_mesh/fem/SkinMesh.hpp>

// Boost includes
#include <boost/graph/adjacency_list.hpp>
#include <boost/graph/properties.hpp>
#include <boost/graph/connected_components.hpp>
#include <boost/graph/graphviz.hpp>

// Shards includes
#include <Shards_CellTopology.hpp>
#include <Shards_BasicTopologies.hpp>

// Teuchos includes
#include <Teuchos_RCP.hpp>
#include <Teuchos_ArrayRCP.hpp>
#include <Teuchos_ParameterList.hpp>
#include <Teuchos_ScalarTraits.hpp>
#include <Teuchos_CommandLineProcessor.hpp>

<<<<<<< HEAD
=======
//Intrepid includes
#include <Intrepid_MiniTensor.h>

>>>>>>> 06bb6418
// Albany includes
#include "Albany_AbstractSTKFieldContainer.hpp"
#include "Albany_AbstractDiscretization.hpp"
#include "Albany_DiscretizationFactory.hpp"
#include "Albany_STKDiscretization.hpp"
#include "Albany_Utils.hpp"

using stk_classic::mesh::Bucket;
using stk_classic::mesh::BulkData;
using stk_classic::mesh::Entity;
using stk_classic::mesh::EntityId;
using stk_classic::mesh::EntityKey;
using stk_classic::mesh::EntityRank;
using stk_classic::mesh::EntityVector;
using stk_classic::mesh::Field;
using stk_classic::mesh::PairIterRelation;
using stk_classic::mesh::Relation;
using stk_classic::mesh::RelationVector;

using Teuchos::RCP;

using Albany::STKDiscretization;

namespace LCM {

typedef stk_classic::mesh::RelationIdentifier EdgeId;

typedef boost::vertex_name_t VertexName;
typedef boost::edge_name_t EdgeName;
typedef boost::property<VertexName, EntityRank> VertexProperty;
typedef boost::property<EdgeName, EdgeId> EdgeProperty;
<<<<<<< HEAD
typedef boost::listS List;
typedef boost::vecS Vector;
typedef boost::bidirectionalS Undirected;

typedef boost::adjacency_list<
    List, List, Undirected, VertexProperty, EdgeProperty> Graph;
=======
typedef boost::listS ListS;
typedef boost::vecS VectorS;
typedef boost::bidirectionalS Directed;
typedef boost::undirectedS Undirected;

typedef boost::adjacency_list<
    ListS, ListS, Directed, VertexProperty, EdgeProperty> Graph;
>>>>>>> 06bb6418

typedef boost::property_map<Graph, VertexName>::type VertexNamePropertyMap;
typedef boost::property_map<Graph, EdgeName>::type EdgeNamePropertyMap;

typedef boost::graph_traits<Graph>::vertex_descriptor Vertex;
typedef boost::graph_traits<Graph>::edge_descriptor Edge;
typedef boost::graph_traits<Graph>::vertex_iterator VertexIterator;
typedef boost::graph_traits<Graph>::edge_iterator EdgeIterator;
typedef boost::graph_traits<Graph>::out_edge_iterator OutEdgeIterator;
typedef boost::graph_traits<Graph>::in_edge_iterator InEdgeIterator;

typedef Albany::AbstractSTKFieldContainer::IntScalarFieldType
    IntScalarFieldType;

<<<<<<< HEAD
// Specific to topological manipulation
typedef std::pair<Entity*, Entity*> EntityPair;

enum FractureState {CLOSED = 0, OPEN = 1};

=======
typedef Albany::AbstractSTKFieldContainer::VectorFieldType
    VectorFieldType;

typedef Albany::AbstractSTKFieldContainer::TensorFieldType
    TensorFieldType;

// Specific to topological manipulation
typedef std::pair<Entity*, Entity*> EntityPair;
typedef std::map<Vertex, size_t> ComponentMap;
typedef std::map<Entity*, Entity*> ElementNodeMap;

enum FractureState {CLOSED = 0, OPEN = 1};

enum VTKCellType {INVALID = 0, VERTEX = 1, LINE = 2, TRIANGLE = 5, QUAD = 9};

>>>>>>> 06bb6418
static EntityRank const
INVALID_RANK = stk_classic::mesh::fem::FEMMetaData::INVALID_RANK;

static EntityRank const
NODE_RANK = stk_classic::mesh::fem::FEMMetaData::NODE_RANK;

static EntityRank const
EDGE_RANK = stk_classic::mesh::fem::FEMMetaData::EDGE_RANK;

static EntityRank const
FACE_RANK = stk_classic::mesh::fem::FEMMetaData::FACE_RANK;

static EntityRank const
VOLUME_RANK = stk_classic::mesh::fem::FEMMetaData::VOLUME_RANK;

///
/// \brief Struct to store the data needed for creation or
///        deletion of an edge in the stk mesh object.
///
/// \param source entity key
/// \param target entity key
/// \param local id of the target entity with respect to the source
///
/// To operate on an stk relation between entities (e.g. deleting
/// a relation), need the source entity, target entity, and local
/// ID of the relation with respect to the source entity.
///
/// Used to create edges from the stk mesh object in a boost graph
///
struct stkEdge {
  EntityKey source;
  EntityKey target;
  EdgeId local_id;
};

///
/// Check if edges are the same
///
struct EdgeLessThan
{
  bool operator()(stkEdge const & a, stkEdge const & b) const
  {
    if (a.source < b.source) return true;
    if (a.source > b.source) return false;
    // source a and b are the same - check target
    return (a.target < b.target);
  }
};

} // namespace LCM

#endif // LCM_Topology_Types_h<|MERGE_RESOLUTION|>--- conflicted
+++ resolved
@@ -34,12 +34,9 @@
 #include <Teuchos_ScalarTraits.hpp>
 #include <Teuchos_CommandLineProcessor.hpp>
 
-<<<<<<< HEAD
-=======
 //Intrepid includes
 #include <Intrepid_MiniTensor.h>
 
->>>>>>> 06bb6418
 // Albany includes
 #include "Albany_AbstractSTKFieldContainer.hpp"
 #include "Albany_AbstractDiscretization.hpp"
@@ -71,14 +68,6 @@
 typedef boost::edge_name_t EdgeName;
 typedef boost::property<VertexName, EntityRank> VertexProperty;
 typedef boost::property<EdgeName, EdgeId> EdgeProperty;
-<<<<<<< HEAD
-typedef boost::listS List;
-typedef boost::vecS Vector;
-typedef boost::bidirectionalS Undirected;
-
-typedef boost::adjacency_list<
-    List, List, Undirected, VertexProperty, EdgeProperty> Graph;
-=======
 typedef boost::listS ListS;
 typedef boost::vecS VectorS;
 typedef boost::bidirectionalS Directed;
@@ -86,7 +75,6 @@
 
 typedef boost::adjacency_list<
     ListS, ListS, Directed, VertexProperty, EdgeProperty> Graph;
->>>>>>> 06bb6418
 
 typedef boost::property_map<Graph, VertexName>::type VertexNamePropertyMap;
 typedef boost::property_map<Graph, EdgeName>::type EdgeNamePropertyMap;
@@ -101,13 +89,6 @@
 typedef Albany::AbstractSTKFieldContainer::IntScalarFieldType
     IntScalarFieldType;
 
-<<<<<<< HEAD
-// Specific to topological manipulation
-typedef std::pair<Entity*, Entity*> EntityPair;
-
-enum FractureState {CLOSED = 0, OPEN = 1};
-
-=======
 typedef Albany::AbstractSTKFieldContainer::VectorFieldType
     VectorFieldType;
 
@@ -123,7 +104,6 @@
 
 enum VTKCellType {INVALID = 0, VERTEX = 1, LINE = 2, TRIANGLE = 5, QUAD = 9};
 
->>>>>>> 06bb6418
 static EntityRank const
 INVALID_RANK = stk_classic::mesh::fem::FEMMetaData::INVALID_RANK;
 
