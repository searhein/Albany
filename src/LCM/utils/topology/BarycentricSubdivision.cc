//*****************************************************************//
//    Albany 2.0:  Copyright 2012 Sandia Corporation               //
//    This Software is released under the BSD license detailed     //
//    in the file "license.txt" in the top-level Albany directory  //
//*****************************************************************//

// Define only if LCM is enabled
#if defined (ALBANY_LCM)

#include <stk_mesh/base/FieldData.hpp>
#include "Topology.h"

// FIXME: need to extract Topology member functions specific to
// Barycentric subdivision and move into their own header!

namespace LCM {

//----------------------------------------------------------------------------
//
// \brief Determine highest id number for each entity rank.
// Used to assign unique ids to newly created entities
//
void
Topology::setHighestIds()
{
  // Get space dimension by querying the STK discretization.
  Albany::STKDiscretization &
  stk_discretization =
      static_cast<Albany::STKDiscretization &>(*discretization_);

  const unsigned int number_dimensions =
      stk_discretization.getSTKMeshStruct()->numDim;

  highest_ids_.resize(number_dimensions);

  for (unsigned int rank = 0; rank < number_dimensions; ++rank) {
    highest_ids_[rank] = getNumberEntitiesByRank(*getBulkData(), rank);
  }

<<<<<<< HEAD
  //----------------------------------------------------------------------------
  //
  // \brief Adds a new entity of rank 3 to the mesh
  //
  void
  Topology::addElement(EntityRank entity_rank)
  {
    stk_classic::mesh::PartVector part_vector(1);
    part_vector[0] = stk_mesh_struct_->partVec[0];
    const unsigned int entity_id = ++highest_ids_[entity_rank];
    getBulkData()->declare_entity(entity_rank,
                               entity_id, 
                               part_vector);

    return;
  }

  //----------------------------------------------------------------------------
  //
  // \brief creates several entities at a time. The information about
  // the type of entity and and the amount of entities is contained
  // in the input vector called: "requests"
  //
  void
  Topology::addEntities(std::vector<size_t> & requests )
  {
    stk_classic::mesh::EntityVector newEntity;
    getBulkData()->generate_new_entities(requests,newEntity);
    return;
  }


  //----------------------------------------------------------------------------
  //
  // \brief Removes an entity and all its connections
  //
  void 
  Topology::removeEntity(Entity & entity)
  {
    //Destroy all relations to or from the entity
    Entity * entities = &entity;
    stk_classic::mesh::PairIterRelation relations = entity.relations();
    stk_classic::mesh::PairIterRelation::iterator iterator_entity_relations;

    for(iterator_entity_relations = relations.begin();
        iterator_entity_relations != relations.end();++iterator_entity_relations){
      EdgeId edgeId = iterator_entity_relations->identifier();
      Entity & target = *(iterator_entity_relations->entity());
      getBulkData()->destroy_relation(entity, target, edgeId);
=======
  return;
}

//----------------------------------------------------------------------------
//
// \brief Adds a new entity of rank 3 to the mesh
//
void
Topology::addElement(EntityRank entity_rank)
{
  stk_classic::mesh::PartVector part_vector(1);
  part_vector[0] = stk_mesh_struct_->partVec[0];
  const unsigned int entity_id = ++highest_ids_[entity_rank];
  getBulkData()->declare_entity(entity_rank,
      entity_id,
      part_vector);

  return;
}

//----------------------------------------------------------------------------
//
// \brief creates several entities at a time. The information about
// the type of entity and and the amount of entities is contained
// in the input vector called: "requests"
//
void
Topology::addEntities(std::vector<size_t> & requests)
{
  stk_classic::mesh::EntityVector newEntity;
  getBulkData()->generate_new_entities(requests, newEntity);
  return;
}

//----------------------------------------------------------------------------
//
// \brief Removes an entity and all its connections
//
void
Topology::removeEntity(Entity & entity)
{
  //Destroy all relations to or from the entity
  Entity * entities = &entity;
  stk_classic::mesh::PairIterRelation relations = entity.relations();
  stk_classic::mesh::PairIterRelation::iterator iterator_entity_relations;

  for (iterator_entity_relations = relations.begin();
      iterator_entity_relations != relations.end();
      ++iterator_entity_relations) {
    EdgeId edgeId = iterator_entity_relations->identifier();
    Entity & target = *(iterator_entity_relations->entity());
    getBulkData()->destroy_relation(entity, target, edgeId);
  }
  // remove the entity from stk mesh
  bool deleted = getBulkData()->destroy_entity(entities);
  assert(deleted);
  return;
}

//----------------------------------------------------------------------------
//
// \brief Adds a relation between two entities
//
void
Topology::addRelation(Entity & source_entity, Entity & target_entity,
    EdgeId local_relation_id)
{
  getBulkData()->declare_relation(source_entity, target_entity,
      local_relation_id);
  return;
}

//----------------------------------------------------------------------------
//
// \brief Removes the relation between two entities
//
void
Topology::removeRelation(Entity & source_entity, Entity & target_entity,
    EdgeId local_relation_id)
{
  getBulkData()->destroy_relation(source_entity, target_entity,
      local_relation_id);
  return;
}

//----------------------------------------------------------------------------
//
// \brief Returns a vector with all the actual mesh entities of a
// specific rank
//
std::vector<Entity*>
Topology::getEntitiesByRank(const stk_classic::mesh::BulkData & mesh,
    EntityRank entity_rank)
{
  std::vector<Entity*> entities;
  const std::vector<stk_classic::mesh::Bucket*> & ks = mesh.buckets(entity_rank);
  entities.clear();
  size_t count = 0;
  const std::vector<stk_classic::mesh::Bucket*>::const_iterator ie = ks.end();
  std::vector<stk_classic::mesh::Bucket*>::const_iterator ik = ks.begin();

  for (; ik != ie; ++ik) {
    count += (*ik)->size();
  }
  entities.reserve(count);

  ik = ks.begin();
  for (; ik != ie; ++ik) {
    const stk_classic::mesh::Bucket & k = **ik;
    size_t n = k.size();
    for (size_t i = 0; i < n; ++i) {
      entities.push_back(&k[i]);
>>>>>>> 06bb6418
    }
  }
  return entities;
}

//----------------------------------------------------------------------------
//
// \brief This returns the number of entities on the former mesh of
// a given rank
//
std::vector<Entity*>::size_type
Topology::getNumberEntitiesByRank(const stk_classic::mesh::BulkData & mesh,
    EntityRank entity_rank)
{
  return mesh.buckets(entity_rank).size();
}

//----------------------------------------------------------------------------
//
// \brief Gets the local relation id (0,1,2,...) between two entities
//
EdgeId
Topology::getLocalRelationId(const Entity & source_entity,
    const Entity & target_entity)
{

  EdgeId
  local_id = 0;

  bool
  found = false;

  const stk_classic::mesh::PairIterRelation &
  source_relations = source_entity.relations();

<<<<<<< HEAD
  //----------------------------------------------------------------------------
  //
  // \brief Returns a vector with all the actual mesh entities of a
  // specific rank
  //
  std::vector<Entity*> 
  Topology::getEntitiesByRank(const stk_classic::mesh::BulkData & mesh, 
                              EntityRank entity_rank)
  {
    std::vector<Entity*> entities;
    const std::vector<stk_classic::mesh::Bucket*> & ks = mesh.buckets(entity_rank);
    entities.clear();
    size_t count = 0;
    const std::vector<stk_classic::mesh::Bucket*>::const_iterator ie = ks.end();
    std::vector<stk_classic::mesh::Bucket*>::const_iterator ik = ks.begin();

    for (; ik != ie; ++ik) {
      count += (*ik)->size();
    }
    entities.reserve(count);

    ik = ks.begin();
    for (; ik != ie; ++ik) {
      const stk_classic::mesh::Bucket & k = **ik;
      size_t n = k.size();
      for (size_t i = 0; i < n; ++i) {
        entities.push_back(&k[i]);
      }
    }
    return entities;
  }

  //----------------------------------------------------------------------------
  //
  // \brief This returns the number of entities on the former mesh of
  // a given rank
  //
  std::vector<Entity*>::size_type 
  Topology::getNumberEntitiesByRank(const stk_classic::mesh::BulkData & mesh, 
                                    EntityRank entity_rank)
  {
    return mesh.buckets(entity_rank).size();
  }

  //----------------------------------------------------------------------------
  //
  // \brief Gets the local relation id (0,1,2,...) between two entities
  //
  EdgeId 
  Topology::getLocalRelationId(const Entity & source_entity,
                                      const Entity & target_entity)
  {

    EdgeId local_id;
    const stk_classic::mesh::PairIterRelation &source_relations = source_entity.relations();
    unsigned int target_entity_identifier = target_entity.identifier();
    unsigned int target_entity_entity_rank = target_entity.entity_rank();

    stk_classic::mesh::PairIterRelation::iterator iterator_source_relations;
    for (iterator_source_relations = source_relations.begin(); 
         iterator_source_relations!=source_relations.end(); 
         iterator_source_relations++) {
      const Entity *entity = iterator_source_relations->entity();
      if (entity->identifier()
          == target_entity_identifier
          && entity->entity_rank()
          == target_entity_entity_rank) {
        local_id = iterator_source_relations->identifier();
      }
    }
    return local_id;
  }

  //----------------------------------------------------------------------------
  //
  // \brief Returns the total number of lower rank entities connected
  // to a specific entity
  //
  int 
  Topology::getNumberLowerRankEntities(const Entity & entity)
  {

    unsigned int count = 0;
    const stk_classic::mesh::PairIterRelation &entity_relations = entity.relations();
    unsigned int entity_rank=entity.entity_rank();

    stk_classic::mesh::PairIterRelation::iterator iterator_relations;
    for(iterator_relations=entity_relations.begin(); 
        iterator_relations!=entity_relations.end(); 
        iterator_relations++){
      if(entity_rank > iterator_relations->entity()->entity_rank()) count++;
    }
=======
  EntityId
  target_entity_identifier = target_entity.identifier();

  EntityRank
  target_entity_entity_rank = target_entity.entity_rank();

  stk_classic::mesh::PairIterRelation::iterator
  iterator_source_relations;

  for (iterator_source_relations = source_relations.begin();
      iterator_source_relations != source_relations.end();
      iterator_source_relations++) {
>>>>>>> 06bb6418

    Entity * const
    entity = iterator_source_relations->entity();

<<<<<<< HEAD
  //----------------------------------------------------------------------------
  //
  // \brief Returns a group of entities connected directly to a given
  //  entity. The input rank is the rank of the returned entities.
  //
  std::vector<Entity*> 
  Topology::getDirectlyConnectedEntities(const Entity & entity, 
                                         EntityRank entity_rank)
  {
    std::vector<Entity*> returned_entities;
    const stk_classic::mesh::PairIterRelation &entity_relations = entity.relations();
    stk_classic::mesh::PairIterRelation::iterator iterator_relations;

    for(iterator_relations=entity_relations.begin();
        iterator_relations!=entity_relations.end();
        iterator_relations++){
      if(iterator_relations->entity_rank() == entity_rank){
        returned_entities.push_back(iterator_relations->entity());
      }
=======
    if (entity->identifier() == target_entity_identifier
        &&
        entity->entity_rank() == target_entity_entity_rank) {
      local_id = iterator_source_relations->identifier();
      found = true;
      break;
>>>>>>> 06bb6418
    }
  }
  assert(found == true);
  return local_id;
}

//----------------------------------------------------------------------------
//
// \brief Returns the total number of lower rank entities connected
// to a specific entity
//
int
Topology::getNumberLowerRankEntities(const Entity & entity)
{

  unsigned int count = 0;
  const stk_classic::mesh::PairIterRelation &entity_relations = entity.relations();
  unsigned int entity_rank = entity.entity_rank();

  stk_classic::mesh::PairIterRelation::iterator iterator_relations;
  for (iterator_relations = entity_relations.begin();
      iterator_relations != entity_relations.end();
      iterator_relations++) {
    if (entity_rank > iterator_relations->entity()->entity_rank()) count++;
  }

  return count;
}

//----------------------------------------------------------------------------
//
// \brief Returns a group of entities connected directly to a given
//  entity. The input rank is the rank of the returned entities.
//
std::vector<Entity*>
Topology::getDirectlyConnectedEntities(const Entity & entity,
    EntityRank entity_rank)
{
  std::vector<Entity*> returned_entities;
  const stk_classic::mesh::PairIterRelation &entity_relations = entity.relations();
  stk_classic::mesh::PairIterRelation::iterator iterator_relations;

  for (iterator_relations = entity_relations.begin();
      iterator_relations != entity_relations.end();
      iterator_relations++) {
    if (iterator_relations->entity_rank() == entity_rank) {
      returned_entities.push_back(iterator_relations->entity());
    }
  }
  return returned_entities;
}

//----------------------------------------------------------------------------
//
// \brief Checks if an entity exists inside a specific
// vector. returns "true" if the entity exists in the vector of entities
//
bool
Topology::findEntityInVector(std::vector<Entity*> & entities,
    Entity * entity)
{
  std::vector<Entity*>::iterator iterator_entities;
  bool is_in_vector(false);
  for (iterator_entities = entities.begin();
      iterator_entities != entities.end();
      ++iterator_entities) {
    if (*iterator_entities == entity) {
      is_in_vector = true;
      break;
    }
  }
  return is_in_vector;
}

//----------------------------------------------------------------------------
//
//  \brief Returns a group of entities connected indirectly to a
//  given entity.  e.g. of returns: nodes that belong to a face
//  segments or nodes that belong to an element The input rank is
//  the rank of the returned entities.  The input rank must be lower
//  than that of the input entity
//
//
std::vector<Entity*>
Topology::getBoundaryEntities(const Entity & entity,
    EntityRank entity_rank)
{

  EntityRank given_entity_rank = entity.entity_rank();
  //Get entities of  "given_entity_rank -1"
  std::vector<std::vector<Entity*> > boundary_entities(given_entity_rank + 1);
  boundary_entities[given_entity_rank - 1] =
      getDirectlyConnectedEntities(entity, given_entity_rank - 1);
  std::vector<Entity*>::iterator iterator_entities1;
  std::vector<Entity*>::iterator iterator_entities2;
  std::vector<Entity*> temp_vector1;
  for (unsigned int ii = given_entity_rank - 1; ii > entity_rank; ii--) {
    for (iterator_entities1 = boundary_entities[ii].begin();
        iterator_entities1 != boundary_entities[ii].end();
        ++iterator_entities1) {
      temp_vector1 = getDirectlyConnectedEntities(*(*iterator_entities1),
          ii - 1);
      for (iterator_entities2 = temp_vector1.begin();
          iterator_entities2 != temp_vector1.end(); ++iterator_entities2) {
        // If the entity pointed to by iterator_entities2 is not in boundary_entities[ii - 1],
        // add it to the vector
        if (!findEntityInVector(boundary_entities[ii - 1],
            *iterator_entities2)) {
          boundary_entities[ii - 1].push_back(*iterator_entities2);
        }
      }
      temp_vector1.clear();
    }
  }
  return boundary_entities[entity_rank];
}

//----------------------------------------------------------------------------
//
// \brief Checks if a segment is connected to an input node. Returns "true" if segment is connected to the node.
//
bool
Topology::segmentIsConnected(const Entity & segment,
    Entity * node)
{
  // NOT connected is the default
  bool is_connected(false);
  std::vector<Entity*> segment_nodes = getBoundaryEntities(segment, 0);
  std::vector<Entity*>::iterator Iterator_nodes;
  for (Iterator_nodes = segment_nodes.begin();
      Iterator_nodes != segment_nodes.end(); ++Iterator_nodes) {
    if (*Iterator_nodes == node) {
      // segment IS connected
      is_connected = true;
    }
  }
  return is_connected;
}

//----------------------------------------------------------------------------
//
// \brief Finds the adjacent segments to a given segment. The
// adjacent segments are connected to a given common point.  it
// returns adjacent segments
//
std::vector<Entity*>
Topology::findAdjacentSegments(const Entity & segment,
    Entity * node)
{

  std::vector<Entity*>::iterator Iterator_seg_nodes;
  std::vector<Entity*>::iterator Iterator_adj_nodes;
  std::vector<Entity*>::iterator Iterator_adj_seg;
  std::vector<Entity*> adjacent_segments;
  std::vector<Entity*> adjacent_segments_final;

  //Obtain the nodes corresponding to the input segment
  std::vector<Entity*> input_segment_nodes =
      getDirectlyConnectedEntities(segment, 0);
  //Find the segments connected to "input_segment_nodes"
  for (Iterator_adj_nodes = input_segment_nodes.begin();
      Iterator_adj_nodes != input_segment_nodes.end();
      ++Iterator_adj_nodes) {
    adjacent_segments =
        getDirectlyConnectedEntities(*(*Iterator_adj_nodes), 1);
    //Which segment is connected to the input node?
    for (Iterator_adj_seg = adjacent_segments.begin();
        Iterator_adj_seg != adjacent_segments.end();
        ++Iterator_adj_seg) {
      if (segmentIsConnected(*(*Iterator_adj_seg), node)) {
        adjacent_segments_final.push_back(*Iterator_adj_seg);
      }
    }
  }
<<<<<<< HEAD

  //----------------------------------------------------------------------------
  //
  // \brief Returns all the 3D entities connected to a given face
  //
  std::vector<Entity*>
  Topology::findCellRelations(const Entity & face)
  {
    std::vector<Entity*> entities_3d;
    const stk_classic::mesh::PairIterRelation & relations = face.relations();
    stk_classic::mesh::PairIterRelation::iterator iterator_relations;

    for (iterator_relations = relations.begin();
         iterator_relations != relations.end();
         ++iterator_relations) {
      if (iterator_relations->entity()->entity_rank() == 3) {
        entities_3d.push_back(iterator_relations->entity());
      }
=======
  return adjacent_segments_final;
}

//----------------------------------------------------------------------------
//
// \brief Returns all the 3D entities connected to a given face
//
std::vector<Entity*>
Topology::findCellRelations(const Entity & face)
{
  std::vector<Entity*> entities_3d;
  const stk_classic::mesh::PairIterRelation & relations = face.relations();
  stk_classic::mesh::PairIterRelation::iterator iterator_relations;

  for (iterator_relations = relations.begin();
      iterator_relations != relations.end();
      ++iterator_relations) {
    if (iterator_relations->entity()->entity_rank() == 3) {
      entities_3d.push_back(iterator_relations->entity());
>>>>>>> 06bb6418
    }
  }
  return entities_3d;
}

//----------------------------------------------------------------------------
//
// \brief Returns all the segments at the boundary of a given
// element. Including those connected between the faces barycenters
// and the faces boundary nodes
//
std::vector<Entity*> Topology::findSegmentsFromElement(const Entity & element)
{
  std::vector<Entity*> element_faces;
  std::vector<Entity*> element_node;
  std::vector<Entity*> node_segments;
  std::vector<Entity*> _segments;
  std::vector<Entity*> outer_segments;
  std::vector<Entity*>::const_iterator iterator_element_faces;
  std::vector<Entity*>::const_iterator iterator_node_segments;
  std::vector<Entity*>::const_iterator iterator_outer_segments;

  element_faces = getBoundaryEntities(element, 2);
  for (iterator_element_faces = element_faces.begin();
      iterator_element_faces != element_faces.end();
      ++iterator_element_faces) {
    element_node = getDirectlyConnectedEntities(*(*iterator_element_faces),
        0);
    node_segments = getDirectlyConnectedEntities(*(element_node[0]), 1);
    for (iterator_node_segments = node_segments.begin();
        iterator_node_segments != node_segments.end();
        ++iterator_node_segments) {
      _segments.push_back(*iterator_node_segments);
    }
  }
  outer_segments = getBoundaryEntities(element, 1);
  for (iterator_outer_segments = outer_segments.begin();
      iterator_outer_segments != outer_segments.end();
      ++iterator_outer_segments) {
    _segments.push_back(*iterator_outer_segments);
  }
  return _segments;
}

// FIXME - I don't know what to do with this.
//----------------------------------------------------------------------------
//
// \brief Returns true if the input faces have two points in common
//
bool
Topology::facesShareTwoPoints(const Entity & face1, const Entity & face2)
{
  std::vector<Entity*> face1_nodes;
  std::vector<Entity*> face2_nodes;
  std::vector<Entity*> common_nodes;
  std::vector<Entity*>::iterator iterator_entity_faces;

  face1_nodes = getBoundaryEntities(face1, 0);
  face2_nodes = getBoundaryEntities(face2, 0);
  bool num = false;
  for (iterator_entity_faces = face2_nodes.begin();
      iterator_entity_faces != face2_nodes.end();
      ++iterator_entity_faces) {
    // If the entity pointed to by iterator_entity_faces is in the vector face1_nodes,
    // save the entity in common_nodes
    if (findEntityInVector(face1_nodes, *iterator_entity_faces)) {
      common_nodes.push_back(*iterator_entity_faces);
    }
  }
  if (common_nodes.size() == 2) {
    num = true;
  }
  return num;
}

//----------------------------------------------------------------------------
//
// \brief returns the adjacent segments from a given face
//
std::vector<Entity*>
Topology::findAdjacentSegmentsFromFace(
    const std::vector<std::vector<Entity*> > & faces_inside_element,
    const Entity & face,
    const int element_number)
{
  std::vector<Entity*> adjacent_faces;
  std::vector<Entity*>::const_iterator iterator_element_internal_faces;
  std::vector<Entity*> _element_internal_faces =
      faces_inside_element[element_number];

  for (iterator_element_internal_faces = _element_internal_faces.begin();
      iterator_element_internal_faces != _element_internal_faces.end();
      ++iterator_element_internal_faces) {
    //Save the face the iterator points to if it shares two points with "face"
    if (facesShareTwoPoints(face, *(*iterator_element_internal_faces))) {
      adjacent_faces.push_back(*iterator_element_internal_faces);
    }
  }
  return adjacent_faces;
}

//----------------------------------------------------------------------------
//
// \brief Returns a pointer with the coordinates of a given entity
//
double*
Topology::getPointerOfCoordinates(Entity * entity)
{

  Teuchos::RCP<Albany::AbstractDiscretization> discretization_ptr =
      getDiscretization();
  Albany::STKDiscretization & stk_discretization =
      static_cast<Albany::STKDiscretization &>(*discretization_ptr);
  //Obtain the stkMeshStruct
  Teuchos::RCP<Albany::AbstractSTKMeshStruct> stkMeshStruct =
      stk_discretization.getSTKMeshStruct();
<<<<<<< HEAD
    //Create the pointer of coordinates
    double* pointer_coordinates =
      stk_classic::mesh::field_data(*stkMeshStruct->getCoordinatesField(), *entity);

    return pointer_coordinates;
=======
  //Create the pointer of coordinates
  double* pointer_coordinates =
      stk_classic::mesh::field_data(*stkMeshStruct->getCoordinatesField(), *entity);

  return pointer_coordinates;
}

//----------------------------------------------------------------------------
//
// \brief Returns a vector with the corresponding former boundary
// nodes of an input entity of rank 3
//

std::vector<Entity*> Topology::getFormerElementNodes(const Entity & element,
    const std::vector<std::vector<Entity*> > & entities)
{
  std::vector<Entity*> vector_nodes_;
  std::vector<Entity*> boundary_nodes;
  std::vector<Entity*>::iterator iterator_nodes;
  vector_nodes_ = entities[element.identifier()];

  for (iterator_nodes = vector_nodes_.begin();
      iterator_nodes != vector_nodes_.end(); ++iterator_nodes) {
    boundary_nodes.push_back(*iterator_nodes);
  }
  return boundary_nodes;
}

//----------------------------------------------------------------------------
//
// \brief Generates the coordinate of a given barycenter "entities"
// is a vector with the entities of rank "0" that belong to the same
// higher rank entity connected to the barycenter(e.g segment, face,
// or element)
//
void
Topology::computeBarycentricCoordinates(const std::vector<Entity*> & entities,
    Entity * barycenter)
{

  //vector of pointers
  std::vector<double*> vector_pointers;
  std::vector<Entity*>::const_iterator iterator_entities;
  //Copy all the fields from entity1 to the new middle node called "barycenter"
  getBulkData()->copy_entity_fields(*entities[0], *barycenter);

  //With the barycenter coordinate initialized, take the average between the entities that belong to
  //the vector called: "entities"
  for (iterator_entities = entities.begin();
      iterator_entities != entities.end();
      ++iterator_entities) {
    vector_pointers.push_back(getPointerOfCoordinates(*iterator_entities));
>>>>>>> 06bb6418
  }

  //Pointer with coordinates without average
  std::vector<double> coordinates_(3);
  for (unsigned int ii = 0; ii < vector_pointers.size(); ++ii) {
    coordinates_[0] += vector_pointers[ii][0];
    coordinates_[1] += vector_pointers[ii][1];
    coordinates_[2] += vector_pointers[ii][2];
  }

  //Pointer with the barycenter coordinates
  double* barycenter_coordinates = getPointerOfCoordinates(barycenter);
  barycenter_coordinates[0] = coordinates_[0] / (1.0 * entities.size());
  barycenter_coordinates[1] = coordinates_[1] / (1.0 * entities.size());
  barycenter_coordinates[2] = coordinates_[2] / (1.0 * entities.size());

  return;
}

//----------------------------------------------------------------------------
//
// \brief Barycentric subdivision of simplicial meshes
//
void Topology::barycentricSubdivision()
{
  // Use to assign unique ids
  setHighestIds();

  // Begin mesh update
  getBulkData()->modification_begin();

  //--------------------------------------------------------------------------
  // I. Divide all the segments of the mesh by half
  // initial_entities_0D: Vector with all the entities of rank "0"
  // (nodes) required to divide the original mesh segments by half
  // initial_entities_1D: Vector that contains all the entities of
  // rank "1" (segments) of the original mesh modified1_entities_1D:
  // Vector with all the segments required to divide the original
  // mesh segments by half initial_entities_3d: vector with all the
  // elements of the former mesh Assign coordinates to the new nodes
  // needed to divide the segments by half
  // -------------------------------------------------------------------------

  //MEASURING TIME
  clock_t start1, end1;
  double cpu_time_used1;
  start1 = clock();

  //Get the segments from the original mesh
  std::vector<Entity*>
  initial_entities_1D = getEntitiesByRank(*(getBulkData()), 1);
  std::vector<Entity*> vector_nodes;

  //Adding nodes to divide segments by half
  std::vector<size_t> requests1(getSpaceDimension() + 1, 0);
  requests1[0] = initial_entities_1D.size();
  std::vector<size_t> requests_step1_1(getSpaceDimension() + 1, 0);
  requests_step1_1[0] = initial_entities_1D.size();
  addEntities(requests_step1_1);

  std::vector<Entity*>
  initial_entities_0D = getEntitiesByRank(*(getBulkData()), 0);

  //vector with all elements from former mesh. This is used in step VI
  std::vector<Entity*>
  initial_entities_3d = getEntitiesByRank(*(getBulkData()), 3);
  //Create a vector of vectors that contains all the former boundary nodes of all the elements of the mesh
  std::vector<std::vector<Entity*> >
  all_elements_boundary_nodes1(initial_entities_3d.size() + 1);
  //temporary vector //check the values inside this vector
  for (unsigned int ii = 0; ii < initial_entities_3d.size(); ++ii) {
    all_elements_boundary_nodes1[ii + 1] =
        getBoundaryEntities(*(initial_entities_3d[ii]), 0);
  }

<<<<<<< HEAD
  //----------------------------------------------------------------------------
  //
  // \brief Barycentric subdivision of simplicial meshes
  //
  void Topology::barycentricSubdivision()
  {
    // Use to assign unique ids
    setHighestIds();

    // Begin mesh update
    getBulkData()->modification_begin();

    //--------------------------------------------------------------------------
    // I. Divide all the segments of the mesh by half
    // initial_entities_0D: Vector with all the entities of rank "0"
    // (nodes) required to divide the original mesh segments by half
    // initial_entities_1D: Vector that contains all the entities of
    // rank "1" (segments) of the original mesh modified1_entities_1D:
    // Vector with all the segments required to divide the original
    // mesh segments by half initial_entities_3d: vector with all the
    // elements of the former mesh Assign coordinates to the new nodes
    // needed to divide the segments by half
    // -------------------------------------------------------------------------

    //MEASURING TIME
    clock_t start1, end1;
    double cpu_time_used1;
    start1 = clock();

    //Get the segments from the original mesh
    std::vector<Entity*>
    initial_entities_1D = getEntitiesByRank(*(getBulkData()), 1);
    std::vector<Entity*> vector_nodes;

    //Adding nodes to divide segments by half
    std::vector<size_t> requests1(getSpaceDimension() + 1, 0);
    requests1[0] = initial_entities_1D.size();
    std::vector<size_t> requests_step1_1(getSpaceDimension() + 1, 0);
    requests_step1_1[0] = initial_entities_1D.size();
    addEntities(requests_step1_1);

    std::vector<Entity*>
    initial_entities_0D = getEntitiesByRank(*(getBulkData()), 0);

    //vector with all elements from former mesh. This is used in step VI
    std::vector<Entity*>
    initial_entities_3d = getEntitiesByRank(*(getBulkData()), 3);
    //Create a vector of vectors that contains all the former boundary nodes of all the elements of the mesh
    std::vector<std::vector<Entity*> >
    all_elements_boundary_nodes1(initial_entities_3d.size() + 1);
    //temporary vector //check the values inside this vector
    for (unsigned int ii = 0; ii < initial_entities_3d.size(); ++ii) {
      all_elements_boundary_nodes1[ii + 1] =
          getBoundaryEntities(*(initial_entities_3d[ii]), 0);
    }

    for (unsigned int ii = 0; ii < initial_entities_1D.size(); ++ii) {
      //Create a vector with all the initial nodes connected to a segment
      vector_nodes = getDirectlyConnectedEntities(*(initial_entities_1D[ii]),
                                                     0);
      //Look for all the relations of each segment
      stk_classic::mesh::PairIterRelation _relations =
=======
  for (unsigned int ii = 0; ii < initial_entities_1D.size(); ++ii) {
    //Create a vector with all the initial nodes connected to a segment
    vector_nodes = getDirectlyConnectedEntities(*(initial_entities_1D[ii]),
        0);
    //Look for all the relations of each segment
    stk_classic::mesh::PairIterRelation _relations =
>>>>>>> 06bb6418
        initial_entities_1D[ii]->relations();
    for (unsigned int i = 0; i < _relations.size(); ++i) {
      if (_relations[i].entity()->entity_rank() == 0
          && getLocalRelationId(*(initial_entities_1D[ii]),
              *(_relations[i].entity())) == 1) {
        //Add a blue(local relation) connection. This is only for reference
        addRelation(*(initial_entities_1D[ii]), *(_relations[i].entity()),
            2);
        //Remove the relation between the former segment and node
        removeRelation(*(initial_entities_1D[ii]), *(_relations[i].entity()),
            1);
        //Add a relation from the former segment to a new node
        addRelation(*(initial_entities_1D[ii]), *(initial_entities_0D[ii]),
            1);
      }
    }
    //Assign coordinates to the new nodes
    computeBarycentricCoordinates(vector_nodes, initial_entities_0D[ii]);
  }

  //Adding segments
  std::vector<size_t> requests_step1_2(getSpaceDimension() + 1, 0);
  requests_step1_2[1] = initial_entities_1D.size();
  addEntities(requests_step1_2);
  std::vector<Entity*>
  modified1_entities_1D = getEntitiesByRank(*(getBulkData()), 1);

<<<<<<< HEAD
    //Adding segments
    std::vector<size_t> requests_step1_2(getSpaceDimension() + 1, 0);
    requests_step1_2[1] = initial_entities_1D.size();
    addEntities(requests_step1_2);
    std::vector<Entity*>
    modified1_entities_1D = getEntitiesByRank(*(getBulkData()), 1);

    for (unsigned int ii = 0; ii < initial_entities_1D.size(); ++ii) {
      //Look for all the relations of each segment
      stk_classic::mesh::PairIterRelation _relations =
=======
  for (unsigned int ii = 0; ii < initial_entities_1D.size(); ++ii) {
    //Look for all the relations of each segment
    stk_classic::mesh::PairIterRelation _relations =
>>>>>>> 06bb6418
        initial_entities_1D[ii]->relations();
    for (unsigned int i = 0; i < _relations.size(); ++i) {
      if (_relations[i].entity()->entity_rank() == 0
          && getLocalRelationId(*(initial_entities_1D[ii]),
              *(_relations[i].entity())) == 2) {
        //Add a relation between the new segment and a node
        addRelation(*(modified1_entities_1D[ii]), *(_relations[i].entity()),
            0);
        //Remove this connection. This was only for reference
        removeRelation(*(initial_entities_1D[ii]), *(_relations[i].entity()),
            2);
        //Add a relation between the new segment and the "middle" node
        addRelation(*(modified1_entities_1D[ii]), *(initial_entities_0D[ii]),
            1);
      }
    }
  }

<<<<<<< HEAD
    //Adding the new segments to its corresponding faces
    //The segments can be connected to 1 one or more faces
    for (unsigned int ii = 0; ii < initial_entities_1D.size(); ++ii) {
      stk_classic::mesh::PairIterRelation _relations =
=======
  //Adding the new segments to its corresponding faces
  //The segments can be connected to 1 one or more faces
  for (unsigned int ii = 0; ii < initial_entities_1D.size(); ++ii) {
    stk_classic::mesh::PairIterRelation _relations =
>>>>>>> 06bb6418
        initial_entities_1D[ii]->relations();
    for (unsigned int i = 0; i < _relations.size(); ++i) {
      if (_relations[i].entity()->entity_rank() == 2) {
        addRelation(*(_relations[i].entity()), *(modified1_entities_1D[ii]),
            getNumberLowerRankEntities(*(_relations[i].entity())));
      }
    }
  }

<<<<<<< HEAD
    //Get the former faces from the mesh
    std::vector<Entity*>
    initial_entities_2D = getEntitiesByRank(*(getBulkData()), 2);
    //Calculate the final number of segments per face after the division of the segments
    const stk_classic::mesh::PairIterRelation & _relations =
      initial_entities_2D[0]->relations();
    stk_classic::mesh::PairIterRelation::iterator iterator_Relations_;
    std::vector<Entity*> segments;
    for (iterator_Relations_ = _relations.begin();
         iterator_Relations_ != _relations.end();++iterator_Relations_){
      if (iterator_Relations_->entity()->entity_rank() == 1) {
        segments.push_back(iterator_Relations_->entity());
      }
=======
  //Get the former faces from the mesh
  std::vector<Entity*>
  initial_entities_2D = getEntitiesByRank(*(getBulkData()), 2);
  //Calculate the final number of segments per face after the division of the segments
  const stk_classic::mesh::PairIterRelation & _relations =
      initial_entities_2D[0]->relations();
  stk_classic::mesh::PairIterRelation::iterator iterator_Relations_;
  std::vector<Entity*> segments;
  for (iterator_Relations_ = _relations.begin();
      iterator_Relations_ != _relations.end(); ++iterator_Relations_) {
    if (iterator_Relations_->entity()->entity_rank() == 1) {
      segments.push_back(iterator_Relations_->entity());
>>>>>>> 06bb6418
    }
  }

  //Number of segments per face after division by half
  unsigned int Num_segments_face = segments.size();

  //MEASURING TIME
  end1 = clock();
  cpu_time_used1 = ((double) (end1 - start1)) / CLOCKS_PER_SEC;
  std::cout << std::endl;
  std::cout << "First part takes "
      << cpu_time_used1 << " seconds" << std::endl;
  //--------------------------------------------------------------------------
  // II.Connect the new center nodes to the center of the face
  // mofified1_entities_0D: Vector of nodes that includes all the
  // ones up the "node centers of the faces" initial_entities_2D:
  // Vector with the faces of the original mesh Add the
  // corresponding coordinates to the barycenters of all faces
  // --------------------------------------------------------------------------
  // MEASURING TIME
  clock_t start2, end2;
  double cpu_time_used2;
  start2 = clock();
  //Adding new nodes to the centers of the faces of the original mesh
  std::vector<size_t> requests_step2(getSpaceDimension() + 1, 0);
  requests_step2[0] = initial_entities_2D.size();
  addEntities(requests_step2);

  std::vector<Entity*>
  modified1_entities_0D = getEntitiesByRank(*(getBulkData()), 0);

  for (unsigned int ii = 0; ii < initial_entities_2D.size(); ++ii) {
    //Connect the node to its corresponding face
    addRelation(*(initial_entities_2D[ii]), *(modified1_entities_0D[ii]),
        getNumberLowerRankEntities(*(initial_entities_2D[ii])));
  }

  //Add the corresponding coordinates to the barycenters of all faces
  std::vector<Entity*> boundary_nodes;
  for (unsigned int ii = 0; ii < initial_entities_2D.size(); ++ii) {
    boundary_nodes = getBoundaryEntities(*(initial_entities_2D[ii]), 0);
    computeBarycentricCoordinates(boundary_nodes, modified1_entities_0D[ii]);
  }
  //MEASURING TIME
  end2 = clock();
  cpu_time_used2 = ((double) (end2 - start2)) / CLOCKS_PER_SEC;
  std::cout << std::endl;
  std::cout << "The second part takes "
      << cpu_time_used2 << " seconds" << std::endl;
  //--------------------------------------------------------------------------
  // III. For each face start creating new segments that will
  // connect the center point of the face with with all the points
  // at its boundary modified2_entities_1D: Vector with all the
  // segments up the new ones defined in III.
  // vector_boundary_points: Vector with all the boundary nodes of
  // all faces of the element New_Boundary_segments: Number of new
  // segments that connect the centroid of each face with the points
  // at the face's boundary
  //--------------------------------------------------------------------------

  //MEASURING TIME
  clock_t start3, end3;
  double cpu_time_used3;
  start3 = clock();
  // Add the new segments that will connect the center point with the
  // points at the boundary
  const int New_Boundary_segments =
      (getDirectlyConnectedEntities(*initial_entities_2D[0], 1).size())
          * (initial_entities_2D.size());
  std::vector<size_t> requests_step3(getSpaceDimension() + 1, 0);
  requests_step3[1] = New_Boundary_segments;
  addEntities(requests_step3);

  //Vector that contains the latest addition of segments
  std::vector<Entity*> modified2_entities_1D =
      getEntitiesByRank(*(getBulkData()), 1);

  //Vector with all the boundary nodes of all faces of the element
  std::vector<Entity*>::iterator iterator_entities1;
  std::vector<Entity*>::iterator iterator_entities2;
  std::vector<Entity*> vector_boundary_points1;
  std::vector<Entity*> vector_boundary_points;
  for (iterator_entities1 = initial_entities_2D.begin();
      iterator_entities1 != initial_entities_2D.end(); ++iterator_entities1) {
    //Create a vector with all the "0 rank" boundaries (nodes)
    vector_boundary_points1 = getBoundaryEntities(*(*iterator_entities1),
        0);
    //Push all the vector of boundary points into a single one
    for (iterator_entities2 = vector_boundary_points1.begin();
        iterator_entities2 != vector_boundary_points1.end();
        ++iterator_entities2) {
      vector_boundary_points.push_back(*iterator_entities2);
    }
    vector_boundary_points1.clear();
  }

  //Connect the new segments to the corresponding nodes
  for (unsigned int ii = 0; ii < Num_segments_face * initial_entities_2D.size();
      ++ii) {
    //Add a relation between the segments and the center nodes
    addRelation(*(modified2_entities_1D[ii]),
        *(modified1_entities_0D[ii / Num_segments_face]), 0);
    //Add a relation between the segments and the boundary nodes
    addRelation(*(modified2_entities_1D[ii]), *(vector_boundary_points[ii]),
        1);
  }

  //Create a vector with all the boundary segments of the elements
  // "All_boundary_segments" and "Number_new_triangles_inside_element" used in step VIII.
  int Number_new_triangles_inside_element = 0;
  std::vector<Entity*> All_boundary_segments;
  std::vector<Entity*> element_segments;
  std::vector<Entity*>::iterator iterator_elements_;
  std::vector<Entity*>::iterator iterator_element_segments;
  for (iterator_elements_ = initial_entities_3d.begin();
      iterator_elements_ != initial_entities_3d.end(); ++iterator_elements_) {
    element_segments = findSegmentsFromElement(*(*iterator_elements_));
    Number_new_triangles_inside_element = element_segments.size();
    for (iterator_element_segments = element_segments.begin();
        iterator_element_segments != element_segments.end();
        ++iterator_element_segments) {
      All_boundary_segments.push_back(*iterator_element_segments);
    }
  }
  //MEASURING TIME
  end3 = clock();
  cpu_time_used3 = ((double) (end3 - start3)) / CLOCKS_PER_SEC;
  std::cout << std::endl;
  std::cout << "The Third part takes "
      << cpu_time_used3 << " seconds" << std::endl;
  //--------------------------------------------------------------------------
  // IV. Define the new faces at the boundary of the elements
  // modified1_entities_2D: Vector that contains all the faces up to
  // the new ones at the boundary of the elements
  // "all_faces_centroids" and "All_boundary_segments" defined below
  // -------------------------------------------------------------------------
  // MEASURING TIME
  clock_t start4, end4;
  double cpu_time_used4;
  start4 = clock();
  //Add the new faces
  std::vector<size_t> requests_step4(getSpaceDimension() + 1, 0);
  requests_step4[2] = Num_segments_face * initial_entities_2D.size();
  addEntities(requests_step4);

  std::vector<Entity*>
  modified1_entities_2D = getEntitiesByRank(*(getBulkData()), 2);

  //iterators
  std::vector<Entity*>::iterator iterator_faces;
  std::vector<Entity*>::iterator iterator_segments;
  std::vector<Entity*>::iterator iterator_nodes;
  //vectors
  std::vector<Entity*> vector_segments;
  std::vector<Entity*> face_centroid;
  std::vector<Entity*> all_boundary_segments;
  std::vector<Entity*> all_faces_centroids;

  // Put all the boundary segments in a single vector. Likewise, the
  // nodes.
  for (iterator_faces = initial_entities_2D.begin();
      iterator_faces != initial_entities_2D.end(); ++iterator_faces) {
    // vector_segments, This vector contains the boundary segments
    // that conform a specific face
    vector_segments = getDirectlyConnectedEntities(*(*iterator_faces), 1);
    face_centroid = getDirectlyConnectedEntities(*(*iterator_faces), 0);
    for (iterator_segments = vector_segments.begin();
        iterator_segments != vector_segments.end(); ++iterator_segments) {
      all_boundary_segments.push_back(*iterator_segments);
    }
    for (iterator_nodes = face_centroid.begin();
        iterator_nodes != face_centroid.end(); ++iterator_nodes) {
      all_faces_centroids.push_back(*iterator_nodes);
    }
  }

  //Add the new faces to its corresponding segments and elements
  std::vector<Entity*> adjacent_segments;
  std::vector<Entity*> original_face_relations_3D;
  std::vector<Entity*> original_face;
  std::vector<Entity*>::iterator iterator_entities;
  for (unsigned int ii = 0; ii < all_boundary_segments.size(); ++ii) {
    adjacent_segments = findAdjacentSegments(*all_boundary_segments[ii],
        all_faces_centroids[ii / Num_segments_face]);
    addRelation(*(modified1_entities_2D[ii]), *(all_boundary_segments[ii]),
        0);
    addRelation(*(modified1_entities_2D[ii]), *(adjacent_segments[0]), 1);
    addRelation(*(modified1_entities_2D[ii]), *(adjacent_segments[1]), 2);

    //Add the new face to its corresponding element
    original_face = getDirectlyConnectedEntities(
        *(all_faces_centroids[ii / Num_segments_face]), 2);

    //find original_face 3D relations (entities)
    original_face_relations_3D = findCellRelations(*(original_face[0]));
    for (iterator_entities = original_face_relations_3D.begin();
        iterator_entities != original_face_relations_3D.end();
        iterator_entities++) {
      addRelation(*(*iterator_entities), *(modified1_entities_2D[ii]),
          getNumberLowerRankEntities(*(*iterator_entities)));
    }
  }

  //MEASURING TIME
  end4 = clock();
  cpu_time_used4 = ((double) (end4 - start4)) / CLOCKS_PER_SEC;
  std::cout << std::endl;
  std::cout << "The Fourth part takes "
      << cpu_time_used4 << " seconds" << std::endl;

  //--------------------------------------------------------------------------
  // V. Delete former mesh faces initial_entities_3d: Vector that
  // contains all the former elements of the mesh
  // All_boundary_faces:vector with all the boundary faces of all
  // elements.  This vector doesn't include the faces inside the
  // elements
  // --------------------------------------------------------------------------
  // MEASURING TIME
  clock_t start5, end5;
  double cpu_time_used5;
  start5 = clock();
  // Because "remove_entity" cannot be used to delete the relation
  // between faces and elements Remove first the relations between
  // elements and faces
  std::vector<Entity*>::iterator iterator_entities_3d;
  std::vector<Entity*>::iterator iterator_faces_centroids;
  for (iterator_faces_centroids = all_faces_centroids.begin();
      iterator_faces_centroids != all_faces_centroids.end();
      ++iterator_faces_centroids) {
    std::vector<Entity*> former_face = getDirectlyConnectedEntities(
        *(*iterator_faces_centroids), 2);
    std::vector<Entity*> elements = getDirectlyConnectedEntities(
        *(former_face[0]), 3);
    for (iterator_entities_3d = elements.begin();
        iterator_entities_3d != elements.end(); ++iterator_entities_3d) {
      removeRelation(*(*iterator_entities_3d), *(former_face[0]),
          getLocalRelationId(*(*iterator_entities_3d), *(former_face[0])));
    }
  }

  //Remove the former mesh faces and all their relations
  std::vector<Entity*>::iterator iterator_all_faces_centroids;
  for (iterator_all_faces_centroids = all_faces_centroids.begin();
      iterator_all_faces_centroids != all_faces_centroids.end();
      ++iterator_all_faces_centroids) {
    std::vector<Entity*> former_face = getDirectlyConnectedEntities(
        *(*iterator_all_faces_centroids), 2);
    removeEntity(*(former_face[0]));
  }

  //The following variables will be used in step IX
  //Number of faces per element "_faces_element". This number doesn't include any faces inside
  //the element.Only the ones at the boundary
  std::vector<Entity*> _faces_element;
  std::vector<Entity*> All_boundary_faces;
  std::vector<Entity*>::iterator iterator_faces_element;
  std::vector<Entity*>::iterator iterator_initial_entities_3d;
  for (iterator_initial_entities_3d = initial_entities_3d.begin();
      iterator_initial_entities_3d != initial_entities_3d.end();
      ++iterator_initial_entities_3d) {
    _faces_element = getDirectlyConnectedEntities(
        *(*iterator_initial_entities_3d), 2);
    for (iterator_faces_element = _faces_element.begin();
        iterator_faces_element != _faces_element.end();
        ++iterator_faces_element) {
      All_boundary_faces.push_back(*iterator_faces_element);
    }
  }
  //MEASURING TIME
  end5 = clock();
  cpu_time_used5 = ((double) (end5 - start5)) / CLOCKS_PER_SEC;
  std::cout << std::endl;
  std::cout << "The Fifth part takes "
      << cpu_time_used5 << " seconds" << std::endl;
  //--------------------------------------------------------------------------
  // VI. Add a point to each element. Each point represents the
  // centroid of each element modified2_entities_0D: Vector that
  // contains all the nodes up to the centroids of all the elements
  // Add the coordinates of all the elements centroids
  // -------------------------------------------------------------------------
  // MEASURING TIME
  clock_t start6, end6;
  double cpu_time_used6;
  start6 = clock();
  //Add a point to each element
  std::vector<size_t> requests_step6(getSpaceDimension() + 1, 0);
  requests_step6[0] = initial_entities_3d.size();
  addEntities(requests_step6);

  std::vector<Entity*>
  modified2_entities_0D = getEntitiesByRank(*(getBulkData()), 0);

  //At this point the way the numbers are stored in the vector of nodes has changed
  //Thus, create a new vector with the nodes that has all the centroids of the elements
  std::vector<Entity*> elements_centroids;
  int _start = initial_entities_2D.size();
  int _end = initial_entities_2D.size() + initial_entities_3d.size();
  for (int ii = _start; ii < _end; ++ii) {
    elements_centroids.push_back(modified2_entities_0D[ii]);
  }

  //Add the coordinates of all the elements centroids
  std::vector<Entity*> boundary_nodes_elements;
  for (unsigned int ii = 0; ii < initial_entities_3d.size(); ++ii) {
    boundary_nodes_elements =
        getFormerElementNodes(*(initial_entities_3d[ii]),
            all_elements_boundary_nodes1);
    computeBarycentricCoordinates(boundary_nodes_elements,
        elements_centroids[ii]);
  }

  //Connect each element to the new added nodes
  for (unsigned int ii = 0; ii < initial_entities_3d.size(); ++ii) {
    //Connect the node to its corresponding element
    addRelation(*(initial_entities_3d[ii]), *(elements_centroids[ii]),
        getNumberLowerRankEntities(*(initial_entities_3d[ii])));
  }
  //MEASURING TIME
  end6 = clock();
  cpu_time_used6 = ((double) (end6 - start6)) / CLOCKS_PER_SEC;
  std::cout << std::endl;
  std::cout << "The Sixth part takes "
      << cpu_time_used6 << " seconds" << std::endl;

  //--------------------------------------------------------------------------
  // VII. For each element create new segments to connect its center
  // point to all the points that compose its boundary
  // modified3_entities_1D: Vector that contains all the segments up
  // to the new ones defined in step VII.
  // -------------------------------------------------------------------------

  //MEASURING TIME
  clock_t start7, end7;
  double cpu_time_used7;
  start7 = clock();
  // Add the new segments that will connect the center point with the
  // points at the boundary Create a vector with all the boundary
  // points of all the former elements of the mesh
  std::vector<Entity*> element_boundary_nodes;
  std::vector<Entity*> all_elements_boundary_nodes;
  std::vector<Entity*>::iterator iterator_Initial_entities_3d;
  std::vector<Entity*>::iterator iterator_element_boundary_nodes;

  for (iterator_Initial_entities_3d = initial_entities_3d.begin();
      iterator_Initial_entities_3d != initial_entities_3d.end();
      ++iterator_Initial_entities_3d) {
    element_boundary_nodes = getBoundaryEntities(
        *(*iterator_Initial_entities_3d), 0);
    for (iterator_element_boundary_nodes = element_boundary_nodes.begin();
        iterator_element_boundary_nodes != element_boundary_nodes.end();
        ++iterator_element_boundary_nodes) {
      all_elements_boundary_nodes.push_back(*iterator_element_boundary_nodes);
    }
  }

  //Add the new segments.
  std::vector<size_t> requests_step7(getSpaceDimension() + 1, 0);
  requests_step7[1] = all_elements_boundary_nodes.size();
  addEntities(requests_step7);

  //Vector that contains the latest addition of segments
  std::vector<Entity*>
  modified3_entities_1D = getEntitiesByRank(*(getBulkData()), 1);

  // At this point the way the numbers are stored in the vector of
  // segments has changed. Thus, create a new vector that contains
  // the segments that connect the element centroid with the element
  // boundary points
  const int Start_ = Num_segments_face * initial_entities_2D.size()
      + initial_entities_1D.size();
  const int End_ = modified3_entities_1D.size() - initial_entities_1D.size();
  std::vector<Entity*> segments_connected_centroid;
  for (int ii = Start_; ii < End_; ++ii) {
    segments_connected_centroid.push_back(modified3_entities_1D[ii]);
  }

  //Connect the new segments to the corresponding nodes
  for (unsigned int ii = 0; ii < segments_connected_centroid.size(); ++ii) {
    //Add a relation between the segments and the center nodes
    addRelation(*(segments_connected_centroid[ii]),
        *(elements_centroids[ii / element_boundary_nodes.size()]), 0);
    //Add a relation between the segments and the boundary nodes
    addRelation(*(segments_connected_centroid[ii]),
        *(all_elements_boundary_nodes[ii]), 1);
  }
  //MEASURING TIME
  end7 = clock();
  cpu_time_used7 = ((double) (end7 - start7)) / CLOCKS_PER_SEC;
  std::cout << std::endl;
  std::cout << "The Seventh part takes "
      << cpu_time_used7 << " seconds" << std::endl;

  // -------------------------------------------------------------------------
  // VIII. Create the new faces inside each element
  // modified2_entities_2D: Vector with all the faces up the ones
  // that are inside the elements
  // -------------------------------------------------------------------------
  // MEASURING TIME
  clock_t start8, end8;
  double cpu_time_used8;
  start8 = clock();
  //Add the new faces.
  std::vector<size_t> requests_step8(getSpaceDimension() + 1, 0);
  requests_step8[2] = All_boundary_segments.size();
  addEntities(requests_step8);

  std::vector<Entity*>
  modified2_entities_2D = getEntitiesByRank(*(getBulkData()), 2);

  //Create a vector of vectors with all the faces inside the element. Each
  //row represents an element
  std::vector<std::vector<Entity*> > faces_inside_elements(
      initial_entities_3d.size());

  //Connect  the face to the corresponding segments
  std::vector<Entity*> adjacent_segments_inside(2);
  for (unsigned int ii = 0; ii < All_boundary_segments.size(); ++ii) {
    adjacent_segments_inside = findAdjacentSegments(
        *(All_boundary_segments[ii]),
        elements_centroids[ii / Number_new_triangles_inside_element]);
    addRelation(*(modified2_entities_2D[ii]), *(All_boundary_segments[ii]),
        0);
    addRelation(*(modified2_entities_2D[ii]), *(adjacent_segments_inside[0]),
        1);
    addRelation(*(modified2_entities_2D[ii]), *(adjacent_segments_inside[1]),
        2);
    /*
     *faces_inside_elements is a vector of vectors that contains
     *the faces inside each element. Each row contains the faces of
     *one specific element. The first row corresponds to the first
     *element, the second one to the second element, and so forth.
     */
    faces_inside_elements[ii / Number_new_triangles_inside_element].
        push_back(modified2_entities_2D[ii]);
  }

  //MEASURING TIME
  end8 = clock();
  cpu_time_used8 = ((double) (end8 - start8)) / CLOCKS_PER_SEC;
  std::cout << std::endl;
  std::cout << "The Eight part takes "
      << cpu_time_used8 << " seconds" << std::endl;

  //--------------------------------------------------------------------------
  // IX. Delete the former elements
  //
  //--------------------------------------------------------------------------
  //MEASURING TIME
  clock_t start9, end9;
  double cpu_time_used9;
  start9 = clock();
  //Remove former elements from the mesh
  std::vector<Entity*>::iterator iterator_elements_centroids;
  for (iterator_elements_centroids = elements_centroids.begin();
      iterator_elements_centroids != elements_centroids.end();
      ++iterator_elements_centroids) {
    std::vector<Entity*> former_element = getDirectlyConnectedEntities(
        *(*iterator_elements_centroids), 3);
    removeEntity(*(former_element[0]));
  }

  //MEASURING TIME
  end9 = clock();
  cpu_time_used9 = ((double) (end9 - start9)) / CLOCKS_PER_SEC;
  std::cout << std::endl;
  std::cout << "The Ninth part takes "
      << cpu_time_used9 << " seconds" << std::endl;

  //--------------------------------------------------------------------------
  // X. Create the new elements modified1_entities_3d: Vector with
  // all the elements required to carry out the barycentric
  // subdivision
  // -------------------------------------------------------------------------

  const int number_new_elements = _faces_element.size()
      * initial_entities_3d.size();

  //Add the new elements
  for (int ii = 0; ii < number_new_elements; ++ii) {
    addElement(3);
  }
  std::vector<Entity*>
  modified1_entities_3d = getEntitiesByRank(*(getBulkData()), 3);

  //MEASURING TIME
  clock_t start10, end10;
  double cpu_time_used10;
  start10 = clock();
  //Connect the the element with its corresponding faces
  std::vector<Entity*> adjacent_faces_inside(3);
  for (unsigned int ii = 0; ii < All_boundary_faces.size(); ++ii) {
    adjacent_faces_inside = findAdjacentSegmentsFromFace(faces_inside_elements,
        *(All_boundary_faces[ii]), (ii / _faces_element.size()));
    addRelation(*(modified1_entities_3d[ii]), *(All_boundary_faces[ii]), 0);
    addRelation(*(modified1_entities_3d[ii]), *adjacent_faces_inside[0], 1);
    addRelation(*(modified1_entities_3d[ii]), *adjacent_faces_inside[1], 2);
    addRelation(*(modified1_entities_3d[ii]), *adjacent_faces_inside[2], 3);
  }

  //MEASURING TIME
  end10 = clock();
  cpu_time_used10 = ((double) (end10 - start10)) / CLOCKS_PER_SEC;
  std::cout << std::endl;
  std::cout << "The tenth part takes "
      << cpu_time_used10 << "seconds" << std::endl;

  //--------------------------------------------------------------------------
  // XI. Update the vector: connectivity_temp
  //--------------------------------------------------------------------------
  //MEASURING TIME
  clock_t start11, end11;
  double cpu_time_used11;
  start11 = clock();
  //Connectivity matrix
  std::vector<std::vector<Entity*> > connectivity_temp(
      modified1_entities_3d.size());
  //Add the new entities to "connectivity_temp"
  for (unsigned int ii = 0; ii < modified1_entities_3d.size(); ++ii) {
    std::vector<double *> vector_pointers;
    std::vector<Entity *>::iterator iterator_entities;
    std::vector<Entity *> entities = getBoundaryEntities(*modified1_entities_3d[ii], 0);
    for(iterator_entities = entities.begin(); iterator_entities != entities.end(); ++iterator_entities){
        vector_pointers.push_back(getPointerOfCoordinates(*iterator_entities));
    }
    std::vector<std::vector<double> > coordinates;
    unsigned int n_coords = vector_pointers.size();
    for(unsigned int jj = 0; jj < n_coords; ++jj){
        std::vector<double> coordinates_jj(3);
        coordinates_jj[0] = vector_pointers[jj][0];
        coordinates_jj[1] = vector_pointers[jj][1];
        coordinates_jj[2] = vector_pointers[jj][2];
        coordinates.push_back(coordinates_jj);
    }
    double volume;
    if(n_coords == 4){
        double v12x = coordinates[1][0] - coordinates[0][0];
	double v12y = coordinates[1][1] - coordinates[0][1];
        double v12z = coordinates[1][2] - coordinates[0][2];
	double v13x = coordinates[2][0] - coordinates[0][0];
        double v13y = coordinates[2][1] - coordinates[0][1];
        double v13z = coordinates[2][2] - coordinates[0][2];
        double v14x = coordinates[3][0] - coordinates[0][0];
        double v14y = coordinates[3][1] - coordinates[0][1];
        double v14z = coordinates[3][2] - coordinates[0][2];
	volume = v12x * (v13y*v14z - v14y*v13z) - v12y * (v13x*v14z - v14x*v13z) + v12z * (v13x*v14y - v14x*v13y); 
    }
    if(volume < 0){
        std::reverse(++entities.begin(), --entities.end());
    }
    connectivity_temp[ii] = entities;
  }
  connectivity_.clear();
  connectivity_ = connectivity_temp;

  // End mesh update
  getBulkData()->modification_end();
  //MEASURING TIME
  end11 = clock();
  cpu_time_used11 = ((double) (end11 - start11)) / CLOCKS_PER_SEC;
  std::cout << std::endl;
  std::cout << "The Eleventh part takes "
      << cpu_time_used11 << " seconds" << std::endl;

  return;
}

} // namespace LCM

#endif // #if defined (ALBANY_LCM)<|MERGE_RESOLUTION|>--- conflicted
+++ resolved
@@ -37,57 +37,6 @@
     highest_ids_[rank] = getNumberEntitiesByRank(*getBulkData(), rank);
   }
 
-<<<<<<< HEAD
-  //----------------------------------------------------------------------------
-  //
-  // \brief Adds a new entity of rank 3 to the mesh
-  //
-  void
-  Topology::addElement(EntityRank entity_rank)
-  {
-    stk_classic::mesh::PartVector part_vector(1);
-    part_vector[0] = stk_mesh_struct_->partVec[0];
-    const unsigned int entity_id = ++highest_ids_[entity_rank];
-    getBulkData()->declare_entity(entity_rank,
-                               entity_id, 
-                               part_vector);
-
-    return;
-  }
-
-  //----------------------------------------------------------------------------
-  //
-  // \brief creates several entities at a time. The information about
-  // the type of entity and and the amount of entities is contained
-  // in the input vector called: "requests"
-  //
-  void
-  Topology::addEntities(std::vector<size_t> & requests )
-  {
-    stk_classic::mesh::EntityVector newEntity;
-    getBulkData()->generate_new_entities(requests,newEntity);
-    return;
-  }
-
-
-  //----------------------------------------------------------------------------
-  //
-  // \brief Removes an entity and all its connections
-  //
-  void 
-  Topology::removeEntity(Entity & entity)
-  {
-    //Destroy all relations to or from the entity
-    Entity * entities = &entity;
-    stk_classic::mesh::PairIterRelation relations = entity.relations();
-    stk_classic::mesh::PairIterRelation::iterator iterator_entity_relations;
-
-    for(iterator_entity_relations = relations.begin();
-        iterator_entity_relations != relations.end();++iterator_entity_relations){
-      EdgeId edgeId = iterator_entity_relations->identifier();
-      Entity & target = *(iterator_entity_relations->entity());
-      getBulkData()->destroy_relation(entity, target, edgeId);
-=======
   return;
 }
 
@@ -200,7 +149,6 @@
     size_t n = k.size();
     for (size_t i = 0; i < n; ++i) {
       entities.push_back(&k[i]);
->>>>>>> 06bb6418
     }
   }
   return entities;
@@ -236,100 +184,6 @@
   const stk_classic::mesh::PairIterRelation &
   source_relations = source_entity.relations();
 
-<<<<<<< HEAD
-  //----------------------------------------------------------------------------
-  //
-  // \brief Returns a vector with all the actual mesh entities of a
-  // specific rank
-  //
-  std::vector<Entity*> 
-  Topology::getEntitiesByRank(const stk_classic::mesh::BulkData & mesh, 
-                              EntityRank entity_rank)
-  {
-    std::vector<Entity*> entities;
-    const std::vector<stk_classic::mesh::Bucket*> & ks = mesh.buckets(entity_rank);
-    entities.clear();
-    size_t count = 0;
-    const std::vector<stk_classic::mesh::Bucket*>::const_iterator ie = ks.end();
-    std::vector<stk_classic::mesh::Bucket*>::const_iterator ik = ks.begin();
-
-    for (; ik != ie; ++ik) {
-      count += (*ik)->size();
-    }
-    entities.reserve(count);
-
-    ik = ks.begin();
-    for (; ik != ie; ++ik) {
-      const stk_classic::mesh::Bucket & k = **ik;
-      size_t n = k.size();
-      for (size_t i = 0; i < n; ++i) {
-        entities.push_back(&k[i]);
-      }
-    }
-    return entities;
-  }
-
-  //----------------------------------------------------------------------------
-  //
-  // \brief This returns the number of entities on the former mesh of
-  // a given rank
-  //
-  std::vector<Entity*>::size_type 
-  Topology::getNumberEntitiesByRank(const stk_classic::mesh::BulkData & mesh, 
-                                    EntityRank entity_rank)
-  {
-    return mesh.buckets(entity_rank).size();
-  }
-
-  //----------------------------------------------------------------------------
-  //
-  // \brief Gets the local relation id (0,1,2,...) between two entities
-  //
-  EdgeId 
-  Topology::getLocalRelationId(const Entity & source_entity,
-                                      const Entity & target_entity)
-  {
-
-    EdgeId local_id;
-    const stk_classic::mesh::PairIterRelation &source_relations = source_entity.relations();
-    unsigned int target_entity_identifier = target_entity.identifier();
-    unsigned int target_entity_entity_rank = target_entity.entity_rank();
-
-    stk_classic::mesh::PairIterRelation::iterator iterator_source_relations;
-    for (iterator_source_relations = source_relations.begin(); 
-         iterator_source_relations!=source_relations.end(); 
-         iterator_source_relations++) {
-      const Entity *entity = iterator_source_relations->entity();
-      if (entity->identifier()
-          == target_entity_identifier
-          && entity->entity_rank()
-          == target_entity_entity_rank) {
-        local_id = iterator_source_relations->identifier();
-      }
-    }
-    return local_id;
-  }
-
-  //----------------------------------------------------------------------------
-  //
-  // \brief Returns the total number of lower rank entities connected
-  // to a specific entity
-  //
-  int 
-  Topology::getNumberLowerRankEntities(const Entity & entity)
-  {
-
-    unsigned int count = 0;
-    const stk_classic::mesh::PairIterRelation &entity_relations = entity.relations();
-    unsigned int entity_rank=entity.entity_rank();
-
-    stk_classic::mesh::PairIterRelation::iterator iterator_relations;
-    for(iterator_relations=entity_relations.begin(); 
-        iterator_relations!=entity_relations.end(); 
-        iterator_relations++){
-      if(entity_rank > iterator_relations->entity()->entity_rank()) count++;
-    }
-=======
   EntityId
   target_entity_identifier = target_entity.identifier();
 
@@ -342,39 +196,16 @@
   for (iterator_source_relations = source_relations.begin();
       iterator_source_relations != source_relations.end();
       iterator_source_relations++) {
->>>>>>> 06bb6418
 
     Entity * const
     entity = iterator_source_relations->entity();
 
-<<<<<<< HEAD
-  //----------------------------------------------------------------------------
-  //
-  // \brief Returns a group of entities connected directly to a given
-  //  entity. The input rank is the rank of the returned entities.
-  //
-  std::vector<Entity*> 
-  Topology::getDirectlyConnectedEntities(const Entity & entity, 
-                                         EntityRank entity_rank)
-  {
-    std::vector<Entity*> returned_entities;
-    const stk_classic::mesh::PairIterRelation &entity_relations = entity.relations();
-    stk_classic::mesh::PairIterRelation::iterator iterator_relations;
-
-    for(iterator_relations=entity_relations.begin();
-        iterator_relations!=entity_relations.end();
-        iterator_relations++){
-      if(iterator_relations->entity_rank() == entity_rank){
-        returned_entities.push_back(iterator_relations->entity());
-      }
-=======
     if (entity->identifier() == target_entity_identifier
         &&
         entity->entity_rank() == target_entity_entity_rank) {
       local_id = iterator_source_relations->identifier();
       found = true;
       break;
->>>>>>> 06bb6418
     }
   }
   assert(found == true);
@@ -549,26 +380,6 @@
       }
     }
   }
-<<<<<<< HEAD
-
-  //----------------------------------------------------------------------------
-  //
-  // \brief Returns all the 3D entities connected to a given face
-  //
-  std::vector<Entity*>
-  Topology::findCellRelations(const Entity & face)
-  {
-    std::vector<Entity*> entities_3d;
-    const stk_classic::mesh::PairIterRelation & relations = face.relations();
-    stk_classic::mesh::PairIterRelation::iterator iterator_relations;
-
-    for (iterator_relations = relations.begin();
-         iterator_relations != relations.end();
-         ++iterator_relations) {
-      if (iterator_relations->entity()->entity_rank() == 3) {
-        entities_3d.push_back(iterator_relations->entity());
-      }
-=======
   return adjacent_segments_final;
 }
 
@@ -588,7 +399,6 @@
       ++iterator_relations) {
     if (iterator_relations->entity()->entity_rank() == 3) {
       entities_3d.push_back(iterator_relations->entity());
->>>>>>> 06bb6418
     }
   }
   return entities_3d;
@@ -705,13 +515,6 @@
   //Obtain the stkMeshStruct
   Teuchos::RCP<Albany::AbstractSTKMeshStruct> stkMeshStruct =
       stk_discretization.getSTKMeshStruct();
-<<<<<<< HEAD
-    //Create the pointer of coordinates
-    double* pointer_coordinates =
-      stk_classic::mesh::field_data(*stkMeshStruct->getCoordinatesField(), *entity);
-
-    return pointer_coordinates;
-=======
   //Create the pointer of coordinates
   double* pointer_coordinates =
       stk_classic::mesh::field_data(*stkMeshStruct->getCoordinatesField(), *entity);
@@ -764,7 +567,6 @@
       iterator_entities != entities.end();
       ++iterator_entities) {
     vector_pointers.push_back(getPointerOfCoordinates(*iterator_entities));
->>>>>>> 06bb6418
   }
 
   //Pointer with coordinates without average
@@ -840,77 +642,12 @@
         getBoundaryEntities(*(initial_entities_3d[ii]), 0);
   }
 
-<<<<<<< HEAD
-  //----------------------------------------------------------------------------
-  //
-  // \brief Barycentric subdivision of simplicial meshes
-  //
-  void Topology::barycentricSubdivision()
-  {
-    // Use to assign unique ids
-    setHighestIds();
-
-    // Begin mesh update
-    getBulkData()->modification_begin();
-
-    //--------------------------------------------------------------------------
-    // I. Divide all the segments of the mesh by half
-    // initial_entities_0D: Vector with all the entities of rank "0"
-    // (nodes) required to divide the original mesh segments by half
-    // initial_entities_1D: Vector that contains all the entities of
-    // rank "1" (segments) of the original mesh modified1_entities_1D:
-    // Vector with all the segments required to divide the original
-    // mesh segments by half initial_entities_3d: vector with all the
-    // elements of the former mesh Assign coordinates to the new nodes
-    // needed to divide the segments by half
-    // -------------------------------------------------------------------------
-
-    //MEASURING TIME
-    clock_t start1, end1;
-    double cpu_time_used1;
-    start1 = clock();
-
-    //Get the segments from the original mesh
-    std::vector<Entity*>
-    initial_entities_1D = getEntitiesByRank(*(getBulkData()), 1);
-    std::vector<Entity*> vector_nodes;
-
-    //Adding nodes to divide segments by half
-    std::vector<size_t> requests1(getSpaceDimension() + 1, 0);
-    requests1[0] = initial_entities_1D.size();
-    std::vector<size_t> requests_step1_1(getSpaceDimension() + 1, 0);
-    requests_step1_1[0] = initial_entities_1D.size();
-    addEntities(requests_step1_1);
-
-    std::vector<Entity*>
-    initial_entities_0D = getEntitiesByRank(*(getBulkData()), 0);
-
-    //vector with all elements from former mesh. This is used in step VI
-    std::vector<Entity*>
-    initial_entities_3d = getEntitiesByRank(*(getBulkData()), 3);
-    //Create a vector of vectors that contains all the former boundary nodes of all the elements of the mesh
-    std::vector<std::vector<Entity*> >
-    all_elements_boundary_nodes1(initial_entities_3d.size() + 1);
-    //temporary vector //check the values inside this vector
-    for (unsigned int ii = 0; ii < initial_entities_3d.size(); ++ii) {
-      all_elements_boundary_nodes1[ii + 1] =
-          getBoundaryEntities(*(initial_entities_3d[ii]), 0);
-    }
-
-    for (unsigned int ii = 0; ii < initial_entities_1D.size(); ++ii) {
-      //Create a vector with all the initial nodes connected to a segment
-      vector_nodes = getDirectlyConnectedEntities(*(initial_entities_1D[ii]),
-                                                     0);
-      //Look for all the relations of each segment
-      stk_classic::mesh::PairIterRelation _relations =
-=======
   for (unsigned int ii = 0; ii < initial_entities_1D.size(); ++ii) {
     //Create a vector with all the initial nodes connected to a segment
     vector_nodes = getDirectlyConnectedEntities(*(initial_entities_1D[ii]),
         0);
     //Look for all the relations of each segment
     stk_classic::mesh::PairIterRelation _relations =
->>>>>>> 06bb6418
         initial_entities_1D[ii]->relations();
     for (unsigned int i = 0; i < _relations.size(); ++i) {
       if (_relations[i].entity()->entity_rank() == 0
@@ -938,22 +675,9 @@
   std::vector<Entity*>
   modified1_entities_1D = getEntitiesByRank(*(getBulkData()), 1);
 
-<<<<<<< HEAD
-    //Adding segments
-    std::vector<size_t> requests_step1_2(getSpaceDimension() + 1, 0);
-    requests_step1_2[1] = initial_entities_1D.size();
-    addEntities(requests_step1_2);
-    std::vector<Entity*>
-    modified1_entities_1D = getEntitiesByRank(*(getBulkData()), 1);
-
-    for (unsigned int ii = 0; ii < initial_entities_1D.size(); ++ii) {
-      //Look for all the relations of each segment
-      stk_classic::mesh::PairIterRelation _relations =
-=======
   for (unsigned int ii = 0; ii < initial_entities_1D.size(); ++ii) {
     //Look for all the relations of each segment
     stk_classic::mesh::PairIterRelation _relations =
->>>>>>> 06bb6418
         initial_entities_1D[ii]->relations();
     for (unsigned int i = 0; i < _relations.size(); ++i) {
       if (_relations[i].entity()->entity_rank() == 0
@@ -972,17 +696,10 @@
     }
   }
 
-<<<<<<< HEAD
-    //Adding the new segments to its corresponding faces
-    //The segments can be connected to 1 one or more faces
-    for (unsigned int ii = 0; ii < initial_entities_1D.size(); ++ii) {
-      stk_classic::mesh::PairIterRelation _relations =
-=======
   //Adding the new segments to its corresponding faces
   //The segments can be connected to 1 one or more faces
   for (unsigned int ii = 0; ii < initial_entities_1D.size(); ++ii) {
     stk_classic::mesh::PairIterRelation _relations =
->>>>>>> 06bb6418
         initial_entities_1D[ii]->relations();
     for (unsigned int i = 0; i < _relations.size(); ++i) {
       if (_relations[i].entity()->entity_rank() == 2) {
@@ -992,21 +709,6 @@
     }
   }
 
-<<<<<<< HEAD
-    //Get the former faces from the mesh
-    std::vector<Entity*>
-    initial_entities_2D = getEntitiesByRank(*(getBulkData()), 2);
-    //Calculate the final number of segments per face after the division of the segments
-    const stk_classic::mesh::PairIterRelation & _relations =
-      initial_entities_2D[0]->relations();
-    stk_classic::mesh::PairIterRelation::iterator iterator_Relations_;
-    std::vector<Entity*> segments;
-    for (iterator_Relations_ = _relations.begin();
-         iterator_Relations_ != _relations.end();++iterator_Relations_){
-      if (iterator_Relations_->entity()->entity_rank() == 1) {
-        segments.push_back(iterator_Relations_->entity());
-      }
-=======
   //Get the former faces from the mesh
   std::vector<Entity*>
   initial_entities_2D = getEntitiesByRank(*(getBulkData()), 2);
@@ -1019,7 +721,6 @@
       iterator_Relations_ != _relations.end(); ++iterator_Relations_) {
     if (iterator_Relations_->entity()->entity_rank() == 1) {
       segments.push_back(iterator_Relations_->entity());
->>>>>>> 06bb6418
     }
   }
 
