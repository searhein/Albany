//*****************************************************************//
//    Albany 2.0:  Copyright 2012 Sandia Corporation               //
//    This Software is released under the BSD license detailed     //
//    in the file "license.txt" in the top-level Albany directory  //
//*****************************************************************//

#include "Teuchos_TestForException.hpp"
#include "Phalanx_DataLayout.hpp"

#include <Intrepid_MiniTensor.h>

#include <typeinfo>

namespace LCM {

  //----------------------------------------------------------------------------
  template<typename EvalT, typename Traits>
  TransportCoefficients<EvalT, Traits>::
  TransportCoefficients(Teuchos::ParameterList& p,
                        const Teuchos::RCP<Albany::Layouts>& dl) :
    c_lattice_(p.get<std::string>("Lattice Concentration Name"),dl->qp_scalar),
    temperature_(p.get<std::string>("Temperature Name"),dl->qp_scalar),
    k_eq_(p.get<std::string>("Concentration Equilibrium Parameter Name"),dl->qp_scalar),
    n_trap_(p.get<std::string>("Trapped Solvent Name"),dl->qp_scalar),
    c_trapped_(p.get<std::string>("Trapped Concentration Name"),dl->qp_scalar),
    eff_diff_(p.get<std::string>("Effective Diffusivity Name"),dl->qp_scalar),
    diffusion_coefficient_(p.get<std::string>("Diffusion Coefficient Name"),dl->qp_scalar),
    convection_coefficient_(p.get<std::string>("Tau Contribution Name"),dl->qp_scalar),
    total_concentration_(p.get<std::string>("Total Concentration Name"),dl->qp_scalar),
    F_(p.get<std::string>("Deformation Gradient Name"),dl->qp_tensor),
    F_mech_(p.get<std::string>("Mechanical Deformation Gradient Name"),dl->qp_tensor),
    J_(p.get<std::string>("Determinant of F Name"),dl->qp_scalar),
    strain_rate_fac_(p.get<std::string>("Strain Rate Factor Name"),dl->qp_scalar),
    weighted_average_(p.get<bool>("Weighted Volume Average J", false)),
    alpha_(p.get<RealType>("Average J Stabilization Parameter", 0.0))
  {
    // get the material parameter list
    Teuchos::ParameterList* mat_params = 
      p.get<Teuchos::ParameterList*>("Material Parameters");

    partial_molar_volume_ = mat_params->get<RealType>("Partial Molar Volume");
    pre_exponential_factor_ = mat_params->get<RealType>("Pre-exponential Factor");
    Q_ = mat_params->get<RealType>("Diffusion Activation Enthalpy");
    ideal_gas_constant_ = mat_params->get<RealType>("Ideal Gas Constant");
	trap_binding_energy_ = mat_params->get<RealType>("Trap Binding Energy");
    n_lattice_ = mat_params->get<RealType>("Number of Lattice Sites");
    ref_total_concentration_ = mat_params->get<RealType>("Reference Total Concentration");
    a_ = mat_params->get<RealType>("A Constant");
    b_ = mat_params->get<RealType>("B Constant");
    c_ = mat_params->get<RealType>("C Constant");
    // to express Avogadro's number in different units.
    avogadros_num_  = mat_params->get<RealType>("Avogadro's Number");
    lattice_strain_flag_= mat_params->get<bool>("Lattice Strain Flag");
  //  avogadros_num_ = 6.0221413e23;

    // if ( p.isType<bool>("Weighted Volume Average J") )
    //   weighted_average_ = p.get<bool>("Weighted Volume Average J");
    // if ( p.isType<RealType>("Average J Stabilization Parameter") )
    //   alpha_ = p.get<RealType>("Average J Stabilization Parameter");

    have_eqps_ = false;
    if ( p.isType<std::string>("Equivalent Plastic Strain Name") ) {
      have_eqps_ = true;
      PHX::MDField<ScalarT, Cell, QuadPoint> 
        tmp(p.get<std::string>("Equivalent Plastic Strain Name"), dl->qp_scalar);
      eqps_ = tmp;
    }


    this->addDependentField(F_);
    this->addDependentField(J_);
    this->addDependentField(temperature_);
    this->addDependentField(c_lattice_);
    if (have_eqps_) {
      this->addDependentField(eqps_);
    }
    this->addEvaluatedField(k_eq_);
    this->addEvaluatedField(n_trap_);
    this->addEvaluatedField(eff_diff_);
    this->addEvaluatedField(c_trapped_);
    this->addEvaluatedField(total_concentration_);
    this->addEvaluatedField(strain_rate_fac_);
    this->addEvaluatedField(diffusion_coefficient_);
    this->addEvaluatedField(convection_coefficient_);
    this->addEvaluatedField(F_mech_);

    this->setName("Transport Coefficients"+PHX::typeAsString<PHX::Device>());
    std::vector<PHX::DataLayout::size_type> dims;
    dl->qp_tensor->dimensions(dims);
    worksetSize  = dims[0];
    num_pts_  = dims[1];
    num_dims_ = dims[2];

  }

  //----------------------------------------------------------------------------
  template<typename EvalT, typename Traits>
  void TransportCoefficients<EvalT, Traits>::
  postRegistrationSetup(typename Traits::SetupData d,
                        PHX::FieldManager<Traits>& fm)
  {
	this->utils.setFieldData(temperature_,fm);
    this->utils.setFieldData(c_lattice_,fm);
    this->utils.setFieldData(F_,fm);
    this->utils.setFieldData(F_mech_,fm);
    this->utils.setFieldData(J_,fm);
    if ( have_eqps_ ) {
      this->utils.setFieldData(eqps_,fm);
    }
    this->utils.setFieldData(k_eq_,fm);
    this->utils.setFieldData(c_trapped_,fm);
    this->utils.setFieldData(total_concentration_,fm);
    this->utils.setFieldData(n_trap_,fm);
    this->utils.setFieldData(eff_diff_,fm);
    this->utils.setFieldData(strain_rate_fac_,fm);
    this->utils.setFieldData(diffusion_coefficient_,fm);
    this->utils.setFieldData(convection_coefficient_,fm);

  }

  //----------------------------------------------------------------------------
  template<typename EvalT, typename Traits>
  void TransportCoefficients<EvalT, Traits>::
  evaluateFields(typename Traits::EvalData workset)
  {
    ScalarT theta_term(0.0);

    // Diffusion Coefficient
    for (int cell=0; cell < workset.numCells; ++cell) {
      for (int pt=0; pt < num_pts_; ++pt) {

        diffusion_coefficient_(cell,pt) = pre_exponential_factor_*
          			                                                       std::exp(-1.0*Q_/
          			                                        		(ideal_gas_constant_*
          			                                        		temperature_(cell,pt)));
      }
    }

    // Convection Coefficient
    for (int cell=0; cell < workset.numCells; ++cell) {
      for (int pt=0; pt < num_pts_; ++pt) {

        convection_coefficient_(cell,pt) = partial_molar_volume_*
        	                                            	diffusion_coefficient_(cell,pt)/
          			                                        		(ideal_gas_constant_*
          			                                        		temperature_(cell,pt));
      }
    }

    // equilibrium constant k_T = e^(W_b/RT)
    for (int cell=0; cell < workset.numCells; ++cell) {
      for (int pt=0; pt < num_pts_; ++pt) {

      	k_eq_(cell,pt) = std::exp(trap_binding_energy_/
      			                                           ( ideal_gas_constant_ *
      			                                            temperature_(cell,pt)));
   //   	std::cout  << "k_eq_" << k_eq_(cell,pt) << std::endl;
      }
    }

    /*
    // theta term C_T
    for (int cell(0); cell < workset.numCells; ++cell) {
      for (int pt(0); pt < num_pts_; ++pt) {
        theta_term = k_eq_(cell,pt) * c_lattice_(cell,pt) / 
          ( k_eq_(cell,pt) * c_lattice_(cell,pt) + n_lattice_ );
      }
    }
    */
    
    // trapped solvent
    if (have_eqps_) {
      for (int cell(0); cell < workset.numCells; ++cell) {
        for (int pt(0); pt < num_pts_; ++pt) {
          n_trap_(cell,pt) = (1.0/avogadros_num_) * 
                                           std::pow( 10.0, (a_ - b_ *
                                        		   std::exp( -c_ * eqps_(cell,pt) ))  );
    //     std::cout  << "ntrap" << n_trap_(cell,pt) << std::endl;
        }
      }
    }
    else
    {
      for (int cell(0); cell < workset.numCells; ++cell) {
        for (int pt(0); pt < num_pts_; ++pt) {
          n_trap_(cell,pt) = (1.0/avogadros_num_) * std::pow( 10.0, (a_ - b_ ));
        }
      }
    }
    
    // strain rate factor
    if (have_eqps_) {
      for (int cell(0); cell < workset.numCells; ++cell) {
        for (int pt(0); pt < num_pts_; ++pt) {
            theta_term = k_eq_(cell,pt) * c_lattice_(cell,pt) /
              ( k_eq_(cell,pt) * c_lattice_(cell,pt) + n_lattice_ );

          strain_rate_fac_(cell,pt) = theta_term * n_trap_(cell,pt) * 
            std::log(10.0) * b_ * c_ * std::exp( -c_ * eqps_(cell,pt) );
        }
      }
    }
    else
    {
      for (int cell(0); cell < workset.numCells; ++cell) {
        for (int pt(0); pt < num_pts_; ++pt) {
            theta_term = k_eq_(cell,pt) * c_lattice_(cell,pt) /
              ( k_eq_(cell,pt) * c_lattice_(cell,pt) + n_lattice_ );

              strain_rate_fac_(cell,pt) = theta_term * n_trap_(cell,pt) *
              std::log(10.0) * b_ * c_;
        }
      }
    }

<<<<<<< HEAD
    // trapped conecentration
    for (int cell(0); cell < workset.numCells; ++cell) {
      for (int pt(0); pt < num_pts_; ++pt) {
=======
    // trapped concentration
    for (std::size_t cell(0); cell < workset.numCells; ++cell) {
      for (std::size_t pt(0); pt < num_pts_; ++pt) {
>>>>>>> ffdf9878
          theta_term = k_eq_(cell,pt) * c_lattice_(cell,pt) /
            ( k_eq_(cell,pt) * c_lattice_(cell,pt) + n_lattice_ );

        c_trapped_(cell,pt) = theta_term * n_trap_(cell,pt);
      }
    }
    
    // total concentration
    for (int cell(0); cell < workset.numCells; ++cell) {
      for (int pt(0); pt < num_pts_; ++pt) {
    	  total_concentration_(cell, pt) = c_trapped_(cell,pt) +
    			                                               c_lattice_(cell,pt);
      }
    }

    // effective diffusivity
    for (int cell(0); cell < workset.numCells; ++cell) {
      for (int pt(0); pt < num_pts_; ++pt) {
        eff_diff_(cell,pt) = 1.0 + n_trap_(cell,pt) * n_lattice_ /
          (  k_eq_(cell,pt) * c_lattice_(cell,pt) * c_lattice_(cell,pt) ) /
          ( ( 1.0 + n_lattice_ / k_eq_(cell,pt) / c_lattice_(cell,pt) ) *
            ( 1.0 + n_lattice_ / k_eq_(cell,pt) / c_lattice_(cell,pt) ) );
      }
    }

    // deformation gradient volumetric split for lattice concentration
    Intrepid::Tensor<ScalarT> Fmech(num_dims_);

    for (int cell(0); cell < workset.numCells; ++cell) {
      for (int pt(0); pt < num_pts_; ++pt) {
    	  Fmech.fill( F_,cell,pt,0,0);
          for (int i(0); i < num_dims_; ++i) {
            for (int j(0); j < num_dims_; ++j) {
              F_mech_(cell,pt,i,j) = Fmech(i,j);
            }
          }
      }
    }
    // Since Intrepid will later perform calculations on the entire workset size
    // and not just the used portion, we must fill the excess with reasonable
    // values. Leaving this out leads to inversion of 0 tensors.
    for (int cell=workset.numCells; cell < worksetSize; ++cell)
      for (int qp=0; qp < num_pts_; ++qp)
        for (int i=0; i < num_dims_; ++i)
          F_mech_(cell,qp,i,i) = 1.0;

   ScalarT lambda_ =  partial_molar_volume_*n_lattice_/avogadros_num_;
   ScalarT JH(1.0);

   if (lattice_strain_flag_){
	   for (int cell=0; cell < workset.numCells; ++cell)
	        {
	          for (int qp=0; qp < num_pts_; ++qp)
	          {
	            JH = 1.0 + lambda_*(total_concentration_(cell, qp)- ref_total_concentration_);
	            for (int i=0; i < num_dims_; ++i)
	            {
	              for (int j=0; j < num_dims_; ++j)
	              {
	            	  F_mech_(cell,qp,i,j) *= std::pow(JH ,-1./3. );
	              }
	            }
	          }
	        }
   }


  }
  //----------------------------------------------------------------------------
}
<|MERGE_RESOLUTION|>--- conflicted
+++ resolved
@@ -158,7 +158,7 @@
       }
     }
 
-    /*
+    
     // theta term C_T
     for (int cell(0); cell < workset.numCells; ++cell) {
       for (int pt(0); pt < num_pts_; ++pt) {
@@ -166,7 +166,7 @@
           ( k_eq_(cell,pt) * c_lattice_(cell,pt) + n_lattice_ );
       }
     }
-    */
+ 
     
     // trapped solvent
     if (have_eqps_) {
@@ -213,15 +213,8 @@
       }
     }
 
-<<<<<<< HEAD
-    // trapped conecentration
-    for (int cell(0); cell < workset.numCells; ++cell) {
-      for (int pt(0); pt < num_pts_; ++pt) {
-=======
-    // trapped concentration
-    for (std::size_t cell(0); cell < workset.numCells; ++cell) {
-      for (std::size_t pt(0); pt < num_pts_; ++pt) {
->>>>>>> ffdf9878
+    for (int cell(0); cell < workset.numCells; ++cell) {
+      for (int pt(0); pt < num_pts_; ++pt) {
           theta_term = k_eq_(cell,pt) * c_lattice_(cell,pt) /
             ( k_eq_(cell,pt) * c_lattice_(cell,pt) + n_lattice_ );
 
