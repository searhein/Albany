--- conflicted
+++ resolved
@@ -15,14 +15,7 @@
 SurfaceScalarJump(const Teuchos::ParameterList& p,
                   const Teuchos::RCP<Albany::Layouts>& dl) :
   cubature      (p.get<Teuchos::RCP<Intrepid2::Cubature<PHX::Device>>>("Cubature")), 
-<<<<<<< HEAD
-  intrepidBasis (p.get<Teuchos::RCP<Intrepid2::Basis<PHX::Device, RealType, RealType> >>("Intrepid2 Basis"))
-=======
   intrepidBasis (p.get<Teuchos::RCP<Intrepid2::Basis<PHX::Device, RealType, RealType>>>("Intrepid2 Basis"))
-//  scalar        (p.get<std::string>("Nodal Scalar Name"),dl->node_scalar),
-//  scalarJump    (p.get<std::string>("Scalar Jump Name"),dl->qp_scalar),
- // scalarAverage (p.get<std::string>("Scalar Average Name"),dl->qp_scalar)
->>>>>>> 5346862f
 {
   this->setName("Surface Scalar Jump"+PHX::typeAsString<EvalT>());
 
