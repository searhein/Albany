//*****************************************************************//
//    Albany 2.0:  Copyright 2012 Sandia Corporation               //
//    This Software is released under the BSD license detailed     //
//    in the file "license.txt" in the top-level Albany directory  //
//*****************************************************************//

#ifndef SURFACE_VECTOR_RESIDUAL_HPP
#define SURFACE_VECTOR_RESIDUAL_HPP

#include "Phalanx_config.hpp"
#include "Phalanx_Evaluator_WithBaseImpl.hpp"
#include "Phalanx_Evaluator_Derived.hpp"
#include "Phalanx_MDField.hpp"
#include "Intrepid_CellTools.hpp"
#include "Intrepid_Cubature.hpp"

#include "Albany_Layouts.hpp"

namespace LCM {

// \brief
//
// Compute the residual forces on a surface
//

template<typename EvalT, typename Traits>
class SurfaceVectorResidual: public PHX::EvaluatorWithBaseImpl<Traits>,
    public PHX::EvaluatorDerived<EvalT, Traits>
{
<<<<<<< HEAD
  /** \brief

   Compute the residual forces on a surface

   **/

  template<typename EvalT, typename Traits>
  class SurfaceVectorResidual: public PHX::EvaluatorWithBaseImpl<Traits>,
      public PHX::EvaluatorDerived<EvalT, Traits>
  {

  public:

    SurfaceVectorResidual(Teuchos::ParameterList& p,
        const Teuchos::RCP<Albany::Layouts>& dl);

    void postRegistrationSetup(typename Traits::SetupData d,
        PHX::FieldManager<Traits>& vm);

    void evaluateFields(typename Traits::EvalData d);

  private:

    typedef typename EvalT::ScalarT ScalarT;
    typedef typename EvalT::MeshScalarT MeshScalarT;

    // Input:
    //! Length scale parameter for localization zone
    ScalarT thickness;
    //! Numerical integration rule
    Teuchos::RCP<Intrepid::Cubature<RealType> > cubature;
    //! Finite element basis for the midplane
    Teuchos::RCP<Intrepid::Basis<RealType, Intrepid::FieldContainer<RealType> > > intrepidBasis;
    //! First PK Stress
    PHX::MDField<ScalarT, Cell, QuadPoint, Dim, Dim> stress;
    //! Current configuration basis
    PHX::MDField<ScalarT, Cell, QuadPoint, Dim, Dim> currentBasis;
    //! Reference configuration dual basis
    PHX::MDField<MeshScalarT, Cell, QuadPoint, Dim, Dim> refDualBasis;
    //! Reference configuration normal
    PHX::MDField<MeshScalarT, Cell, QuadPoint, Dim> refNormal;
    //! Reference configuration area
    PHX::MDField<MeshScalarT, Cell, QuadPoint> refArea;

    //! Reference Cell FieldContainers
    Intrepid::FieldContainer<RealType> refValues;
    Intrepid::FieldContainer<RealType> refGrads;
    Intrepid::FieldContainer<RealType> refPoints;
    Intrepid::FieldContainer<RealType> refWeights;

    ///
    /// Optional Cohesive Traction
    ///
    PHX::MDField<ScalarT, Cell, QuadPoint, Dim> traction_;
    
    // Output:
    PHX::MDField<ScalarT, Cell, Node, Dim> force;

    unsigned int worksetSize;
    unsigned int numNodes;
    unsigned int numQPs;
    unsigned int numDims;
    unsigned int numPlaneNodes;
    unsigned int numPlaneDims;

    ///
    /// Cohesive Flag
    ///
    bool use_cohesive_traction_;

    ///
    /// Membrane Forces Flag
    ///
    bool compute_membrane_forces_;
  };
=======

public:

  SurfaceVectorResidual(Teuchos::ParameterList& p,
      const Teuchos::RCP<Albany::Layouts>& dl);

  void postRegistrationSetup(typename Traits::SetupData d,
      PHX::FieldManager<Traits>& vm);

  void evaluateFields(typename Traits::EvalData d);

private:

  typedef typename EvalT::ScalarT ScalarT;
  typedef typename EvalT::MeshScalarT MeshScalarT;

  // Input:
  //! Length scale parameter for localization zone
  ScalarT thickness;
  //! Numerical integration rule
  Teuchos::RCP<Intrepid::Cubature<RealType> > cubature;
  //! Finite element basis for the midplane
  Teuchos::RCP<Intrepid::Basis<RealType,
    Intrepid::FieldContainer<RealType> > > intrepidBasis;
  //! First PK Stress
  PHX::MDField<ScalarT, Cell, QuadPoint, Dim, Dim> stress;
  //! Current configuration basis
  PHX::MDField<ScalarT, Cell, QuadPoint, Dim, Dim> currentBasis;
  //! Reference configuration dual basis
  PHX::MDField<MeshScalarT, Cell, QuadPoint, Dim, Dim> refDualBasis;
  //! Reference configuration normal
  PHX::MDField<MeshScalarT, Cell, QuadPoint, Dim> refNormal;
  //! Reference configuration area
  PHX::MDField<MeshScalarT, Cell, QuadPoint, Dim> refArea;
  //! Determinant of deformation gradient
  PHX::MDField<ScalarT, Cell, QuadPoint, Dim> detF_;

  //! Reference Cell FieldContainers
  Intrepid::FieldContainer<RealType> refValues;
  Intrepid::FieldContainer<RealType> refGrads;
  Intrepid::FieldContainer<RealType> refPoints;
  Intrepid::FieldContainer<RealType> refWeights;

  ///
  /// Optional Cohesive Traction
  ///
  PHX::MDField<ScalarT, Cell, QuadPoint, Dim> traction_;

  //! Cauchy Stress
  PHX::MDField<ScalarT, Cell, QuadPoint, Dim, Dim> Cauchy_stress_;
  // Output:
  PHX::MDField<ScalarT, Cell, Node, Dim> force;

  unsigned int worksetSize;
  unsigned int numNodes;
  unsigned int numQPs;
  unsigned int numDims;
  unsigned int numPlaneNodes;
  unsigned int numPlaneDims;

  ///
  /// Cohesive Flag
  ///
  bool use_cohesive_traction_;

  ///
  /// Membrane Forces Flag
  ///
  bool compute_membrane_forces_;

  // Topology modification for adaptive insertion flag.
  bool have_topmod_adaptation_;
};

>>>>>>> a24c56e5
}

#endif<|MERGE_RESOLUTION|>--- conflicted
+++ resolved
@@ -27,84 +27,6 @@
 class SurfaceVectorResidual: public PHX::EvaluatorWithBaseImpl<Traits>,
     public PHX::EvaluatorDerived<EvalT, Traits>
 {
-<<<<<<< HEAD
-  /** \brief
-
-   Compute the residual forces on a surface
-
-   **/
-
-  template<typename EvalT, typename Traits>
-  class SurfaceVectorResidual: public PHX::EvaluatorWithBaseImpl<Traits>,
-      public PHX::EvaluatorDerived<EvalT, Traits>
-  {
-
-  public:
-
-    SurfaceVectorResidual(Teuchos::ParameterList& p,
-        const Teuchos::RCP<Albany::Layouts>& dl);
-
-    void postRegistrationSetup(typename Traits::SetupData d,
-        PHX::FieldManager<Traits>& vm);
-
-    void evaluateFields(typename Traits::EvalData d);
-
-  private:
-
-    typedef typename EvalT::ScalarT ScalarT;
-    typedef typename EvalT::MeshScalarT MeshScalarT;
-
-    // Input:
-    //! Length scale parameter for localization zone
-    ScalarT thickness;
-    //! Numerical integration rule
-    Teuchos::RCP<Intrepid::Cubature<RealType> > cubature;
-    //! Finite element basis for the midplane
-    Teuchos::RCP<Intrepid::Basis<RealType, Intrepid::FieldContainer<RealType> > > intrepidBasis;
-    //! First PK Stress
-    PHX::MDField<ScalarT, Cell, QuadPoint, Dim, Dim> stress;
-    //! Current configuration basis
-    PHX::MDField<ScalarT, Cell, QuadPoint, Dim, Dim> currentBasis;
-    //! Reference configuration dual basis
-    PHX::MDField<MeshScalarT, Cell, QuadPoint, Dim, Dim> refDualBasis;
-    //! Reference configuration normal
-    PHX::MDField<MeshScalarT, Cell, QuadPoint, Dim> refNormal;
-    //! Reference configuration area
-    PHX::MDField<MeshScalarT, Cell, QuadPoint> refArea;
-
-    //! Reference Cell FieldContainers
-    Intrepid::FieldContainer<RealType> refValues;
-    Intrepid::FieldContainer<RealType> refGrads;
-    Intrepid::FieldContainer<RealType> refPoints;
-    Intrepid::FieldContainer<RealType> refWeights;
-
-    ///
-    /// Optional Cohesive Traction
-    ///
-    PHX::MDField<ScalarT, Cell, QuadPoint, Dim> traction_;
-    
-    // Output:
-    PHX::MDField<ScalarT, Cell, Node, Dim> force;
-
-    unsigned int worksetSize;
-    unsigned int numNodes;
-    unsigned int numQPs;
-    unsigned int numDims;
-    unsigned int numPlaneNodes;
-    unsigned int numPlaneDims;
-
-    ///
-    /// Cohesive Flag
-    ///
-    bool use_cohesive_traction_;
-
-    ///
-    /// Membrane Forces Flag
-    ///
-    bool compute_membrane_forces_;
-  };
-=======
-
 public:
 
   SurfaceVectorResidual(Teuchos::ParameterList& p,
@@ -137,7 +59,7 @@
   //! Reference configuration normal
   PHX::MDField<MeshScalarT, Cell, QuadPoint, Dim> refNormal;
   //! Reference configuration area
-  PHX::MDField<MeshScalarT, Cell, QuadPoint, Dim> refArea;
+  PHX::MDField<MeshScalarT, Cell, QuadPoint> refArea;
   //! Determinant of deformation gradient
   PHX::MDField<ScalarT, Cell, QuadPoint, Dim> detF_;
 
@@ -177,8 +99,6 @@
   // Topology modification for adaptive insertion flag.
   bool have_topmod_adaptation_;
 };
-
->>>>>>> a24c56e5
 }
 
 #endif