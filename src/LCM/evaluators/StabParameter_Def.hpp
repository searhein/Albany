--- conflicted
+++ resolved
@@ -162,23 +162,14 @@
     	  UGNparameter = 0.0;
 
     	  		// calculate L2 norm of gradient T
-    	  		for (std::size_t dim=0; dim <numDims; ++dim){
-    	  		   		  L2GradT += TGrad(cell,qp,dim)*TGrad(cell,qp,dim);
+    	  	        for (int dim=0; dim <numDims; ++dim){
+    	  		    		 L2GradT += TGrad(cell,qp,dim)*TGrad(cell,qp,dim);
     	  		}
 
+
     	  		if (L2GradT > 0.0){
 
-<<<<<<< HEAD
-    	  		 // calculate L2 norm of gradient T
-    	  		 for (int dim=0; dim <numDims; ++dim){
-    	  		    		  L2GradT += TGrad(cell,qp,dim)*TGrad(cell,qp,dim);
-    	  		 }
-    	  		 L2GradT = std::sqrt(L2GradT);
-
-    	  		if (L2GradT != 0.0){
-=======
                     L2GradT = std::sqrt(L2GradT);
->>>>>>> a24c56e5
 
     	  			for (int node=0; node < numNodes; ++node) {
     	  				for (int dim=0; dim <numDims; ++dim){
