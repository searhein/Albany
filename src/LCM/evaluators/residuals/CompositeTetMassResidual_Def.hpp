--- conflicted
+++ resolved
@@ -173,19 +173,11 @@
       mass_row[8] = 16.0; mass_row[9] = 8.0; 
       break; 
     case 5:
-<<<<<<< HEAD
-      mass_row[0] = -6.0; mass_row[1] = -4.0; 
-      mass_row[2] = -4.0; mass_row[3] = -6.0; 
-      mass_row[4] = 16.0; mass_row[5] = 32.0; 
-      mass_row[6] = 16.0; mass_row[7] = 8.0; 
-      mass_row[8] = 16.0; mass_row[9] = 16.0; 
-=======
       mass_row[0] = -6.0; mass_row[1] = -4.0;
       mass_row[2] = -4.0; mass_row[3] = -6.0;
       mass_row[4] = 16.0; mass_row[5] = 32.0;
       mass_row[6] = 16.0; mass_row[7] = 8.0;
       mass_row[8] = 16.0; mass_row[9] = 16.0;
->>>>>>> 7c9d5001
       break; 
     case 6: 
       mass_row[0] = -4.0; mass_row[1] = -6.0; 
