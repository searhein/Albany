//*****************************************************************//
//    Albany 2.0:  Copyright 2012 Sandia Corporation               //
//    This Software is released under the BSD license detailed     //
//    in the file "license.txt" in the top-level Albany directory  //
//*****************************************************************//

#include <fstream>
#include <Teuchos_TestForException.hpp>
#include <Teuchos_AbstractFactoryStd.hpp>
#include "Albany_Utils.hpp"

#include "Thyra_VectorBase.hpp"
#include <Thyra_TpetraMultiVector.hpp>
#include <Thyra_TpetraLinearOp.hpp>
#include "Thyra_LinearOpWithSolveBase.hpp"

#include "Adapt_NodalDataVector.hpp"

#ifdef ALBANY_IFPACK2
#include <Thyra_Ifpack2PreconditionerFactory.hpp>
#endif

namespace LCM {

template<typename EvalT, typename Traits>
typename ProjectIPtoNodalFieldBase<EvalT, Traits>::EFieldLayout::Enum
ProjectIPtoNodalFieldBase<EvalT, Traits>::EFieldLayout::
fromString (const std::string& str)
  throw (Teuchos::Exceptions::InvalidParameterValue)
{
  if (str == "Scalar") return scalar;
  else if (str == "Vector") return vector;
  else if (str == "Tensor") return tensor;
  else {
    TEUCHOS_TEST_FOR_EXCEPTION(
      true, Teuchos::Exceptions::InvalidParameterValue,
      "Field Layout value " << str
      << "is invalid; valid values are Scalar, Vector, and Tensor.");
  }
}

namespace {
Teuchos::RCP<Teuchos::ParameterList> getValidProjectIPtoNodalFieldParameters ()
{
  Teuchos::RCP<Teuchos::ParameterList> valid_pl =
    rcp(new Teuchos::ParameterList("Valid ProjectIPtoNodalField Params"));;

  // Don't validate the solver parameters used in the projection solve; let
  // Stratimikos do it.
  valid_pl->sublist("Solver Options").disableRecursiveValidation();

  valid_pl->set<std::string>("Name", "", "Name of field Evaluator");
  valid_pl->set<int>("Number of Fields", 0);

  for (int i = 0; i < 9; ++i) {
    valid_pl->set<std::string>(Albany::strint("IP Field Name", i), "",
                              "IP Field prefix");
    valid_pl->set<std::string>(Albany::strint("IP Field Layout", i), "",
                              "IP Field Layout: Scalar, Vector, or Tensor");
  }

  valid_pl->set<bool>("Output to File", true, "Whether nodal field info should be output to a file");
  valid_pl->set<bool>("Generate Nodal Values", true, "Whether values at the nodes should be generated");

  valid_pl->set<std::string>("Mass Matrix Type", "Full", "Full or Lumped");

  return valid_pl;
}

void setDefaultSolverParameters (Teuchos::ParameterList& pl)
{
  pl.set<std::string>("Linear Solver Type", "Belos");

  Teuchos::ParameterList& solver_types = pl.sublist("Linear Solver Types");
  Teuchos::ParameterList& belos_types = solver_types.sublist("Belos");
  belos_types.set<std::string>("Solver Type", "Block CG");

  Teuchos::ParameterList& solver = belos_types.sublist("Solver Types").sublist("Block CG");
  solver.set<int>("Maximum Iterations", 1000);
  solver.set<double>("Convergence Tolerance", 1e-12);

#ifdef ALBANY_IFPACK2
  pl.set<std::string>("Preconditioner Type", "Ifpack2");
  Teuchos::ParameterList& prec_types = pl.sublist("Preconditioner Types");
  Teuchos::ParameterList& ifpack_types = prec_types.sublist("Ifpack2");

  ifpack_types.set<int>("Overlap", 0);
  // Both of these preconditioners are quite effective on the model
  // problem. I'll have to wait to see other problems before I decided whether:
  // (a) Diagonal is always sufficient; (b) ILU(0) with ovl=0 is good; or (c)
  // something more powerful is required (ILUTP or overlap > 0, say).
  const char* prec_type[] = {"RILUK", "Diagonal"};
  ifpack_types.set<std::string>("Prec Type", prec_type[0]);

  Teuchos::ParameterList& ifpack_settings = ifpack_types.sublist("Ifpack2 Settings");
  ifpack_settings.set<int>("fact: iluk level-of-fill", 0);
#else
  pl.set<std::string>("Preconditioner Type", "None");
#endif
}

// Represent the mass matrix type by an enumerated type.
struct EMassMatrixType {
  enum Enum { full, lumped };
  static Enum fromString (const std::string& str)
    throw (Teuchos::Exceptions::InvalidParameterValue)
  {
    if (str == "Full") return full;
    else if (str == "Lumped") return lumped;
    else {
      TEUCHOS_TEST_FOR_EXCEPTION(
        true, Teuchos::Exceptions::InvalidParameterValue,
        "Mass Matrix Type value " << str
        << "is invalid; valid values are Full and Lumped.");
    }
  }
};
} // namespace

template<typename Traits>
class ProjectIPtoNodalField<PHAL::AlbanyTraits::Residual, Traits>::MassMatrix {
public:
  MassMatrix (
    const ProjectIPtoNodalField<PHAL::AlbanyTraits::Residual, Traits>* base)
    : base_(base) {}

  virtual ~MassMatrix(){}

  virtual void fill(const typename Traits::EvalData workset) = 0;

  Teuchos::RCP<Tpetra_CrsMatrix>& matrix () { return matrix_; }

  static MassMatrix*
  create(EMassMatrixType::Enum type,
         const ProjectIPtoNodalField<PHAL::AlbanyTraits::Residual, Traits>* base);
protected:
  const ProjectIPtoNodalField<PHAL::AlbanyTraits::Residual, Traits>* base_;
  Teuchos::RCP<Tpetra_CrsMatrix> matrix_;
};

template<typename Traits>
class ProjectIPtoNodalField<PHAL::AlbanyTraits::Residual,
                            Traits>::FullMassMatrix
  : public ProjectIPtoNodalField<PHAL::AlbanyTraits::Residual,
                                 Traits>::MassMatrix {
public:
  FullMassMatrix (
    const ProjectIPtoNodalField<PHAL::AlbanyTraits::Residual, Traits>* base)
    : MassMatrix(base) {}
  virtual void fill (const typename Traits::EvalData workset) {
    const std::size_t
      num_nodes = this->base_->num_nodes_,
      num_pts   = this->base_->num_pts_;
    for (unsigned int cell = 0; cell < workset.numCells; ++cell) {
      for (std::size_t rnode = 0; rnode < num_nodes; ++rnode) {
        GO global_row = workset.wsElNodeID[cell][rnode];
        Teuchos::Array<GO> cols;
        Teuchos::Array<ST> vals;

        for (std::size_t cnode = 0; cnode < num_nodes; ++cnode) {
          const GO global_col = workset.wsElNodeID[cell][cnode];
          cols.push_back(global_col);

          ST mass_value = 0;
          for (std::size_t qp = 0; qp < num_pts; ++qp)
            mass_value +=
              this->base_->wBF(cell, rnode, qp) *
              this->base_->BF (cell, cnode, qp);
          vals.push_back(mass_value);
        }
        const LO
          ret = this->matrix_->sumIntoGlobalValues(global_row, cols, vals);
        TEUCHOS_TEST_FOR_EXCEPTION(
          ret != cols.size(), std::logic_error,
          "global_row " << global_row << " of mass matrix is missing elements"
          << std::endl);
      }
    }
  }
};

template<typename Traits>
class ProjectIPtoNodalField<PHAL::AlbanyTraits::Residual,
                            Traits>::LumpedMassMatrix
  : public ProjectIPtoNodalField<PHAL::AlbanyTraits::Residual,
                                 Traits>::MassMatrix {
public:
  LumpedMassMatrix (
    const ProjectIPtoNodalField<PHAL::AlbanyTraits::Residual, Traits>* base)
    : MassMatrix(base) {}
  virtual void fill (const typename Traits::EvalData workset) {
    const std::size_t
      num_nodes = this->base_->num_nodes_,
      num_pts   = this->base_->num_pts_;
    for (unsigned int cell = 0; cell < workset.numCells; ++cell) {
      for (std::size_t rnode = 0; rnode < num_nodes; ++rnode) {
        const GO global_row = workset.wsElNodeID[cell][rnode];
        const Teuchos::Array<GO> cols(1, global_row);
        double diag = 0;
        for (std::size_t qp = 0; qp < num_pts; ++qp) {
          double diag_qp = 0;
          for (std::size_t cnode = 0; cnode < num_nodes; ++cnode)
            diag_qp += this->base_->BF(cell, cnode, qp);
          diag += this->base_->wBF(cell, rnode, qp) * diag_qp;
        }
        const Teuchos::Array<ST> vals(1, diag);
        this->matrix_->sumIntoGlobalValues(global_row, cols, vals);
      }
    }
  }
};

template<typename Traits>
typename ProjectIPtoNodalField<PHAL::AlbanyTraits::Residual,
                               Traits>::MassMatrix*
ProjectIPtoNodalField<PHAL::AlbanyTraits::Residual, Traits>::MassMatrix::
create (EMassMatrixType::Enum type,
        const ProjectIPtoNodalField<PHAL::AlbanyTraits::Residual, Traits>* base)
{
  switch (type) {
  case EMassMatrixType::full:
    return new FullMassMatrix(base);
    break;
  case EMassMatrixType::lumped:
    return new LumpedMassMatrix(base);
    break;
  }
}

//------------------------------------------------------------------------------
template<typename EvalT, typename Traits>
ProjectIPtoNodalFieldBase<EvalT, Traits>::
ProjectIPtoNodalFieldBase (Teuchos::ParameterList& p,
                           const Teuchos::RCP<Albany::Layouts>& dl) :
  wBF(p.get<std::string>("Weighted BF Name"), dl->node_qp_scalar),
  BF(p.get<std::string>("BF Name"), dl->node_qp_scalar)
{
  this->addDependentField(wBF);
  this->addDependentField(BF);
  this->setName("ProjectIPtoNodalField" + PHX::TypeString<EvalT>::value);

  //! get and validate ProjectIPtoNodalField parameter list
  Teuchos::ParameterList* plist =
    p.get<Teuchos::ParameterList*>("Parameter List");
  Teuchos::RCP<const Teuchos::ParameterList> reflist =
    getValidProjectIPtoNodalFieldParameters();
  plist->validateParameters(*reflist,0);

  output_to_exodus_ = plist->get<bool>("Output to File", true);

  //! number of quad points per cell and dimension
  const Teuchos::RCP<PHX::DataLayout>& vector_dl = dl->qp_vector;
  const Teuchos::RCP<PHX::DataLayout>& node_dl = dl->node_qp_vector;
  const Teuchos::RCP<PHX::DataLayout>& vert_vector_dl = dl->vertices_vector;
  num_pts_ = vector_dl->dimension(1);
  num_dims_ = vector_dl->dimension(2);
  num_nodes_ = node_dl->dimension(1);
  num_vertices_ = vert_vector_dl->dimension(2);

  //! Register with state manager
  this->p_state_mgr_ = p.get< Albany::StateManager* >("State Manager Ptr");

  // loop over the number of fields and register
  // Number of Fields is read off the input file - this is the number of named
  // fields (scalar, vector, or tensor) to transfer.
  number_of_fields_ = plist->get<int>("Number of Fields", 0);

  // resize field vectors
  ip_field_names_.resize(number_of_fields_);
  ip_field_layouts_.resize(number_of_fields_);
  nodal_field_names_.resize(number_of_fields_);
  ip_fields_.resize(number_of_fields_);

  for (int field = 0; field < number_of_fields_; ++field) {
    ip_field_names_[field] = plist->get<std::string>(Albany::strint("IP Field Name", field));
    nodal_field_names_[field] = "proj_nodal_" + ip_field_names_[field];
    ip_field_layouts_[field] = EFieldLayout::fromString(
      plist->get<std::string>(Albany::strint("IP Field Layout", field)));

    Teuchos::RCP<PHX::DataLayout> qp_layout, node_node_layout;
    switch (ip_field_layouts_[field]) {
    case EFieldLayout::scalar:
      qp_layout = dl->qp_scalar;
      node_node_layout = dl->node_node_scalar;
      break;
    case EFieldLayout::vector:
      qp_layout = dl->qp_vector;
      node_node_layout = dl->node_node_vector;
      break;
    case EFieldLayout::tensor:
      qp_layout = dl->qp_tensor;
      node_node_layout = dl->node_node_tensor;
      break;
    }
    ip_fields_[field] = PHX::MDField<ScalarT>(ip_field_names_[field], qp_layout);
    // Incoming integration point field to transfer.
    this->addDependentField(ip_fields_[field]);
    this->p_state_mgr_->registerNodalVectorStateVariable(
      nodal_field_names_[field], node_node_layout, dl->dummy, "all", "scalar",
      0.0, false, output_to_exodus_);
  }

  // Count the total number of vectors in the multivector.
  num_vecs_ = this->p_state_mgr_->getStateInfoStruct()->getNodalDataBase()->getVecsize();

  // Create field tag
  field_tag_ =
    Teuchos::rcp(new PHX::Tag<ScalarT>("Project IP to Nodal Field", dl->dummy));

  // Set up linear solver
#ifdef ALBANY_IFPACK2
  {
    typedef Thyra::PreconditionerFactoryBase<ST> Base;
    typedef Thyra::Ifpack2PreconditionerFactory<Tpetra_CrsMatrix> Impl;

    this->linearSolverBuilder_.setPreconditioningStrategyFactory(
      Teuchos::abstractFactoryStd<Base, Impl>(), "Ifpack2");
  }
#endif // IFPACK2

  { // Send parameters to the solver.
    Teuchos::RCP<Teuchos::ParameterList> solver_list =
      Teuchos::rcp(new Teuchos::ParameterList);
    // Use what has been provided.
    if (plist->isSublist("Solver Options"))
      solver_list->setParameters(plist->sublist("Solver Options"));
    { // Set the rest of the parameters to their default values.
      Teuchos::ParameterList pl;
      setDefaultSolverParameters(pl);
      solver_list->setParametersNotAlreadySet(pl);
    }
    this->linearSolverBuilder_.setParameterList(solver_list);
  }

  this->lowsFactory_ = createLinearSolveStrategy(this->linearSolverBuilder_);
  this->lowsFactory_->setVerbLevel(Teuchos::VERB_LOW);

  this->addEvaluatedField(*field_tag_);
}

//------------------------------------------------------------------------------
template<typename EvalT, typename Traits>
void ProjectIPtoNodalFieldBase<EvalT, Traits>::
postRegistrationSetup (typename Traits::SetupData d,
                       PHX::FieldManager<Traits>& fm)
{
  this->utils.setFieldData(BF,fm);
  this->utils.setFieldData(wBF,fm);
  for (int field(0); field < number_of_fields_; ++field)
    this->utils.setFieldData(ip_fields_[field],fm);
}

//------------------------------------------------------------------------------
// Specialization: Residual
//------------------------------------------------------------------------------
//------------------------------------------------------------------------------
template<typename Traits>
ProjectIPtoNodalField<PHAL::AlbanyTraits::Residual, Traits>::
ProjectIPtoNodalField (Teuchos::ParameterList& p, const Teuchos::RCP<Albany::Layouts>& dl) :
  ProjectIPtoNodalFieldBase<PHAL::AlbanyTraits::Residual, Traits>(p, dl)
{
  Teuchos::ParameterList* pl =
    p.get<Teuchos::ParameterList*>("Parameter List");
  if (!pl->getPtr<std::string>("Mass Matrix Type"))
    pl->set<std::string>("Mass Matrix Type", "Full", "Full or Lumped");

  { // Create the mass matrix of the desired type.
    EMassMatrixType::Enum mass_matrix_type;
    const std::string& mmstr = pl->get<std::string>("Mass Matrix Type");
    try {
      mass_matrix_type = EMassMatrixType::fromString(mmstr);
    } catch (const Teuchos::Exceptions::InvalidParameterValue& e) {
      *Teuchos::VerboseObjectBase::getDefaultOStream()
        << "Warning: Mass Matrix Type was set to " << mmstr
        << ", which is invalid; setting to Full." << std::endl;
      mass_matrix_type = EMassMatrixType::full;
    }
    mass_matrix_ = Teuchos::rcp(MassMatrix::create(mass_matrix_type, this));
  }
}

//------------------------------------------------------------------------------
template<typename Traits>
void ProjectIPtoNodalField<PHAL::AlbanyTraits::Residual, Traits>::
preEvaluate (typename Traits::PreEvalData workset)
{
  Teuchos::RCP<Adapt::NodalDataVector> node_data = this->p_state_mgr_->
    getStateInfoStruct()->getNodalDataBase()->getNodalDataVector();
  node_data->initializeVectors(0.0);

  Teuchos::RCP<Tpetra_CrsGraph> current_graph = this->p_state_mgr_->
    getStateInfoStruct()->getNodalDataBase()->getNodalGraph();

  // Reallocate the mass matrix for assembly. Since the matrix is overwritten by
  // a version used for linear algebra having a nonoverlapping row map, we can't
  // just resumeFill. source_load_vector_ also alternates between overlapping
  // and nonoverlapping maps and so must be reallocated.
  this->mass_matrix_->matrix() =
    Teuchos::rcp(new Tpetra_CrsMatrix(current_graph));
  this->source_load_vector_ = Teuchos::rcp(
    new Tpetra_MultiVector(current_graph->getRowMap(), this->num_vecs_, true));
}

//------------------------------------------------------------------------------
template<typename Traits>
void ProjectIPtoNodalField<PHAL::AlbanyTraits::Residual, Traits>::
fillRHS (const typename Traits::EvalData workset)
{
  Teuchos::RCP<Adapt::NodalDataVector> node_data =
    this->p_state_mgr_->getStateInfoStruct()->getNodalDataBase()->getNodalDataVector();
<<<<<<< HEAD
  Teuchos::ArrayRCP<Teuchos::ArrayRCP<int> >  wsElNodeID = workset.wsElNodeID;

  int num_nodes = this->num_nodes_;
  int num_dims  = this->num_dims_;
  int num_pts   = this->num_pts_;

  // Assumes: mass_matrix is the right size and ready to fill

  // Fill the mass matrix


  for (int cell = 0; cell < workset.numCells; ++cell) {
    for (int rnode = 0; rnode < num_nodes; ++rnode) {

      GO global_row = wsElNodeID[cell][rnode];
      Teuchos::Array<GO> cols;
      Teuchos::Array<ST> vals;

      for (int cnode = 0; cnode < num_nodes; ++cnode) {

        GO global_col = wsElNodeID[cell][cnode];
        cols.push_back(global_col);
        ST mass_value = 0;

        for (int qp=0; qp < num_pts; ++qp)

          mass_value += this->wBF(cell, rnode, qp) * this->BF(cell, cnode, qp);

        vals.push_back(mass_value);
//std::cout << "Row : " << global_row << " Col : " << global_col << " Val : " << mass_value << std::endl;
      }

      this->mass_matrix->sumIntoGlobalValues(global_row, cols, vals);

    }
  }
=======
  const Teuchos::ArrayRCP<Teuchos::ArrayRCP<GO> >&  wsElNodeID = workset.wsElNodeID;
>>>>>>> ffdf9878

  const std::size_t
    num_nodes = this->num_nodes_,
    num_dims  = this->num_dims_,
    num_pts   = this->num_pts_;

  for (std::size_t field = 0; field < this->number_of_fields_; ++field) {
    int node_var_offset;
    int node_var_ndofs;
    node_data->getNDofsAndOffset(this->nodal_field_names_[field], node_var_offset, node_var_ndofs);
    for (unsigned int cell = 0; cell < workset.numCells; ++cell) {
      for (std::size_t node = 0; node < num_nodes; ++node) {
        GO global_row = wsElNodeID[cell][node];
        for (std::size_t qp = 0; qp < num_pts; ++qp) {
          switch (this->ip_field_layouts_[field]) {
          case ProjectIPtoNodalField<PHAL::AlbanyTraits::Residual, Traits>::EFieldLayout::scalar:
            // save the scalar component
            this->source_load_vector_->sumIntoGlobalValue(
              global_row, node_var_offset,
              this->ip_fields_[field](cell, qp) * this->wBF(cell, node, qp));
            break;
          case ProjectIPtoNodalField<PHAL::AlbanyTraits::Residual, Traits>::EFieldLayout::vector:
            for (std::size_t dim0 = 0; dim0 < num_dims; ++dim0) {
              // save the vector component
              this->source_load_vector_->sumIntoGlobalValue(
                global_row, node_var_offset + dim0,
                this->ip_fields_[field](cell, qp, dim0) * this->wBF(cell, node, qp));
            }
            break;
          case ProjectIPtoNodalField<PHAL::AlbanyTraits::Residual, Traits>::EFieldLayout::tensor:
            for (std::size_t dim0 = 0; dim0 < num_dims; ++dim0) {
              for (std::size_t dim1 = 0; dim1 < num_dims; ++dim1) {
                // save the tensor component
                this->source_load_vector_->sumIntoGlobalValue(
                  global_row, node_var_offset + dim0*num_dims + dim1,
                  this->ip_fields_[field](cell, qp, dim0, dim1) * this->wBF(cell, node, qp));
              }
            }
            break;
          }
        }
      }
    } // end cell loop
  } // end field loop
}

template<typename Traits>
void ProjectIPtoNodalField<PHAL::AlbanyTraits::Residual, Traits>::
evaluateFields (typename Traits::EvalData workset)
{
  // Volume averaged field. Store as nodal data that will be scattered and
  // summed.
  this->mass_matrix_->fill(workset);
  fillRHS(workset);
}

//------------------------------------------------------------------------------
template<typename Traits>
void ProjectIPtoNodalField<PHAL::AlbanyTraits::Residual, Traits>::
postEvaluate (typename Traits::PostEvalData workset)
{
  typedef Teuchos::ScalarTraits<ST>::magnitudeType MT;  // Magnitude-type typedef
  const ST zero = Teuchos::ScalarTraits<ST>::zero();
  const ST one = Teuchos::ScalarTraits<ST>::one();

  Teuchos::RCP<Teuchos::FancyOStream>
    out = Teuchos::VerboseObjectBase::getDefaultOStream();

  // Note: we are in postEvaluate so all PEs call this
  this->mass_matrix_->matrix()->fillComplete();

  // Right now, source_load_vector_ and mass_matrix_->matrix() have the same
  // overlapping (row) map.
  //   1. If we're not using a preconditioner, then we could fillComplete the
  // mass matrix with valid 1-1 domain and range maps, export
  // source_load_vector_ to b, where b has the mass matrix's range map, and
  // proceed. The linear algebra using the matrix would be limited to
  // matrix-vector products, which would use these valid range and domain maps.
  //   2. However, we want to use Ifpack2, and Ifpack2 assumes the row map is
  // nonoverlapping. (This assumption makes sense because of the type of
  // operations Ifpack2 performs.) Hence I export mass matrix to a new matrix
  // having nonoverlapping row and col maps. As in case 1, I also have to create
  // a compatible b.
  {
    // Get overlapping and nonoverlapping maps.
    const Teuchos::RCP<const Tpetra_CrsMatrix>&
      mm_ovl = this->mass_matrix_->matrix();
    const Teuchos::RCP<const Tpetra_Map> ovl_map = mm_ovl->getRowMap();
    const Teuchos::RCP<const Tpetra_Map> map = Tpetra::createOneToOne(ovl_map);
    // Export the mass matrix.
    Teuchos::RCP<Tpetra_Export>
      e = Teuchos::rcp(new Tpetra_Export(ovl_map, map));
    Teuchos::RCP<Tpetra_CrsMatrix>
      mm = rcp(new Tpetra_CrsMatrix(map, mm_ovl->getGlobalMaxNumRowEntries()));
    mm->doExport(*mm_ovl, *e, Tpetra::ADD);
    mm->fillComplete();
    // We don't need the assemble form of the mass matrix any longer.
    this->mass_matrix_->matrix() = mm;
    // Now export source_load_vector_.
    Teuchos::RCP<Tpetra_MultiVector> slv = rcp(
      new Tpetra_MultiVector(mm->getRangeMap(),
                             this->source_load_vector_->getNumVectors()));
    slv->doExport(*this->source_load_vector_, *e, Tpetra::ADD);
    // Don't need the assemble form of the source_load_vector_ either.
    this->source_load_vector_ = slv;
  }

  // Create x in A x = b.
  Teuchos::RCP<Tpetra_MultiVector> node_projected_ip_vector = rcp(
    new Tpetra_MultiVector(this->mass_matrix_->matrix()->getDomainMap(),
                           this->source_load_vector_->getNumVectors()));

  // Do the solve
  // Create a Thyra linear operator (A) using the Tpetra::CrsMatrix (tpetra_A).
  const Teuchos::RCP<Tpetra_Operator>
    tpetra_A = this->mass_matrix_->matrix();

  const Teuchos::RCP<Thyra::LinearOpBase<ST> > A =
    Thyra::createLinearOp(tpetra_A);

  std::vector<MT> norm_b_vec(this->num_vecs_);
  std::vector<MT> norm_res_vec(this->num_vecs_);
  Teuchos::ArrayView<MT> norm_res = Teuchos::arrayViewFromVector(norm_res_vec);
  Teuchos::ArrayView<MT> norm_b = Teuchos::arrayViewFromVector(norm_b_vec);

  // Create a BelosLinearOpWithSolve object from the Belos LOWS factory.
  Teuchos::RCP<Thyra::LinearOpWithSolveBase<ST> >
    nsA = this->lowsFactory_->createOp();

  // Initialize the BelosLinearOpWithSolve object with the Thyra linear operator.
  Thyra::initializeOp<ST>(*this->lowsFactory_, A, nsA.ptr());

  node_projected_ip_vector->putScalar(0.0);

  Teuchos::RCP< Thyra::MultiVectorBase<ST> >
    x = Thyra::createMultiVector(node_projected_ip_vector);

  Teuchos::RCP< Thyra::MultiVectorBase<ST> >
    b = Thyra::createMultiVector(this->source_load_vector_);

  // Compute the column norms of the right-hand side b. If b = 0, no need to proceed.
  Thyra::norms_2(*b, norm_b);
  bool b_is_zero = true;
  for (int i = 0; i < this->num_vecs_; ++i)
    // I'm changing this to a check for exact 0 because (i) I don't think
    // there's any way to know how to make this a check on a relative quantity
    // and (ii) the exact-0 case is in fact what we're currently checking for.
    if (norm_b[i] != 0) {
      b_is_zero = false;
      break;
    }
  if (b_is_zero) return;

  // Perform solve using the linear operator to get the approximate solution of Ax=b,
  // where b is the right-hand side and x is the left-hand side.

  Thyra::SolveStatus<ST>
    solveStatus = Thyra::solve(*nsA, Thyra::NOTRANS, *b, x.ptr());

#ifdef ALBANY_DEBUG
  *out << "\nBelos LOWS Status: "<< solveStatus << std::endl;

  // Compute residual and ST check convergence.
  Teuchos::RCP< Thyra::MultiVectorBase<ST> >
    y = Thyra::createMembers(x->range(), x->domain());

  // Compute y = A*x, where x is the solution from the linear solver.
  A->apply(Thyra::NOTRANS, *x, y.ptr(), 1.0, 0.0);

  // Compute A*x - b = y - b.
  Thyra::update(-one, *b, y.ptr());
  Thyra::norms_2(*y, norm_res);
  // Print out the final relative residual norms.
  *out << "Final relative residual norms" << std::endl;
  for (int i = 0; i < this->num_vecs_; ++i) {
    const double rel_res = norm_res[i]/norm_b[i];
    *out << "RHS " << i+1 << " : "
         << std::setw(16) << std::right << rel_res << std::endl;
  }
#endif

  { // Store the overlapped vector data back in stk.
    const Teuchos::RCP<const Tpetra_Map>
      ovl_map = (this->p_state_mgr_->getStateInfoStruct()->getNodalDataBase()->
                 getNodalDataVector()->getOverlapMap()),
      map = node_projected_ip_vector->getMap();
    Teuchos::RCP<Tpetra_MultiVector> npiv = rcp(
      new Tpetra_MultiVector(ovl_map,
                             node_projected_ip_vector->getNumVectors()));
    Teuchos::RCP<Tpetra_Import>
      im = Teuchos::rcp(new Tpetra_Import(map, ovl_map));
    npiv->doImport(*node_projected_ip_vector, *im, Tpetra::ADD);
    this->p_state_mgr_->getStateInfoStruct()->getNodalDataBase()->
      getNodalDataVector()->saveNodalDataState(npiv);
  }
}

} // namespace LCM<|MERGE_RESOLUTION|>--- conflicted
+++ resolved
@@ -408,46 +408,7 @@
 {
   Teuchos::RCP<Adapt::NodalDataVector> node_data =
     this->p_state_mgr_->getStateInfoStruct()->getNodalDataBase()->getNodalDataVector();
-<<<<<<< HEAD
-  Teuchos::ArrayRCP<Teuchos::ArrayRCP<int> >  wsElNodeID = workset.wsElNodeID;
-
-  int num_nodes = this->num_nodes_;
-  int num_dims  = this->num_dims_;
-  int num_pts   = this->num_pts_;
-
-  // Assumes: mass_matrix is the right size and ready to fill
-
-  // Fill the mass matrix
-
-
-  for (int cell = 0; cell < workset.numCells; ++cell) {
-    for (int rnode = 0; rnode < num_nodes; ++rnode) {
-
-      GO global_row = wsElNodeID[cell][rnode];
-      Teuchos::Array<GO> cols;
-      Teuchos::Array<ST> vals;
-
-      for (int cnode = 0; cnode < num_nodes; ++cnode) {
-
-        GO global_col = wsElNodeID[cell][cnode];
-        cols.push_back(global_col);
-        ST mass_value = 0;
-
-        for (int qp=0; qp < num_pts; ++qp)
-
-          mass_value += this->wBF(cell, rnode, qp) * this->BF(cell, cnode, qp);
-
-        vals.push_back(mass_value);
-//std::cout << "Row : " << global_row << " Col : " << global_col << " Val : " << mass_value << std::endl;
-      }
-
-      this->mass_matrix->sumIntoGlobalValues(global_row, cols, vals);
-
-    }
-  }
-=======
   const Teuchos::ArrayRCP<Teuchos::ArrayRCP<GO> >&  wsElNodeID = workset.wsElNodeID;
->>>>>>> ffdf9878
 
   const std::size_t
     num_nodes = this->num_nodes_,
