//*****************************************************************//
//    Albany 2.0:  Copyright 2012 Sandia Corporation               //
//    This Software is released under the BSD license detailed     //
//    in the file "license.txt" in the top-level Albany directory  //
//*****************************************************************//

//IK, 9/12/14: Epetra ifdef'ed out!
//No Epetra if ALBANY_EPETRA_EXE turned off.

#include "Albany_StateManager.hpp"
#include "Albany_Utils.hpp"
#include "Teuchos_VerboseObject.hpp"
#include "Teuchos_TestForException.hpp"

Albany::StateManager::StateManager() :
  stateVarsAreAllocated (false),
  stateInfo             (Teuchos::rcp(new StateInfoStruct))
{
  // Nothing to be done here
}

Teuchos::RCP<Teuchos::ParameterList>
Albany::StateManager::registerStateVariable(const std::string &name, const Teuchos::RCP<PHX::DataLayout> &dl,
                                            const Teuchos::RCP<PHX::DataLayout> &dummy,
                                            const std::string& ebName,
                                            const std::string &init_type,
                                            const double init_val,
                                            const bool registerOldState)
{
  return registerStateVariable(name, dl, dummy, ebName, init_type, init_val, registerOldState, name);
}

Teuchos::RCP<Teuchos::ParameterList>
Albany::StateManager::registerStateVariable(const std::string &stateName, const Teuchos::RCP<PHX::DataLayout> &dl,
                                            const Teuchos::RCP<PHX::DataLayout> &dummy,
                                            const std::string& ebName,
                                            const std::string &init_type,
                                            const double init_val,
                                            const bool registerOldState,
                                            const std::string& fieldName)
{
  const bool bOutputToExodus = true;
  registerStateVariable(stateName, dl, ebName, init_type, init_val, registerOldState, bOutputToExodus, fieldName);

  // Create param list for SaveStateField evaluator
  Teuchos::RCP<Teuchos::ParameterList> p = Teuchos::rcp(new Teuchos::ParameterList("Save or Load State "
                + stateName + " to/from field " + fieldName));
  p->set<const std::string>("State Name", stateName);
  p->set<const std::string>("Field Name", fieldName);
  p->set<const Teuchos::RCP<PHX::DataLayout> >("State Field Layout", dl);
  p->set<const Teuchos::RCP<PHX::DataLayout> >("Dummy Data Layout", dummy);
  return p;
}

Teuchos::RCP<Teuchos::ParameterList>
Albany::StateManager::registerStateVariable(const std::string &stateName, const Teuchos::RCP<PHX::DataLayout> &dl,
                                            const Teuchos::RCP<PHX::DataLayout> &dummy,
                                            const std::string& ebName,
                                            const std::string &init_type,
                                            const double init_val,
                                            const bool registerOldState,
                                            const bool outputToExodus)
{
  registerStateVariable(stateName, dl, ebName, init_type, init_val, registerOldState, outputToExodus, stateName);

  // Create param list for SaveStateField evaluator
  Teuchos::RCP<Teuchos::ParameterList> p = Teuchos::rcp(new Teuchos::ParameterList("Save or Load State "
                + stateName + " to/from field " + stateName));
  p->set<const std::string>("State Name", stateName);
  p->set<const std::string>("Field Name", stateName);
  p->set<const Teuchos::RCP<PHX::DataLayout> >("State Field Layout", dl);
  p->set<const Teuchos::RCP<PHX::DataLayout> >("Dummy Data Layout", dummy);
  return p;
}

Teuchos::RCP<Teuchos::ParameterList>
Albany::StateManager::registerNodalVectorStateVariable(const std::string &stateName, const Teuchos::RCP<PHX::DataLayout> &dl,
                                            const Teuchos::RCP<PHX::DataLayout> &dummy,
                                            const std::string& ebName,
                                            const std::string &init_type,
                                            const double init_val,
                                            const bool registerOldState,
                                            const bool outputToExodus)
{
  registerNodalVectorStateVariable(stateName, dl, ebName, init_type, init_val, registerOldState, outputToExodus, stateName);

  // Create param list for SaveStateField evaluator
  Teuchos::RCP<Teuchos::ParameterList> p = Teuchos::rcp(new Teuchos::ParameterList("Save or Load State "
                + stateName + " to/from field " + stateName));
  p->set<const std::string>("State Name", stateName);
  p->set<const std::string>("Field Name", stateName);
  p->set<const Teuchos::RCP<PHX::DataLayout> >("State Field Layout", dl);
  p->set<const Teuchos::RCP<PHX::DataLayout> >("Dummy Data Layout", dummy);
  return p;
}

Teuchos::RCP<Teuchos::ParameterList>
Albany::StateManager::registerStateVariable(const std::string &stateName, const Teuchos::RCP<PHX::DataLayout> &dl,
                                            const std::string& ebName,
                                            const bool outputToExodus,
                                            StateStruct::MeshFieldEntity const* fieldEntity,
                                            const std::string& meshPartName)
{
  registerStateVariable(stateName, dl, ebName, "", 0., false, outputToExodus, "",fieldEntity, meshPartName);

  // Create param list for SaveStateField evaluator
  Teuchos::RCP<Teuchos::ParameterList> p = Teuchos::rcp(new Teuchos::ParameterList("Save or Load State "
                + stateName + " to/from field " + stateName));
  p->set<const std::string>("State Name", stateName);
  p->set<const std::string>("Field Name", stateName);
  p->set<const Teuchos::RCP<PHX::DataLayout> >("State Field Layout", dl);
  return p;
}

void
Albany::StateManager::registerStateVariable(const std::string &stateName,
              const Teuchos::RCP<PHX::DataLayout> &dl,
                                            const std::string &init_type){

  // Grab the ebName
  std::string ebName;
  Albany::StateInfoStruct::const_iterator st = stateInfo->begin();
  ebName = (*st)->nameMap[stateName];

  // Call the below function
  registerStateVariable(stateName, dl, ebName, init_type, 0.0, false, true, "");

}

void
Albany::StateManager::registerStateVariable(const std::string &stateName,
              const Teuchos::RCP<PHX::DataLayout> &dl,
                                            const std::string& ebName,
                                            const std::string &init_type,
                                            const double init_val,
                                            const bool registerOldState,
              const bool outputToExodus,
              const std::string &responseIDtoRequire,
              StateStruct::MeshFieldEntity const* fieldEntity,
              const std::string& meshPartName)
{
  TEUCHOS_TEST_FOR_EXCEPT(stateVarsAreAllocated);
  using Albany::StateStruct;

  if( statesToStore[ebName].find(stateName) != statesToStore[ebName].end() ) {
    //Duplicate registration.  This will occur when a problem's
    // constructEvaluators function (templated) registers state variables.

    //Perform a check here that dl and statesToStore[stateName] are the same:
    //TEUCHOS_TEST_FOR_EXCEPT(dl != statesToStore[stateName]);  //I don't know how to do this correctly (erik)
//    TEUCHOS_TEST_FOR_EXCEPT(!(*dl == *statesToStore[stateName]));
    return;  // Don't re-register the same state name
  }

  statesToStore[ebName][stateName] = dl;

  // Load into StateInfo
  StateStruct::MeshFieldEntity mfe_type;
  if(fieldEntity) mfe_type=*fieldEntity;
  else if(dl->rank() == 1 && dl->size() == 1)
     mfe_type = StateStruct::WorksetValue; // One value for the whole workset (i.e., time)
  else if (dl->rank() == 1 && dl->name(0) == "Cell")
     mfe_type = StateStruct::ElemData;
  else if(dl->rank() >= 1 && dl->name(0) == "Node") // Nodal data
     mfe_type = StateStruct::NodalData;
  else if(dl->rank() >= 1 && dl->name(0) == "Cell"){ // Element QP or node data
     if(dl->rank() > 1 && dl->name(1) == "Node") // Element node data
        mfe_type = StateStruct::ElemNode; // One value for the whole workset (i.e., time)
     else if(dl->rank() > 1 && dl->name(1) == "QuadPoint") // Element node data
        mfe_type = StateStruct::QuadPoint; // One value for the whole workset (i.e., time)
     else TEUCHOS_TEST_FOR_EXCEPTION(true, std::logic_error,
       "StateManager: Element Entity type - " << dl->name(1) << " - not supported" << std::endl);
  }
  else TEUCHOS_TEST_FOR_EXCEPTION(true, std::logic_error,
     "StateManager: Unknown Entity type - " << dl->name(0) << " - not supported" << std::endl);

  (*stateInfo).push_back(Teuchos::rcp(new StateStruct(stateName, mfe_type)));
  StateStruct& stateRef = *stateInfo->back();
  stateRef.setInitType(init_type);
  stateRef.setInitValue(init_val);
  stateRef.setMeshPart(meshPartName);

  dl->dimensions(stateRef.dim);

  if (stateRef.entity == StateStruct::NodalData)
  {
    // Register the state with the nodalDataVector also.
    Teuchos::RCP<Adapt::NodalDataBase> nodalDataBase = getNodalDataBase();

    if (dl->rank() == 1) // node scalar
      nodalDataBase->registerVectorState (stateName, 1);
    else if (dl->rank() == 2) // node vector
      nodalDataBase->registerVectorState (stateName, stateRef.dim[1]);
    else if (dl->rank() == 3) // node tensor
      nodalDataBase->registerVectorState (stateName, stateRef.dim[1]*stateRef.dim[2]);
  }
  else if (stateRef.entity == StateStruct::NodalDataToElemNode ||
           stateRef.entity == Albany::StateStruct::NodalDistParameter)
  {
    // Register the state with the nodalDataVector also.
    Teuchos::RCP<Adapt::NodalDataBase> nodalDataBase = getNodalDataBase();

    // These entities store data as <Cell,Node,...>, so the dl has one more rank
    if (dl->rank() == 2) // node scalar
      nodalDataBase->registerVectorState (stateName, 1);
    else if (dl->rank() == 3) // node vector
      nodalDataBase->registerVectorState (stateName, stateRef.dim[1]);
    else if (dl->rank() == 4) // node tensor
      nodalDataBase->registerVectorState (stateName, stateRef.dim[1]*stateRef.dim[2]);
  }

  stateRef.output = outputToExodus;
  stateRef.responseIDtoRequire = responseIDtoRequire;

  // If space is needed for old state
  if (registerOldState) {
    stateRef.saveOldState = true;

    std::string stateName_old = stateName + "_old";
    (*stateInfo).push_back(Teuchos::rcp(new Albany::StateStruct(stateName_old, mfe_type)));
    Albany::StateStruct& pstateRef = *stateInfo->back();
    pstateRef.initType  = init_type;
    pstateRef.initValue = init_val;
    pstateRef.pParentStateStruct = &stateRef;

    pstateRef.output = false;
    dl->dimensions(pstateRef.dim);
  }

  // insert
  stateRef.nameMap[stateName] = ebName;

}


void
Albany::StateManager::registerNodalVectorStateVariable (const std::string &stateName,
                                                        const Teuchos::RCP<PHX::DataLayout> &dl,
                                                        const std::string& ebName,
                                                        const std::string &init_type,
                                                        const double init_val,
                                                        const bool registerOldState,
                                                        const bool outputToExodus,
                                                        const std::string &responseIDtoRequire)

{
  TEUCHOS_TEST_FOR_EXCEPT(stateVarsAreAllocated);
  using Albany::StateStruct;

  if( statesToStore[ebName].find(stateName) != statesToStore[ebName].end() ) {
    //Duplicate registration.  This will occur when a problem's
    // constructEvaluators function (templated) registers state variables.

    //Perform a check here that dl and statesToStore[stateName] are the same:
    //TEUCHOS_TEST_FOR_EXCEPT(dl != statesToStore[stateName]);  //I don't know how to do this correctly (erik)
//    TEUCHOS_TEST_FOR_EXCEPT(!(*dl == *statesToStore[stateName]));
    return;  // Don't re-register the same state name
  }

  statesToStore[ebName][stateName] = dl;

  // Load into StateInfo
  StateStruct::MeshFieldEntity mfe_type;
  if(dl->rank() == 1 && dl->size() == 1)
     mfe_type = StateStruct::WorksetValue; // One value for the whole workset (i.e., time)
  else if(dl->rank() >= 1 && dl->name(0) == "Node") // Nodal data
     mfe_type = StateStruct::NodalData;
  else if(dl->rank() >= 1 && dl->name(0) == "Cell"){ // Element QP or node data
     if(dl->rank() > 1 && dl->name(1) == "Node") // Element node data
        mfe_type = StateStruct::ElemNode; // One value for the whole workset (i.e., time)
     else if(dl->rank() > 1 && dl->name(1) == "QuadPoint") // Element node data
        mfe_type = StateStruct::QuadPoint; // One value for the whole workset (i.e., time)
     else TEUCHOS_TEST_FOR_EXCEPTION(true, std::logic_error,
       "StateManager: Element Entity type - " << dl->name(1) << " - not supported" << std::endl);
  }
  else TEUCHOS_TEST_FOR_EXCEPTION(true, std::logic_error,
     "StateManager: Unknown Entity type - " << dl->name(0) << " - not supported" << std::endl);

  (*stateInfo).push_back(Teuchos::rcp(new StateStruct(stateName, mfe_type)));
  StateStruct& stateRef = *stateInfo->back();
  stateRef.setInitType(init_type);
  stateRef.setInitValue(init_val);

  dl->dimensions(stateRef.dim);

  Teuchos::RCP<Adapt::NodalDataBase> nodalDataBase = getNodalDataBase();

  if (stateRef.entity == StateStruct::NodalData)
  {
    if (dl->rank() == 1) // node scalar
      nodalDataBase->registerVectorState (stateName, 1);
    else if (dl->rank() == 2) // node vector
      nodalDataBase->registerVectorState (stateName, stateRef.dim[1]);
    else if (dl->rank() == 3) // node tensor
      nodalDataBase->registerVectorState (stateName, stateRef.dim[1]*stateRef.dim[2]);
  }
  else if (stateRef.entity == StateStruct::NodalDataToElemNode ||
           stateRef.entity == Albany::StateStruct::NodalDistParameter)
  {
    // These entities store data as <Cell,Node,...>, so the dl has one more rank
    if (dl->rank() == 2) // node scalar
      nodalDataBase->registerVectorState (stateName, 1);
    else if (dl->rank() == 3) // node vector
      nodalDataBase->registerVectorState (stateName, stateRef.dim[1]);
    else if (dl->rank() == 4) // node tensor
      nodalDataBase->registerVectorState (stateName, stateRef.dim[1]*stateRef.dim[2]);
  }

  stateRef.output = outputToExodus;
  stateRef.responseIDtoRequire = responseIDtoRequire;

  // If space is needed for old state
  if (registerOldState) {
    stateRef.saveOldState = true;

    std::string stateName_old = stateName + "_old";
    (*stateInfo).push_back(Teuchos::rcp(new Albany::StateStruct(stateName_old, mfe_type)));
    Albany::StateStruct& pstateRef = *stateInfo->back();
    pstateRef.initType  = init_type;
    pstateRef.initValue = init_val;
    pstateRef.pParentStateStruct = &stateRef;

    pstateRef.output = false;
    dl->dimensions(pstateRef.dim);


    Teuchos::RCP<Adapt::NodalDataBase> nodalDataBase = getNodalDataBase();

    if (stateRef.entity == StateStruct::NodalData)
    {
      // These entities store data as <Node,...>, so the dl rank and fieldDim are the same
      if (dl->rank() == 1) // node scalar
        nodalDataBase->registerVectorState (stateName, 1);
      else if (dl->rank() == 2) // node vector
        nodalDataBase->registerVectorState (stateName, stateRef.dim[1]);
      else if (dl->rank() == 3) // node tensor
        nodalDataBase->registerVectorState (stateName, stateRef.dim[1]*stateRef.dim[2]);
    }
    else if (stateRef.entity == StateStruct::NodalDataToElemNode ||
             stateRef.entity == Albany::StateStruct::NodalDistParameter)
    {
      // These entities store data as <Cell,Node,...>, so the dl has rank = fieldDim + 1
      if (dl->rank() == 2) // node scalar
        nodalDataBase->registerVectorState (stateName, 1);
      else if (dl->rank() == 3) // node vector
        nodalDataBase->registerVectorState (stateName, stateRef.dim[1]);
      else if (dl->rank() == 4) // node tensor
        nodalDataBase->registerVectorState (stateName, stateRef.dim[1]*stateRef.dim[2]);
    }
  }

  // insert
  stateRef.nameMap[stateName] = ebName;
}

<<<<<<< HEAD
Teuchos::RCP<Teuchos::ParameterList>
Albany::StateManager::registerSideSetStateVariable(const std::string& sideSetName,
                                                   const std::string& stateName,
                                                   const std::string& fieldName,
                                                   const Teuchos::RCP<PHX::DataLayout> &dl,
                                                   const std::string& ebName,
                                                   const bool outputToExodus,
                                                   StateStruct::MeshFieldEntity const* fieldEntity)
{
  return registerSideSetStateVariable (sideSetName,stateName,fieldName,dl,ebName,
                                       "",0.0,false,outputToExodus,"",fieldEntity,"");
}

Teuchos::RCP<Teuchos::ParameterList>
Albany::StateManager::registerSideSetStateVariable(const std::string& sideSetName,
                                                   const std::string& stateName,
                                                   const std::string& fieldName,
                                                   const Teuchos::RCP<PHX::DataLayout> &dl,
                                                   const std::string& ebName,
                                                   const std::string &init_type,
                                                   const double init_val,
                                                   const bool registerOldState,
                                                   const bool outputToExodus,
                                                   const std::string &responseIDtoRequire,
                                                   StateStruct::MeshFieldEntity const* fieldEntity,
                                                   const std::string& meshPartName)
=======
Teuchos::RCP<Albany::StateInfoStruct>
Albany::StateManager::getStateInfoStruct() const
{
  return stateInfo;
}

void
Albany::StateManager::setStateArrays(const Teuchos::RCP<Albany::AbstractDiscretization>& disc_)
>>>>>>> 6c4d1e79
{
  TEUCHOS_TEST_FOR_EXCEPT(stateVarsAreAllocated);
  stateVarsAreAllocated = true;

<<<<<<< HEAD
  // Create param list for SaveSideSetStateField evaluator
  Teuchos::RCP<Teuchos::ParameterList> p = Teuchos::rcp(new Teuchos::ParameterList("Save Side Set State "
                + stateName + " to/from Side Set Field " + fieldName));
  p->set<const std::string>("State Name", stateName);
  p->set<const std::string>("Field Name", fieldName);
  p->set<const std::string>("Side Set Name", sideSetName);
  p->set<const Teuchos::RCP<PHX::DataLayout> >("Field Layout", dl);

  if( sideSetStatesToStore[sideSetName][ebName].find(stateName) != sideSetStatesToStore[sideSetName][ebName].end() ) {
    //Duplicate registration.  This will occur when a problem's
    // constructEvaluators function (templated) registers state variables.

    //Perform a check here that dl and statesToStore[stateName] are the same:
    //TEUCHOS_TEST_FOR_EXCEPT(dl != statesToStore[stateName]);  //I don't know how to do this correctly (erik)
//    TEUCHOS_TEST_FOR_EXCEPT(!(*dl == *statesToStore[stateName]));
    return p;  // Don't re-register the same state name
  }

  sideSetStatesToStore[sideSetName][ebName][stateName] = dl;

  if ( sideSetStateInfo.find(sideSetName)==sideSetStateInfo.end() )
  {
    // It's the first time we register states on this side set, so we initiate the pointer
    sideSetStateInfo.emplace(sideSetName,Teuchos::rcp(new StateInfoStruct()));
  }

  const Teuchos::RCP<StateInfoStruct>& sis_ptr = sideSetStateInfo.at(sideSetName);

  // Load into StateInfo
  StateStruct::MeshFieldEntity mfe_type;
  if(fieldEntity)
  {
    mfe_type = *fieldEntity;
  }
  else if(dl->rank() >= 1 && dl->name(0) == "Node") // Nodal data
  {
    mfe_type = StateStruct::NodalData; // One value per node
  }
  else if (dl->rank() == 2 && dl->name(1) == "Side") // Element data
  {
      mfe_type = StateStruct::ElemData; // One value per element
  }
  else if(dl->rank() > 2)
  {
    if (dl->name(2) == "Dim")
      mfe_type = StateStruct::ElemData; // One vector/tensor per element
    else if (dl->name(2) == "Node") // Element node data
      mfe_type = StateStruct::ElemNode; // One value per side node
    else if(dl->name(2) == "QuadPoint") // Quad point data
      mfe_type = StateStruct::QuadPoint; // One value per side quad point
    else
      TEUCHOS_TEST_FOR_EXCEPTION(true, std::logic_error, "StateManager: Unknown Entity type.\n");
  }
  else
  {
    TEUCHOS_TEST_FOR_EXCEPTION(true, std::logic_error, "StateManager: Unknown Entity type.\n");
  }

  sis_ptr->push_back(Teuchos::rcp(new StateStruct(stateName, mfe_type)));
  StateStruct& stateRef = *sis_ptr->back();
  stateRef.setInitType(init_type);
  stateRef.setInitValue(init_val);
  stateRef.setMeshPart(meshPartName);

  if (stateRef.entity == StateStruct::NodalData)
  {
    TEUCHOS_TEST_FOR_EXCEPTION(dl->name(0) == "Node", std::logic_error, "Error! NodalData states should have dl <Node,...>.\n");

    dl->dimensions(stateRef.dim);

    // Register the state with the nodalDataVector also.
    Teuchos::RCP<Adapt::NodalDataBase> nodalDataBase = getSideSetNodalDataBase(sideSetName);

    if (dl->rank() == 1) // node scalar
      nodalDataBase->registerVectorState (stateName, 1);
    else if (dl->rank() == 2) // node vector
      nodalDataBase->registerVectorState (stateName, stateRef.dim[1]);
    else if (dl->rank() == 3) // node tensor
      nodalDataBase->registerVectorState (stateName, stateRef.dim[1]*stateRef.dim[2]);
  }
  else if (stateRef.entity == StateStruct::NodalDataToElemNode ||
           stateRef.entity == Albany::StateStruct::NodalDistParameter)
  {
    // Strip one dimension out cause it's Side
    TEUCHOS_TEST_FOR_EXCEPTION (dl->rank()<2,  std::logic_error, "Error! The given layout does not appear to be that of a side set field.\n");

    stateRef.dim.resize(dl->rank()-1);
    stateRef.dim[0] = dl->dimension(0);
    for (int i(1); i<stateRef.dim.size(); ++i)
      stateRef.dim[i] = dl->dimension(i+1);

    // Register the state with the nodalDataVector also.
    Teuchos::RCP<Adapt::NodalDataBase> nodalDataBase = getSideSetNodalDataBase(sideSetName);

    // These entities store data as <Cell,Node,...>, so the dl has one more rank
    if (dl->rank() == 2) // node scalar
      nodalDataBase->registerVectorState (stateName, 1);
    else if (dl->rank() == 3) // node vector
      nodalDataBase->registerVectorState (stateName, stateRef.dim[1]);
    else if (dl->rank() == 4) // node tensor
      nodalDataBase->registerVectorState (stateName, stateRef.dim[1]*stateRef.dim[2]);
  }
  else
  {
    // Strip one dimension out cause it's Side
    TEUCHOS_TEST_FOR_EXCEPTION (dl->rank()<2,  std::logic_error, "Error! The given layout does not appear to be that of a side set field.\n");

    stateRef.dim.resize(dl->rank()-1);
    stateRef.dim[0] = dl->dimension(0);
    for (int i(1); i<stateRef.dim.size(); ++i)
      stateRef.dim[i] = dl->dimension(i+1);
  }
  stateRef.output = outputToExodus;
  stateRef.responseIDtoRequire = responseIDtoRequire;
=======
  disc = disc_;

  Teuchos::RCP<Teuchos::FancyOStream> out(Teuchos::VerboseObjectBase::getDefaultOStream());

  // Get states from STK mesh
  Albany::StateArrays& sa = disc->getStateArrays();
  Albany::StateArrayVec& esa = sa.elemStateArrays;
  Albany::StateArrayVec& nsa = sa.nodeStateArrays;

  int numElemWorksets = esa.size();
  int numNodeWorksets = nsa.size();

  // For each workset, loop over registered states

  for (unsigned int i=0; i<stateInfo->size(); i++) {
    const std::string& stateName = (*stateInfo)[i]->name;
    const std::string& init_type = (*stateInfo)[i]->initType;
    const double init_val        = (*stateInfo)[i]->initValue;
    bool have_restart            = (*stateInfo)[i]->restartDataAvailable;
    Albany::StateStruct *pParentStruct = (*stateInfo)[i]->pParentStateStruct;

    // JTO: specifying zero recovers previous behavior
    // if (stateName == "zero")
    // {
    //   init_val = 0.0;
    //   init_type = "scalar";
    // }

    *out << "StateManager: initializing state:  " << stateName << "\n";
    switch((*stateInfo)[i]->entity)
    {

     case Albany::StateStruct::WorksetValue :
     case Albany::StateStruct::ElemData :
     case Albany::StateStruct::QuadPoint :
     case Albany::StateStruct::ElemNode :

      if(have_restart){
          *out << " from restart file." << std::endl;
          // If we are restarting, arrays should already be initialized from exodus file
          continue;
      }
      else if(pParentStruct && pParentStruct->restartDataAvailable){
          *out << " from restarted parent state." << std::endl;
          // If we are restarting, my parent is initialized from exodus file
          // Copy over parent's state

          for (int ws = 0; ws < numElemWorksets; ws++)

            esa[ws][stateName] = esa[ws][pParentStruct->name];

          continue;
      }
      else if (init_type == "scalar")
        *out << " with initialization type 'scalar' and value: " << init_val << std::endl;
      else if (init_type == "identity")
        *out << " with initialization type 'identity'" << std::endl;
>>>>>>> 6c4d1e79

      for (int ws = 0; ws < numElemWorksets; ws++){

<<<<<<< HEAD
    std::string stateName_old = stateName + "_old";
    sis_ptr->push_back(Teuchos::rcp(new Albany::StateStruct(stateName_old, mfe_type)));
    Albany::StateStruct& pstateRef = *sis_ptr->back();
    pstateRef.initType  = init_type;
    pstateRef.initValue = init_val;
    pstateRef.pParentStateStruct = &stateRef;
=======
        Albany::StateStruct::FieldDims dims;
        esa[ws][stateName].dimensions(dims);
        int size = dims.size();
>>>>>>> 6c4d1e79

        if (init_type == "scalar"){

<<<<<<< HEAD
  // insert
  stateRef.nameMap[stateName] = ebName;
}
=======
          switch (size) {
>>>>>>> 6c4d1e79

            case 1:
              for (int cell = 0; cell < dims[0]; ++cell)
                esa[ws][stateName](cell) = init_val;
              break;

<<<<<<< HEAD
const std::map<std::string,Teuchos::RCP<Albany::StateInfoStruct> >&
Albany::StateManager::getSideSetStateInfoStruct() const
{
  return sideSetStateInfo;
}
=======
            case 2:
              for (int cell = 0; cell < dims[0]; ++cell)
                for (int qp = 0; qp < dims[1]; ++qp)
                  esa[ws][stateName](cell, qp) = init_val;
              break;
>>>>>>> 6c4d1e79

            case 3:
              for (int cell = 0; cell < dims[0]; ++cell)
                for (int qp = 0; qp < dims[1]; ++qp)
                  for (int i = 0; i < dims[2]; ++i)
                    esa[ws][stateName](cell, qp, i) = init_val;
              break;

            case 4:
              for (int cell = 0; cell < dims[0]; ++cell)
                for (int qp = 0; qp < dims[1]; ++qp)
                  for (int i = 0; i < dims[2]; ++i)
                   for (int j = 0; j < dims[3]; ++j)
                     esa[ws][stateName](cell, qp, i, j) = init_val;
              break;

            case 5:
              for (int cell = 0; cell < dims[0]; ++cell)
                for (int qp = 0; qp < dims[1]; ++qp)
                  for (int i = 0; i < dims[2]; ++i)
                   for (int j = 0; j < dims[3]; ++j)
                     for (int k = 0; k < dims[4]; ++k)
                       esa[ws][stateName](cell, qp, i, j, k) = init_val;
              break;

            default:
              TEUCHOS_TEST_FOR_EXCEPTION(size<2||size>5, std::logic_error,
                       "Something is wrong during scalar state variable initialization: " << size);
          }

<<<<<<< HEAD
  // First, we check the explicitly required side discretizations exist...
  const auto& ss_discs = disc->getSideSetDiscretizations();
  for (auto const& it : sideSetStateInfo)
  {
    TEUCHOS_TEST_FOR_EXCEPTION (ss_discs.find(it.first)==ss_discs.end(), std::logic_error,
                                "Error! Side Set " << it.first << "has sideSet states registered but no discretizations.\n");
  }

  // Then we make sure that for every side discretization there is a StateInfoStruct (possibly empty)
  for (auto const& it : disc->getSideSetDiscretizations())
  {
    Teuchos::RCP<StateInfoStruct>& sis = sideSetStateInfo[it.first];
    if (sis==Teuchos::null)
    {
      // Initialize to an empty StateInfoStruct
      sis = Teuchos::rcp(new StateInfoStruct());
      sis->createNodalDataBase();
=======
        }
        else if (init_type == "identity"){

          // we assume operating on the last two indices is correct
          TEUCHOS_TEST_FOR_EXCEPTION(size != 4, std::logic_error,
             "Something is wrong during tensor state variable initialization: " << size);
          TEUCHOS_TEST_FOR_EXCEPT( ! (dims[2] == dims[3]) );

          for (int cell = 0; cell < dims[0]; ++cell)
            for (int qp = 0; qp < dims[1]; ++qp)
              for (int i = 0; i < dims[2]; ++i)
                for (int j = 0; j < dims[3]; ++j)
                  if (i==j) esa[ws][stateName](cell, qp, i, i) = 1.0;
                  else      esa[ws][stateName](cell, qp, i, j) = 0.0;
        }
      }
     break;

     case Albany::StateStruct::NodalData :

      if(have_restart){
          *out << " from restart file." << std::endl;
          // If we are restarting, arrays should already be initialized from exodus file
          continue;
      }
      else if(pParentStruct && pParentStruct->restartDataAvailable){
          *out << " from restarted parent state." << std::endl;
          // If we are restarting, my parent is initialized from exodus file
          // Copy over parent's state

          for (int ws = 0; ws < numNodeWorksets; ws++)

            nsa[ws][stateName] = nsa[ws][pParentStruct->name];

          continue;
      }
      else if (init_type == "scalar")
        *out << " with initialization type 'scalar' and value: " << init_val << std::endl;
      else if (init_type == "identity")
        *out << " with initialization type 'identity'" << std::endl;

      for (int ws = 0; ws < numNodeWorksets; ws++){

        Albany::StateStruct::FieldDims dims;
        nsa[ws][stateName].dimensions(dims);
        int size = dims.size();

        if (init_type == "scalar")

          switch (size) {

            case 1: // node scalar
              for (int node = 0; node < dims[0]; ++node)
                nsa[ws][stateName](node) = init_val;
              break;

            case 2: // node vector
              for (int node = 0; node < dims[0]; ++node)
                for (int dim = 0; dim < dims[1]; ++dim)
                  nsa[ws][stateName](node, dim) = init_val;
              break;

            case 3: // node tensor
              for (int node = 0; node < dims[0]; ++node)
                for (int dim = 0; dim < dims[1]; ++dim)
                  for (int i = 0; i < dims[2]; ++i)
                    nsa[ws][stateName](node, dim, i) = init_val;
              break;

            default:
              TEUCHOS_TEST_FOR_EXCEPTION(true, std::logic_error,
                       "Something is wrong during node scalar state variable initialization: " << size);
        }
        else if (init_type == "identity"){

          // we assume operating on the last two indices is correct
          TEUCHOS_TEST_FOR_EXCEPTION(size != 3, std::logic_error,
             "Something is wrong during node tensor state variable initialization: " << size);
          TEUCHOS_TEST_FOR_EXCEPT( ! (dims[1] == dims[2]) );

          for (int node = 0; node < dims[0]; ++node)
            for (int i = 0; i < dims[1]; ++i)
              for (int j = 0; j < dims[2]; ++j)
                if (i==j) nsa[ws][stateName](node, i, i) = 1.0;
                else      nsa[ws][stateName](node, i, j) = 0.0;
        }
      }
     break;

     case Albany::StateStruct::NodalDataToElemNode :
     case Albany::StateStruct::NodalDistParameter :

      if(have_restart){
          *out << " from restart file." << std::endl;
          // If we are restarting, arrays should already be initialized from exodus file
          continue;
      }
      else if(pParentStruct && pParentStruct->restartDataAvailable) {
        TEUCHOS_TEST_FOR_EXCEPTION(true, std::logic_error, "Error: At the moment it is not possible to restart a NodalDataToElemNode field or a NodalDistParameter field from parent structure" << std::endl);
      }
      else if ((init_type == "scalar")||(init_type == "identity")) {
        TEUCHOS_TEST_FOR_EXCEPTION(true, std::logic_error, "Error: At the moment it is not possible to initialize a NodalDataToElemNode field or a NodalDistParameter field. It should be initialized when building the mesh" << std::endl);
      }
>>>>>>> 6c4d1e79
    }
    doSetStateArrays (it.second,sis); // If sis was null, this should basically do nothing
  }
  *out << std::endl;
}

Teuchos::RCP<Albany::AbstractDiscretization>
Albany::StateManager::
getDiscretization() const
{
  return disc;
}

void
Albany::StateManager::
importStateData(Albany::StateArrays& states_from)
{
  TEUCHOS_TEST_FOR_EXCEPT(!stateVarsAreAllocated);

  // Get states from STK mesh
  Albany::StateArrays& sa = getStateArrays();
  Albany::StateArrayVec& esa = sa.elemStateArrays;
  Albany::StateArrayVec& nsa = sa.nodeStateArrays;
  Albany::StateArrayVec& elemStatesToCopyFrom = states_from.elemStateArrays;
  Albany::StateArrayVec& nodeStatesToCopyFrom = states_from.nodeStateArrays;
  int numElemWorksets = esa.size();
  int numNodeWorksets = nsa.size();

  TEUCHOS_TEST_FOR_EXCEPT((unsigned int)numElemWorksets != elemStatesToCopyFrom.size());
  TEUCHOS_TEST_FOR_EXCEPT((unsigned int)numNodeWorksets != nodeStatesToCopyFrom.size());

  Teuchos::RCP<Teuchos::FancyOStream> out(Teuchos::VerboseObjectBase::getDefaultOStream());
  *out << std::endl;

  for (unsigned int i=0; i<stateInfo->size(); i++) {
    const std::string stateName = (*stateInfo)[i]->name;

    switch((*stateInfo)[i]->entity){

     case Albany::StateStruct::WorksetValue :
     case Albany::StateStruct::ElemData :
     case Albany::StateStruct::QuadPoint :
     case Albany::StateStruct::ElemNode :

      //check if state exists in statesToCopyFrom (check first workset only)
      if( elemStatesToCopyFrom[0].find(stateName) == elemStatesToCopyFrom[0].end() ) {
        //*out << "StateManager: state " << stateName << " not present, so not filled" << std::endl;
        continue;
      }

      *out << "StateManager: filling state:  " << stateName << std::endl;
      for (int ws = 0; ws < numElemWorksets; ws++)
      {
        Albany::StateStruct::FieldDims dims;
        esa[ws][stateName].dimensions(dims);
        int size = dims.size();

        switch (size) {
        case 1:
    for (int cell = 0; cell < dims[0]; ++cell)
      esa[ws][stateName](cell) = elemStatesToCopyFrom[ws][stateName](cell);
    break;
        case 2:
    for (int cell = 0; cell < dims[0]; ++cell)
      for (int qp = 0; qp < dims[1]; ++qp)
        esa[ws][stateName](cell, qp) = elemStatesToCopyFrom[ws][stateName](cell, qp);
    break;
        case 3:
    for (int cell = 0; cell < dims[0]; ++cell)
      for (int qp = 0; qp < dims[1]; ++qp)
        for (int i = 0; i < dims[2]; ++i)
          esa[ws][stateName](cell, qp, i) = elemStatesToCopyFrom[ws][stateName](cell, qp, i);
    break;
        case 4:
    for (int cell = 0; cell < dims[0]; ++cell)
      for (int qp = 0; qp < dims[1]; ++qp)
        for (int i = 0; i < dims[2]; ++i)
          for (int j = 0; j < dims[3]; ++j)
      esa[ws][stateName](cell, qp, i, j) = elemStatesToCopyFrom[ws][stateName](cell, qp, i, j);
    break;
        default:
    TEUCHOS_TEST_FOR_EXCEPTION(size<2||size>4, std::logic_error,
             "Something is wrong during zero state variable fill: " << size);
        }
     }

     break;

     case Albany::StateStruct::NodalData :

      //check if state exists in statesToCopyFrom (check first workset only)
      if( nodeStatesToCopyFrom[0].find(stateName) == nodeStatesToCopyFrom[0].end() ) {
        //*out << "StateManager: state " << stateName << " not present, so not filled" << std::endl;
        continue;
      }

      *out << "StateManager: filling state:  " << stateName << std::endl;
      for (int ws = 0; ws < numNodeWorksets; ws++){

        Albany::StateStruct::FieldDims dims;
        nsa[ws][stateName].dimensions(dims);
        int size = dims.size();

        switch (size) {
        case 1: // node scalar
    for (int node = 0; node < dims[0]; ++node)
      nsa[ws][stateName](node) = nodeStatesToCopyFrom[ws][stateName](node);
    break;
        case 2: // node vector
    for (int node = 0; node < dims[0]; ++node)
      for (int dim = 0; dim < dims[1]; ++dim)
        nsa[ws][stateName](node, dim) = nodeStatesToCopyFrom[ws][stateName](node, dim);
    break;
        case 3: // node tensor
    for (int node = 0; node < dims[0]; ++node)
      for (int dim = 0; dim < dims[1]; ++dim)
        for (int i = 0; i < dims[2]; ++i)
          nsa[ws][stateName](node, dim, i) = nodeStatesToCopyFrom[ws][stateName](node, dim, i);
    break;
        default:
    TEUCHOS_TEST_FOR_EXCEPTION(true, std::logic_error,
             "Something is wrong during node zero state variable fill: " << size);
        }
      }
     break;
        default:
    TEUCHOS_TEST_FOR_EXCEPTION(true, std::logic_error,
             "Unknown state variable entity encountered " << (*stateInfo)[i]->entity);
    }
  }

  *out << std::endl;
}

Albany::StateArray&
Albany::StateManager::getStateArray(SAType type, const int ws) const
{
  TEUCHOS_TEST_FOR_EXCEPT(!stateVarsAreAllocated);

  switch(type){

  case ELEM:
    return getStateArrays().elemStateArrays[ws];
    break;
  case NODE:
    return getStateArrays().nodeStateArrays[ws];
    break;
  default:
    TEUCHOS_TEST_FOR_EXCEPTION(true, std::logic_error, "Error: Cannot match state array type in getStateArray()" << std::endl);
  }
}

Albany::StateArrays&
Albany::StateManager::getStateArrays() const
{
  TEUCHOS_TEST_FOR_EXCEPT(!stateVarsAreAllocated);
  return disc->getStateArrays();
}

void
Albany::StateManager::updateStates()
{
  // Swap boolean that defines old and new (in terms of state1 and 2) in accessors
  TEUCHOS_TEST_FOR_EXCEPT(!stateVarsAreAllocated);

  // Get states from STK mesh
  Albany::StateArrays& sa = disc->getStateArrays();
  Albany::StateArrayVec& esa = sa.elemStateArrays;
  Albany::StateArrayVec& nsa = sa.nodeStateArrays;
  int numElemWorksets = esa.size();
  int numNodeWorksets = nsa.size();

  // For each workset, loop over registered states

  for (unsigned int i=0; i<stateInfo->size(); i++) {
    if ((*stateInfo)[i]->saveOldState) {
      const std::string stateName = (*stateInfo)[i]->name;
      const std::string stateName_old = stateName + "_old";

      switch((*stateInfo)[i]->entity){

      case Albany::StateStruct::NodalDataToElemNode :
        for (int ws = 0; ws < numNodeWorksets; ws++)
           for (int j = 0; j < nsa[ws][stateName].size(); j++)
             nsa[ws][stateName_old][j] = nsa[ws][stateName][j];

      case Albany::StateStruct::WorksetValue :
      case Albany::StateStruct::ElemData :
      case Albany::StateStruct::QuadPoint :
      case Albany::StateStruct::ElemNode :

        for (int ws = 0; ws < numElemWorksets; ws++)
          for (int j = 0; j < esa[ws][stateName].size(); j++)
            esa[ws][stateName_old][j] = esa[ws][stateName][j];

        break;

      case Albany::StateStruct::NodalData :

        for (int ws = 0; ws < numNodeWorksets; ws++)
          for (int j = 0; j < nsa[ws][stateName].size(); j++)
            nsa[ws][stateName_old][j] = nsa[ws][stateName][j];

        break;

       default :
         TEUCHOS_TEST_FOR_EXCEPTION(true, std::logic_error,
             "Error: Cannot match state entity : " << (*stateInfo)[i]->entity << " in state manager. " << std::endl);
        break;
      }
    }
  }
}

#if defined(ALBANY_EPETRA)
Teuchos::RCP<Albany::EigendataStruct>
Albany::StateManager::getEigenData()
{
  return eigenData;
}

void
Albany::StateManager::setEigenData(const Teuchos::RCP<Albany::EigendataStruct>& eigdata)
{
  eigenData = eigdata;
}


Teuchos::RCP<Epetra_MultiVector>
Albany::StateManager::getAuxData()
{
  return auxData;
}

Teuchos::RCP<Tpetra_MultiVector>
Albany::StateManager::getAuxDataT()
{
  return auxDataT;
}


void
Albany::StateManager::setAuxData(const Teuchos::RCP<Epetra_MultiVector>& aux_data)
{
  auxData = aux_data;
}

#endif

void
Albany::StateManager::setAuxDataT(const Teuchos::RCP<Tpetra_MultiVector>& aux_data)
{
  auxDataT = aux_data;
}

void
Albany::StateManager::setEigenDataT(const Teuchos::RCP<Albany::EigendataStructT>& eigdata)
{
  eigenDataT = eigdata;
}

std::vector<std::string>
Albany::StateManager::getResidResponseIDsToRequire(std::string & elementBlockName)
{
  std::string id, name, ebName;
  std::vector<std::string> idsToRequire;

  int i = 0;
  for (Albany::StateInfoStruct::const_iterator st = stateInfo->begin(); st!= stateInfo->end(); st++) {
    name = (*st)->name;
    id = (*st)->responseIDtoRequire;
    ebName = (*st)->nameMap[name];
    if ( id.length() > 0 && ebName == elementBlockName ) {
      idsToRequire.push_back(id);
#ifdef ALBANY_VERBOSE
      cout << "RRR1  " << name << " requiring " << id << " (" << i << ")" << endl;
#endif
    }
    else {
#ifdef ALBANY_VERBOSE
      cout << "RRR1  " << name << " empty (" << i << ")" << endl;
#endif
    }
    i++;
  }
  return idsToRequire;
}<|MERGE_RESOLUTION|>--- conflicted
+++ resolved
@@ -330,22 +330,22 @@
     {
       // These entities store data as <Node,...>, so the dl rank and fieldDim are the same
       if (dl->rank() == 1) // node scalar
-        nodalDataBase->registerVectorState (stateName, 1);
+        nodalDataBase->registerVectorState (stateName_old, 1);
       else if (dl->rank() == 2) // node vector
-        nodalDataBase->registerVectorState (stateName, stateRef.dim[1]);
+        nodalDataBase->registerVectorState (stateName_old, pstateRef.dim[1]);
       else if (dl->rank() == 3) // node tensor
-        nodalDataBase->registerVectorState (stateName, stateRef.dim[1]*stateRef.dim[2]);
+        nodalDataBase->registerVectorState (stateName_old, pstateRef.dim[1]*pstateRef.dim[2]);
     }
     else if (stateRef.entity == StateStruct::NodalDataToElemNode ||
              stateRef.entity == Albany::StateStruct::NodalDistParameter)
     {
       // These entities store data as <Cell,Node,...>, so the dl has rank = fieldDim + 1
       if (dl->rank() == 2) // node scalar
-        nodalDataBase->registerVectorState (stateName, 1);
+        nodalDataBase->registerVectorState (stateName_old, 1);
       else if (dl->rank() == 3) // node vector
-        nodalDataBase->registerVectorState (stateName, stateRef.dim[1]);
+        nodalDataBase->registerVectorState (stateName_old, pstateRef.dim[1]);
       else if (dl->rank() == 4) // node tensor
-        nodalDataBase->registerVectorState (stateName, stateRef.dim[1]*stateRef.dim[2]);
+        nodalDataBase->registerVectorState (stateName_old, pstateRef.dim[1]*pstateRef.dim[2]);
     }
   }
 
@@ -353,7 +353,6 @@
   stateRef.nameMap[stateName] = ebName;
 }
 
-<<<<<<< HEAD
 Teuchos::RCP<Teuchos::ParameterList>
 Albany::StateManager::registerSideSetStateVariable(const std::string& sideSetName,
                                                    const std::string& stateName,
@@ -380,21 +379,10 @@
                                                    const std::string &responseIDtoRequire,
                                                    StateStruct::MeshFieldEntity const* fieldEntity,
                                                    const std::string& meshPartName)
-=======
-Teuchos::RCP<Albany::StateInfoStruct>
-Albany::StateManager::getStateInfoStruct() const
-{
-  return stateInfo;
-}
-
-void
-Albany::StateManager::setStateArrays(const Teuchos::RCP<Albany::AbstractDiscretization>& disc_)
->>>>>>> 6c4d1e79
 {
   TEUCHOS_TEST_FOR_EXCEPT(stateVarsAreAllocated);
-  stateVarsAreAllocated = true;
-
-<<<<<<< HEAD
+  using Albany::StateStruct;
+
   // Create param list for SaveSideSetStateField evaluator
   Teuchos::RCP<Teuchos::ParameterList> p = Teuchos::rcp(new Teuchos::ParameterList("Save Side Set State "
                 + stateName + " to/from Side Set Field " + fieldName));
@@ -509,140 +497,48 @@
   }
   stateRef.output = outputToExodus;
   stateRef.responseIDtoRequire = responseIDtoRequire;
-=======
-  disc = disc_;
-
-  Teuchos::RCP<Teuchos::FancyOStream> out(Teuchos::VerboseObjectBase::getDefaultOStream());
-
-  // Get states from STK mesh
-  Albany::StateArrays& sa = disc->getStateArrays();
-  Albany::StateArrayVec& esa = sa.elemStateArrays;
-  Albany::StateArrayVec& nsa = sa.nodeStateArrays;
-
-  int numElemWorksets = esa.size();
-  int numNodeWorksets = nsa.size();
-
-  // For each workset, loop over registered states
-
-  for (unsigned int i=0; i<stateInfo->size(); i++) {
-    const std::string& stateName = (*stateInfo)[i]->name;
-    const std::string& init_type = (*stateInfo)[i]->initType;
-    const double init_val        = (*stateInfo)[i]->initValue;
-    bool have_restart            = (*stateInfo)[i]->restartDataAvailable;
-    Albany::StateStruct *pParentStruct = (*stateInfo)[i]->pParentStateStruct;
-
-    // JTO: specifying zero recovers previous behavior
-    // if (stateName == "zero")
-    // {
-    //   init_val = 0.0;
-    //   init_type = "scalar";
-    // }
-
-    *out << "StateManager: initializing state:  " << stateName << "\n";
-    switch((*stateInfo)[i]->entity)
-    {
-
-     case Albany::StateStruct::WorksetValue :
-     case Albany::StateStruct::ElemData :
-     case Albany::StateStruct::QuadPoint :
-     case Albany::StateStruct::ElemNode :
-
-      if(have_restart){
-          *out << " from restart file." << std::endl;
-          // If we are restarting, arrays should already be initialized from exodus file
-          continue;
-      }
-      else if(pParentStruct && pParentStruct->restartDataAvailable){
-          *out << " from restarted parent state." << std::endl;
-          // If we are restarting, my parent is initialized from exodus file
-          // Copy over parent's state
-
-          for (int ws = 0; ws < numElemWorksets; ws++)
-
-            esa[ws][stateName] = esa[ws][pParentStruct->name];
-
-          continue;
-      }
-      else if (init_type == "scalar")
-        *out << " with initialization type 'scalar' and value: " << init_val << std::endl;
-      else if (init_type == "identity")
-        *out << " with initialization type 'identity'" << std::endl;
->>>>>>> 6c4d1e79
-
-      for (int ws = 0; ws < numElemWorksets; ws++){
-
-<<<<<<< HEAD
+
+  // If space is needed for old state
+  if (registerOldState) {
+    stateRef.saveOldState = true;
+
     std::string stateName_old = stateName + "_old";
     sis_ptr->push_back(Teuchos::rcp(new Albany::StateStruct(stateName_old, mfe_type)));
     Albany::StateStruct& pstateRef = *sis_ptr->back();
     pstateRef.initType  = init_type;
     pstateRef.initValue = init_val;
     pstateRef.pParentStateStruct = &stateRef;
-=======
-        Albany::StateStruct::FieldDims dims;
-        esa[ws][stateName].dimensions(dims);
-        int size = dims.size();
->>>>>>> 6c4d1e79
-
-        if (init_type == "scalar"){
-
-<<<<<<< HEAD
+
+    pstateRef.output = false;
+    dl->dimensions(pstateRef.dim);
+  }
+
   // insert
   stateRef.nameMap[stateName] = ebName;
 }
-=======
-          switch (size) {
->>>>>>> 6c4d1e79
-
-            case 1:
-              for (int cell = 0; cell < dims[0]; ++cell)
-                esa[ws][stateName](cell) = init_val;
-              break;
-
-<<<<<<< HEAD
+
+Teuchos::RCP<Albany::StateInfoStruct>
+Albany::StateManager::getStateInfoStruct() const
+{
+  return stateInfo;
+}
+
 const std::map<std::string,Teuchos::RCP<Albany::StateInfoStruct> >&
 Albany::StateManager::getSideSetStateInfoStruct() const
 {
   return sideSetStateInfo;
 }
-=======
-            case 2:
-              for (int cell = 0; cell < dims[0]; ++cell)
-                for (int qp = 0; qp < dims[1]; ++qp)
-                  esa[ws][stateName](cell, qp) = init_val;
-              break;
->>>>>>> 6c4d1e79
-
-            case 3:
-              for (int cell = 0; cell < dims[0]; ++cell)
-                for (int qp = 0; qp < dims[1]; ++qp)
-                  for (int i = 0; i < dims[2]; ++i)
-                    esa[ws][stateName](cell, qp, i) = init_val;
-              break;
-
-            case 4:
-              for (int cell = 0; cell < dims[0]; ++cell)
-                for (int qp = 0; qp < dims[1]; ++qp)
-                  for (int i = 0; i < dims[2]; ++i)
-                   for (int j = 0; j < dims[3]; ++j)
-                     esa[ws][stateName](cell, qp, i, j) = init_val;
-              break;
-
-            case 5:
-              for (int cell = 0; cell < dims[0]; ++cell)
-                for (int qp = 0; qp < dims[1]; ++qp)
-                  for (int i = 0; i < dims[2]; ++i)
-                   for (int j = 0; j < dims[3]; ++j)
-                     for (int k = 0; k < dims[4]; ++k)
-                       esa[ws][stateName](cell, qp, i, j, k) = init_val;
-              break;
-
-            default:
-              TEUCHOS_TEST_FOR_EXCEPTION(size<2||size>5, std::logic_error,
-                       "Something is wrong during scalar state variable initialization: " << size);
-          }
-
-<<<<<<< HEAD
+
+void
+Albany::StateManager::setStateArrays(const Teuchos::RCP<Albany::AbstractDiscretization>& disc_)
+{
+  TEUCHOS_TEST_FOR_EXCEPT(stateVarsAreAllocated);
+  stateVarsAreAllocated = true;
+
+  disc = disc_;
+
+  doSetStateArrays(disc,stateInfo);
+
   // First, we check the explicitly required side discretizations exist...
   const auto& ss_discs = disc->getSideSetDiscretizations();
   for (auto const& it : sideSetStateInfo)
@@ -660,115 +556,9 @@
       // Initialize to an empty StateInfoStruct
       sis = Teuchos::rcp(new StateInfoStruct());
       sis->createNodalDataBase();
-=======
-        }
-        else if (init_type == "identity"){
-
-          // we assume operating on the last two indices is correct
-          TEUCHOS_TEST_FOR_EXCEPTION(size != 4, std::logic_error,
-             "Something is wrong during tensor state variable initialization: " << size);
-          TEUCHOS_TEST_FOR_EXCEPT( ! (dims[2] == dims[3]) );
-
-          for (int cell = 0; cell < dims[0]; ++cell)
-            for (int qp = 0; qp < dims[1]; ++qp)
-              for (int i = 0; i < dims[2]; ++i)
-                for (int j = 0; j < dims[3]; ++j)
-                  if (i==j) esa[ws][stateName](cell, qp, i, i) = 1.0;
-                  else      esa[ws][stateName](cell, qp, i, j) = 0.0;
-        }
-      }
-     break;
-
-     case Albany::StateStruct::NodalData :
-
-      if(have_restart){
-          *out << " from restart file." << std::endl;
-          // If we are restarting, arrays should already be initialized from exodus file
-          continue;
-      }
-      else if(pParentStruct && pParentStruct->restartDataAvailable){
-          *out << " from restarted parent state." << std::endl;
-          // If we are restarting, my parent is initialized from exodus file
-          // Copy over parent's state
-
-          for (int ws = 0; ws < numNodeWorksets; ws++)
-
-            nsa[ws][stateName] = nsa[ws][pParentStruct->name];
-
-          continue;
-      }
-      else if (init_type == "scalar")
-        *out << " with initialization type 'scalar' and value: " << init_val << std::endl;
-      else if (init_type == "identity")
-        *out << " with initialization type 'identity'" << std::endl;
-
-      for (int ws = 0; ws < numNodeWorksets; ws++){
-
-        Albany::StateStruct::FieldDims dims;
-        nsa[ws][stateName].dimensions(dims);
-        int size = dims.size();
-
-        if (init_type == "scalar")
-
-          switch (size) {
-
-            case 1: // node scalar
-              for (int node = 0; node < dims[0]; ++node)
-                nsa[ws][stateName](node) = init_val;
-              break;
-
-            case 2: // node vector
-              for (int node = 0; node < dims[0]; ++node)
-                for (int dim = 0; dim < dims[1]; ++dim)
-                  nsa[ws][stateName](node, dim) = init_val;
-              break;
-
-            case 3: // node tensor
-              for (int node = 0; node < dims[0]; ++node)
-                for (int dim = 0; dim < dims[1]; ++dim)
-                  for (int i = 0; i < dims[2]; ++i)
-                    nsa[ws][stateName](node, dim, i) = init_val;
-              break;
-
-            default:
-              TEUCHOS_TEST_FOR_EXCEPTION(true, std::logic_error,
-                       "Something is wrong during node scalar state variable initialization: " << size);
-        }
-        else if (init_type == "identity"){
-
-          // we assume operating on the last two indices is correct
-          TEUCHOS_TEST_FOR_EXCEPTION(size != 3, std::logic_error,
-             "Something is wrong during node tensor state variable initialization: " << size);
-          TEUCHOS_TEST_FOR_EXCEPT( ! (dims[1] == dims[2]) );
-
-          for (int node = 0; node < dims[0]; ++node)
-            for (int i = 0; i < dims[1]; ++i)
-              for (int j = 0; j < dims[2]; ++j)
-                if (i==j) nsa[ws][stateName](node, i, i) = 1.0;
-                else      nsa[ws][stateName](node, i, j) = 0.0;
-        }
-      }
-     break;
-
-     case Albany::StateStruct::NodalDataToElemNode :
-     case Albany::StateStruct::NodalDistParameter :
-
-      if(have_restart){
-          *out << " from restart file." << std::endl;
-          // If we are restarting, arrays should already be initialized from exodus file
-          continue;
-      }
-      else if(pParentStruct && pParentStruct->restartDataAvailable) {
-        TEUCHOS_TEST_FOR_EXCEPTION(true, std::logic_error, "Error: At the moment it is not possible to restart a NodalDataToElemNode field or a NodalDistParameter field from parent structure" << std::endl);
-      }
-      else if ((init_type == "scalar")||(init_type == "identity")) {
-        TEUCHOS_TEST_FOR_EXCEPTION(true, std::logic_error, "Error: At the moment it is not possible to initialize a NodalDataToElemNode field or a NodalDistParameter field. It should be initialized when building the mesh" << std::endl);
-      }
->>>>>>> 6c4d1e79
     }
     doSetStateArrays (it.second,sis); // If sis was null, this should basically do nothing
   }
-  *out << std::endl;
 }
 
 Teuchos::RCP<Albany::AbstractDiscretization>
@@ -1051,4 +841,223 @@
     i++;
   }
   return idsToRequire;
+}
+
+// ============================================= PRIVATE METHODS =============================================== //
+
+void
+Albany::StateManager::doSetStateArrays(const Teuchos::RCP<Albany::AbstractDiscretization>& disc,
+                                       const Teuchos::RCP<StateInfoStruct>& stateInfoPtr)
+{
+  Teuchos::RCP<Teuchos::FancyOStream> out(Teuchos::VerboseObjectBase::getDefaultOStream());
+
+  // Get states from STK mesh
+  Albany::StateArrays& sa = disc->getStateArrays();
+  Albany::StateArrayVec& esa = sa.elemStateArrays;
+  Albany::StateArrayVec& nsa = sa.nodeStateArrays;
+
+  int numElemWorksets = esa.size();
+  int numNodeWorksets = nsa.size();
+
+  // For each workset, loop over registered states
+
+  for (unsigned int i=0; i<stateInfoPtr->size(); i++) {
+    const std::string& stateName = (*stateInfoPtr)[i]->name;
+    const std::string& init_type = (*stateInfoPtr)[i]->initType;
+    const double init_val        = (*stateInfoPtr)[i]->initValue;
+    bool have_restart            = (*stateInfoPtr)[i]->restartDataAvailable;
+    Albany::StateStruct *pParentStruct = (*stateInfoPtr)[i]->pParentStateStruct;
+
+    // JTO: specifying zero recovers previous behavior
+    // if (stateName == "zero")
+    // {
+    //   init_val = 0.0;
+    //   init_type = "scalar";
+    // }
+
+    *out << "StateManager: initializing state:  " << stateName << "\n";
+    switch((*stateInfoPtr)[i]->entity){
+
+     case Albany::StateStruct::WorksetValue :
+     case Albany::StateStruct::ElemData :
+     case Albany::StateStruct::QuadPoint :
+     case Albany::StateStruct::ElemNode :
+
+      if(have_restart){
+          *out << " from restart file." << std::endl;
+          // If we are restarting, arrays should already be initialized from exodus file
+          continue;
+      }
+      else if(pParentStruct && pParentStruct->restartDataAvailable){
+          *out << " from restarted parent state." << std::endl;
+          // If we are restarting, my parent is initialized from exodus file
+          // Copy over parent's state
+
+          for (int ws = 0; ws < numElemWorksets; ws++)
+
+            esa[ws][stateName] = esa[ws][pParentStruct->name];
+
+          continue;
+      }
+      else if (init_type == "scalar")
+        *out << " with initialization type 'scalar' and value: " << init_val << std::endl;
+      else if (init_type == "identity")
+        *out << " with initialization type 'identity'" << std::endl;
+
+      for (int ws = 0; ws < numElemWorksets; ws++){
+
+        Albany::StateStruct::FieldDims dims;
+        esa[ws][stateName].dimensions(dims);
+        int size = dims.size();
+
+        if (init_type == "scalar"){
+
+          switch (size) {
+
+            case 1:
+              for (int cell = 0; cell < dims[0]; ++cell)
+                esa[ws][stateName](cell) = init_val;
+              break;
+
+            case 2:
+              for (int cell = 0; cell < dims[0]; ++cell)
+                for (int qp = 0; qp < dims[1]; ++qp)
+                  esa[ws][stateName](cell, qp) = init_val;
+              break;
+
+            case 3:
+              for (int cell = 0; cell < dims[0]; ++cell)
+                for (int qp = 0; qp < dims[1]; ++qp)
+                  for (int i = 0; i < dims[2]; ++i)
+                    esa[ws][stateName](cell, qp, i) = init_val;
+              break;
+
+            case 4:
+              for (int cell = 0; cell < dims[0]; ++cell)
+                for (int qp = 0; qp < dims[1]; ++qp)
+                  for (int i = 0; i < dims[2]; ++i)
+                   for (int j = 0; j < dims[3]; ++j)
+                     esa[ws][stateName](cell, qp, i, j) = init_val;
+              break;
+
+            case 5:
+              for (int cell = 0; cell < dims[0]; ++cell)
+                for (int qp = 0; qp < dims[1]; ++qp)
+                  for (int i = 0; i < dims[2]; ++i)
+                   for (int j = 0; j < dims[3]; ++j)
+                     for (int k = 0; k < dims[4]; ++k)
+                       esa[ws][stateName](cell, qp, i, j, k) = init_val;
+              break;
+
+            default:
+              TEUCHOS_TEST_FOR_EXCEPTION(size<2||size>5, std::logic_error,
+                       "Something is wrong during scalar state variable initialization: " << size);
+          }
+
+        }
+        else if (init_type == "identity"){
+
+          // we assume operating on the last two indices is correct
+          TEUCHOS_TEST_FOR_EXCEPTION(size != 4, std::logic_error,
+             "Something is wrong during tensor state variable initialization: " << size);
+          TEUCHOS_TEST_FOR_EXCEPT( ! (dims[2] == dims[3]) );
+
+          for (int cell = 0; cell < dims[0]; ++cell)
+            for (int qp = 0; qp < dims[1]; ++qp)
+              for (int i = 0; i < dims[2]; ++i)
+                for (int j = 0; j < dims[3]; ++j)
+                  if (i==j) esa[ws][stateName](cell, qp, i, i) = 1.0;
+                  else      esa[ws][stateName](cell, qp, i, j) = 0.0;
+        }
+      }
+     break;
+
+     case Albany::StateStruct::NodalData :
+
+      if(have_restart){
+          *out << " from restart file." << std::endl;
+          // If we are restarting, arrays should already be initialized from exodus file
+          continue;
+      }
+      else if(pParentStruct && pParentStruct->restartDataAvailable){
+          *out << " from restarted parent state." << std::endl;
+          // If we are restarting, my parent is initialized from exodus file
+          // Copy over parent's state
+
+          for (int ws = 0; ws < numNodeWorksets; ws++)
+
+            nsa[ws][stateName] = nsa[ws][pParentStruct->name];
+
+          continue;
+      }
+      else if (init_type == "scalar")
+        *out << " with initialization type 'scalar' and value: " << init_val << std::endl;
+      else if (init_type == "identity")
+        *out << " with initialization type 'identity'" << std::endl;
+
+      for (int ws = 0; ws < numNodeWorksets; ws++){
+
+        Albany::StateStruct::FieldDims dims;
+        nsa[ws][stateName].dimensions(dims);
+        int size = dims.size();
+
+        if (init_type == "scalar")
+
+          switch (size) {
+
+            case 1: // node scalar
+              for (int node = 0; node < dims[0]; ++node)
+                nsa[ws][stateName](node) = init_val;
+              break;
+
+            case 2: // node vector
+              for (int node = 0; node < dims[0]; ++node)
+                for (int dim = 0; dim < dims[1]; ++dim)
+                  nsa[ws][stateName](node, dim) = init_val;
+              break;
+
+            case 3: // node tensor
+              for (int node = 0; node < dims[0]; ++node)
+                for (int dim = 0; dim < dims[1]; ++dim)
+                  for (int i = 0; i < dims[2]; ++i)
+                    nsa[ws][stateName](node, dim, i) = init_val;
+              break;
+
+            default:
+              TEUCHOS_TEST_FOR_EXCEPTION(true, std::logic_error,
+                       "Something is wrong during node scalar state variable initialization: " << size);
+        }
+        else if (init_type == "identity"){
+
+          // we assume operating on the last two indices is correct
+          TEUCHOS_TEST_FOR_EXCEPTION(size != 3, std::logic_error,
+             "Something is wrong during node tensor state variable initialization: " << size);
+          TEUCHOS_TEST_FOR_EXCEPT( ! (dims[1] == dims[2]) );
+
+          for (int node = 0; node < dims[0]; ++node)
+            for (int i = 0; i < dims[1]; ++i)
+              for (int j = 0; j < dims[2]; ++j)
+                if (i==j) nsa[ws][stateName](node, i, i) = 1.0;
+                else      nsa[ws][stateName](node, i, j) = 0.0;
+        }
+      }
+     break;
+
+     case Albany::StateStruct::NodalDataToElemNode :
+     case Albany::StateStruct::NodalDistParameter :
+
+      if(have_restart){
+          *out << " from restart file." << std::endl;
+          // If we are restarting, arrays should already be initialized from exodus file
+          continue;
+      }
+      else if(pParentStruct && pParentStruct->restartDataAvailable) {
+        TEUCHOS_TEST_FOR_EXCEPTION(true, std::logic_error, "Error: At the moment it is not possible to restart a NodalDataToElemNode field or a NodalDistParameter field from parent structure" << std::endl);
+      }
+      else if ((init_type == "scalar")||(init_type == "identity")) {
+        TEUCHOS_TEST_FOR_EXCEPTION(true, std::logic_error, "Error: At the moment it is not possible to initialize a NodalDataToElemNode field or a NodalDistParameter field. It should be initialized when building the mesh" << std::endl);
+      }
+    }
+  }
+  *out << std::endl;
 }