##*****************************************************************//
##    Albany 3.0:  Copyright 2016 Sandia Corporation               //
#    This Software is released under the BSD license detailed     //
##    in the file "license.txt" in the top-level Albany directory  //
##*****************************************************************//


INCLUDE(CheckCXXSourceCompiles)
set(CMAKE_REQUIRED_INCLUDES ${Trilinos_INCLUDE_DIRS})
set(CMAKE_REQUIRED_LIBRARIES ${Trilinos_LIBRARY_DIRS})
set( CMAKE_REQUIRED_FLAGS ${Trilinos_CXX_FLAGS} )


SET(SOURCES
  Albany_SolverFactory.cpp
  Albany_Utils.cpp
  PHAL_AlbanyTraits.cpp
  PHAL_Dimension.cpp
  Albany_Application.cpp
  Albany_Memory.cpp
  Albany_ModelFactory.cpp
  Albany_ModelEvaluatorT.cpp
  Albany_NullSpaceUtils.cpp
  Albany_ObserverImpl.cpp
  Albany_PiroObserverT.cpp
  Albany_StatelessObserverImpl.cpp
  Albany_StateManager.cpp
  PHAL_Utilities.cpp
  )

#IKT, FIXME: remove OR ALBANY_ATO from following if when
#ATO is free of Epetra
IF (ALBANY_EPETRA OR ALBANY_ATO)
  SET(SOURCES ${SOURCES} Albany_ObserverFactory.cpp)
  IF(ALBANY_64BIT_INT)
    SET(SOURCES ${SOURCES} Petra_Converters_64.cpp)
  ELSE()
    SET(SOURCES ${SOURCES} Petra_Converters.cpp)
  ENDIF()
ENDIF()


IF(ALBANY_EPETRA)
  SET(SOURCES ${SOURCES}
    Albany_ModelEvaluator.cpp
    Albany_NOXObserver.cpp
    Albany_NOXStatelessObserver.cpp
    Albany_PiroObserver.cpp
    Albany_SaveEigenData.cpp
  )
  IF(ALBANY_RYTHMOS)
    SET(SOURCES ${SOURCES} Albany_RythmosObserver.cpp)
  ENDIF()
ENDIF()

SET(HEADERS
  Albany_Application.hpp
  Albany_DataTypes.hpp
  Albany_DistributedParameterLibrary.hpp
  Albany_DistributedParameterDerivativeOpT.hpp
  Albany_DistributedParameterLibrary_Tpetra.hpp
  Albany_DummyParameterAccessor.hpp
  Albany_EigendataInfoStructT.hpp
  Albany_Memory.hpp
  Albany_ModelFactory.hpp
  Albany_ModelEvaluatorT.hpp
  Albany_NullSpaceUtils.hpp
  Albany_ObserverImpl.hpp
  Albany_PiroObserverT.hpp
  Albany_SolverFactory.hpp
  Albany_StateManager.hpp
  Albany_StateInfoStruct.hpp
  Albany_StatelessObserverImpl.hpp
  Albany_Utils.hpp
  PHAL_AlbanyTraits.hpp
  PHAL_Dimension.hpp
  PHAL_FactoryTraits.hpp
  PHAL_TypeKeyMap.hpp
  PHAL_Utilities.hpp
  PHAL_Utilities_Def.hpp
  PHAL_Workset.hpp
  )

IF(ALBANY_EPETRA)
  SET(HEADERS ${HEADERS}
    Albany_EigendataInfoStruct.hpp
    Albany_SaveEigenData.hpp
    Albany_ModelEvaluator.hpp
    Albany_NOXObserver.hpp
    Albany_NOXStatelessObserver.hpp
    Albany_ObserverFactory.hpp
    Albany_PiroObserver.hpp
    Petra_Converters.hpp
  )
  IF(ALBANY_RYTHMOS)
    SET(SOURCES ${SOURCES} Albany_RythmosObserver.hpp)
  ENDIF()
ENDIF()

#utility
SET(SOURCES ${SOURCES}
  utility/Counter.cpp
  utility/CounterMonitor.cpp
  utility/DisplayTable.cpp
  utility/PerformanceContext.cpp
  utility/TimeMonitor.cpp
  utility/VariableMonitor.cpp
  utility/StaticAllocator.cpp
  )
SET(HEADERS ${HEADERS}
  utility/Counter.hpp
  utility/CounterMonitor.hpp
  utility/DisplayTable.hpp
  utility/MonitorBase.hpp
  utility/PerformanceContext.hpp
  utility/string.hpp
  utility/TimeGuard.hpp
  utility/TimeMonitor.hpp
  utility/VariableMonitor.hpp
  utility/StaticAllocator.hpp
  utility/math/Tensor.hpp
  utility/math/TensorCommon.hpp
  utility/math/TensorDetail.hpp
  utility/math/TensorImpl.hpp
  )

IF(ALBANY_YAML)
  add_executable(xml2yaml utility/xml2yaml.cpp)
  add_executable(yaml2xml utility/yaml2xml.cpp)
  target_link_libraries(xml2yaml teuchosparameterlist)
  target_link_libraries(yaml2xml teuchosparameterlist)
ENDIF()

#problems
SET(SOURCES ${SOURCES}
  problems/Albany_AbstractProblem.cpp
  problems/Albany_BCUtils.cpp
  problems/Albany_EvaluatorUtils.cpp
  problems/Albany_HeatProblem.cpp
  problems/Albany_Layouts.cpp
  problems/Albany_ProblemFactory.cpp
  problems/Albany_ProblemUtils.cpp
  problems/Albany_ResponseUtilities.cpp
<<<<<<< HEAD
  problems/Albany_SideLaplacianProblem.cpp
  problems/QCAD_MaterialDatabase.cpp
=======
  problems/Albany_MaterialDatabase.cpp
>>>>>>> d3968fc9
  )
SET(PDE_SRCS
  problems/Albany_AdvDiffProblem.cpp
  problems/Albany_CahnHillProblem.cpp
  problems/Albany_ComprNSProblem.cpp
  problems/Albany_GPAMProblem.cpp
  problems/Albany_Helmholtz2DProblem.cpp
  problems/Albany_LinComprNSProblem.cpp
  problems/Albany_ODEProblem.cpp
  problems/Albany_NavierStokes.cpp
  problems/Albany_PNPProblem.cpp
  )
SET(HEADERS ${HEADERS}
  problems/Albany_AbstractProblem.hpp
  problems/Albany_BCUtils.hpp
  problems/Albany_BCUtils_Def.hpp
  problems/Albany_EvaluatorUtils.hpp
  problems/Albany_EvaluatorUtils_Def.hpp
  problems/Albany_HeatProblem.hpp
  problems/Albany_Layouts.hpp
  problems/Albany_ProblemFactory.hpp
  problems/Albany_ProblemUtils.hpp
  problems/Albany_ResponseUtilities.hpp
  problems/Albany_ResponseUtilities_Def.hpp
<<<<<<< HEAD
  problems/Albany_SideLaplacianProblem.hpp
  problems/QCAD_MaterialDatabase.hpp
=======
  problems/Albany_MaterialDatabase.hpp
>>>>>>> d3968fc9
  )
SET(PDE_HDRS
  problems/Albany_AdvDiffProblem.hpp
  problems/Albany_CahnHillProblem.hpp
  problems/Albany_ComprNSProblem.hpp
  problems/Albany_GPAMProblem.hpp
  problems/Albany_Helmholtz2DProblem.hpp
  problems/Albany_LinComprNSProblem.hpp
  problems/Albany_NavierStokes.hpp
  problems/Albany_ODEProblem.hpp
  problems/Albany_PNPProblem.hpp
  )

#responses
IF (ALBANY_EPETRA)
SET(SOURCES ${SOURCES}
  responses/Epetra_GatherAllV.cpp
)
SET(HEADERS ${HEADERS}
  responses/Epetra_GatherAllV.hpp
)
ENDIF()
SET(SOURCES ${SOURCES}
  responses/Albany_AggregateScalarResponseFunction.cpp
  responses/Albany_CumulativeScalarResponseFunction.cpp
  responses/Albany_DistributedResponseFunction.cpp
  responses/Albany_FieldManagerScalarResponseFunction.cpp
  responses/Albany_FieldManagerResidualOnlyResponseFunction.cpp
  responses/Albany_SamplingBasedScalarResponseFunction.cpp
  responses/Albany_KLResponseFunction.cpp
  responses/Albany_ResponseFactory.cpp
  responses/Albany_ScalarResponseFunction.cpp
  responses/Albany_SolutionCullingStrategy.cpp
  responses/Albany_SolutionAverageResponseFunction.cpp
  responses/Albany_SolutionFileResponseFunction.cpp
  responses/Albany_SolutionMaxValueResponseFunction.cpp
  responses/Albany_SolutionMinValueResponseFunction.cpp
  responses/Albany_SolutionTwoNormResponseFunction.cpp
  responses/Albany_SolutionValuesResponseFunction.cpp
  )
SET(HEADERS ${HEADERS}
  responses/Albany_AbstractResponseFunction.hpp
  responses/Albany_AggregateScalarResponseFunction.hpp
  responses/Albany_CumulativeScalarResponseFunction.hpp
  responses/Albany_DistributedResponseFunction.hpp
  responses/Albany_FieldManagerScalarResponseFunction.hpp
  responses/Albany_KLResponseFunction.hpp
  responses/Albany_SamplingBasedScalarResponseFunction.hpp
  responses/Albany_ResponseFactory.hpp
  responses/Albany_ScalarResponseFunction.hpp
  responses/Albany_SolutionAverageResponseFunction.hpp
  responses/Albany_SolutionCullingStrategy.hpp
  responses/Albany_SolutionFileResponseFunction.hpp
  responses/Albany_SolutionMaxValueResponseFunction.hpp
  responses/Albany_SolutionTwoNormResponseFunction.hpp
  responses/Albany_SolutionValuesResponseFunction.hpp
  )

IF(ALBANY_EPETRA)

SET(SOURCES ${SOURCES}
  responses/Albany_SolutionResponseFunction.cpp
)

SET(HEADERS ${HEADERS}
  responses/Albany_SolutionResponseFunction.hpp
)

ENDIF()

IF(ALBANY_EPETRA)
SET(SOURCES ${SOURCES}
  responses/Epetra_ImportWithAlternateMap.cpp
)
SET(HEADERS ${HEADERS}
  responses/Epetra_ImportWithAlternateMap.hpp
)
ENDIF()

#discretization
SET(SOURCES ${SOURCES}
  disc/Adapt_NodalDataBase.cpp
  disc/Adapt_NodalDataVector.cpp
  disc/Albany_AbstractMeshStruct.cpp
  disc/Albany_DiscretizationFactory.cpp
  )
SET(HEADERS ${HEADERS}
  disc/Adapt_NodalDataBase.hpp
  disc/Adapt_NodalDataVector.hpp
  disc/Adapt_NodalFieldUtils.hpp
  disc/Albany_DiscretizationUtils.hpp
  disc/Albany_AbstractDiscretization.hpp
  disc/Albany_AbstractFieldContainer.hpp
  disc/Albany_AbstractMeshStruct.hpp
  disc/Albany_AbstractNodeFieldContainer.hpp
  disc/Albany_DiscretizationFactory.hpp
  disc/Albany_NodalDOFManager.hpp
  )

IF (ALBANY_CONTACT)

  SET(SOURCES ${SOURCES}
    disc/Albany_ContactManager.cpp
  )
  SET(HEADERS ${HEADERS}
    disc/Albany_ContactManager.hpp
  )
ENDIF ()

#evaluators
SET(SOURCES ${SOURCES}
  evaluators/Adapt_ElementSizeField.cpp
  evaluators/PHAL_Absorption.cpp
  evaluators/PHAL_AddNoise.cpp
  evaluators/PHAL_ComputeBasisFunctions.cpp
  evaluators/PHAL_ComputeBasisFunctionsSide.cpp
  evaluators/PHAL_Dirichlet.cpp
  evaluators/PHAL_DirichletCoordinateFunction.cpp
  evaluators/PHAL_DirichletOffNodeSet.cpp
  evaluators/PHAL_DirichletField.cpp
  evaluators/PHAL_DOFCellToSide.cpp
  evaluators/PHAL_DOFCellToSideQP.cpp
  evaluators/PHAL_DOFInterpolation.cpp
  evaluators/PHAL_DOFInterpolationSide.cpp
  evaluators/PHAL_DOFGradInterpolation.cpp
  evaluators/PHAL_DOFGradInterpolationSide.cpp
  evaluators/PHAL_DOFDivInterpolationSide.cpp
  evaluators/PHAL_DOFSideToCell.cpp
  evaluators/PHAL_DOFVecGradInterpolation.cpp
  evaluators/PHAL_DOFVecGradInterpolationSide.cpp
  evaluators/PHAL_DOFTensorGradInterpolation.cpp
  evaluators/PHAL_DOFTensorInterpolation.cpp
  evaluators/PHAL_DOFVecInterpolation.cpp
  evaluators/PHAL_DOFVecInterpolationSide.cpp
  evaluators/PHAL_Field2Norm.cpp
  evaluators/PHAL_GatherAuxData.cpp
  evaluators/PHAL_GatherCoordinateVector.cpp
  evaluators/PHAL_GatherScalarNodalParameter.cpp
  evaluators/PHAL_ScatterScalarNodalParameter.cpp
  evaluators/PHAL_GatherSolution.cpp
  evaluators/PHAL_HeatEqResid.cpp
  evaluators/PHAL_IdentityCoordinateFunctionTraits.cpp
  evaluators/PHAL_LoadSideSetStateField.cpp
  evaluators/PHAL_LoadStateField.cpp
  evaluators/PHAL_ConvertFieldType.cpp
  evaluators/PHAL_MapToPhysicalFrame.cpp
  evaluators/PHAL_MapToPhysicalFrameSide.cpp
  evaluators/PHAL_Neumann.cpp
  evaluators/PHAL_NodesToCellInterpolation.cpp
  evaluators/PHAL_NSMaterialProperty.cpp
  evaluators/PHAL_QuadPointsToCellInterpolation.cpp
  evaluators/PHAL_ResponseFieldIntegralT.cpp
  evaluators/PHAL_ResponseSquaredL2Difference.cpp
  evaluators/PHAL_ResponseSquaredL2DifferenceSide.cpp
  evaluators/PHAL_ResponseThermalEnergyT.cpp
  evaluators/PHAL_SaveCellStateField.cpp
  evaluators/PHAL_SaveNodalField.cpp
  evaluators/PHAL_SaveSideSetStateField.cpp
  evaluators/PHAL_SaveStateField.cpp
  evaluators/PHAL_ScatterResidual.cpp
  evaluators/PHAL_ScatterScalarResponse.cpp
  evaluators/PHAL_SeparableScatterScalarResponseT.cpp
  evaluators/PHAL_SharedParameter.cpp
  evaluators/PHAL_SideLaplacianResidual.cpp
  evaluators/PHAL_SideQuadPointsToSideInterpolation.cpp
  evaluators/PHAL_Source.cpp
  evaluators/PHAL_ThermalConductivity.cpp
  evaluators/QCAD_EvaluatorTools.cpp
  evaluators/QCAD_MathVector.cpp
  evaluators/QCAD_MeshRegion.cpp
  evaluators/QCAD_ResponseCenterOfMass.cpp
  evaluators/QCAD_ResponseFieldAverage.cpp
  evaluators/QCAD_ResponseFieldIntegral.cpp
  evaluators/QCAD_ResponseFieldValue.cpp
  evaluators/QCAD_ResponseSaveField.cpp
  )

SET(SOURCES ${SOURCES}
 evaluators/PHAL_ResponseFieldIntegral.cpp
 evaluators/PHAL_SeparableScatterScalarResponse.cpp
 )

IF (ALBANY_EPETRA)
  SET(SOURCES ${SOURCES}
    evaluators/PHAL_GatherEigenData.cpp
    evaluators/PHAL_GatherEigenvectors.cpp
  )
ENDIF()

SET(PDE_SRCS ${PDE_SRCS}
  evaluators/PHAL_AdvDiffResid.cpp
  evaluators/PHAL_CahnHillChemTerm.cpp
  evaluators/PHAL_CahnHillRhoResid.cpp
  evaluators/PHAL_CahnHillWResid.cpp
  evaluators/PHAL_ComprNSBodyForce.cpp
  evaluators/PHAL_ComprNSResid.cpp
  evaluators/PHAL_ComprNSViscosity.cpp
  evaluators/PHAL_Constant.cpp
  evaluators/PHAL_GPAMResid.cpp
  evaluators/PHAL_HelmholtzResid.cpp
  evaluators/PHAL_LangevinNoiseTerm.cpp
  evaluators/PHAL_LinComprNSBodyForce.cpp
  evaluators/PHAL_LinComprNSResid.cpp
  evaluators/PHAL_NSBodyForce.cpp
  evaluators/PHAL_NSContinuityResid.cpp
  evaluators/PHAL_NSContravarientMetricTensor.cpp
  evaluators/PHAL_NSForchheimerTerm.cpp
  evaluators/PHAL_NSMomentumResid.cpp
  evaluators/PHAL_NSNeutronEqResid.cpp
  evaluators/PHAL_NSPermeabilityTerm.cpp
  evaluators/PHAL_NSRm.cpp
  evaluators/PHAL_NSTauM.cpp
  evaluators/PHAL_NSTauT.cpp
  evaluators/PHAL_NSThermalEqResid.cpp
  evaluators/PHAL_ODEResid.cpp
  evaluators/PHAL_Permittivity.cpp
  evaluators/PNP_ConcentrationResid.cpp
  evaluators/PNP_PotentialResid.cpp
  )

SET(HEADERS ${HEADERS}
  evaluators/Adapt_ElementSizeField.hpp
  evaluators/Adapt_ElementSizeField_Def.hpp
  evaluators/PHAL_Absorption.hpp
  evaluators/PHAL_Absorption_Def.hpp
  evaluators/PHAL_AddNoise.hpp
  evaluators/PHAL_AddNoise_Def.hpp
  evaluators/PHAL_Constant.hpp
  evaluators/PHAL_Constant_Def.hpp
  evaluators/PHAL_Dirichlet.hpp
  evaluators/PHAL_Dirichlet_Def.hpp
  evaluators/PHAL_DirichletCoordinateFunction.hpp
  evaluators/PHAL_DirichletCoordinateFunction_Def.hpp
  evaluators/PHAL_DirichletField.hpp
  evaluators/PHAL_DirichletField_Def.hpp
  evaluators/PHAL_DirichletOffNodeSet.hpp
  evaluators/PHAL_DirichletOffNodeSet_Def.hpp
  evaluators/PHAL_DOFCellToSide.hpp
  evaluators/PHAL_DOFCellToSide_Def.hpp
  evaluators/PHAL_DOFCellToSideQP.hpp
  evaluators/PHAL_DOFCellToSideQP_Def.hpp
  evaluators/PHAL_DOFGradInterpolation.hpp
  evaluators/PHAL_DOFGradInterpolation_Def.hpp
  evaluators/PHAL_DOFGradInterpolationSide.hpp
  evaluators/PHAL_DOFGradInterpolationSide_Def.hpp
  evaluators/PHAL_DOFDivInterpolationSide.hpp
  evaluators/PHAL_DOFDivInterpolationSide_Def.hpp
  evaluators/PHAL_DOFInterpolation.hpp
  evaluators/PHAL_DOFInterpolation_Def.hpp
  evaluators/PHAL_DOFInterpolationSide.hpp
  evaluators/PHAL_DOFInterpolationSide_Def.hpp
  evaluators/PHAL_DOFTensorGradInterpolation.hpp
  evaluators/PHAL_DOFTensorGradInterpolation_Def.hpp
  evaluators/PHAL_DOFTensorInterpolation.hpp
  evaluators/PHAL_DOFTensorInterpolation_Def.hpp
  evaluators/PHAL_DOFSideToCell.hpp
  evaluators/PHAL_DOFSideToCell_Def.hpp
  evaluators/PHAL_DOFVecGradInterpolation.hpp
  evaluators/PHAL_DOFVecGradInterpolation_Def.hpp
  evaluators/PHAL_DOFVecGradInterpolationSide.hpp
  evaluators/PHAL_DOFVecGradInterpolationSide_Def.hpp
  evaluators/PHAL_DOFVecInterpolation.hpp
  evaluators/PHAL_DOFVecInterpolation_Def.hpp
  evaluators/PHAL_DOFVecInterpolationSide.hpp
  evaluators/PHAL_DOFVecInterpolationSide_Def.hpp
  evaluators/PHAL_Field2Norm.hpp
  evaluators/PHAL_Field2Norm_Def.hpp
  evaluators/PHAL_GatherAuxData.hpp
  evaluators/PHAL_GatherAuxData_Def.hpp
  evaluators/PHAL_GatherCoordinateVector.hpp
  evaluators/PHAL_GatherCoordinateVector_Def.hpp
  evaluators/PHAL_GatherScalarNodalParameter.hpp
  evaluators/PHAL_GatherScalarNodalParameter_Def.hpp
  evaluators/PHAL_ScatterScalarNodalParameter.hpp
  evaluators/PHAL_ScatterScalarNodalParameter_Def.hpp
  evaluators/PHAL_GatherSolution.hpp
  evaluators/PHAL_GatherSolution_Def.hpp
  evaluators/PHAL_HeatEqResid.hpp
  evaluators/PHAL_HeatEqResid_Def.hpp
  evaluators/PHAL_IdentityCoordinateFunctionTraits.hpp
  evaluators/PHAL_IdentityCoordinateFunctionTraits_Def.hpp
  evaluators/PHAL_LoadSideSetStateField.hpp
  evaluators/PHAL_LoadSideSetStateField_Def.hpp
  evaluators/PHAL_LoadStateField.hpp
  evaluators/PHAL_LoadStateField_Def.hpp
  evaluators/PHAL_ConvertFieldType.hpp
  evaluators/PHAL_ConvertFieldType_Def.hpp
  evaluators/PHAL_MapToPhysicalFrame.hpp
  evaluators/PHAL_MapToPhysicalFrame_Def.hpp
  evaluators/PHAL_MapToPhysicalFrameSide.hpp
  evaluators/PHAL_MapToPhysicalFrameSide_Def.hpp
  evaluators/PHAL_Neumann.hpp
  evaluators/PHAL_Neumann_Def.hpp
  evaluators/PHAL_NodesToCellInterpolation.hpp
  evaluators/PHAL_NodesToCellInterpolation_Def.hpp
  evaluators/PHAL_NSMaterialProperty.hpp
  evaluators/PHAL_NSMaterialProperty_Def.hpp
  evaluators/PHAL_QuadPointsToCellInterpolation.hpp
  evaluators/PHAL_QuadPointsToCellInterpolation_Def.hpp
  evaluators/PHAL_ResponseFieldIntegralT.hpp
  evaluators/PHAL_ResponseFieldIntegralT_Def.hpp
  evaluators/PHAL_ResponseSquaredL2Difference.hpp
  evaluators/PHAL_ResponseSquaredL2Difference_Def.hpp
  evaluators/PHAL_ResponseSquaredL2DifferenceSide.hpp
  evaluators/PHAL_ResponseSquaredL2DifferenceSide_Def.hpp
  evaluators/PHAL_ResponseThermalEnergyT.hpp
  evaluators/PHAL_ResponseThermalEnergyT_Def.hpp
  evaluators/PHAL_SaveCellStateField.hpp
  evaluators/PHAL_SaveCellStateField_Def.hpp
  evaluators/PHAL_SaveNodalField.hpp
  evaluators/PHAL_SaveNodalField_Def.hpp
  evaluators/PHAL_SaveSideSetStateField.hpp
  evaluators/PHAL_SaveSideSetStateField_Def.hpp
  evaluators/PHAL_SaveStateField.hpp
  evaluators/PHAL_SaveStateField_Def.hpp
  evaluators/PHAL_ScatterResidual.hpp
  evaluators/PHAL_ScatterResidual_Def.hpp
  evaluators/PHAL_ScatterScalarResponse.hpp
  evaluators/PHAL_ScatterScalarResponse_Def.hpp
  evaluators/PHAL_SeparableScatterScalarResponseT.hpp
  evaluators/PHAL_SeparableScatterScalarResponseT_Def.hpp
  evaluators/PHAL_SharedParameter.hpp
  evaluators/PHAL_SharedParameter_Def.hpp
  evaluators/PHAL_SideLaplacianResidual.hpp
  evaluators/PHAL_SideLaplacianResidual_Def.hpp
  evaluators/PHAL_SideQuadPointsToSideInterpolation.hpp
  evaluators/PHAL_SideQuadPointsToSideInterpolation_Def.hpp
  evaluators/PHAL_Source.hpp
  evaluators/PHAL_Source_Def.hpp
  evaluators/PHAL_ThermalConductivity.hpp
  evaluators/PHAL_ThermalConductivity_Def.hpp
  evaluators/QCAD_EvaluatorTools.hpp
  evaluators/QCAD_EvaluatorTools_Def.hpp
  evaluators/QCAD_MathVector.hpp
  evaluators/QCAD_MeshRegion.hpp
  evaluators/QCAD_MeshRegion_Def.hpp
  evaluators/QCAD_ResponseCenterOfMass.hpp
  evaluators/QCAD_ResponseCenterOfMass_Def.hpp
  evaluators/QCAD_ResponseFieldAverage.hpp
  evaluators/QCAD_ResponseFieldAverage_Def.hpp
  evaluators/QCAD_ResponseFieldIntegral.hpp
  evaluators/QCAD_ResponseFieldIntegral_Def.hpp
  evaluators/QCAD_ResponseFieldValue.hpp
  evaluators/QCAD_ResponseFieldValue_Def.hpp
  evaluators/QCAD_ResponseSaveField.hpp
  evaluators/QCAD_ResponseSaveField_Def.hpp
  )

IF (ALBANY_EPETRA)
  SET(HEADERS ${HEADERS}
    evaluators/PHAL_GatherEigenvectors.hpp
    evaluators/PHAL_GatherEigenvectors_Def.hpp
    evaluators/PHAL_GatherEigenData.hpp
    evaluators/PHAL_GatherEigenData_Def.hpp
    evaluators/PHAL_ResponseFieldIntegral.hpp
    evaluators/PHAL_ResponseFieldIntegral_Def.hpp
    evaluators/PHAL_SeparableScatterScalarResponse.hpp
    evaluators/PHAL_SeparableScatterScalarResponse_Def.hpp
  )
ENDIF()

SET(PDE_HDRS ${PDE_HDRS}
  evaluators/PHAL_AdvDiffResid.hpp
  evaluators/PHAL_AdvDiffResid_Def.hpp
  evaluators/PHAL_CahnHillRhoResid.hpp
  evaluators/PHAL_CahnHillRhoResid_Def.hpp
  evaluators/PHAL_CahnHillWResid.hpp
  evaluators/PHAL_CahnHillWResid_Def.hpp
  evaluators/PHAL_CahnHillChemTerm.hpp
  evaluators/PHAL_CahnHillChemTerm_Def.hpp
  evaluators/PHAL_ComprNSBodyForce.hpp
  evaluators/PHAL_ComprNSBodyForce_Def.hpp
  evaluators/PHAL_ComprNSResid.hpp
  evaluators/PHAL_ComprNSResid_Def.hpp
  evaluators/PHAL_ComprNSViscosity.hpp
  evaluators/PHAL_ComprNSViscosity_Def.hpp
  evaluators/PHAL_ComputeBasisFunctions.hpp
  evaluators/PHAL_ComputeBasisFunctions_Def.hpp
  evaluators/PHAL_ComputeBasisFunctionsSide.hpp
  evaluators/PHAL_ComputeBasisFunctionsSide_Def.hpp
  evaluators/PHAL_GPAMResid.hpp
  evaluators/PHAL_GPAMResid_Def.hpp
  evaluators/PHAL_HelmholtzResid.hpp
  evaluators/PHAL_HelmholtzResid_Def.hpp
  evaluators/PHAL_LangevinNoiseTerm.hpp
  evaluators/PHAL_LangevinNoiseTerm_Def.hpp
  evaluators/PHAL_LinComprNSBodyForce.hpp
  evaluators/PHAL_LinComprNSBodyForce_Def.hpp
  evaluators/PHAL_LinComprNSResid.hpp
  evaluators/PHAL_LinComprNSResid_Def.hpp
  evaluators/PHAL_NSContinuityResid.hpp
  evaluators/PHAL_NSContinuityResid_Def.hpp
  evaluators/PHAL_NSBodyForce.hpp
  evaluators/PHAL_NSBodyForce_Def.hpp
  evaluators/PHAL_NSContravarientMetricTensor.hpp
  evaluators/PHAL_NSContravarientMetricTensor_Def.hpp
  evaluators/PHAL_NSForchheimerTerm.hpp
  evaluators/PHAL_NSForchheimerTerm_Def.hpp
  evaluators/PHAL_NSMomentumResid.hpp
  evaluators/PHAL_NSMomentumResid_Def.hpp
  evaluators/PHAL_NSNeutronEqResid.hpp
  evaluators/PHAL_NSNeutronEqResid_Def.hpp
  evaluators/PHAL_NSPermeabilityTerm.hpp
  evaluators/PHAL_NSPermeabilityTerm_Def.hpp
  evaluators/PHAL_NSRm.hpp
  evaluators/PHAL_NSRm_Def.hpp
  evaluators/PHAL_NSTauM.hpp
  evaluators/PHAL_NSTauM_Def.hpp
  evaluators/PHAL_NSTauT.hpp
  evaluators/PHAL_NSTauT_Def.hpp
  evaluators/PHAL_NSThermalEqResid.hpp
  evaluators/PHAL_NSThermalEqResid_Def.hpp
  evaluators/PHAL_ODEResid.hpp
  evaluators/PHAL_ODEResid_Def.hpp
  evaluators/PNP_ConcentrationResid.hpp
  evaluators/PNP_ConcentrationResid_Def.hpp
  evaluators/PNP_PotentialResid.hpp
  evaluators/PNP_PotentialResid_Def.hpp
  )

# ASCR
IF(ALBANY_ASCR AND ALBANY_EPETRA)
  SET(SOURCES ${SOURCES}
    Albany_Networks.cpp
    )
  SET(HEADERS ${HEADERS}
    Albany_Networks.hpp
    )
ENDIF()

IF(ALBANY_HYDRIDE AND (NOT ALBANY_DEMO_PDES))
  SET(SOURCES ${SOURCES}
    evaluators/PHAL_LangevinNoiseTerm.cpp
    )
  SET(HEADERS ${HEADERS}
    evaluators/PHAL_LangevinNoiseTerm.hpp
    evaluators/PHAL_LangevinNoiseTerm_Def.hpp
    )
ENDIF()


SET(MESHMOVER_DIR ${Albany_SOURCE_DIR}/src/MeshMover/src)
SET(CUTR_SRCS
  ${MESHMOVER_DIR}/CUTR_CubitMeshMover.cpp
  ${MESHMOVER_DIR}/MeshMorpher.cpp
  ${MESHMOVER_DIR}/MeshMorpher_BMS.cpp
  ${MESHMOVER_DIR}/MeshMorpher_smooth.cpp
  ${MESHMOVER_DIR}/MeshMorpher_XWR.cpp
  ${MESHMOVER_DIR}/MoverProblem.cpp
  ${MESHMOVER_DIR}/STKMeshData.cpp
  ${MESHMOVER_DIR}/ToyProblem.cpp
  ${MESHMOVER_DIR}/util/CubitBox.cpp
  ${MESHMOVER_DIR}/util/CubitMatrix.cpp
  ${MESHMOVER_DIR}/util/CubitPlane.cpp
  ${MESHMOVER_DIR}/util/CubitVector.cpp
  ${MESHMOVER_DIR}/util/GeoNode.cpp
  ${MESHMOVER_DIR}/util/GeoTet.cpp
  ${MESHMOVER_DIR}/util/KDDTree.cpp
  ${MESHMOVER_DIR}/util/KDDTreeNode.cpp
  ${MESHMOVER_DIR}/util/MemoryBlock.cpp
  ${MESHMOVER_DIR}/util/MemoryManager.cpp
  ${MESHMOVER_DIR}/util/MMGfxDebug.cpp
  ${MESHMOVER_DIR}/util/PriorityQueue.cpp
  ${MESHMOVER_DIR}/util/SimpleNode.cpp
  ${MESHMOVER_DIR}/util/TDDelaunay.cpp
  ${MESHMOVER_DIR}/util/TetFacetorTool.cpp
  ${MESHMOVER_DIR}/util/ToolData.cpp
  ${MESHMOVER_DIR}/util/ToolDataUser.cpp
  )

SET(CUTR_HDRS
  ${MESHMOVER_DIR}/CUTR_CubitMeshMover.hpp
  ${MESHMOVER_DIR}/MeshMorpher.hpp
  ${MESHMOVER_DIR}/MeshMorpher_BMS.hpp
  ${MESHMOVER_DIR}/MeshMorpher_smooth.hpp
  ${MESHMOVER_DIR}/MeshMorpher_XWR.hpp
  ${MESHMOVER_DIR}/MoverProblem.hpp
  ${MESHMOVER_DIR}/STKMeshData.hpp
  ${MESHMOVER_DIR}/ToyProblem.hpp
  ${MESHMOVER_DIR}/util/CubitBox.cpp
  ${MESHMOVER_DIR}/util/CubitMatrix.cpp
  ${MESHMOVER_DIR}/util/CubitPlane.cpp
  ${MESHMOVER_DIR}/util/CubitVector.cpp
  ${MESHMOVER_DIR}/util/GeoNode.cpp
  ${MESHMOVER_DIR}/util/GeoTet.cpp
  ${MESHMOVER_DIR}/util/KDDTree.cpp
  ${MESHMOVER_DIR}/util/KDDTreeNode.cpp
  ${MESHMOVER_DIR}/util/MemoryBlock.cpp
  ${MESHMOVER_DIR}/util/MemoryManager.cpp
  ${MESHMOVER_DIR}/util/MMGfxDebug.cpp
  ${MESHMOVER_DIR}/util/PriorityQueue.cpp
  ${MESHMOVER_DIR}/util/SimpleNode.cpp
  ${MESHMOVER_DIR}/util/TDDelaunay.cpp
  ${MESHMOVER_DIR}/util/TetFacetorTool.cpp
  ${MESHMOVER_DIR}/util/ToolData.cpp
  ${MESHMOVER_DIR}/util/ToolDataUser.cpp
  )

if (ALBANY_ENABLE_CUBIT)
  INCLUDE(${MESHMOVER_DIR}/UseUtil.cmake)
  set (SOURCES ${SOURCES} ${CUTR_SRCS})
  set (HEADERS ${HEADERS} ${CUTR_HDRS})
  include_directories (${MESHMOVER_DIR} ${MESHMOVER_DIR}/../cubit)
  link_directories (${MESHMOVER_DIR}/../cubit/linux64)
  set(ALB_CUBIT_LIBS  cubiti19)
  ADD_DEFINITIONS(-DALBANY_CUTR)
  MESSAGE("-- CUBIT is Enabled, compiling with -DALBANY_CUTR")
endif (ALBANY_ENABLE_CUBIT)

if (ALBANY_MOR AND ALBANY_EPETRA)
  include_directories (./MOR)

  set (MOR_ALBANY_HEADERS
    MOR/Albany_DiscretizationDofListProvider.hpp
    MOR/Albany_MORDiscretizationUtils.hpp
    MOR/Albany_MORFacade.hpp
    MOR/Albany_MORFacadeImpl.hpp
    MOR/Albany_StkEpetraMVSource.hpp
    MOR/Albany_StkNodalBasisSource.hpp
    )

  set (MOR_ALBANY_SOURCES
    MOR/Albany_DiscretizationDofListProvider.cpp
    MOR/Albany_MORDiscretizationUtils.cpp
    MOR/Albany_MORFacadeImpl.cpp
    MOR/Albany_StkEpetraMVSource.cpp
    MOR/Albany_StkNodalBasisSource.cpp
    )

  set(SOURCES ${SOURCES} ${MOR_ALBANY_SOURCES})
  set(HEADERS ${HEADERS} ${MOR_ALBANY_HEADERS})
endif ()

IF (ALBANY_SCOREC_STANDALONE)
  SET(SCOREC_LIB SCOREC::core)
ENDIF()

add_library(albanyLib ${Albany_LIBRARY_TYPE} ${SOURCES} ${HEADERS})
target_link_libraries(albanyLib ${SCOREC_LIB} ${Trilinos_LIBRARIES})

# Add Albany external libraries

set(ALB_TRILINOS_LIBS ${Trilinos_LIBRARIES} ${Trilinos_TPL_LIBRARIES})

include_directories (${Trilinos_INCLUDE_DIRS}
                     ${Trilinos_TPL_INCLUDE_DIRS}
                     ${ALBANY_PUMI_INCLUDE_DIRS}
                     ./
                     ./evaluators
                     ./problems
                     ./responses
                     ./disc/stk
                     ./adapt
                     ./disc
                     ./LCM/
                     ./LCM/evaluators
                     ./LCM/evaluators/bc
                     ./LCM/evaluators/contact
                     ./LCM/evaluators/HMC
                     ./LCM/evaluators/kinematics
                     ./LCM/evaluators/lame
                     ./LCM/evaluators/linear-elasticity
                     ./LCM/evaluators/peridigm
                     ./LCM/evaluators/poro
                     ./LCM/evaluators/projection
                     ./LCM/evaluators/responses
                     ./LCM/evaluators/residuals
                     ./LCM/evaluators/surface-element
                     ./LCM/evaluators/size-field
                     ./LCM/evaluators/transport
                     ./LCM/evaluators/HMC
                     ./LCM/models
                     ./LCM/solvers
                     ./LCM/utils
                     ./LCM/utils/topology
                     ./FELIX/problems
                     ./FELIX/evaluators
                     ./Aeras/problems
                     ./Aeras/evaluators
                     ./Hydride/problems
                     ./Hydride/evaluators
                     ./AMP/
                     ./AMP/problems
                     ./AMP/evaluators
                     ./AMP/responses
                     ./ANISO
                     ./QCAD
                     ./QCAD/problems
                     ./QCAD/evaluators
                     ./QCAD/responses
                     ./ATO
                     ./ATO/problems
                     ./ATO/evaluators
                     ./ATO/utils
                    )

link_directories (${Trilinos_LIBRARY_DIRS} ${Trilinos_TPL_LIBRARY_DIRS})

IF ( ENABLE_ISOLIB )
  include_directories (${ISOLIB_INCLUDE_DIR_MAIN})
  include_directories (${ISOLIB_INCLUDE_DIR_UTIL})
  link_directories (${ISOLIB_LIBRARY_DIR})
  set(ISOLIB_LIB iso)
ELSE()
  set(ISOLIB_LIB )
ENDIF()

IF ( ENABLE_NLopt )
  include_directories (${NLopt_INCLUDE_DIR})
  link_directories (${NLopt_LIBRARY_DIR})
  set(NLOPT_LIB nlopt)
ELSE()
  set(NLOPT_LIB )
ENDIF()

IF ( ENABLE_Cogent )
  include_directories (${Cogent_INCLUDE_DIR})
  link_directories (${Cogent_LIBRARY_DIR})
  set(Cogent_LIB Cogent)
ELSE()
  set(Cogent_LIB )
ENDIF()

IF ( ENABLE_MPMD )
  include_directories (${PlatoEngine_INSTALL_DIR}/include)
  link_directories (${PlatoEngine_INSTALL_DIR}/lib)
  link_directories (${LibConfuse_INSTALL_DIR}/lib)
  set(PlatoEngine_LIB PlatoDataLayer PlatoInterface PlatoAnalyze PlatoParser PlatoExceptions confuse)
  ADD_DEFINITIONS(-DCODE_MP)
ELSE()
  set(PlatoEngine_LIB )
ENDIF()

IF ( ENABLE_DOTK )
  include_directories (${DOTK_INCLUDE_DIR})
  link_directories (${DOTK_LIBRARY_DIR})
  set(DOTK_LIB )
ELSE()
  set(DOTK_LIB )
ENDIF()


# LAME
IF(ALBANY_LAME)
  include_directories (${LAME_INCLUDE_DIR})
  link_directories (${LAME_LIBRARY_DIR})
  set(LAME_LIB lame ${LAME_LIBRARIES})
  include_directories (${MATH_TOOLKIT_INCLUDE_DIR})
  link_directories (${MATH_TOOLKIT_LIBRARY_DIR})
  set(MATH_TOOLKIT_LIB math_toolkit)
ELSE()
  set(LAME_LIB )
  set(MATH_TOOLKIT_LIB )
ENDIF()

# LAMENT
IF(ALBANY_LAMENT)
  include_directories (${LAMENT_INCLUDE_DIR})
  link_directories (${LAMENT_LIBRARY_DIR})
  set(LAMENT_LIB lament)
ELSE()
  set(LAMENT_LIB )
ENDIF()

# PERIDIGM
IF(ALBANY_PERIDIGM AND ALBANY_EPETRA)
  include_directories (${Peridigm_INCLUDE_DIRS})
  link_directories (${Peridigm_LIBRARY_DIRS})
ELSE()
  set(Peridigm_LIBRARIES )
ENDIF()

# Albany CI (Configuration Interaction)
IF(ALBANY_CI)
  include_directories (${ALBANY_CI_INCLUDE_DIR})
  link_directories (${ALBANY_CI_LIBRARY_DIR})
  set(ALBANY_CI_LIB albanyCILib)
ELSE()
  set(ALBANY_CI_LIB )
ENDIF()

# RPI APF mesh interface
IF(ALBANY_APF)
  SET(ALBANY_PUMI_INCLUDE_DIRS ./disc/pumi)
  include_directories (${ALBANY_PUMI_INCLUDE_DIRS})
ELSE()
  SET(ALBANY_PUMI_INCLUDE_DIRS )
ENDIF()

# Catalyst CoProcessing
if(ALBANY_CATALYST)
  set(ALBANY_CATALYST_INCLUDE_DIRS ./disc/catalyst)
  include_directories(${ALBANY_CATALYST_INCLUDE_DIRS})
endif()


# Now build executables from this library, tailored main()s, and Trilinos
IF (NOT ALBANY_LIBRARIES_ONLY)

IF (ALBANY_EPETRA)
  add_executable(Albany Main_Solve.cpp)
ENDIF()

add_executable(AlbanyT Main_SolveT.cpp)
IF (ALBANY_TEMPUS)
  add_executable(AlbanyTempus Main_SolveT_Tempus.cpp)
ENDIF()

SET(ALBANY_EXECUTABLES AlbanyT)
IF (ALBANY_EPETRA)
  SET (ALBANY_EXECUTABLES ${ALBANY_EXECUTABLES} Albany )
ENDIF()
IF (ALBANY_TEMPUS)
  SET (ALBANY_EXECUTABLES ${ALBANY_EXECUTABLES} AlbanyTempus )
ENDIF()

IF (ALBANY_MPMD) 
  add_executable(AlbanyMPMD Main_SolveT_MPMD.cpp) 
  SET (ALBANY_EXECUTABLES ${ALBANY_EXECUTABLES} AlbanyMPMD )
ENDIF() 


if (ALBANY_STOKHOS AND ALBANY_EPETRA)
add_executable(AlbanySG Main_SGSolve.cpp)
SET(ALBANY_EXECUTABLES ${ALBANY_EXECUTABLES} AlbanySG )
endif()
if (ALBANY_ASCR AND ALBANY_EPETRA)
  add_executable(AlbanyAdjoint Main_Adjoint.cpp)
  add_executable(AlbanySGAdjoint Main_SGAdjoint.cpp)
  add_executable(AlbanyCoupled Main_Coupled.cpp)
  add_executable(AlbanySGCoupled Main_SGCoupled.cpp)
SET(ALBANY_EXECUTABLES ${ALBANY_EXECUTABLES}
    AlbanyAdjoint
    AlbanyCoupled
    AlbanySGAdjoint
    AlbanySGCoupled
    )
endif()
IF (ALBANY_DAKOTA AND ALBANY_EPETRA)
  add_executable(AlbanyDakota Main_Dakota.cpp Albany_Dakota.cpp Albany_Dakota.hpp)
  SET(ALBANY_EXECUTABLES ${ALBANY_EXECUTABLES} AlbanyDakota)
ENDIF ()
IF (ALBANY_DAKOTA)
  add_executable(AlbanyDakotaT Main_DakotaT.cpp Albany_DakotaT.cpp Albany_DakotaT.hpp)
  SET(ALBANY_EXECUTABLES ${ALBANY_EXECUTABLES} AlbanyDakotaT)
ENDIF ()

IF (ALBANY_MOR AND ALBANY_EPETRA)
  IF (ALBANY_RBGEN)
    add_executable(AlbanyRBGen MOR/Main_RBGen.cpp)
    SET(ALBANY_EXECUTABLES ${ALBANY_EXECUTABLES} AlbanyRBGen)
  ENDIF ()
  IF (ALBANY_SEACAS)
    add_executable(AlbanyMeshSample MOR/Main_MeshSample.cpp)
    SET(ALBANY_EXECUTABLES ${ALBANY_EXECUTABLES} AlbanyMeshSample)
  ENDIF ()
  add_executable(AlbanyRomPostProcess MOR/Main_RomPostProcess.cpp)
  SET(ALBANY_EXECUTABLES ${ALBANY_EXECUTABLES} AlbanyRomPostProcess)
ENDIF ()

IF (ALBANY_EPETRA)
add_executable(AlbanyAnalysis Main_Analysis.cpp)
SET(ALBANY_EXECUTABLES ${ALBANY_EXECUTABLES} AlbanyAnalysis)
ENDIF()
add_executable(AlbanyAnalysisT Main_AnalysisT.cpp)
SET(ALBANY_EXECUTABLES ${ALBANY_EXECUTABLES} AlbanyAnalysisT)

IF (ALBANY_MESHDB_TOOLS)
  add_executable(exopumiconvert disc/tools/exopumiconvert.cpp)
  SET(ALBANY_EXECUTABLES ${ALBANY_EXECUTABLES} exopumiconvert)
ENDIF()

ENDIF (NOT ALBANY_LIBRARIES_ONLY)
# End declaration of executables

# Note: Albany_EXTRA_LIBRARIES is to allow users to specify
# libraries that one cannot get out of Trilinos directly.
set(ALL_LIBRARIES
  ${Peridigm_LIBRARIES}
  ${ALBANY_CI_LIB}
  ${PlatoEngine_LIB}
  ${PlatoEngine_LIB}
  ${ALB_TRILINOS_LIBS}
  ${ALB_CUBIT_LIBS}
  ${LAME_LIB}
  ${MATH_TOOLKIT_LIB}
  ${NLOPT_LIB}
  ${Cogent_LIB}
  ${DOTK_LIB}
  ${LAMENT_LIB}
  ${Trilinos_EXTRA_LD_FLAGS}
  ${Albany_EXTRA_LIBRARIES}
  ${CMAKE_Fortran_IMPLICIT_LINK_LIBRARIES}
  )

# Add Albany internal libraries/physics sets, as enabled.

add_subdirectory(adapt)
add_subdirectory(disc)

IF(ALBANY_HAVE_STK)
SET(ALBANY_LIBRARIES albanyLib albanyAdapt albanySTK)
ELSE()
SET(ALBANY_LIBRARIES albanyLib albanyAdapt)
ENDIF()

IF(ALBANY_DEMO_PDES)
  add_library(albanyPDEs ${Albany_LIBRARY_TYPE} ${PDE_SRCS} ${PDE_HDRS})
  SET(ALBANY_LIBRARIES ${ALBANY_LIBRARIES} albanyPDEs)
ENDIF()

IF (ALBANY_MOR AND ALBANY_EPETRA)
  add_subdirectory(MOR)
  SET(ALBANY_LIBRARIES ${ALBANY_LIBRARIES} MOR)
ENDIF()

IF (ALBANY_QCAD)
  add_subdirectory(QCAD)
  SET(ALBANY_LIBRARIES ${ALBANY_LIBRARIES} QCAD)
ENDIF()

IF (ALBANY_FELIX)
  add_subdirectory(FELIX)
  SET(ALBANY_LIBRARIES ${ALBANY_LIBRARIES} FELIX)

  IF (ENABLE_MPAS_INTERFACE)
    SET(ALBANY_LIBRARIES ${ALBANY_LIBRARIES} mpasInterface)
  ENDIF()

  IF (ENABLE_CISM_INTERFACE)
    IF (ENABLE_CISM_EPETRA)
      SET(ALBANY_LIBRARIES ${ALBANY_LIBRARIES} cismInterfaceE)
    ELSE()
      SET(ALBANY_LIBRARIES ${ALBANY_LIBRARIES} cismInterface)
    ENDIF()
  ENDIF()
ENDIF()

IF (ALBANY_AERAS)
  add_subdirectory(Aeras)
  SET(ALBANY_LIBRARIES ${ALBANY_LIBRARIES} Aeras)
ENDIF()

# RPI APF mesh interface
IF(ALBANY_APF)
  SET(ALBANY_LIBRARIES ${ALBANY_LIBRARIES} albanyPUMI)
ENDIF()

IF (ALBANY_AMP)
  add_subdirectory(AMP)
  SET(ALBANY_LIBRARIES ${ALBANY_LIBRARIES} AMP)
ENDIF()

IF (ALBANY_ANISO)
  add_subdirectory(ANISO)
  SET(ALBANY_LIBRARIES ${ALBANY_LIBRARIES} ANISO)
ENDIF()

IF(ALBANY_CATALYST)
  SET(ALBANY_LIBRARIES ${ALBANY_LIBRARIES} albanyCatalyst)
endif()

IF (ALBANY_ATO)
    SET(ALBANY_LCM ON)
    add_subdirectory(ATO)
    SET(ALBANY_LIBRARIES ${ALBANY_LIBRARIES} ATO)
    # iso library uses stk
    SET(ALBANY_LIBRARIES ${ALBANY_LIBRARIES} ${ISOLIB_LIB})
ENDIF()

IF (ALBANY_HYDRIDE)
  # Hydride requires LCM. However, LCM builds several excecutables. If shared
  # libraries are used, then all symbols must be defined. Hence
  # add_subdirectory(Hydride) must be called before, not after,
  # add_subdirectory(LCM) so that LCM/CMakeLists.txt knows about the Hydride
  # shared lib.
  add_subdirectory(Hydride)
  SET(ALBANY_LIBRARIES ${ALBANY_LIBRARIES} hydride)
ENDIF()

IF (ALBANY_LCM)
  add_subdirectory(LCM)
  SET(ALBANY_LIBRARIES ${ALBANY_LIBRARIES} LCM)
  add_executable(SchwarzAlternating Main_Alternating.cpp)
  SET (ALBANY_EXECUTABLES ${ALBANY_EXECUTABLES} SchwarzAlternating)
ENDIF()

# Can remove this once rebalance is in Trilnos again
IF(ALBANY_STK_REBALANCE)
  SET(ALBANY_LIBRARIES ${ALBANY_LIBRARIES} albanySTKRebalance)
endif()

# Repeat libraries twice to catch circular dependencies
SET(ALBANY_LIBRARIES ${ALBANY_LIBRARIES} ${ALBANY_LIBRARIES} ${ALBANY_LIBRARIES})

IF (ALBANY_CTM)
  add_subdirectory(CTM)
ENDIF()

MESSAGE("-- Albany Executables to link: ${ALBANY_EXECUTABLES}")

IF (Albany_BUILD_STATIC_EXE)
  FOREACH(ALB_EXEC ${ALBANY_EXECUTABLES})
    SET_PROPERTY(TARGET ${ALB_EXEC} PROPERTY LINK_SEARCH_START_STATIC 1)
  ENDFOREACH()
ENDIF()

FOREACH(ALB_EXEC ${ALBANY_EXECUTABLES})
  target_link_libraries(${ALB_EXEC} ${ALBANY_LIBRARIES} ${ALL_LIBRARIES})
ENDFOREACH()

IF (INSTALL_ALBANY)
  configure_package_config_file(AlbanyConfig.cmake.in
    ${CMAKE_CURRENT_BINARY_DIR}/AlbanyConfig.cmake
    INSTALL_DESTINATION ${LIB_INSTALL_DIR}/Albany/cmake
    PATH_VARS INCLUDE_INSTALL_DIR LIB_INSTALL_DIR)
  install(FILES ${HEADERS}
    DESTINATION ${INCLUDE_INSTALL_DIR})
  install(FILES ${CMAKE_CURRENT_BINARY_DIR}/AlbanyConfig.cmake
    DESTINATION ${LIB_INSTALL_DIR}/Albany/cmake )
  # Install each binary in the list
  install(TARGETS ${ALBANY_EXECUTABLES} RUNTIME DESTINATION
     ${BINARY_INSTALL_DIR})
  install(TARGETS albanyLib EXPORT albany-export
    LIBRARY DESTINATION ${LIB_INSTALL_DIR}
    ARCHIVE DESTINATION ${LIB_INSTALL_DIR})
  IF (ENABLE_DEMO_PDES)
    install(TARGETS albanyPDEs EXPORT albany-export
      LIBRARY DESTINATION ${LIB_INSTALL_DIR}
      ARCHIVE DESTINATION ${LIB_INSTALL_DIR})
  ENDIF()
  INSTALL(EXPORT albany-export DESTINATION ${LIB_INSTALL_DIR}/Albany/cmake  FILE "albany-targets.cmake")

  SET(TMP1 ${ALBANY_LIBRARIES} ${ALL_LIBRARIES})

  MESSAGE("-- Exporting link libs to: ${CMAKE_INSTALL_PREFIX}/export_albany.in")
  STRING(REGEX REPLACE ";/" " /" TMP2 "${TMP1}")
  STRING(REPLACE ";" " -l" ALBANY_LINK_LIBS
        "-L${CMAKE_INSTALL_PREFIX}/${LIB_INSTALL_DIR}"
        " -L${Trilinos_LIBRARY_DIRS}" " -l${TMP2}")
  CONFIGURE_FILE(export_albany.in ${CMAKE_INSTALL_PREFIX}/export_albany.in)

ENDIF()<|MERGE_RESOLUTION|>--- conflicted
+++ resolved
@@ -1,6 +1,6 @@
 ##*****************************************************************//
 ##    Albany 3.0:  Copyright 2016 Sandia Corporation               //
-#    This Software is released under the BSD license detailed     //
+##    This Software is released under the BSD license detailed     //
 ##    in the file "license.txt" in the top-level Albany directory  //
 ##*****************************************************************//
 
@@ -141,12 +141,8 @@
   problems/Albany_ProblemFactory.cpp
   problems/Albany_ProblemUtils.cpp
   problems/Albany_ResponseUtilities.cpp
-<<<<<<< HEAD
   problems/Albany_SideLaplacianProblem.cpp
-  problems/QCAD_MaterialDatabase.cpp
-=======
   problems/Albany_MaterialDatabase.cpp
->>>>>>> d3968fc9
   )
 SET(PDE_SRCS
   problems/Albany_AdvDiffProblem.cpp
@@ -171,12 +167,8 @@
   problems/Albany_ProblemUtils.hpp
   problems/Albany_ResponseUtilities.hpp
   problems/Albany_ResponseUtilities_Def.hpp
-<<<<<<< HEAD
   problems/Albany_SideLaplacianProblem.hpp
-  problems/QCAD_MaterialDatabase.hpp
-=======
   problems/Albany_MaterialDatabase.hpp
->>>>>>> d3968fc9
   )
 SET(PDE_HDRS
   problems/Albany_AdvDiffProblem.hpp
@@ -893,10 +885,10 @@
   SET (ALBANY_EXECUTABLES ${ALBANY_EXECUTABLES} AlbanyTempus )
 ENDIF()
 
-IF (ALBANY_MPMD) 
-  add_executable(AlbanyMPMD Main_SolveT_MPMD.cpp) 
+IF (ALBANY_MPMD)
+  add_executable(AlbanyMPMD Main_SolveT_MPMD.cpp)
   SET (ALBANY_EXECUTABLES ${ALBANY_EXECUTABLES} AlbanyMPMD )
-ENDIF() 
+ENDIF()
 
 
 if (ALBANY_STOKHOS AND ALBANY_EPETRA)
