--- conflicted
+++ resolved
@@ -501,25 +501,7 @@
   evaluators/PHAL_SaveNodalField.cpp
   evaluators/PHAL_GatherScalarNodalParameter.cpp
   )
-<<<<<<< HEAD
-
-ENDIF()
-
-#discretization
-SET(SOURCES ${SOURCES}
-  disc/Albany_DiscretizationFactory.cpp
-  disc/Albany_AbstractMeshStruct.cpp
-  disc/Adapt_NodalDataBlock.cpp
-  )
-SET(HEADERS ${HEADERS}
-  disc/Albany_AbstractDiscretization.hpp
-  disc/Albany_AbstractMeshStruct.hpp
-  disc/Albany_AbstractFieldContainer.hpp
-  disc/Albany_AbstractNodeFieldContainer.hpp
-  disc/Albany_DiscretizationFactory.hpp
-  disc/Adapt_NodalDataBlock.hpp
-  )
-=======
+
  
 SET(SOURCES ${SOURCES}
  evaluators/PHAL_ResponseFieldIntegral.cpp
@@ -532,7 +514,6 @@
     evaluators/PHAL_GatherAuxData.cpp
   )
 ENDIF() 
->>>>>>> ffdf9878
 
 SET(PDE_SRCS ${PDE_SRCS}
   evaluators/PHAL_Constant.cpp
