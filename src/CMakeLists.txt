--- conflicted
+++ resolved
@@ -5,65 +5,21 @@
 ##*****************************************************************//
 
 SET(SOURCES
-<<<<<<< HEAD
-        Albany_SolverFactory.cpp
-        Albany_Utils.cpp
-        PHAL_Dimension.cpp
-        PHAL_AlbanyTraits.cpp
-	Petra_Converters.cpp
-        Albany_Application.cpp
-        Albany_ObserverFactory.cpp
-        Albany_RythmosObserver.cpp
-        Albany_NOXObserver.cpp
-        Albany_PiroObserver.cpp
-        Albany_PiroObserverT.cpp
-        Albany_StateManager.cpp
-        Albany_ModelFactory.cpp
-        Albany_ModelEvaluator.cpp
-        Albany_ModelEvaluatorT.cpp
-        Albany_SaveEigenData.cpp
-        Albany_ExodusOutput.cpp
-  )
-
-SET(HEADERS
-        Albany_SolverFactory.hpp
-        Albany_Utils.hpp
-        Albany_DataTypes.hpp
-	Petra_Converters.hpp
-        PHAL_Dimension.hpp
-        PHAL_FactoryTraits.hpp
-        PHAL_AlbanyTraits.hpp
-        PHAL_Workset.hpp
-        PHAL_TypeKeyMap.hpp
-        Albany_Application.hpp
-        Albany_ObserverFactory.hpp
-        Albany_RythmosObserver.hpp
-        Albany_NOXObserver.hpp
-        Albany_PiroObserver.hpp
-        Albany_PiroObserverT.hpp
-        Albany_StateManager.hpp
-        Albany_StateInfoStruct.hpp
-        Albany_EigendataInfoStruct.hpp
-        Albany_ModelFactory.hpp
-        Albany_ModelEvaluator.hpp
-        Albany_ModelEvaluatorT.hpp
-        Albany_SaveEigenData.hpp
-        Albany_ExodusOutput.hpp
-        Albany_DummyParameterAccessor.hpp
-)
-=======
   Albany_SolverFactory.cpp
   Albany_Utils.cpp
   PHAL_Dimension.cpp
   PHAL_AlbanyTraits.cpp
+  Petra_Converters.cpp
   Albany_Application.cpp
   Albany_ObserverFactory.cpp
   Albany_RythmosObserver.cpp
   Albany_NOXObserver.cpp
   Albany_PiroObserver.cpp
+  Albany_PiroObserverT.cpp
   Albany_StateManager.cpp
   Albany_ModelFactory.cpp
   Albany_ModelEvaluator.cpp
+  Albany_ModelEvaluatorT.cpp
   Albany_SaveEigenData.cpp
   Albany_ObserverImpl.cpp
   )
@@ -72,6 +28,7 @@
   Albany_SolverFactory.hpp
   Albany_Utils.hpp
   Albany_DataTypes.hpp
+  Petra_Converters.hpp
   PHAL_Dimension.hpp
   PHAL_FactoryTraits.hpp
   PHAL_AlbanyTraits.hpp
@@ -82,16 +39,17 @@
   Albany_RythmosObserver.hpp
   Albany_NOXObserver.hpp
   Albany_PiroObserver.hpp
+  Albany_PiroObserverT.hpp
   Albany_StateManager.hpp
   Albany_StateInfoStruct.hpp
   Albany_EigendataInfoStruct.hpp
   Albany_ModelFactory.hpp
   Albany_ModelEvaluator.hpp
+  Albany_ModelEvaluatorT.hpp
   Albany_SaveEigenData.hpp
   Albany_ObserverImpl.hpp
   Albany_DummyParameterAccessor.hpp
   )
->>>>>>> 2aa2050b
 
 #problems
 SET(SOURCES ${SOURCES}
