--- conflicted
+++ resolved
@@ -339,16 +339,12 @@
     strategy = rcp(new Aeras::XScalarAdvectionProblem(problemParams, paramLib, 1));
   }
 //Irina TOFIX
- /* else if (method == "Aeras XZ Hydrostatic" ) {
+  else if (method == "Aeras XZ Hydrostatic" ) {
     strategy = rcp(new Aeras::XZHydrostaticProblem(problemParams, paramLib, 1));
-<<<<<<< HEAD
-  }*/
-=======
   }
   else if (method == "Aeras Hydrostatic" ) {
     strategy = rcp(new Aeras::HydrostaticProblem(problemParams, paramLib, 2));
   }
->>>>>>> 461b5c67
 #endif
   else if (method == "Peridigm Code Coupling" ) {
 #ifdef ALBANY_PERIDIGM
