//*****************************************************************//
//    Albany 3.0:  Copyright 2016 Sandia Corporation               //
//    This Software is released under the BSD license detailed     //
//    in the file "license.txt" in the top-level Albany directory  //
//*****************************************************************//

#include "Teuchos_TestForException.hpp"
#include "Albany_ProblemFactory.hpp"

// Always enable HeatProblem
#include "Albany_HeatProblem.hpp"

#ifdef ALBANY_DEMO_PDES
#include "Albany_CahnHillProblem.hpp"
#include "Albany_Helmholtz2DProblem.hpp"
#include "Albany_NavierStokes.hpp"
#include "Albany_GPAMProblem.hpp"
#include "Albany_LinComprNSProblem.hpp"
#include "Albany_AdvDiffProblem.hpp"
#include "Albany_ComprNSProblem.hpp"
#include "Albany_ODEProblem.hpp"
#include "Albany_PNPProblem.hpp"
#endif

#ifdef ALBANY_QCAD
#include "QCAD_PoissonProblem.hpp"
#include "QCAD_SchrodingerProblem.hpp"
#include "Albany_ThermoElectrostaticsProblem.hpp"
#endif

#ifdef ALBANY_ATO
#include "ATO/problems/LinearElasticityProblem.hpp"
#include "ATO/problems/LinearElasticityModalProblem.hpp"
#include "ATO/problems/PoissonsEquation.hpp"
#endif

#if defined(ALBANY_LCM)
#include "LCM/problems/MechanicsProblem.hpp"
#include "LCM/problems/ElasticityProblem.hpp"
#include "LCM/problems/ThermoElasticityProblem.hpp"
#include "LCM/problems/ConstitutiveDriverProblem.hpp"
#include "LCM/problems/HMCProblem.hpp"
#include "LCM/problems/ElectroMechanicsProblem.hpp"
#ifdef ALBANY_PERIDIGM
#if defined(ALBANY_EPETRA)
#include "LCM/problems/PeridigmProblem.hpp"
#endif
#endif
#if defined(ALBANY_LAME) || defined(ALBANY_LAMENT)
#include "LCM/problems/lame/LameProblem.hpp"
#endif
#endif

#ifdef ALBANY_HYDRIDE
#include "Hydride/problems/HydrideProblem.hpp"
#include "Hydride/problems/HydMorphProblem.hpp"
#include "Hydride/problems/MesoScaleLinkProblem.hpp"
#include "Hydride/problems/LaplaceBeltramiProblem.hpp"
#endif

#ifdef ALBANY_AMP
#include "AMP/problems/PhaseProblem.hpp"
#endif

<<<<<<< HEAD
=======
#ifdef ALBANY_ANISO
#include "ANISO/AdvectionProblem.hpp"
#endif

#ifdef ALBANY_FELIX
#include "FELIX/problems/FELIX_Stokes.hpp"
#include "FELIX/problems/FELIX_StokesFO.hpp"
#include "FELIX/problems/FELIX_StokesL1L2.hpp"
#include "FELIX/problems/FELIX_Hydrology.hpp"
#include "FELIX/problems/FELIX_Elliptic2D.hpp"
#include "FELIX/problems/FELIX_Enthalpy.hpp"
#include "FELIX/problems/FELIX_StokesFOThermoCoupled.hpp"
#include "FELIX_LaplacianSampling.hpp"

#ifdef ALBANY_EPETRA
#include "FELIX/problems/FELIX_StokesFOHydrology.hpp"
#include "FELIX/problems/FELIX_StokesFOThickness.hpp"
#endif

#endif

>>>>>>> 5e14b5a7
#ifdef ALBANY_AERAS
#include "Aeras/problems/Aeras_ShallowWaterProblem.hpp"
#include "Aeras/problems/Aeras_XZScalarAdvectionProblem.hpp"
#include "Aeras/problems/Aeras_XScalarAdvectionProblem.hpp"
#include "Aeras/problems/Aeras_XZHydrostaticProblem.hpp"
#include "Aeras/problems/Aeras_HydrostaticProblem.hpp"
#endif

#ifdef ALBANY_FELIX
#include "FELIX/problems/FELIX_ProblemFactory.hpp"
#endif

Albany::ProblemFactory::ProblemFactory(
       const Teuchos::RCP<Teuchos::ParameterList>& topLevelParams,
       const Teuchos::RCP<ParamLib>& paramLib_,
       const Teuchos::RCP<const Teuchos::Comm<int> >& commT_) :
  problemParams(Teuchos::sublist(topLevelParams, "Problem", true)),
  discretizationParams(Teuchos::sublist(topLevelParams, "Discretization")),
  paramLib(paramLib_),
  commT(commT_)
{
}

namespace {
// In "Mechanics 3D", extract "Mechanics".
inline std::string getName (const std::string& method) {
  if (method.size() < 3) return method;
  return method.substr(0, method.size() - 3);
}
// In "Mechanics 3D", extract 3.
inline int getNumDim (const std::string& method) {
  if (method.size() < 3) return -1;
  return static_cast<int>(method[method.size() - 2] - '0');
}
} // namespace

Teuchos::RCP<Albany::AbstractProblem>
Albany::ProblemFactory::create()
{
  Teuchos::RCP<Albany::AbstractProblem> strategy;
  using Teuchos::rcp;

  std::string& method = problemParams->get("Name", "Heat 1D");

  if (method == "Heat 1D") {
    strategy = rcp(new Albany::HeatProblem(problemParams, paramLib, 1, commT));
  }
  else if (method == "Heat 2D") {
    strategy = rcp(new Albany::HeatProblem(problemParams, paramLib, 2, commT));
  }
  else if (method == "Heat 3D") {
    strategy = rcp(new Albany::HeatProblem(problemParams, paramLib, 3, commT));
  }
#ifdef ALBANY_DEMO_PDES
  else if (method == "CahnHill 2D") {
    strategy = rcp(new Albany::CahnHillProblem(problemParams, paramLib, 2, commT));
  }
  else if (method == "ODE") {
    strategy = rcp(new Albany::ODEProblem(problemParams, paramLib, 0));
  }
  else if (method == "Helmholtz 2D") {
    strategy = rcp(new Albany::Helmholtz2DProblem(problemParams, paramLib));
  }
  else if (method == "NavierStokes 1D") {
    strategy = rcp(new Albany::NavierStokes(problemParams, paramLib, 1));
  }
  else if (method == "NavierStokes 2D") {
    strategy = rcp(new Albany::NavierStokes(problemParams, paramLib, 2));
  }
  else if (method == "NavierStokes 3D") {
    strategy = rcp(new Albany::NavierStokes(problemParams, paramLib, 3));
  }
  else if (method == "GPAM 1D") {
    strategy = rcp(new Albany::GPAMProblem(problemParams, paramLib, 1));
  }
  else if (method == "GPAM 2D") {
    strategy = rcp(new Albany::GPAMProblem(problemParams, paramLib, 2));
  }
  else if (method == "GPAM 3D") {
    strategy = rcp(new Albany::GPAMProblem(problemParams, paramLib, 3));
  }
  else if (method == "LinComprNS 1D") {
    strategy = rcp(new Albany::LinComprNSProblem(problemParams, paramLib, 1));
  }
  else if (method == "AdvDiff 1D") {
    strategy = rcp(new Albany::AdvDiffProblem(problemParams, paramLib, 1));
  }
  else if (method == "AdvDiff 2D") {
    strategy = rcp(new Albany::AdvDiffProblem(problemParams, paramLib, 2));
  }
  else if (method == "LinComprNS 2D") {
    strategy = rcp(new Albany::LinComprNSProblem(problemParams, paramLib, 2));
  }
  else if (method == "LinComprNS 3D") {
    strategy = rcp(new Albany::LinComprNSProblem(problemParams, paramLib, 3));
  }
  else if (method == "ComprNS 2D") {
    strategy = rcp(new Albany::ComprNSProblem(problemParams, paramLib, 2));
  }
  else if (method == "ComprNS 3D") {
    strategy = rcp(new Albany::ComprNSProblem(problemParams, paramLib, 3));
  }
  else if (method == "PNP 1D") {
    strategy = rcp(new Albany::PNPProblem(problemParams, paramLib, 1));
  }
  else if (method == "PNP 2D") {
    strategy = rcp(new Albany::PNPProblem(problemParams, paramLib, 2));
  }
  else if (method == "PNP 3D") {
    strategy = rcp(new Albany::PNPProblem(problemParams, paramLib, 3));
  }
#endif
#ifdef ALBANY_QCAD
  else if (method == "Poisson 1D") {
    strategy = rcp(new QCAD::PoissonProblem(problemParams, paramLib, 1, commT));
  }
  else if (method == "Poisson 2D") {
    strategy = rcp(new QCAD::PoissonProblem(problemParams, paramLib, 2, commT));
  }
  else if (method == "Poisson 3D") {
    strategy = rcp(new QCAD::PoissonProblem(problemParams, paramLib, 3, commT));
  }
  else if (method == "Schrodinger 1D") {
    strategy = rcp(new QCAD::SchrodingerProblem(problemParams, paramLib, 1, commT));
  }
  else if (method == "Schrodinger 2D") {
    strategy = rcp(new QCAD::SchrodingerProblem(problemParams, paramLib, 2, commT));
  }
  else if (method == "Schrodinger 3D") {
    strategy = rcp(new QCAD::SchrodingerProblem(problemParams, paramLib, 3, commT));
  }
  else if (method == "ThermoElectrostatics 1D") {
    strategy = rcp(new Albany::ThermoElectrostaticsProblem(problemParams, paramLib, 1));
  }
  else if (method == "ThermoElectrostatics 2D") {
    strategy = rcp(new Albany::ThermoElectrostaticsProblem(problemParams, paramLib, 2));
  }
  else if (method == "ThermoElectrostatics 3D") {
    strategy = rcp(new Albany::ThermoElectrostaticsProblem(problemParams, paramLib, 3));
  }
#endif
#if defined(ALBANY_LCM)
  else if (method == "LAME" || method == "Lame" || method == "lame") {
#if defined(ALBANY_LAME) || defined(ALBANY_LAMENT)
    strategy = rcp(new Albany::LameProblem(problemParams, paramLib, 3, commT));
#else
    TEUCHOS_TEST_FOR_EXCEPTION(true, std::runtime_error, " **** LAME materials not enabled, recompile with -DENABLE_LAME or -DENABLE_LAMENT ****\n");
#endif
  }
  else if (getName(method) == "Mechanics") {
    strategy = rcp(new Albany::MechanicsProblem(problemParams, paramLib, getNumDim(method), rc_mgr, commT));
  }
  else if (getName(method) == "Elasticity") {
    strategy = rcp(new Albany::ElasticityProblem(problemParams, paramLib, getNumDim(method), rc_mgr));
  }
  else if (method == "Constitutive Model Driver") {
    strategy = rcp(new Albany::ConstitutiveDriverProblem(problemParams, paramLib, 3, commT));
  }
  else if (method == "ThermoElasticity 1D") {
    strategy = rcp(new Albany::ThermoElasticityProblem(problemParams, paramLib, 1));
  }
  else if (method == "ThermoElasticity 2D") {
    strategy = rcp(new Albany::ThermoElasticityProblem(problemParams, paramLib, 2));
  }
  else if (method == "ThermoElasticity 3D") {
    strategy = rcp(new Albany::ThermoElasticityProblem(problemParams, paramLib, 3));
  }
  else if (method == "HMC 1D") {
    strategy = rcp(new Albany::HMCProblem(problemParams, paramLib, 1, commT));
  }
  else if (method == "HMC 2D") {
    strategy = rcp(new Albany::HMCProblem(problemParams, paramLib, 2, commT));
  }
  else if (method == "HMC 3D") {
    strategy = rcp(new Albany::HMCProblem(problemParams, paramLib, 3, commT));
  }
  else if (method == "Electromechanics 1D") {
    strategy = rcp(new Albany::ElectroMechanicsProblem(problemParams, paramLib, 1, commT));
  }
  else if (method == "Electromechanics 2D") {
    strategy = rcp(new Albany::ElectroMechanicsProblem(problemParams, paramLib, 2, commT));
  }
  else if (method == "Electromechanics 3D") {
    strategy = rcp(new Albany::ElectroMechanicsProblem(problemParams, paramLib, 3, commT));
  }
#endif
#ifdef ALBANY_ATO
  else if (method == "LinearElasticity 1D") {
    strategy = rcp(new Albany::LinearElasticityProblem(problemParams, paramLib, 1));
  }
  else if (method == "LinearElasticity 2D") {
    strategy = rcp(new Albany::LinearElasticityProblem(problemParams, paramLib, 2));
  }
  else if (method == "LinearElasticity 3D") {
    strategy = rcp(new Albany::LinearElasticityProblem(problemParams, paramLib, 3));
  }
  else if (method == "Poissons Equation 1D") {
    strategy = rcp(new Albany::PoissonsEquationProblem(problemParams, paramLib, 1));
  }
  else if (method == "Poissons Equation 2D") {
    strategy = rcp(new Albany::PoissonsEquationProblem(problemParams, paramLib, 2));
  }
  else if (method == "Poissons Equation 3D") {
    strategy = rcp(new Albany::PoissonsEquationProblem(problemParams, paramLib, 3));
  }
  else if (method == "LinearElasticityModal 1D") {
    strategy = rcp(new Albany::LinearElasticityModalProblem(problemParams, paramLib, 1));
  }
  else if (method == "LinearElasticityModal 2D") {
    strategy = rcp(new Albany::LinearElasticityModalProblem(problemParams, paramLib, 2));
  }
  else if (method == "LinearElasticityModal 3D") {
    strategy = rcp(new Albany::LinearElasticityModalProblem(problemParams, paramLib, 3));
  }
#endif
#ifdef ALBANY_AMP
  else if (method == "Phase 1D") {
    strategy = rcp(new Albany::PhaseProblem(problemParams, paramLib, 1, commT));
  }
  else if (method == "Phase 2D") {
    strategy = rcp(new Albany::PhaseProblem(problemParams, paramLib, 2, commT));
  }
  else if (method == "Phase 3D") {
    strategy = rcp(new Albany::PhaseProblem(problemParams, paramLib, 3, commT));
  }
#endif
#ifdef ALBANY_ANISO
  else if (method == "ANISO Advection 2D") {
    strategy = rcp(new Albany::AdvectionProblem(problemParams, paramLib, 2, commT));
  }
  else if (method == "ANISO Advection 3D") {
    strategy = rcp(new Albany::AdvectionProblem(problemParams, paramLib, 3, commT));
  }
#endif
#ifdef ALBANY_HYDRIDE
  else if (method == "Hydride 2D") {
    strategy = rcp(new Albany::HydrideProblem(problemParams, paramLib, 2, commT));
  }
  else if (method == "HydMorph 2D") {
    strategy = rcp(new Albany::HydMorphProblem(problemParams, paramLib, 2, commT));
  }
  else if (method == "MesoScaleLink 1D") {
    strategy = rcp(new Albany::MesoScaleLinkProblem(problemParams, paramLib, 1, commT));
  }
  else if (method == "MesoScaleLink 2D") {
    strategy = rcp(new Albany::MesoScaleLinkProblem(problemParams, paramLib, 2, commT));
  }
  else if (method == "MesoScaleLink 3D") {
    strategy = rcp(new Albany::MesoScaleLinkProblem(problemParams, paramLib, 3, commT));
  }
  else if (method == "LaplaceBeltrami 2D") {
    strategy = rcp(new Albany::LaplaceBeltramiProblem(problemParams, paramLib, 2, commT));
  }
  else if (method == "LaplaceBeltrami 3D") {
    strategy = rcp(new Albany::LaplaceBeltramiProblem(problemParams, paramLib, 3, commT));
  }
#endif
#ifdef ALBANY_FELIX
<<<<<<< HEAD
  else if (FELIX::ProblemFactory::hasProblem(method)) {
    FELIX::ProblemFactory felix_factory(problemParams,discretizationParams,paramLib);
    strategy = felix_factory.create();
=======
  else if (method == "FELIX Stokes" || method == "FELIX Stokes 3D" ) {
    strategy = rcp(new FELIX::Stokes(problemParams, paramLib, 3));
  }
  else if (method == "FELIX Stokes 2D" ) {
    strategy = rcp(new FELIX::Stokes(problemParams, paramLib, 2));
  }
  else if (method == "FELIX Stokes First Order 2D" || method == "FELIX Stokes FO 2D" ||
           method == "FELIX Stokes First Order 2D XZ" || method == "FELIX Stokes FO 2D XZ") {
    strategy = rcp(new FELIX::StokesFO(problemParams, discretizationParams, paramLib, 2));
  }
  else if (method == "FELIX Stokes First Order 3D" || method == "FELIX Stokes FO 3D" ) {
    strategy = rcp(new FELIX::StokesFO(problemParams, discretizationParams, paramLib, 3));
  }
  else if (method == "FELIX Coupled FO H 3D" ) {
#ifdef ALBANY_EPETRA
      strategy = rcp(new FELIX::StokesFOThickness(problemParams, paramLib, 3));
#else
    TEUCHOS_TEST_FOR_EXCEPTION(true, std::runtime_error, " **** FELIX Coupled FO H requires Epetra, recompile with -DENABLE_ALBANY_EPETRA_EXE ****\n");
#endif
  }
  else if (method == "FELIX Coupled FO Hydrology 3D" ) {
#ifdef ALBANY_EPETRA
      strategy = rcp(new FELIX::StokesFOHydrology(problemParams, paramLib, 3));
#else
    TEUCHOS_TEST_FOR_EXCEPTION(true, std::runtime_error, " **** FELIX Coupled FO Hydrology requires Epetra, recompile with -DENABLE_ALBANY_EPETRA_EXE ****\n");
#endif
  }
  else if (method == "FELIX Stokes L1L2 2D") {
    strategy = rcp(new FELIX::StokesL1L2(problemParams, paramLib, 2));
  }
  else if (method == "FELIX Hydrology 2D") {
    strategy = rcp(new FELIX::Hydrology(problemParams, paramLib, 2));
  }
  else if (method == "FELIX Elliptic 2D") {
    strategy = rcp(new FELIX::Elliptic2D(problemParams, paramLib, 1));
  }
  else if (method == "FELIX Enthalpy 3D") {
    strategy = rcp(new FELIX::Enthalpy(problemParams, discretizationParams, paramLib, 3));
  }
  else if (method == "FELIX Stokes FO Thermo Coupled 3D") {
   strategy = rcp(new FELIX::StokesFOThermoCoupled(problemParams, discretizationParams, paramLib, 3));
  }
  else if (method == "FELIX Laplacian Sampling") {
   strategy = rcp(new FELIX::LaplacianSampling(problemParams, discretizationParams, paramLib, 2));
>>>>>>> 5e14b5a7
  }
#endif
#ifdef ALBANY_AERAS
  else if (method == "Aeras Shallow Water" ) {
    strategy = rcp(new Aeras::ShallowWaterProblem(problemParams, paramLib, 2));
  }
  else if (method == "Aeras Shallow Water 3D" ) {
    strategy = rcp(new Aeras::ShallowWaterProblem(problemParams, paramLib, 3));
  }
  else if (method == "Aeras XZ Scalar Advection" ) {
    strategy = rcp(new Aeras::XZScalarAdvectionProblem(problemParams, paramLib, 2));
  }
  else if (method == "Aeras X Scalar Advection" ) {
    strategy = rcp(new Aeras::XScalarAdvectionProblem(problemParams, paramLib, 1));
  }
  else if (method == "Aeras XZ Hydrostatic" ) {
    strategy = rcp(new Aeras::XZHydrostaticProblem(problemParams, paramLib, 1));
  }
  else if (method == "Aeras Hydrostatic" ) {
    strategy = rcp(new Aeras::HydrostaticProblem(problemParams, paramLib, 2));
  }
#endif
  else if (method == "Peridigm Code Coupling" ) {
#ifdef ALBANY_PERIDIGM
#if defined(ALBANY_EPETRA)
    strategy = rcp(new Albany::PeridigmProblem(problemParams, paramLib, 3, commT));
#else
    TEUCHOS_TEST_FOR_EXCEPTION(true, std::runtime_error, " **** Peridigm code coupling requires epetra and Peridigm, recompile with -DENABLE_ALBANY_EPETRA_EXE and -DENABLE_PERIDIGM ****\n");
#endif
#else
    TEUCHOS_TEST_FOR_EXCEPTION(true, std::runtime_error, " **** Peridigm code coupling not enabled, recompile with -DENABLE_PERIDIGM ****\n");
#endif
  }
  else {
    TEUCHOS_TEST_FOR_EXCEPTION(true, Teuchos::Exceptions::InvalidParameter,
                       std::endl <<
                       "Error!  Unknown problem " << method <<
                       "!" << std::endl << "Supplied parameter list is " <<
                       std::endl << *problemParams);
  }

  return strategy;
}

void Albany::ProblemFactory::setReferenceConfigurationManager(
  const Teuchos::RCP<AAdapt::rc::Manager>& rc_mgr_)
{
  rc_mgr = rc_mgr_;
}<|MERGE_RESOLUTION|>--- conflicted
+++ resolved
@@ -62,30 +62,10 @@
 #include "AMP/problems/PhaseProblem.hpp"
 #endif
 
-<<<<<<< HEAD
-=======
 #ifdef ALBANY_ANISO
 #include "ANISO/AdvectionProblem.hpp"
 #endif
 
-#ifdef ALBANY_FELIX
-#include "FELIX/problems/FELIX_Stokes.hpp"
-#include "FELIX/problems/FELIX_StokesFO.hpp"
-#include "FELIX/problems/FELIX_StokesL1L2.hpp"
-#include "FELIX/problems/FELIX_Hydrology.hpp"
-#include "FELIX/problems/FELIX_Elliptic2D.hpp"
-#include "FELIX/problems/FELIX_Enthalpy.hpp"
-#include "FELIX/problems/FELIX_StokesFOThermoCoupled.hpp"
-#include "FELIX_LaplacianSampling.hpp"
-
-#ifdef ALBANY_EPETRA
-#include "FELIX/problems/FELIX_StokesFOHydrology.hpp"
-#include "FELIX/problems/FELIX_StokesFOThickness.hpp"
-#endif
-
-#endif
-
->>>>>>> 5e14b5a7
 #ifdef ALBANY_AERAS
 #include "Aeras/problems/Aeras_ShallowWaterProblem.hpp"
 #include "Aeras/problems/Aeras_XZScalarAdvectionProblem.hpp"
@@ -344,56 +324,9 @@
   }
 #endif
 #ifdef ALBANY_FELIX
-<<<<<<< HEAD
   else if (FELIX::ProblemFactory::hasProblem(method)) {
     FELIX::ProblemFactory felix_factory(problemParams,discretizationParams,paramLib);
     strategy = felix_factory.create();
-=======
-  else if (method == "FELIX Stokes" || method == "FELIX Stokes 3D" ) {
-    strategy = rcp(new FELIX::Stokes(problemParams, paramLib, 3));
-  }
-  else if (method == "FELIX Stokes 2D" ) {
-    strategy = rcp(new FELIX::Stokes(problemParams, paramLib, 2));
-  }
-  else if (method == "FELIX Stokes First Order 2D" || method == "FELIX Stokes FO 2D" ||
-           method == "FELIX Stokes First Order 2D XZ" || method == "FELIX Stokes FO 2D XZ") {
-    strategy = rcp(new FELIX::StokesFO(problemParams, discretizationParams, paramLib, 2));
-  }
-  else if (method == "FELIX Stokes First Order 3D" || method == "FELIX Stokes FO 3D" ) {
-    strategy = rcp(new FELIX::StokesFO(problemParams, discretizationParams, paramLib, 3));
-  }
-  else if (method == "FELIX Coupled FO H 3D" ) {
-#ifdef ALBANY_EPETRA
-      strategy = rcp(new FELIX::StokesFOThickness(problemParams, paramLib, 3));
-#else
-    TEUCHOS_TEST_FOR_EXCEPTION(true, std::runtime_error, " **** FELIX Coupled FO H requires Epetra, recompile with -DENABLE_ALBANY_EPETRA_EXE ****\n");
-#endif
-  }
-  else if (method == "FELIX Coupled FO Hydrology 3D" ) {
-#ifdef ALBANY_EPETRA
-      strategy = rcp(new FELIX::StokesFOHydrology(problemParams, paramLib, 3));
-#else
-    TEUCHOS_TEST_FOR_EXCEPTION(true, std::runtime_error, " **** FELIX Coupled FO Hydrology requires Epetra, recompile with -DENABLE_ALBANY_EPETRA_EXE ****\n");
-#endif
-  }
-  else if (method == "FELIX Stokes L1L2 2D") {
-    strategy = rcp(new FELIX::StokesL1L2(problemParams, paramLib, 2));
-  }
-  else if (method == "FELIX Hydrology 2D") {
-    strategy = rcp(new FELIX::Hydrology(problemParams, paramLib, 2));
-  }
-  else if (method == "FELIX Elliptic 2D") {
-    strategy = rcp(new FELIX::Elliptic2D(problemParams, paramLib, 1));
-  }
-  else if (method == "FELIX Enthalpy 3D") {
-    strategy = rcp(new FELIX::Enthalpy(problemParams, discretizationParams, paramLib, 3));
-  }
-  else if (method == "FELIX Stokes FO Thermo Coupled 3D") {
-   strategy = rcp(new FELIX::StokesFOThermoCoupled(problemParams, discretizationParams, paramLib, 3));
-  }
-  else if (method == "FELIX Laplacian Sampling") {
-   strategy = rcp(new FELIX::LaplacianSampling(problemParams, discretizationParams, paramLib, 2));
->>>>>>> 5e14b5a7
   }
 #endif
 #ifdef ALBANY_AERAS
