--- conflicted
+++ resolved
@@ -39,10 +39,7 @@
 #include "LCM/problems/ThermoMechanicalProblem.hpp"
 #include "LCM/problems/ProjectionProblem.hpp"
 #include "LCM/problems/ConcurrentMultiscaleProblem.hpp"
-<<<<<<< HEAD
-=======
 #include "LCM/problems/SchwarzMultiscaleProblem.hpp"
->>>>>>> 06bb6418
 #include "LCM/problems/PeridigmProblem.hpp"
 #if defined(ALBANY_LAME) || defined(ALBANY_LAMENT)
 #include "LCM/problems/lame/LameProblem.hpp"
@@ -64,12 +61,9 @@
 #ifdef ALBANY_AERAS
 #include "Aeras/problems/Aeras_ShallowWaterProblem.hpp"
 #include "Aeras/problems/Aeras_XZScalarAdvectionProblem.hpp"
-<<<<<<< HEAD
-=======
 #include "Aeras/problems/Aeras_XScalarAdvectionProblem.hpp"
 #include "Aeras/problems/Aeras_XZHydrostaticProblem.hpp"
 #include "Aeras/problems/Aeras_HydrostaticProblem.hpp"
->>>>>>> 06bb6418
 #endif
 
 Albany::ProblemFactory::ProblemFactory(
@@ -317,20 +311,12 @@
 #ifdef ALBANY_AERAS
   else if (method == "Aeras Shallow Water" ) {
     strategy = rcp(new Aeras::ShallowWaterProblem(problemParams, paramLib, 2));
-<<<<<<< HEAD
   }
   else if (method == "Aeras Shallow Water 3D" ) {
     strategy = rcp(new Aeras::ShallowWaterProblem(problemParams, paramLib, 3));
   }
   else if (method == "Aeras XZ Scalar Advection" ) {
     strategy = rcp(new Aeras::XZScalarAdvectionProblem(problemParams, paramLib, 2));
-=======
-  }
-  else if (method == "Aeras Shallow Water 3D" ) {
-    strategy = rcp(new Aeras::ShallowWaterProblem(problemParams, paramLib, 3));
-  }
-  else if (method == "Aeras XZ Scalar Advection" ) {
-    strategy = rcp(new Aeras::XZScalarAdvectionProblem(problemParams, paramLib, 2));
   }
   else if (method == "Aeras X Scalar Advection" ) {
     strategy = rcp(new Aeras::XScalarAdvectionProblem(problemParams, paramLib, 1));
@@ -340,7 +326,6 @@
   }
   else if (method == "Aeras Hydrostatic" ) {
     strategy = rcp(new Aeras::HydrostaticProblem(problemParams, paramLib, 2));
->>>>>>> 06bb6418
   }
 #endif
   else if (method == "Peridigm Code Coupling" ) {
