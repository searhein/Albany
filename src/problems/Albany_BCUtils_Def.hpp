--- conflicted
+++ resolved
@@ -331,71 +331,50 @@
 
           p->set<int> ("Type", traits_type::type);
 
-<<<<<<< HEAD
-           p->set<string>                         ("Coordinate Vector Name", "Coord Vec");
-           p->set<int>                            ("Cubature Degree", BCparams.get("Cubature Degree", 0));
-
-           if(conditions[k] == "robin") {
-             p->set<string>  ("DOF Name", dof_names[j]);
-	     p->set<bool> ("Vector Field", isVectorField);
-	     if (isVectorField) {p->set< RCP<DataLayout> >("DOF Data Layout", dl->node_vector);}
-	     else               p->set< RCP<DataLayout> >("DOF Data Layout", dl->node_scalar);
-           }
-           else if(conditions[k] == "basal") {
-             std::string betaName = BCparams.get("BetaXY", "Constant");
-             double L = BCparams.get("L", 1.0);
-             p->set<string> ("BetaXY", betaName); 
+          p->set<RCP<ParamLib> > ("Parameter Library", paramLib);
+
+          p->set<std::string> ("Side Set ID", meshSpecs->ssNames[i]);
+          p->set<Teuchos::Array< int > > ("Equation Offset", offsets[j]);
+          p->set< RCP<Albany::Layouts> > ("Layouts Struct", dl);
+          p->set< RCP<MeshSpecsStruct> > ("Mesh Specs Struct", meshSpecs);
+
+          p->set<std::string> ("Coordinate Vector Name", "Coord Vec");
+           p->set<int>("Cubature Degree", BCparams.get("Cubature Degree", 0));
+
+          if(conditions[k] == "robin") {
+            p->set<std::string> ("DOF Name", dof_names[j]);
+            p->set<bool> ("Vector Field", isVectorField);
+
+            if(isVectorField) {
+              p->set< RCP<DataLayout> >("DOF Data Layout", dl->node_vector);
+            }
+
+            else               p->set< RCP<DataLayout> >("DOF Data Layout", dl->node_scalar);
+          }
+
+          else if(conditions[k] == "basal") {
+            std::string betaName = BCparams.get("BetaXY", "Constant");
+            double L = BCparams.get("L", 1.0);
+            p->set<std::string> ("BetaXY", betaName);
              p->set<string>("Beta Field Name", "Basal Friction");
-             p->set<double> ("L", L);   
-             p->set<string>  ("DOF Name", dof_names[0]);
-	     p->set<bool> ("Vector Field", isVectorField);
-	     if (isVectorField) {p->set< RCP<DataLayout> >("DOF Data Layout", dl->node_vector);}
-	     else               p->set< RCP<DataLayout> >("DOF Data Layout", dl->node_scalar);
+            p->set<double> ("L", L);
+            p->set<std::string> ("DOF Name", dof_names[0]);
+            p->set<bool> ("Vector Field", isVectorField);
+	     
+	        if(isVectorField) {
+	          p->set< RCP<DataLayout> >("DOF Data Layout", dl->node_vector);
+	        }
+	        
+	        else               p->set< RCP<DataLayout> >("DOF Data Layout", dl->node_scalar);
            }
            else if(conditions[k] == "lateral") {
                         std::string betaName = BCparams.get("BetaXY", "Constant");
                         double L = BCparams.get("L", 1.0);
-                        p->set<string>("Thickness Field Name", "Thickness");
-                        p->set<string>("Elevation Field Name", "Surface Height");
-                        p->set<string>  ("DOF Name", dof_names[0]);
+                        p->set<std::string>("Thickness Field Name", "Thickness");
+                        p->set<std::string>("Elevation Field Name", "Surface Height");
+                        p->set<std::string>  ("DOF Name", dof_names[0]);
            	     p->set<bool> ("Vector Field", isVectorField);
            	     if (isVectorField) {p->set< RCP<DataLayout> >("DOF Data Layout", dl->node_vector);}
-           	     else               p->set< RCP<DataLayout> >("DOF Data Layout", dl->node_scalar);
-                      }
-=======
-          p->set<RCP<ParamLib> > ("Parameter Library", paramLib);
-
-          p->set<std::string> ("Side Set ID", meshSpecs->ssNames[i]);
-          p->set<Teuchos::Array< int > > ("Equation Offset", offsets[j]);
-          p->set< RCP<Albany::Layouts> > ("Layouts Struct", dl);
-          p->set< RCP<MeshSpecsStruct> > ("Mesh Specs Struct", meshSpecs);
->>>>>>> e45abbec
-
-          p->set<std::string> ("Coordinate Vector Name", "Coord Vec");
-
-          if(conditions[k] == "robin") {
-            p->set<std::string> ("DOF Name", dof_names[j]);
-            p->set<bool> ("Vector Field", isVectorField);
-
-            if(isVectorField) {
-              p->set< RCP<DataLayout> >("DOF Data Layout", dl->node_vector);
-            }
-
-            else               p->set< RCP<DataLayout> >("DOF Data Layout", dl->node_scalar);
-          }
-
-          else if(conditions[k] == "basal") {
-            std::string betaName = BCparams.get("BetaXY", "Constant");
-            double L = BCparams.get("L", 1.0);
-            p->set<std::string> ("BetaXY", betaName);
-            p->set<double> ("L", L);
-            p->set<std::string> ("DOF Name", dof_names[0]);
-            p->set<bool> ("Vector Field", isVectorField);
-
-            if(isVectorField) {
-              p->set< RCP<DataLayout> >("DOF Data Layout", dl->node_vector);
-            }
-
             else               p->set< RCP<DataLayout> >("DOF Data Layout", dl->node_scalar);
           }
 
@@ -553,14 +532,6 @@
     evaluators_to_build[NeuGCV] = p;
   }
 
-  // Build evaluator for Gather Solution
-
-  std::string NeuGS = "Evaluator for Gather Solution";
-  {
-    RCP<ParameterList> p = rcp(new ParameterList());
-    p->set<int>("Type", traits_type::typeGS);
-
-<<<<<<< HEAD
 // Build evaluator for Gather Basal Friction
 
    string NeuGBF="Evaluator for Gather Basal Friction";
@@ -599,11 +570,15 @@
   	evaluators_to_build[NeuGSH] = p;
     }
 
-// Build evaluator for Gather Solution
-=======
+  // Build evaluator for Gather Solution
+
+  std::string NeuGS = "Evaluator for Gather Solution";
+  {
+    RCP<ParameterList> p = rcp(new ParameterList());
+    p->set<int>("Type", traits_type::typeGS);
+
     // for new way
     p->set< RCP<Albany::Layouts> >("Layouts Struct", dl);
->>>>>>> e45abbec
 
     p->set< Teuchos::ArrayRCP<std::string> >("Solution Names", dof_names);
 
@@ -754,15 +729,10 @@
       }
     }
   }
-<<<<<<< HEAD
-  validPL->set<string>("BetaXY","Constant","Function Type for Basal BC");
+
+  validPL->set<std::string>("BetaXY", "Constant", "Function Type for Basal BC");
   validPL->set<int>("Cubature Degree", 3,"Cubature Degree for Neumann BC");
-  validPL->set<double>("L",1,"Length Scale for ISMIP-HOM Tests");
-=======
-
-  validPL->set<std::string>("BetaXY", "Constant", "Function Type for Basal BC");
   validPL->set<double>("L", 1, "Length Scale for ISMIP-HOM Tests");
->>>>>>> e45abbec
   return validPL;
 
 }
