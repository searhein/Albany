--- conflicted
+++ resolved
@@ -1215,17 +1215,18 @@
 }
 
 std::string
-<<<<<<< HEAD
 Albany::DirichletTraits::constructBCNameOffNodeSet(const std::string& ns, const std::string& dof) {
 
   std::stringstream ss;
   ss << "DBC off NS " << ns << " for DOF " << dof;
 
-=======
+  return ss.str();
+}
+
+std::string
 Albany::DirichletTraits::constructPressureDepBCName(const std::string& ns, const std::string& dof) {
   std::stringstream ss;
   ss << "Pressure Dependent " << Albany::DirichletTraits::constructBCName(ns, dof);
->>>>>>> 5720a3b1
   return ss.str();
 }
 
