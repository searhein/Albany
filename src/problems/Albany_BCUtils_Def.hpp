--- conflicted
+++ resolved
@@ -235,16 +235,6 @@
 }
 
 template<>
-<<<<<<< HEAD
-void Albany::BCUtils<Albany::DirichletTraits>::
-buildEvaluatorsList (std::map<std::string, Teuchos::RCP<Teuchos::ParameterList> >& evaluators_to_build,
-                     const std::vector<std::string>& nodeSetIDs,
-                     const std::vector<std::string>& bcNames,
-                     Teuchos::RCP<Teuchos::ParameterList> params,
-                     Teuchos::RCP<ParamLib> paramLib,
-                     int numEqn)
-{
-=======
 void Albany::BCUtils<Albany::DirichletTraits>::buildEvaluatorsList (
   std::map<std::string, Teuchos::RCP<Teuchos::ParameterList> >& evaluators_to_build,
   const std::vector<std::string>& nodeSetIDs,
@@ -253,41 +243,36 @@
   Teuchos::RCP<ParamLib> paramLib,
   int numEqn)  {
   
->>>>>>> 6c4d1e79
+
   using Teuchos::RCP;
   using Teuchos::rcp;
   using Teuchos::ParameterList;
   using PHX::DataLayout;
   using PHX::MDALayout;
   using PHAL::AlbanyTraits;
+  using std::string;
 
   ParameterList BCparams = params->sublist(traits_type::bcParamsPl);
   BCparams.validateParameters(*(traits_type::getValidBCParameters(nodeSetIDs, bcNames)), 0);
 
   RCP<DataLayout> dummy = rcp(new PHX::MDALayout<Dummy>(0));
-  RCP<std::vector<std::string> > bcs = rcp(new std::vector<std::string>());
+  RCP<std::vector<string> > bcs = rcp(new std::vector<string>());
 
   // Check for all possible standard BCs (every dof on every nodeset) to see which is set
-<<<<<<< HEAD
-  for(std::size_t i = 0; i < nodeSetIDs.size(); i++)
-  {
-    for(std::size_t j = 0; j < bcNames.size(); j++)
-    {
-      std::string ss = traits_type::constructBCName(nodeSetIDs[i], bcNames[j]);
-=======
+
   for(std::size_t i = 0; i < nodeSetIDs.size(); i++) {
     for(std::size_t j = 0; j < bcNames.size(); j++) {
       string ss = traits_type::constructBCName(nodeSetIDs[i], bcNames[j]);
->>>>>>> 6c4d1e79
+
 
       if(BCparams.isParameter(ss)) {
         RCP<ParameterList> p = rcp(new ParameterList);
         p->set<int>("Type", traits_type::type);
 
         p->set< RCP<DataLayout> >("Data Layout", dummy);
-        p->set< std::string > ("Dirichlet Name", ss);
+        p->set< string > ("Dirichlet Name", ss);
         p->set< RealType >("Dirichlet Value", BCparams.get<double>(ss));
-        p->set< std::string > ("Node Set ID", nodeSetIDs[i]);
+        p->set< string > ("Node Set ID", nodeSetIDs[i]);
         // p->set< int >     ("Number of Equations", dirichletNames.size());
         p->set< int > ("Equation Offset", j);
         p->set<RCP<ParamLib> >("Parameter Library", paramLib);
@@ -302,46 +287,31 @@
   ///
   /// Apply a function based on a coordinate value to the boundary
   ////
-<<<<<<< HEAD
-  for (std::size_t i = 0; i < nodeSetIDs.size(); i++)
-  {
-    std::string ss = traits_type::constructBCName(nodeSetIDs[i], "CoordFunc");
-=======
+
   for(std::size_t i = 0; i < nodeSetIDs.size(); i++) {
     string ss = traits_type::constructBCName(nodeSetIDs[i], "CoordFunc");
->>>>>>> 6c4d1e79
 
     if(BCparams.isSublist(ss)) {
       // grab the sublist
       ParameterList& sub_list = BCparams.sublist(ss);
 
       // Directly apply the coordinate values at the boundary as a DBC (Laplace Beltrami mesh equations)
-<<<<<<< HEAD
-      if (sub_list.get<std::string>("BC Function") == "Identity")
-      {
-=======
       if(sub_list.get<string>("BC Function") == "Identity") {
->>>>>>> 6c4d1e79
+
 
         RCP<ParameterList> p = rcp(new ParameterList);
         p->set<int>("Type", traits_type::typeFb);
 
         // Fill up ParameterList with things DirichletBase wants
         p->set< RCP<DataLayout> >("Data Layout", dummy);
-        p->set< std::string > ("Dirichlet Name", ss);
+        p->set< string > ("Dirichlet Name", ss);
         p->set< RealType > ("Dirichlet Value", 0.0);
-        p->set< std::string > ("Node Set ID", nodeSetIDs[i]);
+        p->set< string > ("Node Set ID", nodeSetIDs[i]);
         p->set< int > ("Number of Equations", numEqn);
         p->set< int > ("Equation Offset", 0);
         p->set<RCP<ParamLib> > ("Parameter Library", paramLib);
-<<<<<<< HEAD
-
-        std::stringstream ess;
-        ess << "Evaluator for " << ss;
-        evaluators_to_build[ess.str()] = p;
-=======
+
         evaluators_to_build[evaluatorsToBuildName(ss)] = p;
->>>>>>> 6c4d1e79
 
         bcs->push_back(ss);
       }
@@ -350,38 +320,20 @@
     }
   }
 
-<<<<<<< HEAD
-  for (std::size_t i = 0; i < nodeSetIDs.size(); i++)
-  {
-    for (std::size_t j = 0; j < bcNames.size(); j++)
-    {
-      std::string ss = traits_type::constructBCNameField(nodeSetIDs[i], bcNames[j]);
-      if (BCparams.isParameter(ss))
-      {
-=======
   for(std::size_t i = 0; i < nodeSetIDs.size(); i++) {
     for(std::size_t j = 0; j < bcNames.size(); j++) {
       string ss = traits_type::constructBCNameField(nodeSetIDs[i], bcNames[j]);
       if(BCparams.isParameter(ss)) {
->>>>>>> 6c4d1e79
         RCP<ParameterList> p = rcp(new ParameterList);
         p->set<int>("Type", traits_type::typeF);
         p->set< RCP<DataLayout> >("Data Layout", dummy);
-        p->set< std::string > ("Dirichlet Name", ss);
+        p->set< string > ("Dirichlet Name", ss);
         p->set< RealType > ("Dirichlet Value", 0.0);
-        p->set< std::string >("Field Name", BCparams.get<std::string>(ss));
-        p->set< std::string > ("Node Set ID", nodeSetIDs[i]);
+        p->set< string >("Field Name", BCparams.get<string>(ss));
+        p->set< string > ("Node Set ID", nodeSetIDs[i]);
         p->set< int > ("Equation Offset", j);
         p->set<RCP<ParamLib> >("Parameter Library", paramLib);
-<<<<<<< HEAD
-
-        std::stringstream ess;
-        ess << "Evaluator for " << ss;
-        evaluators_to_build[ess.str()] = p;
-
-=======
         evaluators_to_build[evaluatorsToBuildName(ss)] = p;
->>>>>>> 6c4d1e79
         bcs->push_back(ss);
       }
     }
@@ -392,17 +344,10 @@
   ///
   /// Time dependent BC specific
   ///
-<<<<<<< HEAD
-  for (std::size_t i = 0; i < nodeSetIDs.size(); i++)
-  {
-    for (std::size_t j = 0; j < bcNames.size(); j++)
-    {
-      std::string ss = traits_type::constructTimeDepBCName(nodeSetIDs[i], bcNames[j]);
-=======
   for(std::size_t i = 0; i < nodeSetIDs.size(); i++) {
     for(std::size_t j = 0; j < bcNames.size(); j++) {
       string ss = traits_type::constructTimeDepBCName(nodeSetIDs[i], bcNames[j]);
->>>>>>> 6c4d1e79
+
 
       if(BCparams.isSublist(ss)) {
         // grab the sublist
@@ -426,11 +371,11 @@
         p->set< Teuchos::Array<RealType> >("BC Values", sub_list.get<Teuchos::Array<RealType> >("BC Values"));
         p->set< bool >("Mesh Deforms", sub_list.get< bool >("Mesh Deforms", false));
         p->set< RCP<DataLayout> >("Data Layout", dummy);
-        p->set< std::string > ("Dirichlet Name", ss);
+        p->set< string > ("Dirichlet Name", ss);
         p->set< RealType >("Dirichlet Value", 0.0);
         p->set< int > ("Equation Offset", j);
         p->set<RCP<ParamLib> >("Parameter Library", paramLib);
-        p->set< std::string > ("Node Set ID", nodeSetIDs[i]);
+        p->set< string > ("Node Set ID", nodeSetIDs[i]);
         p->set<int>("Cubature Degree", BCparams.get("Cubature Degree", 0)); //if set to zero, the cubature degree of the side will be set to that of the element
 
         evaluators_to_build[evaluatorsToBuildName(ss)] = p;
@@ -443,25 +388,14 @@
   ///
   /// Torsion BC specific
   ////
-<<<<<<< HEAD
-  for (std::size_t i = 0; i < nodeSetIDs.size(); i++)
-  {
-    std::string ss = traits_type::constructBCName(nodeSetIDs[i], "twist");
-=======
   for(std::size_t i = 0; i < nodeSetIDs.size(); i++) {
     string ss = traits_type::constructBCName(nodeSetIDs[i], "twist");
->>>>>>> 6c4d1e79
 
     if(BCparams.isSublist(ss)) {
       // grab the sublist
       ParameterList& sub_list = BCparams.sublist(ss);
 
-<<<<<<< HEAD
-      if (sub_list.get<std::string>("BC Function") == "Torsion")
-      {
-=======
       if(sub_list.get<string>("BC Function") == "Torsion") {
->>>>>>> 6c4d1e79
         RCP<ParameterList> p = rcp(new ParameterList);
         p->set<int>("Type", traits_type::typeTo);
 
@@ -471,21 +405,14 @@
 
         // Fill up ParameterList with things DirichletBase wants
         p->set< RCP<DataLayout> >("Data Layout", dummy);
-        p->set< std::string > ("Dirichlet Name", ss);
+        p->set< string > ("Dirichlet Name", ss);
         p->set< RealType >("Dirichlet Value", 0.0);
-        p->set< std::string > ("Node Set ID", nodeSetIDs[i]);
+        p->set< string > ("Node Set ID", nodeSetIDs[i]);
         //p->set< int >     ("Number of Equations", dirichletNames.size());
         p->set< int > ("Equation Offset", 0);
         p->set<int>("Cubature Degree", BCparams.get("Cubature Degree", 0)); //if set to zero, the cubature degree of the side will be set to that of the element
         p->set<RCP<ParamLib> >("Parameter Library", paramLib);
-<<<<<<< HEAD
-
-        std::stringstream ess;
-        ess << "Evaluator for " << ss;
-        evaluators_to_build[ess.str()] = p;
-=======
         evaluators_to_build[evaluatorsToBuildName(ss)] = p;
->>>>>>> 6c4d1e79
 
         bcs->push_back(ss);
       }
@@ -496,39 +423,20 @@
   /// Least squares fit of peridynamics neighbors BC
   ////
   for(std::size_t i = 0; i < nodeSetIDs.size(); i++) {
-    std::string ss = traits_type::constructBCName(nodeSetIDs[i], "lsfit");
+    string ss = traits_type::constructBCName(nodeSetIDs[i], "lsfit");
 
     if(BCparams.isSublist(ss)) {
       // grab the sublist
       ParameterList& sub_list = BCparams.sublist(ss);
 
-<<<<<<< HEAD
-      if(sub_list.get<std::string>("BC Function") == "Displacement") {
-        RCP<ParameterList> p = rcp(new ParameterList);
-        p->set<int>("Type", traits_type::typePd);
-
-        // Fill up ParameterList with things DirichletBase wants
-        p->set< RCP<DataLayout> >("Data Layout", dummy);
-        p->set< std::string > ("Dirichlet Name", ss);
-        p->set< RealType >("Dirichlet Value", 0.0);
-        p->set< std::string > ("Node Set ID", nodeSetIDs[i]);
-        //p->set< int >     ("Number of Equations", dirichletNames.size());
-        p->set< int > ("Equation Offset", 0);
-        p->set<int>("Cubature Degree", BCparams.get("Cubature Degree", 0)); //if set to zero, the cubature degree of the side will be set to that of the element
-        p->set<RCP<ParamLib> >("Parameter Library", paramLib);
-
-        stringstream ess;
-        ess << "Evaluator for " << ss;
-        evaluators_to_build[ess.str()] = p;
-=======
       RCP<ParameterList> p = rcp(new ParameterList);
       p->set<int>("Type", traits_type::typePd);
 
       // Fill up ParameterList with things DirichletBase wants
       p->set< RCP<DataLayout> >("Data Layout", dummy);
-      p->set< std::string > ("Dirichlet Name", ss);
+      p->set< string > ("Dirichlet Name", ss);
       p->set< RealType >("Dirichlet Value", 0.0);
-      p->set< std::string > ("Node Set ID", nodeSetIDs[i]);
+      p->set< string > ("Node Set ID", nodeSetIDs[i]);
       //p->set< int >     ("Number of Equations", dirichletNames.size());
       p->set< int > ("Equation Offset", 0);
       p->set<int>("Cubature Degree", BCparams.get("Cubature Degree", 0)); //if set to zero, the cubature degree of the side will be set to that of the element
@@ -536,7 +444,6 @@
       // Parameters specific to the lsfit BC
       p->set<double>("Perturb Dirichlet", sub_list.get<double>("Perturb Dirichlet", 1.0));
       p->set<double>("Time Step", sub_list.get<double>("Time Step", 1.0));
->>>>>>> 6c4d1e79
 
       p->set<RCP<ParamLib> >("Parameter Library", paramLib);
       evaluators_to_build[evaluatorsToBuildName(ss)] = p;
@@ -550,33 +457,28 @@
   ///
   for (auto i = 0; i < nodeSetIDs.size(); ++i) {
 
-    std::string ss = traits_type::constructBCName(nodeSetIDs[i], "Schwarz");
+    string ss = traits_type::constructBCName(nodeSetIDs[i], "Schwarz");
 
     if (BCparams.isSublist(ss)) {
       // grab the sublist
       ParameterList &
       sub_list = BCparams.sublist(ss);
 
-<<<<<<< HEAD
-      if (sub_list.get<std::string>("BC Function") == "Schwarz")
-      {
-=======
       if (sub_list.get<string>("BC Function") == "Schwarz") {
->>>>>>> 6c4d1e79
 
         RCP<ParameterList>
         p = rcp(new ParameterList);
 
         p->set<int>("Type", traits_type::typeSw);
 
-        p->set<std::string>(
+        p->set<string>(
             "Coupled Application",
-            sub_list.get<std::string>("Coupled Application")
+            sub_list.get<string>("Coupled Application")
         );
 
-        p->set<std::string>(
+        p->set<string>(
             "Coupled Block",
-            sub_list.get<std::string>("Coupled Block")
+            sub_list.get<string>("Coupled Block")
         );
 
         // Get the application from the main parameters list above
@@ -589,22 +491,16 @@
 
         // Fill up ParameterList with things DirichletBase wants
         p->set<RCP<DataLayout>>("Data Layout", dummy);
-        p->set<std::string> ("Dirichlet Name", ss);
+        p->set<string> ("Dirichlet Name", ss);
         p->set<RealType>("Dirichlet Value", 0.0);
-        p->set<std::string> ("Node Set ID", nodeSetIDs[i]);
+        p->set<string> ("Node Set ID", nodeSetIDs[i]);
         p->set<int> ("Equation Offset", 0);
         // if set to zero, the cubature degree of the side
         // will be set to that of the element
         p->set<int>("Cubature Degree", BCparams.get("Cubature Degree", 0));
         p->set<RCP<ParamLib> >("Parameter Library", paramLib);
 
-<<<<<<< HEAD
-        std::stringstream ess;
-        ess << "Evaluator for " << ss;
-        evaluators_to_build[ess.str()] = p;
-=======
         evaluators_to_build[evaluatorsToBuildName(ss)] = p;
->>>>>>> 6c4d1e79
 
         bcs->push_back(ss);
       }
@@ -614,25 +510,14 @@
   ///
   /// Kfield BC specific
   ///
-<<<<<<< HEAD
-  for (std::size_t i = 0; i < nodeSetIDs.size(); i++)
-  {
-    std::string ss = traits_type::constructBCName(nodeSetIDs[i], "K");
-=======
   for(std::size_t i = 0; i < nodeSetIDs.size(); i++) {
     string ss = traits_type::constructBCName(nodeSetIDs[i], "K");
->>>>>>> 6c4d1e79
 
     if(BCparams.isSublist(ss)) {
       // grab the sublist
       ParameterList& sub_list = BCparams.sublist(ss);
 
-<<<<<<< HEAD
-      if (sub_list.get<std::string>("BC Function") == "Kfield")
-      {
-=======
       if(sub_list.get<string>("BC Function") == "Kfield") {
->>>>>>> 6c4d1e79
         RCP<ParameterList> p = rcp(new ParameterList);
         p->set<int>("Type", traits_type::typeKf);
 
@@ -664,8 +549,8 @@
         //   p->set< RCP<DataLayout> >("Data Layout", dummy);
 
         // Extract BC parameters
-        p->set< std::string >("Kfield KI Name", "Kfield KI");
-        p->set< std::string >("Kfield KII Name", "Kfield KII");
+        p->set< string >("Kfield KI Name", "Kfield KI");
+        p->set< string >("Kfield KII Name", "Kfield KII");
         p->set< RealType >("KI Value", sub_list.get<double>("Kfield KI"));
         p->set< RealType >("KII Value", sub_list.get<double>("Kfield KII"));
         p->set< RealType >("Shear Modulus", sub_list.get<double>("Shear Modulus"));
@@ -675,20 +560,13 @@
 
         // Fill up ParameterList with things DirichletBase wants
         p->set< RCP<DataLayout> >("Data Layout", dummy);
-        p->set< std::string > ("Dirichlet Name", ss);
+        p->set< string > ("Dirichlet Name", ss);
         p->set< RealType >("Dirichlet Value", 0.0);
-        p->set< std::string > ("Node Set ID", nodeSetIDs[i]);
+        p->set< string > ("Node Set ID", nodeSetIDs[i]);
         //p->set< int >     ("Number of Equations", dirichletNames.size());
         p->set< int > ("Equation Offset", 0);
         p->set<RCP<ParamLib> >("Parameter Library", paramLib);
-<<<<<<< HEAD
-
-        std::stringstream ess;
-        ess << "Evaluator for " << ss;
-        evaluators_to_build[ess.str()] = p;
-=======
         evaluators_to_build[evaluatorsToBuildName(ss)] = p;
->>>>>>> 6c4d1e79
 
         bcs->push_back(ss);
       }
@@ -702,12 +580,12 @@
   ///
   for (std::size_t j = 0; j < bcNames.size(); ++j)
   {
-    RCP<std::vector<std::string> > nodeSets(new std::vector<std::string>(0));
-    std::string dir_name = "Off-Side-Set";
+    RCP<std::vector<string> > nodeSets(new std::vector<string>(0));
+    string dir_name = "Off-Side-Set";
     double* value = NULL;
     for (auto i = 0; i < nodeSetIDs.size(); ++i)
     {
-      std::string ss = traits_type::constructBCNameOffNodeSet(nodeSetIDs[i], bcNames[j]);
+      string ss = traits_type::constructBCNameOffNodeSet(nodeSetIDs[i], bcNames[j]);
 
       if (BCparams.isParameter(ss))
       {
@@ -737,11 +615,11 @@
 
       // Fill up ParameterList with things DirichletBase wants
       p->set<RCP<DataLayout>>("Data Layout", dummy);
-      p->set<std::string> ("Dirichlet Name", dir_name);
+      p->set<string> ("Dirichlet Name", dir_name);
       p->set<RealType>("Dirichlet Value", *value);
-      p->set<RCP<std::vector<std::string> > > ("Node Sets", nodeSets);
+      p->set<RCP<std::vector<string> > > ("Node Sets", nodeSets);
       p->set<RCP<ParamLib> >("Parameter Library", paramLib);
-      p->set< std::string > ("Node Set ID", "");
+      p->set< string > ("Node Set ID", "");
 
       std::stringstream ess;
       ess << "Evaluator for " << dir_name;
@@ -752,14 +630,14 @@
     delete value;
   }
 
-  std::string allBC = "Evaluator for all Dirichlet BCs";
+  string allBC = "Evaluator for all Dirichlet BCs";
   {
     RCP<ParameterList> p = rcp(new ParameterList);
     p->set<int>("Type", traits_type::typeDa);
 
-    p->set<RCP<std::vector<std::string> > >("DBC Names", bcs);
+    p->set<RCP<std::vector<string> > >("DBC Names", bcs);
     p->set< RCP<DataLayout> >("Data Layout", dummy);
-    p->set<std::string>("DBC Aggregator Name", allBC);
+    p->set<string>("DBC Aggregator Name", allBC);
 
     evaluators_to_build[allBC] = p;
   }
@@ -786,12 +664,13 @@
   using PHX::DataLayout;
   using PHX::MDALayout;
   using PHAL::AlbanyTraits;
+  using std::string;
 
   // Drop into the "Neumann BCs" sublist
   ParameterList BCparams = params->sublist(traits_type::bcParamsPl);
   BCparams.validateParameters(*(traits_type::getValidBCParameters(meshSpecs->ssNames, bcNames, conditions)), 0);
 
-  RCP<std::vector<std::string> > bcs = rcp(new std::vector<std::string>);
+  RCP<std::vector<string> > bcs = rcp(new std::vector<string>);
 
   // Check for all possible standard BCs (every dof on every sideset) to see which is set
   for(std::size_t i = 0; i < meshSpecs->ssNames.size(); i++) {
@@ -805,7 +684,7 @@
         // or
         // "NBC on SS surface_1 for DOF all set P"
 
-        std::string ss = traits_type::constructBCName(meshSpecs->ssNames[i], bcNames[j], conditions[k]);
+        string ss = traits_type::constructBCName(meshSpecs->ssNames[i], bcNames[j], conditions[k]);
 
         // Have a match of the line in input.xml
 
@@ -813,7 +692,7 @@
 
           //           std::cout << "Constructing NBC: " << ss << std::endl;
 
-          TEUCHOS_TEST_FOR_EXCEPTION(BCparams.isType<std::string>(ss), std::logic_error,
+          TEUCHOS_TEST_FOR_EXCEPTION(BCparams.isType<string>(ss), std::logic_error,
                                      "NBC array information in XML file must be of type Array(double)\n");
 
           // These are read in the Albany::Neumann constructor (PHAL_Neumann_Def.hpp)
@@ -824,22 +703,17 @@
 
           p->set<RCP<ParamLib> > ("Parameter Library", paramLib);
 
-          p->set<std::string> ("Side Set ID", meshSpecs->ssNames[i]);
+          p->set<string> ("Side Set ID", meshSpecs->ssNames[i]);
           p->set<Teuchos::Array< int > > ("Equation Offset", offsets[j]);
           p->set< RCP<Albany::Layouts> > ("Layouts Struct", dl);
           p->set< RCP<MeshSpecsStruct> > ("Mesh Specs Struct", meshSpecs);
 
-          p->set<std::string> ("Coordinate Vector Name", "Coord Vec");
+          p->set<string> ("Coordinate Vector Name", "Coord Vec");
           p->set<int>("Cubature Degree", BCparams.get("Cubature Degree", 0)); //if set to zero, the cubature degree of the side will be set to that of the element
 
-<<<<<<< HEAD
-          if (conditions[k] == "robin")
-          {
-            p->set<std::string> ("DOF Name", dof_names[j]);
-=======
           if(conditions[k] == "robin") {
             p->set<string> ("DOF Name", dof_names[j]);
->>>>>>> 6c4d1e79
+
             p->set<bool> ("Vector Field", isVectorField);
 
             if (isVectorField)
@@ -851,13 +725,8 @@
           else if(conditions[k] == "basal") {
             Teuchos::ParameterList& mapParamList = params->sublist("Stereographic Map");
             p->set<Teuchos::ParameterList*>("Stereographic Map", &mapParamList);
-            std::string betaName = BCparams.get("BetaXY", "Constant");
+            string betaName = BCparams.get("BetaXY", "Constant");
             double L = BCparams.get("L", 1.0);
-<<<<<<< HEAD
-            p->set<std::string> ("BetaXY", betaName);
-            p->set<std::string>("Beta Field Name", "basal_friction");
-            p->set<std::string>("thickness Field Name", "thickness");
-=======
             double rho = params->get("Ice Density", 910.0);
             double rho_w = params->get("Water Density", 1028.0);
             p->set<double> ("Ice Density", rho);
@@ -866,9 +735,9 @@
             p->set<string>("Beta Field Name", "basal_friction");
             p->set<string>("thickness Field Name", "thickness");
             p->set<string>("BedTopo Field Name", "bed_topography");
->>>>>>> 6c4d1e79
+
             p->set<double> ("L", L);
-            p->set<std::string> ("DOF Name", dof_names[0]);
+            p->set<string> ("DOF Name", dof_names[0]);
             p->set<bool> ("Vector Field", isVectorField);
             if (isVectorField)
                 p->set< RCP<DataLayout> >("DOF Data Layout", dl->node_vector);
@@ -878,10 +747,10 @@
           else if(conditions[k] == "basal_scalar_field") {
             Teuchos::ParameterList& mapParamList = params->sublist("Stereographic Map");
             p->set<Teuchos::ParameterList*>("Stereographic Map", &mapParamList);
-            p->set<std::string>("Beta Field Name", "beta_field");
-            p->set<std::string> ("DOF Name", dof_names[0]);
+            p->set<string>("Beta Field Name", "beta_field");
+            p->set<string> ("DOF Name", dof_names[0]);
             p->set<bool> ("Vector Field", isVectorField);
-            p->set<std::string>("thickness Field Name", "thickness");
+            p->set<string>("thickness Field Name", "thickness");
             if (isVectorField)
                 p->set< RCP<DataLayout> >("DOF Data Layout", dl->node_vector);
             else
@@ -890,16 +759,16 @@
           else if(conditions[k] == "lateral") {
             Teuchos::ParameterList& mapParamList = params->sublist("Stereographic Map");
             p->set<Teuchos::ParameterList*>("Stereographic Map", &mapParamList);
-            std::string betaName = BCparams.get("BetaXY", "Constant");
+            string betaName = BCparams.get("BetaXY", "Constant");
             double g = params->get("Gravity", 9.8);
             double rho = params->get("Ice Density", 910.0);
             double rho_w = params->get("Water Density", 1028.0);
             p->set<double> ("Gravity", g);
             p->set<double> ("Ice Density", rho);
             p->set<double> ("Water Density", rho_w);
-            p->set<std::string>("thickness Field Name", "thickness");
-            p->set<std::string>("Elevation Field Name", "surface_height");
-            p->set<std::string>  ("DOF Name", dof_names[0]);
+            p->set<string>("thickness Field Name", "thickness");
+            p->set<string>("Elevation Field Name", "surface_height");
+            p->set<string>  ("DOF Name", dof_names[0]);
             p->set<bool> ("Vector Field", isVectorField);
             if (isVectorField)
                 p->set< RCP<DataLayout> >("DOF Data Layout", dl->node_vector);
@@ -908,9 +777,9 @@
           }
 #endif
           // Pass the input file line
-          p->set< std::string > ("Neumann Input String", ss);
+          p->set< string > ("Neumann Input String", ss);
           p->set< Teuchos::Array<double> > ("Neumann Input Value", BCparams.get<Teuchos::Array<double> >(ss));
-          p->set< std::string > ("Neumann Input Conditions", conditions[k]);
+          p->set< string > ("Neumann Input Conditions", conditions[k]);
 
           // If we are doing a Neumann internal boundary with a "scaled jump" (includes "robin" too)
           // The material DB database needs to be passed to the BC object
@@ -923,7 +792,7 @@
           }
 
           // Inputs: X, Y at nodes, Cubature, and Basis
-          //p->set<std::string>("Node Variable Name", "Neumann");
+          //p->set<string>("Node Variable Name", "Neumann");
 
           evaluators_to_build[evaluatorsToBuildName(ss)] = p;
 
@@ -949,7 +818,7 @@
         // or
         // "Time Dependent NBC on SS surface_1 for DOF all set P"
 
-        std::string ss = traits_type::constructTimeDepBCName(meshSpecs->ssNames[i], bcNames[j], conditions[k]);
+        string ss = traits_type::constructTimeDepBCName(meshSpecs->ssNames[i], bcNames[j], conditions[k]);
 
         // Have a match of the line in input.xml
 
@@ -977,22 +846,16 @@
 
           p->set<RCP<ParamLib> > ("Parameter Library", paramLib);
 
-          p->set<std::string> ("Side Set ID", meshSpecs->ssNames[i]);
+          p->set<string> ("Side Set ID", meshSpecs->ssNames[i]);
           p->set<Teuchos::Array< int > > ("Equation Offset", offsets[j]);
           p->set< RCP<Albany::Layouts> > ("Layouts Struct", dl);
           p->set< RCP<MeshSpecsStruct> > ("Mesh Specs Struct", meshSpecs);
           p->set<int>("Cubature Degree", BCparams.get("Cubature Degree", 0)); //if set to zero, the cubature degree of the side will be set to that of the element
 
-          p->set<std::string> ("Coordinate Vector Name", "Coord Vec");
-
-<<<<<<< HEAD
-          if (conditions[k] == "robin")
-          {
-            p->set<std::string> ("DOF Name", dof_names[j]);
-=======
+          p->set<string> ("Coordinate Vector Name", "Coord Vec");
+
           if(conditions[k] == "robin") {
             p->set<string> ("DOF Name", dof_names[j]);
->>>>>>> 6c4d1e79
             p->set<bool> ("Vector Field", isVectorField);
 
             if (isVectorField)
@@ -1003,7 +866,7 @@
 
           else if (conditions[k] == "basal")
           {
-            p->set<std::string> ("DOF Name", dof_names[0]);
+            p->set<string> ("DOF Name", dof_names[0]);
             p->set<bool> ("Vector Field", isVectorField);
 
             if (isVectorField)
@@ -1013,9 +876,9 @@
           }
 
           // Pass the input file line
-          p->set< std::string > ("Neumann Input String", ss);
+          p->set< string > ("Neumann Input String", ss);
           p->set< Teuchos::Array<double> > ("Neumann Input Value", Teuchos::tuple<double>(0.0, 0.0, 0.0));
-          p->set< std::string > ("Neumann Input Conditions", conditions[k]);
+          p->set< string > ("Neumann Input Conditions", conditions[k]);
 
           // If we are doing a Neumann internal boundary with a "scaled jump" (includes "robin" too)
           // The material DB database needs to be passed to the BC object
@@ -1038,7 +901,7 @@
 #endif
 
   // Build evaluator for Gather Coordinate Vector
-  std::string NeuGCV = "Evaluator for Gather Coordinate Vector";
+  string NeuGCV = "Evaluator for Gather Coordinate Vector";
   {
     RCP<ParameterList> p = rcp(new ParameterList);
     p->set<int>("Type", traits_type::typeGCV);
@@ -1048,7 +911,7 @@
 
     // Output:: Coordindate Vector at vertices
     p->set< RCP<DataLayout> > ("Coordinate Data Layout",  dl->vertices_vector);
-    p->set< std::string >("Coordinate Vector Name", "Coord Vec");
+    p->set< string >("Coordinate Vector Name", "Coord Vec");
 
     evaluators_to_build[NeuGCV] = p;
   }
@@ -1056,21 +919,21 @@
 
 #ifdef ALBANY_FELIX
   // Build evaluator for basal_friction
-  std::string NeuGBF="Evaluator for Gather basal_friction";
+  string NeuGBF="Evaluator for Gather basal_friction";
   {
-    std::string paramName = "basal_friction";
+    string paramName = "basal_friction";
     RCP<ParameterList> p = rcp(new ParameterList());
     std::stringstream key; key<< paramName <<  "Is Distributed Parameter";
     if(params->get<int>(key.str(),0) == 1) {
       p->set<int>("Type", traits_type::typeSNP);
       p->set< RCP<Albany::Layouts> >("Layouts Struct", dl);
-      p->set< std::string >("Parameter Name", paramName);
+      p->set< string >("Parameter Name", paramName);
     }
     else {
       p->set<int>("Type", traits_type::typeSF);
       p->set< RCP<DataLayout> >  ("State Field Layout",  dl->node_scalar);
-      p->set< std::string >("State Name", paramName);
-      p->set< std::string >("Field Name", paramName);
+      p->set< string >("State Name", paramName);
+      p->set< string >("Field Name", paramName);
     }
 
     evaluators_to_build[NeuGBF] = p;
@@ -1099,7 +962,7 @@
   }
 
   // Build evaluator for thickness
-  std::string NeuGT = "Evaluator for Gather thickness";
+  string NeuGT = "Evaluator for Gather thickness";
   {
     const string paramName = "thickness";
 	  RCP<ParameterList> p = rcp(new ParameterList());
@@ -1107,33 +970,29 @@
 
     // for new way
     p->set< RCP<DataLayout> >  ("State Field Layout",  dl->node_scalar);
-<<<<<<< HEAD
-    p->set< std::string >("State Name", "thickness");
-    p->set< std::string >("Field Name", "thickness");
-=======
     p->set< string >("State Name", paramName);
-    p->set< string >("Field Name", paramName);
->>>>>>> 6c4d1e79
+    p->set< std::string >("Field Name", paramName);
+
 
     evaluators_to_build[NeuGT] = p;
   }
 
-  std::string NeuGSH = "Evaluator for Gather surface_height";
+  string NeuGSH = "Evaluator for Gather surface_height";
   {
     RCP<ParameterList> p = rcp(new ParameterList());
     p->set<int>("Type", traits_type::typeSF);
 
     // for new way
     p->set< RCP<DataLayout> >  ("State Field Layout",  dl->node_scalar);
-    p->set< std::string >("State Name", "surface_height");
-    p->set< std::string >("Field Name", "surface_height");
+    p->set< string >("State Name", "surface_height");
+    p->set< string >("Field Name", "surface_height");
 
     evaluators_to_build[NeuGSH] = p;
   }
 #endif
 
   // Build evaluator for Gather Solution
-  std::string NeuGS = "Evaluator for Gather Solution";
+  string NeuGS = "Evaluator for Gather Solution";
   {
     RCP<ParameterList> p = rcp(new ParameterList());
     p->set<int>("Type", traits_type::typeGS);
@@ -1141,7 +1000,7 @@
     // for new way
     p->set< RCP<Albany::Layouts> >("Layouts Struct", dl);
 
-    p->set< Teuchos::ArrayRCP<std::string> >("Solution Names", dof_names);
+    p->set< Teuchos::ArrayRCP<string> >("Solution Names", dof_names);
 
     p->set<bool>("Vector Field", isVectorField);
 
@@ -1157,14 +1016,14 @@
 
 
   // Build evaluator that causes the evaluation of all the NBCs
-  std::string allBC = "Evaluator for all Neumann BCs";
+  string allBC = "Evaluator for all Neumann BCs";
   {
     RCP<ParameterList> p = rcp(new ParameterList);
     p->set<int>("Type", traits_type::typeNa);
 
-    p->set<RCP<std::vector<std::string> > >("NBC Names", bcs);
+    p->set<RCP<std::vector<string> > >("NBC Names", bcs);
     p->set< RCP<DataLayout> >("Data Layout", dl->dummy);
-    p->set<std::string>("NBC Aggregator Name", allBC);
+    p->set<string>("NBC Aggregator Name", allBC);
     evaluators_to_build[allBC] = p;
   }
 }
