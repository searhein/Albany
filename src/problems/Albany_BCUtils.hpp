//*****************************************************************//
//    Albany 2.0:  Copyright 2012 Sandia Corporation               //
//    This Software is released under the BSD license detailed     //
//    in the file "license.txt" in the top-level Albany directory  //
//*****************************************************************//

#ifndef ALBANY_BCUTILS_HPP
#define ALBANY_BCUTILS_HPP

#include <vector>
#include <string>

#include "Teuchos_RCP.hpp"
#include "Teuchos_ParameterList.hpp"

#include "Albany_DataTypes.hpp"
#include "PHAL_AlbanyTraits.hpp"
#include "Phalanx.hpp"
#include "PHAL_FactoryTraits.hpp"

#include "QCAD_MaterialDatabase.hpp"


namespace Albany {

/*!
 * \brief Generic Functions to help define BC Field Manager
 */

//! Traits classes used for BCUtils
struct DirichletTraits {

  enum { type = PHAL::DirichletFactoryTraits<PHAL::AlbanyTraits>::id_dirichlet };
  enum { typeTd = PHAL::DirichletFactoryTraits<PHAL::AlbanyTraits>::id_timedep_bc };
  enum { typeKf = PHAL::DirichletFactoryTraits<PHAL::AlbanyTraits>::id_kfield_bc };
  enum { typeTo = PHAL::DirichletFactoryTraits<PHAL::AlbanyTraits>::id_torsion_bc };
  enum { typeDa = PHAL::DirichletFactoryTraits<PHAL::AlbanyTraits>::id_dirichlet_aggregator };
  enum { typeFb = PHAL::DirichletFactoryTraits<PHAL::AlbanyTraits>::id_dirichlet_coordinate_function };

  static const std::string bcParamsPl;

  typedef PHAL::DirichletFactoryTraits<PHAL::AlbanyTraits> factory_type;

  static Teuchos::RCP<const Teuchos::ParameterList>
  getValidBCParameters(
    const std::vector<std::string>& nodeSetIDs,
    const std::vector<std::string>& bcNames);

  static std::string
  constructBCName(const std::string ns, const std::string dof);

  static std::string
  constructTimeDepBCName(const std::string ns, const std::string dof);

};

struct NeumannTraits {

<<<<<<< HEAD
    enum { type = PHAL::NeumannFactoryTraits<PHAL::AlbanyTraits>::id_neumann };
    enum { typeNa = PHAL::NeumannFactoryTraits<PHAL::AlbanyTraits>::id_neumann_aggregator };
    enum { typeGCV = PHAL::NeumannFactoryTraits<PHAL::AlbanyTraits>::id_gather_coord_vector };
    enum { typeGS = PHAL::NeumannFactoryTraits<PHAL::AlbanyTraits>::id_gather_solution };
    enum { typeTd = PHAL::NeumannFactoryTraits<PHAL::AlbanyTraits>::id_timedep_bc };
    enum { typeGBF = PHAL::NeumannFactoryTraits<PHAL::AlbanyTraits>::id_gather_basalFriction };
    enum { typeGT = PHAL::NeumannFactoryTraits<PHAL::AlbanyTraits>::id_gather_thickness };
    enum { typeGSH = PHAL::NeumannFactoryTraits<PHAL::AlbanyTraits>::id_gather_surfaceHeight };
=======
  enum { type = PHAL::NeumannFactoryTraits<PHAL::AlbanyTraits>::id_neumann };
  enum { typeNa = PHAL::NeumannFactoryTraits<PHAL::AlbanyTraits>::id_neumann_aggregator };
  enum { typeGCV = PHAL::NeumannFactoryTraits<PHAL::AlbanyTraits>::id_gather_coord_vector };
  enum { typeGS = PHAL::NeumannFactoryTraits<PHAL::AlbanyTraits>::id_gather_solution };
  enum { typeTd = PHAL::NeumannFactoryTraits<PHAL::AlbanyTraits>::id_timedep_bc };
>>>>>>> e45abbec

  static const std::string bcParamsPl;

  typedef PHAL::NeumannFactoryTraits<PHAL::AlbanyTraits> factory_type;

  static Teuchos::RCP<const Teuchos::ParameterList>
  getValidBCParameters(
    const std::vector<std::string>& sideSetIDs,
    const std::vector<std::string>& bcNames,
    const std::vector<std::string>& conditions);

  static std::string
  constructBCName(const std::string ns, const std::string dof,
                  const std::string condition);

  static std::string
  constructTimeDepBCName(const std::string ns,
                         const std::string dof, const std::string condition);

};

template<typename BCTraits>

class BCUtils {

  public:

    BCUtils() {}

    //! Type of traits class being used
    typedef BCTraits traits_type;

    //! Function to check if the Neumann/Dirichlet BC section of input file is present
    bool haveBCSpecified(const Teuchos::RCP<Teuchos::ParameterList>& params) const {

      // If the BC sublist is not in the input file,
      // side/node sets can be contained in the Exodus file but are not defined in the problem statement.
      // This is OK, just return

      return params->isSublist(traits_type::bcParamsPl);

    }

    //! Specific implementation for Dirichlet BC Evaluator below

    Teuchos::RCP<PHX::FieldManager<PHAL::AlbanyTraits> >
    constructBCEvaluators(
      const std::vector<std::string>& nodeSetIDs,
      const std::vector<std::string>& bcNames,
      Teuchos::RCP<Teuchos::ParameterList> params,
      Teuchos::RCP<ParamLib> paramLib,
      const int numEqn = 0);

    //! Specific implementation for Dirichlet BC Evaluator below

    Teuchos::RCP<PHX::FieldManager<PHAL::AlbanyTraits> >
    constructBCEvaluators(
      const Teuchos::RCP<Albany::MeshSpecsStruct>& meshSpecs,
      const std::vector<std::string>& bcNames,
      const Teuchos::ArrayRCP<std::string>& dof_names,
      bool isVectorField,
      int offsetToFirstDOF,
      const std::vector<std::string>& conditions,
      const Teuchos::Array<Teuchos::Array<int> >& offsets,
      const Teuchos::RCP<Albany::Layouts>& dl,
      Teuchos::RCP<Teuchos::ParameterList> params,
      Teuchos::RCP<ParamLib> paramLib,
      const Teuchos::RCP<QCAD::MaterialDatabase>& materialDB = Teuchos::null);

  private:

    //! Generic implementation of Field Manager construction function
    Teuchos::RCP<PHX::FieldManager<PHAL::AlbanyTraits> >
    buildFieldManager(const std::map<std::string, Teuchos::RCP<Teuchos::ParameterList> >& evals_to_build,
                      std::string& allBC, Teuchos::RCP<PHX::DataLayout>& dummy);

};

//! Specific implementation for Dirichlet BC Evaluator

template<>
Teuchos::RCP<PHX::FieldManager<PHAL::AlbanyTraits> >
BCUtils<DirichletTraits>::constructBCEvaluators(
  const std::vector<std::string>& nodeSetIDs,
  const std::vector<std::string>& bcNames,
  Teuchos::RCP<Teuchos::ParameterList> params,
  Teuchos::RCP<ParamLib> paramLib,
  const int numEqn);

//! Specific implementation for Dirichlet BC Evaluator

template<>
Teuchos::RCP<PHX::FieldManager<PHAL::AlbanyTraits> >
BCUtils<NeumannTraits>::constructBCEvaluators(
  const Teuchos::RCP<Albany::MeshSpecsStruct>& meshSpecs,
  const std::vector<std::string>& bcNames,
  const Teuchos::ArrayRCP<std::string>& dof_names,
  bool isVectorField,
  int offsetToFirstDOF,
  const std::vector<std::string>& conditions,
  const Teuchos::Array<Teuchos::Array<int> >& offsets,
  const Teuchos::RCP<Albany::Layouts>& dl,
  Teuchos::RCP<Teuchos::ParameterList> params,
  Teuchos::RCP<ParamLib> paramLib,
  const Teuchos::RCP<QCAD::MaterialDatabase>& materialDB);

}

// Define macro for explicit template instantiation
#define BCUTILS_INSTANTIATE_TEMPLATE_CLASS_DIRICHLET(name) \
  template class name<Albany::DirichletTraits>;
#define BCUTILS_INSTANTIATE_TEMPLATE_CLASS_NEUMANN(name) \
  template class name<Albany::NeumannTraits>;

#define BCUTILS_INSTANTIATE_TEMPLATE_CLASS(name)     \
  BCUTILS_INSTANTIATE_TEMPLATE_CLASS_DIRICHLET(name)   \
  BCUTILS_INSTANTIATE_TEMPLATE_CLASS_NEUMANN(name)

#endif<|MERGE_RESOLUTION|>--- conflicted
+++ resolved
@@ -56,22 +56,14 @@
 
 struct NeumannTraits {
 
-<<<<<<< HEAD
-    enum { type = PHAL::NeumannFactoryTraits<PHAL::AlbanyTraits>::id_neumann };
-    enum { typeNa = PHAL::NeumannFactoryTraits<PHAL::AlbanyTraits>::id_neumann_aggregator };
-    enum { typeGCV = PHAL::NeumannFactoryTraits<PHAL::AlbanyTraits>::id_gather_coord_vector };
-    enum { typeGS = PHAL::NeumannFactoryTraits<PHAL::AlbanyTraits>::id_gather_solution };
-    enum { typeTd = PHAL::NeumannFactoryTraits<PHAL::AlbanyTraits>::id_timedep_bc };
-    enum { typeGBF = PHAL::NeumannFactoryTraits<PHAL::AlbanyTraits>::id_gather_basalFriction };
-    enum { typeGT = PHAL::NeumannFactoryTraits<PHAL::AlbanyTraits>::id_gather_thickness };
-    enum { typeGSH = PHAL::NeumannFactoryTraits<PHAL::AlbanyTraits>::id_gather_surfaceHeight };
-=======
   enum { type = PHAL::NeumannFactoryTraits<PHAL::AlbanyTraits>::id_neumann };
   enum { typeNa = PHAL::NeumannFactoryTraits<PHAL::AlbanyTraits>::id_neumann_aggregator };
   enum { typeGCV = PHAL::NeumannFactoryTraits<PHAL::AlbanyTraits>::id_gather_coord_vector };
   enum { typeGS = PHAL::NeumannFactoryTraits<PHAL::AlbanyTraits>::id_gather_solution };
   enum { typeTd = PHAL::NeumannFactoryTraits<PHAL::AlbanyTraits>::id_timedep_bc };
->>>>>>> e45abbec
+  enum { typeGBF = PHAL::NeumannFactoryTraits<PHAL::AlbanyTraits>::id_gather_basalFriction };
+  enum { typeGT = PHAL::NeumannFactoryTraits<PHAL::AlbanyTraits>::id_gather_thickness };
+  enum { typeGSH = PHAL::NeumannFactoryTraits<PHAL::AlbanyTraits>::id_gather_surfaceHeight };
 
   static const std::string bcParamsPl;
 
