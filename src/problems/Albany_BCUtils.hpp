//*****************************************************************//
//    Albany 2.0:  Copyright 2012 Sandia Corporation               //
//    This Software is released under the BSD license detailed     //
//    in the file "license.txt" in the top-level Albany directory  //
//*****************************************************************//

#ifndef ALBANY_BCUTILS_HPP
#define ALBANY_BCUTILS_HPP

#include <vector>
#include <string>

#include "Teuchos_RCP.hpp"
#include "Teuchos_ParameterList.hpp"

#include "Albany_DataTypes.hpp"
#include "PHAL_AlbanyTraits.hpp"
#include "Phalanx.hpp"
#include "PHAL_FactoryTraits.hpp"

#include "QCAD_MaterialDatabase.hpp"


namespace Albany {

/*!
 * \brief Generic Functions to help define BC Field Manager
 */

//! Traits classes used for BCUtils
struct DirichletTraits {

  enum { type = PHAL::DirichletFactoryTraits<PHAL::AlbanyTraits>::id_dirichlet };
  enum { typeTd = PHAL::DirichletFactoryTraits<PHAL::AlbanyTraits>::id_timedep_bc };
  enum { typeKf = PHAL::DirichletFactoryTraits<PHAL::AlbanyTraits>::id_kfield_bc };
  enum { typeEq = PHAL::DirichletFactoryTraits<PHAL::AlbanyTraits>::id_eq_concentration_bc };
  enum { typeTo = PHAL::DirichletFactoryTraits<PHAL::AlbanyTraits>::id_torsion_bc };
  enum { typeSw = PHAL::DirichletFactoryTraits<PHAL::AlbanyTraits>::id_schwarz_bc };
  enum { typePd = PHAL::DirichletFactoryTraits<PHAL::AlbanyTraits>::id_pd_neigh_fit_bc };
  enum { typeDa = PHAL::DirichletFactoryTraits<PHAL::AlbanyTraits>::id_dirichlet_aggregator };
  enum { typeFb = PHAL::DirichletFactoryTraits<PHAL::AlbanyTraits>::id_dirichlet_coordinate_function };
  enum { typeF  = PHAL::DirichletFactoryTraits<PHAL::AlbanyTraits>::id_dirichlet_field };
  enum { typeON = PHAL::DirichletFactoryTraits<PHAL::AlbanyTraits>::id_dirichlet_off_nodeset };

  static const std::string bcParamsPl;

  typedef PHAL::DirichletFactoryTraits<PHAL::AlbanyTraits> factory_type;

  static Teuchos::RCP<const Teuchos::ParameterList>
  getValidBCParameters(
    const std::vector<std::string>& nodeSetIDs,
    const std::vector<std::string>& bcNames);

  static std::string
  constructBCName(const std::string& ns, const std::string& dof);

  static std::string
  constructBCNameField(const std::string& ns, const std::string& dof);

  static std::string
  constructTimeDepBCName(const std::string& ns, const std::string& dof);

  static std::string
<<<<<<< HEAD
  constructBCNameOffNodeSet(const std::string& ns, const std::string& dof);
=======
  constructPressureDepBCName(const std::string& ns, const std::string& dof);

>>>>>>> 5720a3b1
};

struct NeumannTraits {

  enum { type = PHAL::NeumannFactoryTraits<PHAL::AlbanyTraits>::id_neumann };
  enum { typeNa = PHAL::NeumannFactoryTraits<PHAL::AlbanyTraits>::id_neumann_aggregator };
  enum { typeGCV = PHAL::NeumannFactoryTraits<PHAL::AlbanyTraits>::id_gather_coord_vector };
  enum { typeGS = PHAL::NeumannFactoryTraits<PHAL::AlbanyTraits>::id_gather_solution };
  enum { typeTd = PHAL::NeumannFactoryTraits<PHAL::AlbanyTraits>::id_timedep_bc };
  enum { typeSF = PHAL::NeumannFactoryTraits<PHAL::AlbanyTraits>::id_load_stateField };
  enum { typeSNP = PHAL::NeumannFactoryTraits<PHAL::AlbanyTraits>::id_GatherScalarNodalParameter };

  static const std::string bcParamsPl;

  typedef PHAL::NeumannFactoryTraits<PHAL::AlbanyTraits> factory_type;

  static Teuchos::RCP<const Teuchos::ParameterList>
  getValidBCParameters(
    const std::vector<std::string>& sideSetIDs,
    const std::vector<std::string>& bcNames,
    const std::vector<std::string>& conditions);

  static std::string
  constructBCName(const std::string& ns, const std::string& dof,
                  const std::string& condition);

  static std::string
  constructTimeDepBCName(const std::string& ns,
                         const std::string& dof, const std::string& condition);

};

template<typename BCTraits>
class BCUtils {

  public:

    BCUtils() {}

    //! Type of traits class being used
    typedef BCTraits traits_type;

    //! Function to check if the Neumann/Dirichlet BC section of input file is present
    bool haveBCSpecified(const Teuchos::RCP<Teuchos::ParameterList>& params) const {

      // If the BC sublist is not in the input file,
      // side/node sets can be contained in the Exodus file but are not defined in the problem statement.
      // This is OK, just return

      return params->isSublist(traits_type::bcParamsPl);

    }

    //! Specific implementation for Dirichlet BC Evaluator below

    Teuchos::RCP<PHX::FieldManager<PHAL::AlbanyTraits> >
    constructBCEvaluators(
      const std::vector<std::string>& nodeSetIDs,
      const std::vector<std::string>& bcNames,
      Teuchos::RCP<Teuchos::ParameterList> params,
      Teuchos::RCP<ParamLib> paramLib,
      const int numEqn = 0);

    //! Specific implementation for Dirichlet BC Evaluator below

    Teuchos::RCP<PHX::FieldManager<PHAL::AlbanyTraits> >
    constructBCEvaluators(
      const Teuchos::RCP<Albany::MeshSpecsStruct>& meshSpecs,
      const std::vector<std::string>& bcNames,
      const Teuchos::ArrayRCP<std::string>& dof_names,
      bool isVectorField,
      int offsetToFirstDOF,
      const std::vector<std::string>& conditions,
      const Teuchos::Array<Teuchos::Array<int> >& offsets,
      const Teuchos::RCP<Albany::Layouts>& dl,
      Teuchos::RCP<Teuchos::ParameterList> params,
      Teuchos::RCP<ParamLib> paramLib,
      const Teuchos::RCP<QCAD::MaterialDatabase>& materialDB = Teuchos::null);

    Teuchos::RCP<PHX::FieldManager<PHAL::AlbanyTraits> >
    constructBCEvaluators(
      const Teuchos::RCP<Albany::MeshSpecsStruct>& meshSpecs,
      const std::vector<std::string>& bcNames,
      const Teuchos::ArrayRCP<std::string>& dof_names,
      bool isVectorField,
      int offsetToFirstDOF,
      const std::vector<std::string>& conditions,
      const Teuchos::Array<Teuchos::Array<int> >& offsets,
      const Teuchos::RCP<Albany::Layouts>& dl,
      Teuchos::RCP<Teuchos::ParameterList> params,
      Teuchos::RCP<ParamLib> paramLib,
      const std::vector<Teuchos::RCP<PHX::Evaluator<PHAL::AlbanyTraits> > >& extra_evaluators,
      const Teuchos::RCP<QCAD::MaterialDatabase>& materialDB = Teuchos::null);

  private:

    //! Builds the list
    void buildEvaluatorsList(
      std::map<std::string, Teuchos::RCP<Teuchos::ParameterList> >& evaluatorss_to_build,
      const std::vector<std::string>& nodeSetIDs,
      const std::vector<std::string>& bcNames,
      Teuchos::RCP<Teuchos::ParameterList> params,
      Teuchos::RCP<ParamLib> paramLib,
      const int numEqn);

    //! Creates the list of evaluators (together with their parameter lists) to build
    void buildEvaluatorsList (
      std::map<std::string, Teuchos::RCP<Teuchos::ParameterList> >& evaluators_to_build,
      const Teuchos::RCP<Albany::MeshSpecsStruct>& meshSpecs,
      const std::vector<std::string>& bcNames,
      const Teuchos::ArrayRCP<std::string>& dof_names,
      bool isVectorField,
      int offsetToFirstDOF,
      const std::vector<std::string>& conditions,
      const Teuchos::Array<Teuchos::Array<int> >& offsets,
      const Teuchos::RCP<Albany::Layouts>& dl,
      Teuchos::RCP<Teuchos::ParameterList> params,
      Teuchos::RCP<ParamLib> paramLib,
      const Teuchos::RCP<QCAD::MaterialDatabase>& materialDB = Teuchos::null);

    //! Generic implementation of Field Manager construction function
    Teuchos::RCP<PHX::FieldManager<PHAL::AlbanyTraits> >
    buildFieldManager(
        const Teuchos::RCP< std::vector< Teuchos::RCP<PHX::Evaluator_TemplateManager<PHAL::AlbanyTraits> > > > evaluators,
        std::string& allBC, Teuchos::RCP<PHX::DataLayout>& dummy);

};

//! Specific implementation for Dirichlet BC Evaluator

template<>
Teuchos::RCP<PHX::FieldManager<PHAL::AlbanyTraits> >
BCUtils<DirichletTraits>::constructBCEvaluators(
  const std::vector<std::string>& nodeSetIDs,
  const std::vector<std::string>& bcNames,
  Teuchos::RCP<Teuchos::ParameterList> params,
  Teuchos::RCP<ParamLib> paramLib,
  const int numEqn);

//! Specific implementation for Dirichlet BC Evaluator

template<>
Teuchos::RCP<PHX::FieldManager<PHAL::AlbanyTraits> >
BCUtils<NeumannTraits>::constructBCEvaluators(
  const Teuchos::RCP<Albany::MeshSpecsStruct>& meshSpecs,
  const std::vector<std::string>& bcNames,
  const Teuchos::ArrayRCP<std::string>& dof_names,
  bool isVectorField,
  int offsetToFirstDOF,
  const std::vector<std::string>& conditions,
  const Teuchos::Array<Teuchos::Array<int> >& offsets,
  const Teuchos::RCP<Albany::Layouts>& dl,
  Teuchos::RCP<Teuchos::ParameterList> params,
  Teuchos::RCP<ParamLib> paramLib,
  const Teuchos::RCP<QCAD::MaterialDatabase>& materialDB);

template<>
Teuchos::RCP<PHX::FieldManager<PHAL::AlbanyTraits> >
BCUtils<NeumannTraits>::constructBCEvaluators(
  const Teuchos::RCP<Albany::MeshSpecsStruct>& meshSpecs,
  const std::vector<std::string>& bcNames,
  const Teuchos::ArrayRCP<std::string>& dof_names,
  bool isVectorField,
  int offsetToFirstDOF,
  const std::vector<std::string>& conditions,
  const Teuchos::Array<Teuchos::Array<int> >& offsets,
  const Teuchos::RCP<Albany::Layouts>& dl,
  Teuchos::RCP<Teuchos::ParameterList> params,
  Teuchos::RCP<ParamLib> paramLib,
  const std::vector<Teuchos::RCP<PHX::Evaluator<PHAL::AlbanyTraits> > >& extra_evaluators,
  const Teuchos::RCP<QCAD::MaterialDatabase>& materialDB);

template<>
void  BCUtils<DirichletTraits>::buildEvaluatorsList (
  std::map<std::string, Teuchos::RCP<Teuchos::ParameterList> >& evaluators_to_build,
  const std::vector<std::string>& nodeSetIDs,
  const std::vector<std::string>& bcNames,
  Teuchos::RCP<Teuchos::ParameterList> params,
  Teuchos::RCP<ParamLib> paramLib,
  int numEqn);

template<>
void  BCUtils<NeumannTraits>::buildEvaluatorsList (
  std::map<std::string, Teuchos::RCP<Teuchos::ParameterList> >& evaluators_to_build,
  const Teuchos::RCP<Albany::MeshSpecsStruct>& meshSpecs,
  const std::vector<std::string>& bcNames,
  const Teuchos::ArrayRCP<std::string>& dof_names,
  bool isVectorField,
  int offsetToFirstDOF,
  const std::vector<std::string>& conditions,
  const Teuchos::Array<Teuchos::Array<int> >& offsets,
  const Teuchos::RCP<Albany::Layouts>& dl,
  Teuchos::RCP<Teuchos::ParameterList> params,
  Teuchos::RCP<ParamLib> paramLib,
  const Teuchos::RCP<QCAD::MaterialDatabase>& materialDB);

}

// Define macro for explicit template instantiation
#define BCUTILS_INSTANTIATE_TEMPLATE_CLASS_DIRICHLET(name) \
  template class name<Albany::DirichletTraits>;
#define BCUTILS_INSTANTIATE_TEMPLATE_CLASS_NEUMANN(name) \
  template class name<Albany::NeumannTraits>;

#define BCUTILS_INSTANTIATE_TEMPLATE_CLASS(name)     \
  BCUTILS_INSTANTIATE_TEMPLATE_CLASS_DIRICHLET(name)   \
  BCUTILS_INSTANTIATE_TEMPLATE_CLASS_NEUMANN(name)

#endif<|MERGE_RESOLUTION|>--- conflicted
+++ resolved
@@ -61,12 +61,10 @@
   constructTimeDepBCName(const std::string& ns, const std::string& dof);
 
   static std::string
-<<<<<<< HEAD
   constructBCNameOffNodeSet(const std::string& ns, const std::string& dof);
-=======
+
+  static std::string
   constructPressureDepBCName(const std::string& ns, const std::string& dof);
-
->>>>>>> 5720a3b1
 };
 
 struct NeumannTraits {
