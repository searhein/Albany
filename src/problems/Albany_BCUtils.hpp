--- conflicted
+++ resolved
@@ -180,19 +180,8 @@
 
   //! Specific implementation for Dirichlet BC Evaluator below
 
-<<<<<<< HEAD
-    Teuchos::Array<Teuchos::Array<int>> getOffsets() const {
-      return offsets_;
-    }
-
-    //! Specific implementation for Dirichlet BC Evaluator below
-
-    Teuchos::RCP<PHX::FieldManager<PHAL::AlbanyTraits> >
-    constructBCEvaluators(
-=======
   Teuchos::RCP<PHX::FieldManager<PHAL::AlbanyTraits>>
   constructBCEvaluators(
->>>>>>> d3968fc9
       const std::vector<std::string>& nodeSetIDs,
       const std::vector<std::string>& bcNames,
       Teuchos::RCP<Teuchos::ParameterList> params,
@@ -251,19 +240,6 @@
       const Teuchos::RCP<Albany::Layouts>& dl,
       Teuchos::RCP<Teuchos::ParameterList> params,
       Teuchos::RCP<ParamLib> paramLib,
-<<<<<<< HEAD
-      const Teuchos::RCP<QCAD::MaterialDatabase>& materialDB = Teuchos::null);
-
-    //! Generic implementation of Field Manager construction function
-    Teuchos::RCP<PHX::FieldManager<PHAL::AlbanyTraits> >
-    buildFieldManager(
-        const Teuchos::RCP< std::vector< Teuchos::RCP<PHX::Evaluator_TemplateManager<PHAL::AlbanyTraits> > > > evaluators,
-        std::string& allBC, Teuchos::RCP<PHX::DataLayout>& dummy);
-
-    protected:
-
-    Teuchos::Array<Teuchos::Array<int> > offsets_;
-=======
       const Teuchos::RCP<Albany::MaterialDatabase>& materialDB = Teuchos::null);
 
   //! Generic implementation of Field Manager construction function
@@ -276,7 +252,6 @@
 
  protected:
   Teuchos::Array<Teuchos::Array<int>> offsets_;
->>>>>>> d3968fc9
 };
 
 //! Specific implementation for Dirichlet BC Evaluator
@@ -307,46 +282,6 @@
 template <>
 Teuchos::RCP<PHX::FieldManager<PHAL::AlbanyTraits>>
 BCUtils<NeumannTraits>::constructBCEvaluators(
-<<<<<<< HEAD
-  const Teuchos::RCP<Albany::MeshSpecsStruct>& meshSpecs,
-  const std::vector<std::string>& bcNames,
-  const Teuchos::ArrayRCP<std::string>& dof_names,
-  bool isVectorField,
-  int offsetToFirstDOF,
-  const std::vector<std::string>& conditions,
-  const Teuchos::Array<Teuchos::Array<int> >& offsets,
-  const Teuchos::RCP<Albany::Layouts>& dl,
-  Teuchos::RCP<Teuchos::ParameterList> params,
-  Teuchos::RCP<ParamLib> paramLib,
-  const std::vector<Teuchos::RCP<PHX::Evaluator<PHAL::AlbanyTraits> > >& extra_evaluators,
-  const Teuchos::RCP<QCAD::MaterialDatabase>& materialDB);
-
-template<>
-void  BCUtils<DirichletTraits>::buildEvaluatorsList (
-  std::map<std::string, Teuchos::RCP<Teuchos::ParameterList> >& evaluators_to_build,
-  const std::vector<std::string>& nodeSetIDs,
-  const std::vector<std::string>& bcNames,
-  Teuchos::RCP<Teuchos::ParameterList> params,
-  Teuchos::RCP<ParamLib> paramLib,
-  int numEqn);
-
-template<>
-void  BCUtils<NeumannTraits>::buildEvaluatorsList (
-  std::map<std::string, Teuchos::RCP<Teuchos::ParameterList> >& evaluators_to_build,
-  const Teuchos::RCP<Albany::MeshSpecsStruct>& meshSpecs,
-  const std::vector<std::string>& bcNames,
-  const Teuchos::ArrayRCP<std::string>& dof_names,
-  bool isVectorField,
-  int offsetToFirstDOF,
-  const std::vector<std::string>& conditions,
-  const Teuchos::Array<Teuchos::Array<int> >& offsets,
-  const Teuchos::RCP<Albany::Layouts>& dl,
-  Teuchos::RCP<Teuchos::ParameterList> params,
-  Teuchos::RCP<ParamLib> paramLib,
-  const Teuchos::RCP<QCAD::MaterialDatabase>& materialDB);
-
-} // namespace Albany
-=======
     const Teuchos::RCP<Albany::MeshSpecsStruct>& meshSpecs,
     const std::vector<std::string>& bcNames,
     const Teuchos::ArrayRCP<std::string>& dof_names, bool isVectorField,
@@ -384,7 +319,6 @@
     Teuchos::RCP<ParamLib> paramLib,
     const Teuchos::RCP<Albany::MaterialDatabase>& materialDB);
 }
->>>>>>> d3968fc9
 
 // Define macro for explicit template instantiation
 #define BCUTILS_INSTANTIATE_TEMPLATE_CLASS_DIRICHLET(name) \
@@ -396,4 +330,4 @@
   BCUTILS_INSTANTIATE_TEMPLATE_CLASS_DIRICHLET(name) \
   BCUTILS_INSTANTIATE_TEMPLATE_CLASS_NEUMANN(name)
 
-#endif // ALBANY_BCUTILS_HPP+#endif