//*****************************************************************//
//    Albany 3.0:  Copyright 2016 Sandia Corporation               //
//    This Software is released under the BSD license detailed     //
//    in the file "license.txt" in the top-level Albany directory  //
//*****************************************************************//

//IK, 9/12/14: no Epetra!

#ifndef ALBANY_ABSTRACTPROBLEM_HPP
#define ALBANY_ABSTRACTPROBLEM_HPP

#include <vector>
#include <string>

#include "Teuchos_RCP.hpp"
#include "Teuchos_ParameterList.hpp"

#include "Albany_StateManager.hpp"
#include "Albany_StateInfoStruct.hpp" // contains MeshSpecsStuct
#include "Albany_AbstractFieldContainer.hpp" //has typedef needed to list the field requirements of the problem
#include "Albany_NullSpaceUtils.hpp" // has defn of struct that holds null space info for ML

#include "Phalanx.hpp"
#include "Albany_DataTypes.hpp"

#include "PHAL_AlbanyTraits.hpp"
#include "PHAL_Workset.hpp"
#include "PHAL_Dimension.hpp"

#include "Teuchos_VerboseObject.hpp"
#include <Intrepid2_FieldContainer.hpp>

#include "Intrepid2_HGRAD_LINE_C1_FEM.hpp"
#include "Intrepid2_HGRAD_LINE_Cn_FEM.hpp"
#include "Intrepid2_HGRAD_QUAD_C1_FEM.hpp"
#include "Intrepid2_HGRAD_QUAD_C2_FEM.hpp"
#include "Intrepid2_HGRAD_TRI_C1_FEM.hpp"
#include "Intrepid2_HGRAD_TRI_C2_FEM.hpp"
#include "Intrepid2_HGRAD_HEX_C1_FEM.hpp"
#include "Intrepid2_HGRAD_HEX_C2_FEM.hpp"
#include "Intrepid2_HGRAD_TET_C1_FEM.hpp"
#include "Intrepid2_HGRAD_TET_C2_FEM.hpp"
#include "Intrepid2_HGRAD_TET_COMP12_FEM.hpp"
#include "Intrepid2_FieldContainer.hpp"
#include "Intrepid2_DefaultCubatureFactory.hpp"
#include "Shards_CellTopology.hpp"
#include "PHAL_FactoryTraits.hpp"


namespace Albany {

#if defined(ALBANY_LCM)
  class Application;
#endif //ALBANY_LCM

  enum FieldManagerChoice {BUILD_RESID_FM, BUILD_RESPONSE_FM, BUILD_STATE_FM};

  /*!
   * \brief Abstract interface for representing a 1-D finite element
   * problem.
   */
  class AbstractProblem {
  public:

    //! Only constructor
    AbstractProblem(const Teuchos::RCP<Teuchos::ParameterList>& params_,
                    const Teuchos::RCP<ParamLib>& paramLib_,
                    //const Teuchos::RCP<DistParamLib>& distParamLib_,
                    const int neq_ = 0);

    //! Destructor
    virtual ~AbstractProblem() {};

    //! Get the number of equations
    unsigned int numEquations() const;
    const std::map<int,std::vector<std::string> >& getSideSetEquations() const;
    void setNumEquations(const int neq_);
    unsigned int numStates() const;

    //! Get spatial dimension
    virtual int spatialDimension() const = 0;

    //! Build the PDE instantiations, boundary conditions, and initial solution
    //! And construct the evaluators and field managers
    virtual void buildProblem(
      Teuchos::ArrayRCP<Teuchos::RCP<Albany::MeshSpecsStruct> >  meshSpecs,
      StateManager& stateMgr) = 0;

    // Build evaluators
    virtual Teuchos::Array< Teuchos::RCP<const PHX::FieldTag> >
    buildEvaluators(
      PHX::FieldManager<PHAL::AlbanyTraits>& fm0,
      const Albany::MeshSpecsStruct& meshSpecs,
      Albany::StateManager& stateMgr,
      Albany::FieldManagerChoice fmchoice,
      const Teuchos::RCP<Teuchos::ParameterList>& responseList) = 0;

    Teuchos::ArrayRCP<Teuchos::RCP<PHX::FieldManager<PHAL::AlbanyTraits> > > getFieldManager();
    Teuchos::RCP<PHX::FieldManager<PHAL::AlbanyTraits> > getDirichletFieldManager() ;
    Teuchos::ArrayRCP<Teuchos::RCP<PHX::FieldManager<PHAL::AlbanyTraits> > > getNeumannFieldManager();
    
    Teuchos::Array<Teuchos::Array<int>> getOffsets() {return offsets_;}  

    //! Return the Null space object used to communicate with MP
    const Teuchos::RCP<Albany::RigidBodyModes>& getNullSpace(){ return rigidBodyModes; }

    //! Each problem must generate it's list of valide parameters
    virtual Teuchos::RCP<const Teuchos::ParameterList> getValidProblemParameters() const
      {return getGenericProblemParams("Generic Problem List");};

    virtual void
      getAllocatedStates(
         Teuchos::ArrayRCP<Teuchos::ArrayRCP<Teuchos::RCP<Intrepid2::FieldContainer_Kokkos<RealType, PHX::Layout, PHX::Device> > > > oldState_,
         Teuchos::ArrayRCP<Teuchos::ArrayRCP<Teuchos::RCP<Intrepid2::FieldContainer_Kokkos<RealType, PHX::Layout, PHX::Device> > > > newState_
         ) const  {};

    //! Get a list of the Special fields needed to implement the problem
    const AbstractFieldContainer::FieldContainerRequirements getFieldRequirements(){ return requirements; }

<<<<<<< HEAD
    const std::map<std::string,AbstractFieldContainer::FieldContainerRequirements>&
      getSideSetFieldRequirements () const {return ss_requirements;}

    //! Is this the adjoint problem
    bool isAdjoint;

    //! Should the adjoint problem be solved with an enriched basis
    bool enrichAdjoint;

    //! get the offset corresponding to a variable name
    virtual int getOffset(std::string const& var) {return 1;}

=======
>>>>>>> d641a033
  protected:

    Teuchos::Array<Teuchos::Array<int> > offsets_; 
    //! List of valid problem params common to all problems, as
    //! a starting point for the specific  getValidProblemParameters
    Teuchos::RCP<Teuchos::ParameterList>
      getGenericProblemParams(std::string listname = "ProblemList") const;

    //! Configurable output stream, defaults to printing on proc=0
    Teuchos::RCP<Teuchos::FancyOStream> out;

    //! Number of equations per node being solved
    unsigned int neq;

    //! Number of time derivatives used in the problem
    //! 0 = x, 1 = xdot, 2 = xdotdot
    int number_of_time_deriv;

    //! Equations that are defined ONLY on some part of the mesh
    std::map<int,std::vector<std::string> > sideSetEquations;

    //! Problem parameters
    Teuchos::RCP<Teuchos::ParameterList> params;

    //! Parameter library
    Teuchos::RCP<ParamLib> paramLib;

    //! Distributed parameter library
    //Teuchos::RCP<DistParamLib> distParamLib;

    //! Field manager for Volumetric Fill
    Teuchos::ArrayRCP<Teuchos::RCP<PHX::FieldManager<PHAL::AlbanyTraits> > > fm;

    //! Field manager for Dirchlet Conditions Fill
    Teuchos::RCP<PHX::FieldManager<PHAL::AlbanyTraits> > dfm;

    //! Field manager for Neumann Conditions Fill
    Teuchos::ArrayRCP<Teuchos::RCP<PHX::FieldManager<PHAL::AlbanyTraits> > > nfm;

    //! Special fields needed to implement the problem
    AbstractFieldContainer::FieldContainerRequirements requirements;
    //! Special fields defined on the side sets needed to implement the problem
    std::map<std::string,AbstractFieldContainer::FieldContainerRequirements> ss_requirements;

    //! Null space object used to communicate with MP
    Teuchos::RCP<Albany::RigidBodyModes> rigidBodyModes;

  private:

    //! Private to prohibit default or copy constructor
    AbstractProblem();
    AbstractProblem(const AbstractProblem&);

    //! Private to prohibit copying
    AbstractProblem& operator=(const AbstractProblem&);

#if defined(ALBANY_LCM)
  public:

    void setApplication(Teuchos::RCP<Application> const & a)
    {app_ = a;}

    Teuchos::RCP<Application>
    getApplication() const
    {return app_;}

  private:

    Teuchos::RCP<Application>
    app_;
#endif // ALBANY_LCM
  };

  template <typename ProblemType>
  struct ConstructEvaluatorsOp {
    ProblemType& prob;
    PHX::FieldManager<PHAL::AlbanyTraits>& fm;
    const Albany::MeshSpecsStruct& meshSpecs;
    Albany::StateManager& stateMgr;
    Albany::FieldManagerChoice fmchoice;
    Teuchos::RCP<Teuchos::ParameterList> responseList;
    Teuchos::RCP< Teuchos::Array< Teuchos::RCP<const PHX::FieldTag> > > tags;
    ConstructEvaluatorsOp(
      ProblemType& prob_,
      PHX::FieldManager<PHAL::AlbanyTraits>& fm_,
      const Albany::MeshSpecsStruct& meshSpecs_,
      Albany::StateManager& stateMgr_,
      Albany::FieldManagerChoice fmchoice_ = BUILD_RESID_FM,
      const Teuchos::RCP<Teuchos::ParameterList>& responseList_ = Teuchos::null)
      : prob(prob_), fm(fm_), meshSpecs(meshSpecs_),
        stateMgr(stateMgr_), fmchoice(fmchoice_), responseList(responseList_) {
      tags =
        Teuchos::rcp(new Teuchos::Array< Teuchos::RCP<const PHX::FieldTag> >);
    }
    template <typename T> void operator() (T x) const {
      tags->push_back(
        prob.template constructEvaluators<T>(fm, meshSpecs, stateMgr,
                                             fmchoice, responseList));
    }
  };

}

#endif // ALBANY_ABSTRACTPROBLEM_HPP<|MERGE_RESOLUTION|>--- conflicted
+++ resolved
@@ -117,21 +117,9 @@
     //! Get a list of the Special fields needed to implement the problem
     const AbstractFieldContainer::FieldContainerRequirements getFieldRequirements(){ return requirements; }
 
-<<<<<<< HEAD
     const std::map<std::string,AbstractFieldContainer::FieldContainerRequirements>&
       getSideSetFieldRequirements () const {return ss_requirements;}
 
-    //! Is this the adjoint problem
-    bool isAdjoint;
-
-    //! Should the adjoint problem be solved with an enriched basis
-    bool enrichAdjoint;
-
-    //! get the offset corresponding to a variable name
-    virtual int getOffset(std::string const& var) {return 1;}
-
-=======
->>>>>>> d641a033
   protected:
 
     Teuchos::Array<Teuchos::Array<int> > offsets_; 
