--- conflicted
+++ resolved
@@ -123,7 +123,7 @@
     constructGatherScalarExtruded2DNodalParameter(
         const std::string& param_name,
         const std::string& field_name="");
-    
+
     //! Function to create parameter list for construction of ScatterResidual
     //! evaluator with standard Field names
     //! Tensor rank of solution variable is 0, 1, or 2
@@ -182,14 +182,9 @@
        const std::string& dof_names,
        const std::string& sideSetName);
 
-<<<<<<< HEAD
+    //! Interpolation functions for scalar quantities defined on a side set
     Teuchos::RCP< PHX::Evaluator<Traits> >
     constructDOFInterpolationSideEvaluator_noDeriv(
-=======
-    //! Interpolation functions for scalar quantities defined on a side set 
-    Teuchos::RCP< PHX::Evaluator<Traits> >
-    constructDOFInterpolationSideParamEvaluator(
->>>>>>> 7d3102cc
        const std::string& dof_names,
        const std::string& sideSetName);
 
@@ -211,7 +206,6 @@
       const std::string& dof_names,
       const std::string& sideSetName);
 
-<<<<<<< HEAD
     Teuchos::RCP< PHX::Evaluator<Traits> >
     constructDOFGradInterpolationSideEvaluator_noDeriv(
       const std::string& dof_names,
@@ -225,11 +219,12 @@
 
     Teuchos::RCP< PHX::Evaluator<Traits> >
     constructDOFVecGradInterpolationSideEvaluator_noDeriv(
-=======
+      const std::string& dof_names,
+      const std::string& sideSetName);
+
     //! Interpolation functions for divergence of quantities defined on a side set
     Teuchos::RCP< PHX::Evaluator<Traits> >
     constructDOFDivInterpolationSideEvaluator(
->>>>>>> 7d3102cc
       const std::string& dof_names,
       const std::string& sideSetName);
 
