--- conflicted
+++ resolved
@@ -112,13 +112,8 @@
 
   // Add "Schottky Barrier" for QCAD (Suzey Gao, 4/30/2015)
   validPL->sublist("Schottky Barrier", false, "");
-<<<<<<< HEAD
 
-=======
-  
   // Add "Interface Traps" for QCAD (Suzey Gao, 12/22/2015)
   validPL->sublist("Interface Traps", false, ""); 
-   
->>>>>>> 5720a3b1
   return validPL;
 }