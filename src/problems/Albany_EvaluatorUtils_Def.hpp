//*****************************************************************//
//    Albany 2.0:  Copyright 2012 Sandia Corporation               //
//    This Software is released under the BSD license detailed     //
//    in the file "license.txt" in the top-level Albany directory  //
//*****************************************************************//
#include "Albany_EvaluatorUtils.hpp"
#include "Albany_DataTypes.hpp"

#include "Intrepid2_HGRAD_LINE_Cn_FEM.hpp"

#include "PHAL_GatherSolution.hpp"
#include "PHAL_GatherScalarNodalParameter.hpp"
#include "PHAL_GatherCoordinateVector.hpp"
#include "PHAL_ScatterResidual.hpp"
#include "PHAL_MapToPhysicalFrame.hpp"
#include "PHAL_MapToPhysicalFrameSide.hpp"
#include "PHAL_ComputeBasisFunctions.hpp"
#include "PHAL_ComputeBasisFunctionsSide.hpp"
#include "PHAL_DOFCellToSide.hpp"
#include "PHAL_DOFGradInterpolation.hpp"
#include "PHAL_DOFGradInterpolationSide.hpp"
#include "PHAL_DOFInterpolation.hpp"
#include "PHAL_DOFInterpolationSide.hpp"
#include "PHAL_DOFTensorInterpolation.hpp"
#include "PHAL_DOFTensorGradInterpolation.hpp"
#include "PHAL_DOFVecCellToSide.hpp"
#include "PHAL_DOFVecGradInterpolation.hpp"
#include "PHAL_DOFVecInterpolation.hpp"
#include "PHAL_DOFVecInterpolationSide.hpp"
#include "PHAL_NodesToCellInterpolation.hpp"
#include "PHAL_QuadPointsToCellInterpolation.hpp"
#include "PHAL_SideQuadPointsToSideInterpolation.hpp"


/********************  Problem Utils Class  ******************************/

template<typename EvalT, typename Traits>
Albany::EvaluatorUtils<EvalT,Traits>::EvaluatorUtils(
     Teuchos::RCP<Albany::Layouts> dl_) :
     dl(dl_)
{
}


template<typename EvalT, typename Traits>
Teuchos::RCP< PHX::Evaluator<Traits> >
Albany::EvaluatorUtils<EvalT,Traits>::constructGatherSolutionEvaluator(
       bool isVectorField,
       Teuchos::ArrayRCP<std::string> dof_names,
       Teuchos::ArrayRCP<std::string> dof_names_dot,
       int offsetToFirstDOF)
{
    using Teuchos::RCP;
    using Teuchos::rcp;
    using Teuchos::ParameterList;
    using std::string;

    RCP<ParameterList> p = rcp(new ParameterList("Gather Solution"));
    p->set< Teuchos::ArrayRCP<std::string> >("Solution Names", dof_names);

    if(isVectorField)
      p->set<int>("Tensor Rank", 1);
    else
      p->set<int>("Tensor Rank", 0);

    p->set<int>("Offset of First DOF", offsetToFirstDOF);

    p->set< Teuchos::ArrayRCP<std::string> >("Time Dependent Solution Names", dof_names_dot);
    return rcp(new PHAL::GatherSolution<EvalT,Traits>(*p,dl));
}


template<typename EvalT, typename Traits>
Teuchos::RCP< PHX::Evaluator<Traits> >
Albany::EvaluatorUtils<EvalT,Traits>::constructGatherSolutionEvaluator(
       int tensorRank,
       Teuchos::ArrayRCP<std::string> dof_names,
       Teuchos::ArrayRCP<std::string> dof_names_dot,
       int offsetToFirstDOF)
{
    using Teuchos::RCP;
    using Teuchos::rcp;
    using Teuchos::ParameterList;
    using std::string;

    RCP<ParameterList> p = rcp(new ParameterList("Gather Solution"));
    p->set< Teuchos::ArrayRCP<std::string> >("Solution Names", dof_names);

    p->set<int>("Tensor Rank", tensorRank);

    p->set<int>("Offset of First DOF", offsetToFirstDOF);

    p->set< Teuchos::ArrayRCP<std::string> >("Time Dependent Solution Names", dof_names_dot);
    return rcp(new PHAL::GatherSolution<EvalT,Traits>(*p,dl));
}


template<typename EvalT, typename Traits>
Teuchos::RCP< PHX::Evaluator<Traits> >
Albany::EvaluatorUtils<EvalT,Traits>::constructGatherSolutionEvaluator_withAcceleration(
       bool isVectorField,
       Teuchos::ArrayRCP<std::string> dof_names,
       Teuchos::ArrayRCP<std::string> dof_names_dot,
       Teuchos::ArrayRCP<std::string> dof_names_dotdot,
       int offsetToFirstDOF)
{
    using Teuchos::RCP;
    using Teuchos::rcp;
    using Teuchos::ParameterList;
    using std::string;

    RCP<ParameterList> p = rcp(new ParameterList("Gather Solution"));
    p->set< Teuchos::ArrayRCP<std::string> >("Solution Names", dof_names);

    if(isVectorField)
      p->set<int>("Tensor Rank", 1);
    else
      p->set<int>("Tensor Rank", 0);

    p->set<int>("Offset of First DOF", offsetToFirstDOF);

    if (dof_names_dot != Teuchos::null)
      p->set< Teuchos::ArrayRCP<std::string> >("Time Dependent Solution Names", dof_names_dot);
    else
      p->set<bool>("Disable Transient", true);

    if (dof_names_dotdot != Teuchos::null) {
      p->set< Teuchos::ArrayRCP<std::string> >("Solution Acceleration Names", dof_names_dotdot);
      p->set<bool>("Enable Acceleration", true);
    }

    return rcp(new PHAL::GatherSolution<EvalT,Traits>(*p,dl));
}

template<typename EvalT, typename Traits>
Teuchos::RCP< PHX::Evaluator<Traits> >
Albany::EvaluatorUtils<EvalT,Traits>::constructGatherSolutionEvaluator_withAcceleration(
       int tensorRank,
       Teuchos::ArrayRCP<std::string> dof_names,
       Teuchos::ArrayRCP<std::string> dof_names_dot,
       Teuchos::ArrayRCP<std::string> dof_names_dotdot,
       int offsetToFirstDOF)
{
    using Teuchos::RCP;
    using Teuchos::rcp;
    using Teuchos::ParameterList;
    using std::string;

    RCP<ParameterList> p = rcp(new ParameterList("Gather Solution"));
    p->set< Teuchos::ArrayRCP<std::string> >("Solution Names", dof_names);

    p->set<int>("Tensor Rank", tensorRank);

    p->set<int>("Offset of First DOF", offsetToFirstDOF);

    if (dof_names_dot != Teuchos::null)
      p->set< Teuchos::ArrayRCP<std::string> >("Time Dependent Solution Names", dof_names_dot);
    else
      p->set<bool>("Disable Transient", true);

    if (dof_names_dotdot != Teuchos::null) {
      p->set< Teuchos::ArrayRCP<std::string> >("Solution Acceleration Names", dof_names_dotdot);
      p->set<bool>("Enable Acceleration", true);
    }

    return rcp(new PHAL::GatherSolution<EvalT,Traits>(*p,dl));
}


template<typename EvalT, typename Traits>
Teuchos::RCP< PHX::Evaluator<Traits> >
Albany::EvaluatorUtils<EvalT,Traits>::constructGatherSolutionEvaluator_noTransient(
       bool isVectorField,
       Teuchos::ArrayRCP<std::string> dof_names,
       int offsetToFirstDOF)
{
    using Teuchos::RCP;
    using Teuchos::rcp;
    using Teuchos::ParameterList;
    using std::string;

    RCP<ParameterList> p = rcp(new ParameterList("Gather Solution"));
    p->set< Teuchos::ArrayRCP<std::string> >("Solution Names", dof_names);

    if(isVectorField)
      p->set<int>("Tensor Rank", 1);
    else
      p->set<int>("Tensor Rank", 0);

    p->set<int>("Offset of First DOF", offsetToFirstDOF);
    p->set<bool>("Disable Transient", true);

    return rcp(new PHAL::GatherSolution<EvalT,Traits>(*p,dl));
}

template<typename EvalT, typename Traits>
Teuchos::RCP< PHX::Evaluator<Traits> >
Albany::EvaluatorUtils<EvalT,Traits>::constructGatherSolutionEvaluator_noTransient(
       int tensorRank,
       Teuchos::ArrayRCP<std::string> dof_names,
       int offsetToFirstDOF)
{
    using Teuchos::RCP;
    using Teuchos::rcp;
    using Teuchos::ParameterList;
    using std::string;

    RCP<ParameterList> p = rcp(new ParameterList("Gather Solution"));
    p->set< Teuchos::ArrayRCP<std::string> >("Solution Names", dof_names);

    p->set<int>("Tensor Rank", tensorRank);

    p->set<int>("Offset of First DOF", offsetToFirstDOF);
    p->set<bool>("Disable Transient", true);

    return rcp(new PHAL::GatherSolution<EvalT,Traits>(*p,dl));
}

template<typename EvalT, typename Traits>
Teuchos::RCP< PHX::Evaluator<Traits> >
Albany::EvaluatorUtils<EvalT,Traits>::constructGatherScalarNodalParameter(
       const std::string& param_name,
       const std::string& field_name)
{
    using Teuchos::RCP;
    using Teuchos::rcp;
    using Teuchos::ParameterList;
    using std::string;

    RCP<ParameterList> p = rcp(new ParameterList("Gather Parameter"));
    p->set<std::string>("Parameter Name", param_name);
    if (field_name!="")
      p->set<std::string>("Field Name", field_name);
    else
      p->set<std::string>("Field Name", param_name);

    return rcp(new PHAL::GatherScalarNodalParameter<EvalT,Traits>(*p,dl));
}

template<typename EvalT, typename Traits>
Teuchos::RCP< PHX::Evaluator<Traits> >
Albany::EvaluatorUtils<EvalT,Traits>::constructScatterResidualEvaluator(
       bool isVectorField,
       Teuchos::ArrayRCP<std::string> resid_names,
       int offsetToFirstDOF, std::string scatterName)
{
    using Teuchos::RCP;
    using Teuchos::rcp;
    using Teuchos::ParameterList;
    using std::string;

    RCP<ParameterList> p = rcp(new ParameterList("Scatter Residual"));
    p->set< Teuchos::ArrayRCP<std::string> >("Residual Names", resid_names);

    if(isVectorField)
      p->set<int>("Tensor Rank", 1);
    else
      p->set<int>("Tensor Rank", 0);

    p->set<int>("Offset of First DOF", offsetToFirstDOF);
    p->set<std::string>("Scatter Field Name", scatterName);

    return rcp(new PHAL::ScatterResidual<EvalT,Traits>(*p,dl));
}

template<typename EvalT, typename Traits>
Teuchos::RCP< PHX::Evaluator<Traits> >
Albany::EvaluatorUtils<EvalT,Traits>::constructScatterResidualEvaluator(
       int tensorRank,
       Teuchos::ArrayRCP<std::string> resid_names,
       int offsetToFirstDOF, std::string scatterName)
{
    using Teuchos::RCP;
    using Teuchos::rcp;
    using Teuchos::ParameterList;
    using std::string;

    RCP<ParameterList> p = rcp(new ParameterList("Scatter Residual"));
    p->set< Teuchos::ArrayRCP<std::string> >("Residual Names", resid_names);

    p->set<int>("Tensor Rank", tensorRank);

    p->set<int>("Offset of First DOF", offsetToFirstDOF);
    p->set<std::string>("Scatter Field Name", scatterName);

    return rcp(new PHAL::ScatterResidual<EvalT,Traits>(*p,dl));
}

template<typename EvalT, typename Traits>
Teuchos::RCP< PHX::Evaluator<Traits> >
Albany::EvaluatorUtils<EvalT,Traits>::constructGatherCoordinateVectorEvaluator(std::string strCurrentDisp)
{
    using Teuchos::RCP;
    using Teuchos::rcp;
    using Teuchos::ParameterList;
    using std::string;

    RCP<ParameterList> p = rcp(new ParameterList("Gather Coordinate Vector"));

    // Input: Periodic BC flag
    p->set<bool>("Periodic BC", false);

    // Output:: Coordindate Vector at vertices
    p->set<std::string>("Coordinate Vector Name", "Coord Vec");

    if( strCurrentDisp != "" )
      p->set<std::string>("Current Displacement Vector Name", strCurrentDisp);

    return rcp(new PHAL::GatherCoordinateVector<EvalT,Traits>(*p,dl));
}

template<typename EvalT, typename Traits>
Teuchos::RCP< PHX::Evaluator<Traits> >
Albany::EvaluatorUtils<EvalT,Traits>::constructMapToPhysicalFrameEvaluator(
    const Teuchos::RCP<shards::CellTopology>& cellType,
    const Teuchos::RCP<Intrepid2::Cubature<RealType, Intrepid2::FieldContainer_Kokkos<RealType, PHX::Layout,PHX::Device> > > cubature,
    const Teuchos::RCP<Intrepid2::Basis<RealType, Intrepid2::FieldContainer_Kokkos<RealType, PHX::Layout, PHX::Device> > > intrepidBasis)

{
    using Teuchos::RCP;
    using Teuchos::rcp;
    using Teuchos::ParameterList;
    using std::string;

    RCP<ParameterList> p = rcp(new ParameterList("Map To Physical Frame"));

    // Input: X, Y at vertices
<<<<<<< HEAD
    p->set<std::string>("Coordinate Vector Name", "Coord Vec");
    p->set<RCP <Intrepid::Cubature<RealType> > >("Cubature", cubature);
=======
    p->set<string>("Coordinate Vector Name", "Coord Vec");
    p->set<RCP <Intrepid2::Cubature<RealType, Intrepid2::FieldContainer_Kokkos<RealType, PHX::Layout,PHX::Device> > > >("Cubature", cubature);
>>>>>>> 5720a3b1
    p->set<RCP<shards::CellTopology> >("Cell Type", cellType);
    p->set< RCP<Intrepid2::Basis<RealType, Intrepid2::FieldContainer_Kokkos<RealType, PHX::Layout, PHX::Device> > > >
        ("Intrepid2 Basis", intrepidBasis);

    // Output: X, Y at Quad Points (same name as input)

    return rcp(new PHAL::MapToPhysicalFrame<EvalT,Traits>(*p,dl));
}

template<typename EvalT, typename Traits>
Teuchos::RCP< PHX::Evaluator<Traits> >
Albany::EvaluatorUtils<EvalT,Traits>::constructMapToPhysicalFrameSideEvaluator(
    const Teuchos::RCP<shards::CellTopology>& cellType,
    const Teuchos::RCP<Intrepid::Cubature<RealType> > cubature,
    const std::string& sideSetName)
{
    using Teuchos::RCP;
    using Teuchos::rcp;
    using Teuchos::ParameterList;

    RCP<ParameterList> p = rcp(new ParameterList("Map To Physical Frame Side"));

    // Input: X, Y at vertices
    p->set<std::string>("Coordinate Vector Name", "Coord Vec");
    p->set<std::string>("Coordinate Side QP Vector Name", "Coord Vec " + sideSetName);
    p->set<RCP <Intrepid::Cubature<RealType> > >("Cubature", cubature);
    p->set<RCP<shards::CellTopology> >("Cell Type", cellType);
    p->set<std::string>("Side Set Name", sideSetName);

    // Output: X, Y at Quad Points (same name as input)
    return rcp(new PHAL::MapToPhysicalFrameSide<EvalT,Traits>(*p,dl));
}

template<typename EvalT, typename Traits>
Teuchos::RCP< PHX::Evaluator<Traits> >
Albany::EvaluatorUtils<EvalT,Traits>::constructComputeBasisFunctionsEvaluator(
    const Teuchos::RCP<shards::CellTopology>& cellType,
    const Teuchos::RCP<Intrepid2::Basis<RealType, Intrepid2::FieldContainer_Kokkos<RealType, PHX::Layout, PHX::Device> > > intrepidBasis,
    const Teuchos::RCP<Intrepid2::Cubature<RealType, Intrepid2::FieldContainer_Kokkos<RealType, PHX::Layout,PHX::Device> > > cubature)
{
    using Teuchos::RCP;
    using Teuchos::rcp;
    using Teuchos::ParameterList;
    using std::string;

    RCP<ParameterList> p = rcp(new ParameterList("Compute Basis Functions"));

    // Inputs: X, Y at nodes, Cubature, and Basis
<<<<<<< HEAD
    p->set<std::string>("Coordinate Vector Name","Coord Vec");
    p->set< RCP<Intrepid::Cubature<RealType> > >("Cubature", cubature);
=======
    p->set<string>("Coordinate Vector Name","Coord Vec");
    p->set< RCP<Intrepid2::Cubature<RealType, Intrepid2::FieldContainer_Kokkos<RealType, PHX::Layout,PHX::Device> > > >("Cubature", cubature);
>>>>>>> 5720a3b1

    p->set< RCP<Intrepid2::Basis<RealType, Intrepid2::FieldContainer_Kokkos<RealType, PHX::Layout, PHX::Device> > > >
        ("Intrepid2 Basis", intrepidBasis);

    p->set<RCP<shards::CellTopology> >("Cell Type", cellType);
    // Outputs: BF, weightBF, Grad BF, weighted-Grad BF, all in physical space
    p->set<std::string>("Weights Name",          "Weights");
    p->set<std::string>("Jacobian Det Name",          "Jacobian Det");
    p->set<std::string>("Jacobian Name",          "Jacobian");
    p->set<std::string>("Jacobian Inv Name",          "Jacobian Inv");
    p->set<std::string>("BF Name",          "BF");
    p->set<std::string>("Weighted BF Name", "wBF");

    p->set<std::string>("Gradient BF Name",          "Grad BF");
    p->set<std::string>("Weighted Gradient BF Name", "wGrad BF");

    return rcp(new PHAL::ComputeBasisFunctions<EvalT,Traits>(*p,dl));
}

template<typename EvalT, typename Traits>
Teuchos::RCP< PHX::Evaluator<Traits> >
<<<<<<< HEAD
Albany::EvaluatorUtils<EvalT,Traits>::constructComputeBasisFunctionsSideEvaluator(
    const Teuchos::RCP<shards::CellTopology>& cellType,
    const Teuchos::RCP<Intrepid::Basis<RealType, Intrepid::FieldContainer<RealType> > > intrepidBasisSide,
    const Teuchos::RCP<Intrepid::Cubature<RealType> > cubatureSide,
    const std::string& sideSetName)
=======
Albany::EvaluatorUtils<EvalT,Traits>::constructDOFInterpolationEvaluator_noDeriv(
       const std::string& dof_name)
{
    using Teuchos::RCP;
    using Teuchos::rcp;
    using Teuchos::ParameterList;
    using std::string;

    RCP<ParameterList> p = rcp(new ParameterList("DOF Interpolation "+dof_name));
    // Input
    p->set<string>("Variable Name", dof_name);
    p->set<string>("BF Name", "BF");

    // Output (assumes same Name as input)

    return rcp(new PHAL::DOFInterpolation_noDeriv<EvalT,Traits>(*p,dl));
}

template<typename EvalT, typename Traits>
Teuchos::RCP< PHX::Evaluator<Traits> >
Albany::EvaluatorUtils<EvalT,Traits>::constructDOFInterpolationEvaluator(
       const std::string& dof_name,
       int offsetToFirstDOF)
>>>>>>> 5720a3b1
{
    using Teuchos::RCP;
    using Teuchos::rcp;
    using Teuchos::ParameterList;
    using std::string;

    RCP<ParameterList> p = rcp(new ParameterList("Compute Basis Functions Side"));

    // Inputs: X, Y at nodes, Cubature, and Basis
    p->set<std::string>("Coordinate Vector Name","Coord Vec");
    p->set< RCP<Intrepid::Cubature<RealType> > >("Cubature Side", cubatureSide);
    p->set< RCP<Intrepid::Basis<RealType, Intrepid::FieldContainer<RealType> > > > ("Intrepid Basis Side", intrepidBasisSide);
    p->set<RCP<shards::CellTopology> >("Cell Type", cellType);
    p->set<std::string>("Side Set Name",sideSetName);

    // Outputs: BF, weightBF, Grad BF, weighted-Grad BF, all in physical space
    p->set<std::string>("Weighted Measure Name",     "Weighted Measure "+sideSetName);
    p->set<std::string>("Metric Determinant Name",   "Metric Determinant "+sideSetName);
    p->set<std::string>("BF Name",                   "BF "+sideSetName);
    p->set<std::string>("Gradient BF Name",          "Grad BF "+sideSetName);
    p->set<std::string>("Inverse Metric Name",       "Inv Metric "+sideSetName);

    return rcp(new PHAL::ComputeBasisFunctionsSide<EvalT,Traits>(*p,dl));
}

template<typename EvalT, typename Traits>
Teuchos::RCP< PHX::Evaluator<Traits> >
Albany::EvaluatorUtils<EvalT,Traits>::constructDOFCellToSideEvaluator(
       const std::string& cell_dof_name,
       const std::string& sideSetName,
       const Teuchos::RCP<shards::CellTopology>& cellType,
       const std::string& side_dof_name)
{
    using Teuchos::RCP;
    using Teuchos::rcp;
    using Teuchos::ParameterList;

    RCP<ParameterList> p = rcp(new ParameterList("DOF Cell To Side"));

    // Input
    p->set<std::string>("Cell Variable Name", cell_dof_name);
    p->set<RCP<shards::CellTopology> >("Cell Type", cellType);
    p->set<std::string>("Side Set Name", sideSetName);

    // Output
    if (side_dof_name!="")
      p->set<std::string>("Side Variable Name", side_dof_name);
    else
      p->set<std::string>("Side Variable Name", cell_dof_name);

    return rcp(new PHAL::DOFCellToSide<EvalT,Traits>(*p,dl));
}

template<typename EvalT, typename Traits>
Teuchos::RCP< PHX::Evaluator<Traits> >
Albany::EvaluatorUtils<EvalT,Traits>::constructDOFGradInterpolationEvaluator(
       const std::string& dof_name,
       int offsetToFirstDOF)
{
    using Teuchos::RCP;
    using Teuchos::rcp;
    using Teuchos::ParameterList;

    RCP<ParameterList> p = rcp(new ParameterList("DOF Grad Interpolation "+dof_name));
    // Input
    p->set<std::string>("Variable Name", dof_name);
    p->set<std::string>("Gradient BF Name", "Grad BF");
    p->set<int>("Offset of First DOF", offsetToFirstDOF);

    // Output (assumes same Name as input)
    p->set<std::string>("Gradient Variable Name", dof_name+" Gradient");

    return rcp(new PHAL::DOFGradInterpolation<EvalT,Traits>(*p,dl));
}

template<typename EvalT, typename Traits>
Teuchos::RCP< PHX::Evaluator<Traits> >
Albany::EvaluatorUtils<EvalT,Traits>::constructDOFGradInterpolationSideEvaluator(
       const std::string& dof_name,
       const std::string& sideSetName)
{
    using Teuchos::RCP;
    using Teuchos::rcp;
    using Teuchos::ParameterList;

    RCP<ParameterList> p = rcp(new ParameterList("DOF Grad Interpolation Side "+dof_name));
    // Input
    p->set<std::string>("Variable Name", dof_name);
    p->set<std::string>("Gradient BF Name", "Grad BF "+sideSetName);
    p->set<std::string> ("Side Set Name",sideSetName);

    // Output (assumes same Name as input)
    p->set<std::string>("Gradient Variable Name", dof_name+" Gradient");

    return rcp(new PHAL::DOFGradInterpolationSide<EvalT,Traits>(*p,dl));
}

template<typename EvalT, typename Traits>
Teuchos::RCP< PHX::Evaluator<Traits> >
Albany::EvaluatorUtils<EvalT,Traits>::constructDOFGradInterpolationEvaluator_noDeriv(
    const std::string& dof_name)
{
    using Teuchos::RCP;
    using Teuchos::rcp;
    using Teuchos::ParameterList;

    RCP<ParameterList> p = rcp(new ParameterList("DOF Grad Interpolation "+dof_name));
    // Input
    p->set<std::string>("Variable Name", dof_name);
    p->set<std::string>("Gradient BF Name", "Grad BF");

    // Output (assumes same Name as input)
    p->set<std::string>("Gradient Variable Name", dof_name+" Gradient");

    return rcp(new PHAL::DOFGradInterpolation_noDeriv<EvalT,Traits>(*p,dl));
}

template<typename EvalT, typename Traits>
Teuchos::RCP< PHX::Evaluator<Traits> >
Albany::EvaluatorUtils<EvalT,Traits>::constructDOFInterpolationEvaluator(
       const std::string& dof_name,
       int offsetToFirstDOF)
{
    using Teuchos::RCP;
    using Teuchos::rcp;
    using Teuchos::ParameterList;
    using std::string;

    RCP<ParameterList> p = rcp(new ParameterList("DOF Interpolation "+dof_name));
    // Input
    p->set<std::string>("Variable Name", dof_name);
    p->set<std::string>("BF Name", "BF");
    p->set<int>("Offset of First DOF", offsetToFirstDOF);

    // Output (assumes same Name as input)

    return rcp(new PHAL::DOFInterpolation<EvalT,Traits>(*p,dl));
}

template<typename EvalT, typename Traits>
Teuchos::RCP< PHX::Evaluator<Traits> >
Albany::EvaluatorUtils<EvalT,Traits>::constructDOFInterpolationSideEvaluator(
       const std::string& dof_name,
       const std::string& sideSetName)
{
    using Teuchos::RCP;
    using Teuchos::rcp;
    using Teuchos::ParameterList;
    using std::string;

    RCP<ParameterList> p = rcp(new ParameterList("DOF Interpolation Side "+dof_name));
    // Input
    p->set<std::string>("Variable Name", dof_name);
    p->set<std::string>("BF Name", "BF "+sideSetName);
    p->set<std::string>("Side Set Name",sideSetName);

    // Output (assumes same Name as input)

    return rcp(new PHAL::DOFInterpolationSide<EvalT,Traits>(*p,dl));
}

template<typename EvalT, typename Traits>
Teuchos::RCP< PHX::Evaluator<Traits> >
Albany::EvaluatorUtils<EvalT,Traits>::constructDOFTensorInterpolationEvaluator(
       const std::string& dof_name,
       int offsetToFirstDOF)
{
    using Teuchos::RCP;
    using Teuchos::rcp;
    using Teuchos::ParameterList;

    RCP<ParameterList> p = rcp(new ParameterList("DOFTensor Interpolation "+dof_name));
    // Input
    p->set<std::string>("Variable Name", dof_name);
    p->set<std::string>("BF Name", "BF");
    p->set<int>("Offset of First DOF", offsetToFirstDOF);

    // Output (assumes same Name as input)

    return rcp(new PHAL::DOFTensorInterpolation<EvalT,Traits>(*p,dl));
}

template<typename EvalT, typename Traits>
Teuchos::RCP< PHX::Evaluator<Traits> >
Albany::EvaluatorUtils<EvalT,Traits>::constructDOFTensorGradInterpolationEvaluator(
       const std::string& dof_name,
       int offsetToFirstDOF)
{
    using Teuchos::RCP;
    using Teuchos::rcp;
    using Teuchos::ParameterList;

    RCP<ParameterList> p = rcp(new ParameterList("DOFTensorGrad Interpolation "+dof_name));
    // Input
    p->set<std::string>("Variable Name", dof_name);
    p->set<std::string>("Gradient BF Name", "Grad BF");
    p->set<int>("Offset of First DOF", offsetToFirstDOF);

    // Output (assumes same Name as input)
    p->set<std::string>("Gradient Variable Name", dof_name+" Gradient");

    return rcp(new PHAL::DOFTensorGradInterpolation<EvalT,Traits>(*p,dl));
}

template<typename EvalT, typename Traits>
Teuchos::RCP< PHX::Evaluator<Traits> >
Albany::EvaluatorUtils<EvalT,Traits>::constructDOFVecCellToSideEvaluator(
       const std::string& cell_dof_name,
       const std::string& sideSetName,
       const Teuchos::RCP<shards::CellTopology>& cellType,
       const std::string& side_dof_name)
{
    using Teuchos::RCP;
    using Teuchos::rcp;
    using Teuchos::ParameterList;

    RCP<ParameterList> p = rcp(new ParameterList("DOF Vec Cell To Side"));

    // Input
    p->set<std::string>("Cell Variable Name", cell_dof_name);
    p->set<RCP<shards::CellTopology> >("Cell Type", cellType);
    p->set<std::string>("Side Set Name", sideSetName);

    // Output
    if (side_dof_name!="")
      p->set<std::string>("Side Variable Name", side_dof_name);
    else
      p->set<std::string>("Side Variable Name", cell_dof_name);

    return rcp(new PHAL::DOFVecCellToSide<EvalT,Traits>(*p,dl));
}

template<typename EvalT, typename Traits>
Teuchos::RCP< PHX::Evaluator<Traits> >
Albany::EvaluatorUtils<EvalT,Traits>::constructDOFVecGradInterpolationEvaluator(
       const std::string& dof_name,
       int offsetToFirstDOF)
{
    using Teuchos::RCP;
    using Teuchos::rcp;
    using Teuchos::ParameterList;

    RCP<ParameterList> p = rcp(new ParameterList("DOFVecGrad Interpolation "+dof_name));
    // Input
    p->set<std::string>("Variable Name", dof_name);
    p->set<std::string>("Gradient BF Name", "Grad BF");
    p->set<int>("Offset of First DOF", offsetToFirstDOF);

    // Output (assumes same Name as input)
    p->set<std::string>("Gradient Variable Name", dof_name+" Gradient");

    return rcp(new PHAL::DOFVecGradInterpolation<EvalT,Traits>(*p,dl));
}

template<typename EvalT, typename Traits>
Teuchos::RCP< PHX::Evaluator<Traits> >
Albany::EvaluatorUtils<EvalT,Traits>::constructDOFVecInterpolationEvaluator(
       const std::string& dof_name,
       int offsetToFirstDOF)
{
    using Teuchos::RCP;
    using Teuchos::rcp;
    using Teuchos::ParameterList;

    RCP<ParameterList> p = rcp(new ParameterList("DOFVec Interpolation "+dof_name));
    // Input
    p->set<std::string>("Variable Name", dof_name);
    p->set<std::string>("BF Name", "BF");
    p->set<int>("Offset of First DOF", offsetToFirstDOF);

    // Output (assumes same Name as input)

    return rcp(new PHAL::DOFVecInterpolation<EvalT,Traits>(*p,dl));
}

template<typename EvalT, typename Traits>
Teuchos::RCP< PHX::Evaluator<Traits> >
Albany::EvaluatorUtils<EvalT,Traits>::constructDOFVecInterpolationSideEvaluator(
       const std::string& dof_name,
       const std::string& sideSetName)
{
    using Teuchos::RCP;
    using Teuchos::rcp;
    using Teuchos::ParameterList;

    RCP<ParameterList> p = rcp(new ParameterList("DOF Vec Interpolation Side "+dof_name));
    // Input
    p->set<std::string>("Variable Name", dof_name);
    p->set<std::string>("BF Name", "BF "+sideSetName);
    p->set<std::string>("Side Set Name",sideSetName);

    // Output (assumes same Name as input)

    return rcp(new PHAL::DOFVecInterpolationSide<EvalT,Traits>(*p,dl));
}

template<typename EvalT, typename Traits>
Teuchos::RCP< PHX::Evaluator<Traits> >
Albany::EvaluatorUtils<EvalT,Traits>::constructNodesToCellInterpolationEvaluator(
  const std::string& dof_name,
  bool isVectorField)
{
  Teuchos::RCP<Teuchos::ParameterList> p;
  p = Teuchos::rcp(new Teuchos::ParameterList("DOF Nodes to Cell Interpolation "+dof_name));

  // Input
  p->set<std::string>("BF Variable Name", "BF");
  p->set<std::string>("Field Node Name", dof_name);
  p->set<std::string>("Weighted Measure Name", "Weights");
  p->set<bool>("Is Vector Field", isVectorField);

  // Output
  p->set<std::string>("Field Cell Name", dof_name);

  return Teuchos::rcp(new PHAL::NodesToCellInterpolation<EvalT,Traits>(*p,dl));
}

template<typename EvalT, typename Traits>
Teuchos::RCP< PHX::Evaluator<Traits> >
Albany::EvaluatorUtils<EvalT,Traits>::constructQuadPointsToCellInterpolationEvaluator(
  const std::string& dof_name,
  bool isVectorField)
{
  Teuchos::RCP<Teuchos::ParameterList> p;
  p = Teuchos::rcp(new Teuchos::ParameterList("DOF QuadPoint to Cell Interpolation "+dof_name));

  // Input
  p->set<std::string>("Field QP Name", dof_name);
  p->set<std::string>("Weighted Measure Name", "Weights");
  p->set<bool>("Is Vector Field", isVectorField);

  // Output
  p->set<std::string>("Field Cell Name", dof_name);

  return Teuchos::rcp(new PHAL::QuadPointsToCellInterpolation<EvalT,Traits>(*p,dl));
}

template<typename EvalT, typename Traits>
Teuchos::RCP< PHX::Evaluator<Traits> >
Albany::EvaluatorUtils<EvalT,Traits>::constructSideQuadPointsToSideInterpolationEvaluator(
  const std::string& dof_name,
  const std::string& sideSetName,
  bool isVectorField)
{
  Teuchos::RCP<Teuchos::ParameterList> p;
  p = Teuchos::rcp(new Teuchos::ParameterList("DOF Side QuadPoint to Side Interpolation "+dof_name));

  // Input
  p->set<std::string>("Field QP Name", dof_name);
  p->set<std::string>("Weighted Measure Name", "Weighted Measure "+sideSetName);
  p->set<std::string>("Side Set Name", sideSetName);
  p->set<bool>("Is Vector Field", isVectorField);

  // Output
  p->set<std::string>("Field Side Name", dof_name);

  return Teuchos::rcp(new PHAL::SideQuadPointsToSideInterpolation<EvalT,Traits>(*p,dl));
}<|MERGE_RESOLUTION|>--- conflicted
+++ resolved
@@ -325,13 +325,8 @@
     RCP<ParameterList> p = rcp(new ParameterList("Map To Physical Frame"));
 
     // Input: X, Y at vertices
-<<<<<<< HEAD
-    p->set<std::string>("Coordinate Vector Name", "Coord Vec");
-    p->set<RCP <Intrepid::Cubature<RealType> > >("Cubature", cubature);
-=======
     p->set<string>("Coordinate Vector Name", "Coord Vec");
     p->set<RCP <Intrepid2::Cubature<RealType, Intrepid2::FieldContainer_Kokkos<RealType, PHX::Layout,PHX::Device> > > >("Cubature", cubature);
->>>>>>> 5720a3b1
     p->set<RCP<shards::CellTopology> >("Cell Type", cellType);
     p->set< RCP<Intrepid2::Basis<RealType, Intrepid2::FieldContainer_Kokkos<RealType, PHX::Layout, PHX::Device> > > >
         ("Intrepid2 Basis", intrepidBasis);
@@ -345,7 +340,7 @@
 Teuchos::RCP< PHX::Evaluator<Traits> >
 Albany::EvaluatorUtils<EvalT,Traits>::constructMapToPhysicalFrameSideEvaluator(
     const Teuchos::RCP<shards::CellTopology>& cellType,
-    const Teuchos::RCP<Intrepid::Cubature<RealType> > cubature,
+    const Teuchos::RCP<Intrepid2::Cubature<RealType, Intrepid2::FieldContainer_Kokkos<RealType, PHX::Layout,PHX::Device> > > cubature,
     const std::string& sideSetName)
 {
     using Teuchos::RCP;
@@ -357,7 +352,7 @@
     // Input: X, Y at vertices
     p->set<std::string>("Coordinate Vector Name", "Coord Vec");
     p->set<std::string>("Coordinate Side QP Vector Name", "Coord Vec " + sideSetName);
-    p->set<RCP <Intrepid::Cubature<RealType> > >("Cubature", cubature);
+    p->set< RCP<Intrepid2::Cubature<RealType, Intrepid2::FieldContainer_Kokkos<RealType, PHX::Layout,PHX::Device> > > >("Cubature", cubature);
     p->set<RCP<shards::CellTopology> >("Cell Type", cellType);
     p->set<std::string>("Side Set Name", sideSetName);
 
@@ -380,13 +375,8 @@
     RCP<ParameterList> p = rcp(new ParameterList("Compute Basis Functions"));
 
     // Inputs: X, Y at nodes, Cubature, and Basis
-<<<<<<< HEAD
-    p->set<std::string>("Coordinate Vector Name","Coord Vec");
-    p->set< RCP<Intrepid::Cubature<RealType> > >("Cubature", cubature);
-=======
     p->set<string>("Coordinate Vector Name","Coord Vec");
     p->set< RCP<Intrepid2::Cubature<RealType, Intrepid2::FieldContainer_Kokkos<RealType, PHX::Layout,PHX::Device> > > >("Cubature", cubature);
->>>>>>> 5720a3b1
 
     p->set< RCP<Intrepid2::Basis<RealType, Intrepid2::FieldContainer_Kokkos<RealType, PHX::Layout, PHX::Device> > > >
         ("Intrepid2 Basis", intrepidBasis);
@@ -408,37 +398,11 @@
 
 template<typename EvalT, typename Traits>
 Teuchos::RCP< PHX::Evaluator<Traits> >
-<<<<<<< HEAD
 Albany::EvaluatorUtils<EvalT,Traits>::constructComputeBasisFunctionsSideEvaluator(
     const Teuchos::RCP<shards::CellTopology>& cellType,
-    const Teuchos::RCP<Intrepid::Basis<RealType, Intrepid::FieldContainer<RealType> > > intrepidBasisSide,
-    const Teuchos::RCP<Intrepid::Cubature<RealType> > cubatureSide,
+    const Teuchos::RCP<Intrepid2::Basis<RealType, Intrepid2::FieldContainer_Kokkos<RealType, PHX::Layout, PHX::Device> > > intrepidBasisSide,
+    const Teuchos::RCP<Intrepid2::Cubature<RealType, Intrepid2::FieldContainer_Kokkos<RealType, PHX::Layout,PHX::Device> > > cubatureSide,
     const std::string& sideSetName)
-=======
-Albany::EvaluatorUtils<EvalT,Traits>::constructDOFInterpolationEvaluator_noDeriv(
-       const std::string& dof_name)
-{
-    using Teuchos::RCP;
-    using Teuchos::rcp;
-    using Teuchos::ParameterList;
-    using std::string;
-
-    RCP<ParameterList> p = rcp(new ParameterList("DOF Interpolation "+dof_name));
-    // Input
-    p->set<string>("Variable Name", dof_name);
-    p->set<string>("BF Name", "BF");
-
-    // Output (assumes same Name as input)
-
-    return rcp(new PHAL::DOFInterpolation_noDeriv<EvalT,Traits>(*p,dl));
-}
-
-template<typename EvalT, typename Traits>
-Teuchos::RCP< PHX::Evaluator<Traits> >
-Albany::EvaluatorUtils<EvalT,Traits>::constructDOFInterpolationEvaluator(
-       const std::string& dof_name,
-       int offsetToFirstDOF)
->>>>>>> 5720a3b1
 {
     using Teuchos::RCP;
     using Teuchos::rcp;
@@ -449,8 +413,8 @@
 
     // Inputs: X, Y at nodes, Cubature, and Basis
     p->set<std::string>("Coordinate Vector Name","Coord Vec");
-    p->set< RCP<Intrepid::Cubature<RealType> > >("Cubature Side", cubatureSide);
-    p->set< RCP<Intrepid::Basis<RealType, Intrepid::FieldContainer<RealType> > > > ("Intrepid Basis Side", intrepidBasisSide);
+    p->set< RCP<Intrepid2::Cubature<RealType, Intrepid2::FieldContainer_Kokkos<RealType, PHX::Layout,PHX::Device> > > >("Cubature Side", cubatureSide);
+    p->set< RCP<Intrepid2::Basis<RealType, Intrepid2::FieldContainer_Kokkos<RealType, PHX::Layout, PHX::Device> > > >("Intrepid Basis Side", intrepidBasisSide);
     p->set<RCP<shards::CellTopology> >("Cell Type", cellType);
     p->set<std::string>("Side Set Name",sideSetName);
 
@@ -494,6 +458,26 @@
 
 template<typename EvalT, typename Traits>
 Teuchos::RCP< PHX::Evaluator<Traits> >
+Albany::EvaluatorUtils<EvalT,Traits>::constructDOFInterpolationEvaluator_noDeriv(
+       const std::string& dof_name)
+{
+    using Teuchos::RCP;
+    using Teuchos::rcp;
+    using Teuchos::ParameterList;
+    using std::string;
+
+    RCP<ParameterList> p = rcp(new ParameterList("DOF Interpolation "+dof_name));
+    // Input
+    p->set<string>("Variable Name", dof_name);
+    p->set<string>("BF Name", "BF");
+
+    // Output (assumes same Name as input)
+
+    return rcp(new PHAL::DOFInterpolation_noDeriv<EvalT,Traits>(*p,dl));
+}
+
+template<typename EvalT, typename Traits>
+Teuchos::RCP< PHX::Evaluator<Traits> >
 Albany::EvaluatorUtils<EvalT,Traits>::constructDOFGradInterpolationEvaluator(
        const std::string& dof_name,
        int offsetToFirstDOF)
@@ -732,7 +716,7 @@
 
     // Output (assumes same Name as input)
 
-    return rcp(new PHAL::DOFVecInterpolationSide<EvalT,Traits>(*p,dl));
+    return rcp(new PHAL::DOFVecInterpolationSide<EvalT, Traits>(*p,dl));
 }
 
 template<typename EvalT, typename Traits>
