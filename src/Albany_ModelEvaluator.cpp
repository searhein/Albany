//*****************************************************************//
//    Albany 3.0:  Copyright 2016 Sandia Corporation               //
//    This Software is released under the BSD license detailed     //
//    in the file "license.txt" in the top-level Albany directory  //
//*****************************************************************//

//IK, 9/12/14: this is Epetra (Albany) function.
//Not compiled if ALBANY_EPETRA_EXE is off.

#include "Albany_ModelEvaluator.hpp"
#include "Albany_DistributedParameterDerivativeOp.hpp"
#include "Albany_DistributedParameterResponseDerivativeOp.hpp"
#include "Teuchos_ScalarTraits.hpp"
#include "Teuchos_TestForException.hpp"
#include "Stokhos_EpetraVectorOrthogPoly.hpp"
#include "Stokhos_EpetraMultiVectorOrthogPoly.hpp"
#include "Stokhos_EpetraOperatorOrthogPoly.hpp"
#include "Petra_Converters.hpp"

//IK, 7/15/14: adding option to write the mass matrix to matrix market file, which is needed
//for some applications.  Uncomment the following line to turn on.
//#define WRITE_MASS_MATRIX_TO_MM_FILE

#ifdef WRITE_MASS_MATRIX_TO_MM_FILE
#include "EpetraExt_RowMatrixOut.h"
#include "EpetraExt_BlockMapOut.h"
#endif

Albany::ModelEvaluator::ModelEvaluator(
  const Teuchos::RCP<Albany::Application>& app_,
  const Teuchos::RCP<Teuchos::ParameterList>& appParams)
  : app(app_),
    supplies_prec(app_->suppliesPreconditioner())
{
  Teuchos::RCP<Teuchos::FancyOStream> out =
    Teuchos::VerboseObjectBase::getDefaultOStream();

    Teuchos::ParameterList& discParams = appParams->sublist("Discretization");

//IKT, 5/18/15:
//Test for Spectral elements requested, which do not work now with Albany executable.
#ifdef ALBANY_AERAS
    std::string& method = discParams.get("Method", "STK1D");
    if (method == "Ioss Aeras" || method == "Exodus Aeras" || method == "STK1D Aeras"){
       TEUCHOS_TEST_FOR_EXCEPTION(true,
                               Teuchos::Exceptions::InvalidParameter,
                               "Error: Albany executable does not support discretization method " << method
                               << "!  Please re-run with AlbanyT executable." << std::endl);
    }
#endif

  // Get number of time derivatives
  num_time_deriv = discParams.get<int>("Number Of Time Derivatives");

  // Parameters (e.g., for sensitivities, SG expansions, ...)
  Teuchos::ParameterList& problemParams = appParams->sublist("Problem");
  Teuchos::ParameterList& parameterParams =
    problemParams.sublist("Parameters");
  num_param_vecs =
    parameterParams.get("Number of Parameter Vectors", 0);
  bool using_old_parameter_list = false;
  if (parameterParams.isType<int>("Number")) {
    int numParameters = parameterParams.get<int>("Number");
    if (numParameters > 0) {
      num_param_vecs = 1;
      using_old_parameter_list = true;
    }
  }
  param_names.resize(num_param_vecs);
  *out << "Number of parameters vectors  = " << num_param_vecs << std::endl;
  for (int i=0; i<num_param_vecs; i++) {
    Teuchos::ParameterList* pList;
    if (using_old_parameter_list)
      pList = &parameterParams;
    else
      pList = &(parameterParams.sublist(Albany::strint("Parameter Vector",i)));
    int numParameters = pList->get<int>("Number");
    TEUCHOS_TEST_FOR_EXCEPTION(
      numParameters == 0,
      Teuchos::Exceptions::InvalidParameter,
      std::endl << "Error!  In Albany::ModelEvaluator constructor:  " <<
      "Parameter vector " << i << " has zero parameters!" << std::endl);
    param_names[i] =
      Teuchos::rcp(new Teuchos::Array<std::string>(numParameters));
    for (int j=0; j<numParameters; j++) {
      (*param_names[i])[j] =
        pList->get<std::string>(Albany::strint("Parameter",j));
    }
    *out << "Number of parameters in parameter vector " << i << " = "
         << numParameters << std::endl;
  }

  // Setup sacado and epetra storage for parameters
  sacado_param_vec.resize(num_param_vecs);
  epetra_param_map.resize(num_param_vecs);
  epetra_param_vec.resize(num_param_vecs);
#ifdef ALBANY_STOKHOS
  p_sg_vals.resize(num_param_vecs);
  p_mp_vals.resize(num_param_vecs);
<<<<<<< HEAD
#endif
  //`const Epetra_Comm& comm = app->getMap()->Comm();
  //const Epetra_Comm& comm = *app->getComm();
  Teuchos::RCP<const Teuchos::Comm<int> > commT = app->getComm();
  Teuchos::RCP<Epetra_Comm> comm = Albany::createEpetraCommFromTeuchosComm(commT);
=======
  Teuchos::RCP<const Epetra_Comm> comm = app->getEpetraComm();
>>>>>>> de9b4549
  for (int i=0; i<num_param_vecs; i++) {

    // Initialize Sacado parameter vector
    app->getParamLib()->fillVector<PHAL::AlbanyTraits::Residual>(
      *(param_names[i]), sacado_param_vec[i]);

    // Create Epetra map for parameter vector
    epetra_param_map[i] =
      Teuchos::rcp(new Epetra_LocalMap((int) sacado_param_vec[i].size(), 0, *comm));

    // Create Epetra vector for parameters
    epetra_param_vec[i] =
      Teuchos::rcp(new Epetra_Vector(*(epetra_param_map[i])));
    for (unsigned int j=0; j<sacado_param_vec[i].size(); j++)
      (*(epetra_param_vec[i]))[j] = sacado_param_vec[i][j].baseValue;

#ifdef ALBANY_STOKHOS
    p_sg_vals[i].resize(sacado_param_vec[i].size());
    p_mp_vals[i].resize(sacado_param_vec[i].size());
#endif
  }

  // Setup distributed parameters
  distParamLib = app->getDistParamLib();
  Teuchos::ParameterList& distParameterParams =
    problemParams.sublist("Distributed Parameters");
  Teuchos::ParameterList* param_list;
  num_dist_param_vecs =
    distParameterParams.get("Number of Parameter Vectors", 0);
  dist_param_names.resize(num_dist_param_vecs);
  *out << "Number of distributed parameters vectors  = " << num_dist_param_vecs
       << std::endl;
  const std::string* p_name_ptr;
  const std::string emptyString("");
  for (int i=0; i<num_dist_param_vecs; i++) {
    const std::string& p_sublist_name = Albany::strint("Distributed Parameter",i);
    param_list = distParameterParams.isSublist(p_sublist_name) ? &distParameterParams.sublist(p_sublist_name) : NULL;

    p_name_ptr = &distParameterParams.get<std::string>(Albany::strint("Parameter",i),emptyString);

    if(param_list != NULL) {
    const std::string& name_from_list = param_list->get<std::string>("Name",emptyString);

    p_name_ptr = (*p_name_ptr != emptyString) ? p_name_ptr : &name_from_list;

    TEUCHOS_TEST_FOR_EXCEPTION(
        (*p_name_ptr != name_from_list) && (name_from_list != emptyString),
        Teuchos::Exceptions::InvalidParameter,
          std::endl << "Error!  In Albany::ModelEvaluator constructor:  Provided two different names for same parameter in Distributed Parameters list: \"" <<
          *p_name_ptr << "\" and \"" << name_from_list << "\"" << std::endl);
    }

    TEUCHOS_TEST_FOR_EXCEPTION(
      !distParamLib->has(*p_name_ptr),
      Teuchos::Exceptions::InvalidParameter,
      std::endl << "Error!  In Albany::ModelEvaluator constructor:  " <<
      "Invalid distributed parameter name \"" << *p_name_ptr << "\""<<std::endl);

    dist_param_names[i] = *p_name_ptr;
    //set parameters bonuds
    if(param_list) {
      Teuchos::RCP<const DistParam> distParam = distParamLib->get(*p_name_ptr);
      if(param_list->isParameter("Lower Bound") && (distParam->lower_bounds_vector() != Teuchos::null))
        distParam->lower_bounds_vector()->putScalar(param_list->get<double>("Lower Bound", std::numeric_limits<double>::min()));
      if(param_list->isParameter("Upper Bound") && (distParam->upper_bounds_vector() != Teuchos::null))
        distParam->upper_bounds_vector()->putScalar(param_list->get<double>("Upper Bound", std::numeric_limits<double>::max()));
      if(param_list->isParameter("Initial Uniform Value") && (distParam->vector() != Teuchos::null))
        distParam->vector()->putScalar(param_list->get<double>("Uniform Value"));
    }
  }

  timer = Teuchos::TimeMonitor::getNewTimer("Albany: **Total Fill Time**");
}

Albany::ModelEvaluator::~ModelEvaluator(){
#ifdef ALBANY_DEBUG
  std::cout << "Calling destructor for Albany_ModelEvaluator" << std::endl;
#endif
}

// Overridden from EpetraExt::ModelEvaluator

Teuchos::RCP<const Epetra_Map>
Albany::ModelEvaluator::get_x_map() const
{
  return app->getMap();
}

Teuchos::RCP<const Epetra_Map>
Albany::ModelEvaluator::get_f_map() const
{
  return app->getMap();
}

Teuchos::RCP<const Epetra_Map>
Albany::ModelEvaluator::get_p_map(int l) const
{
  TEUCHOS_TEST_FOR_EXCEPTION(
    l >= num_param_vecs + num_dist_param_vecs || l < 0,
    Teuchos::Exceptions::InvalidParameter,
    std::endl <<
    "Error!  Albany::ModelEvaluator::get_p_map():  " <<
    "Invalid parameter index l = " << l << std::endl);
  if (l < num_param_vecs)
    return epetra_param_map[l];
  Teuchos::RCP<const Epetra_Comm> comm = app->getEpetraComm();
  return Petra::TpetraMap_To_EpetraMap(distParamLib->get(dist_param_names[l-num_param_vecs])->map(), comm);
}

Teuchos::RCP<const Epetra_Map>
Albany::ModelEvaluator::get_g_map(int l) const
{
  TEUCHOS_TEST_FOR_EXCEPTION(
    l >= app->getNumResponses() || l < 0,
    Teuchos::Exceptions::InvalidParameter,
    std::endl <<
    "Error!  Albany::ModelEvaluator::get_g_map():  " <<
    "Invalid response index l = " << l << std::endl);

  return app->getResponse(l)->responseMap();
}

Teuchos::RCP<const Teuchos::Array<std::string> >
Albany::ModelEvaluator::get_p_names(int l) const
{
  TEUCHOS_TEST_FOR_EXCEPTION(
    l >= num_param_vecs + num_dist_param_vecs || l < 0,
    Teuchos::Exceptions::InvalidParameter,
    std::endl <<
    "Error!  Albany::ModelEvaluator::get_p_names():  " <<
    "Invalid parameter index l = " << l << std::endl);

  if (l < num_param_vecs)
    return param_names[l];
  return Teuchos::rcp(new Teuchos::Array<std::string>(1, dist_param_names[l-num_param_vecs]));
}

Teuchos::RCP<const Epetra_Vector>
Albany::ModelEvaluator::get_x_init() const
{
#ifdef ALBANY_MOVE_MEMBER_FN_ADAPTSOLMGR_TPETRA
  return app->getAdaptSolMgr()->getInitialSolution();
#endif
  return app->getInitialSolution();
}

Teuchos::RCP<const Epetra_Vector>
Albany::ModelEvaluator::get_x_dot_init() const
{
#ifdef ALBANY_MOVE_MEMBER_FN_ADAPTSOLMGR_TPETRA
  return app->getAdaptSolMgr()->getInitialSolutionDot();
#endif
   return app->getInitialSolutionDot();
}

Teuchos::RCP<const Epetra_Vector>
Albany::ModelEvaluator::get_x_dotdot_init() const
{
#ifdef ALBANY_MOVE_MEMBER_FN_ADAPTSOLMGR_TPETRA
  return app->getAdaptSolMgr()->getInitialSolutionDotDot();
#endif
   return app->getInitialSolutionDotDot();
}


Teuchos::RCP<const Epetra_Vector>
Albany::ModelEvaluator::get_p_init(int l) const
{
  TEUCHOS_TEST_FOR_EXCEPTION(
    l >= num_param_vecs + num_dist_param_vecs || l < 0,
    Teuchos::Exceptions::InvalidParameter,
    std::endl <<
    "Error!  Albany::ModelEvaluator::get_p_init():  " <<
    "Invalid parameter index l = " << l << std::endl);

  if (l < num_param_vecs)
    return epetra_param_vec[l];
  Teuchos::RCP<Epetra_Vector> epetra_param_vec_to_return;
  Teuchos::RCP<const Epetra_Comm> comm = app->getEpetraComm();
  Petra::TpetraVector_To_EpetraVector(distParamLib->get(dist_param_names[l-num_param_vecs])->vector(), epetra_param_vec_to_return,
                                      comm);
  return epetra_param_vec_to_return;
  //return distParamLib->get(dist_param_names[l-num_param_vecs])->vector();
}

Teuchos::RCP<const Epetra_Vector>
Albany::ModelEvaluator::get_p_lower_bounds(int l) const
{
  TEUCHOS_TEST_FOR_EXCEPTION(
    l >= num_param_vecs + num_dist_param_vecs || l < 0,
    Teuchos::Exceptions::InvalidParameter,
    std::endl <<
    "Error!  Albany::ModelEvaluator::get_p_init():  " <<
    "Invalid parameter index l = " << l << std::endl);

  if (l < num_param_vecs) //need to be implemented
    return Teuchos::null;

  Teuchos::RCP<Epetra_Vector> epetra_bounds_vec_to_return;
  Teuchos::RCP<const Epetra_Comm> comm = app->getEpetraComm();
  Petra::TpetraVector_To_EpetraVector(distParamLib->get(dist_param_names[l-num_param_vecs])->lower_bounds_vector(), epetra_bounds_vec_to_return, comm);
  return epetra_bounds_vec_to_return;
}

Teuchos::RCP<const Epetra_Vector>
Albany::ModelEvaluator::get_p_upper_bounds(int l) const
{
  TEUCHOS_TEST_FOR_EXCEPTION(
    l >= num_param_vecs + num_dist_param_vecs || l < 0,
    Teuchos::Exceptions::InvalidParameter,
    std::endl <<
    "Error!  Albany::ModelEvaluator::get_p_init():  " <<
    "Invalid parameter index l = " << l << std::endl);
  if (l < num_param_vecs) //need to be implemented
    return Teuchos::null;

  Teuchos::RCP<Epetra_Vector> epetra_bounds_vec_to_return;
  Teuchos::RCP<const Epetra_Comm> comm = app->getEpetraComm();
  Petra::TpetraVector_To_EpetraVector(distParamLib->get(dist_param_names[l-num_param_vecs])->upper_bounds_vector(), epetra_bounds_vec_to_return, comm);
  return epetra_bounds_vec_to_return;
}


Teuchos::RCP<Epetra_Operator>
Albany::ModelEvaluator::create_W() const
{
  return
    Teuchos::rcp(new Epetra_CrsMatrix(::Copy, *(app->getJacobianGraph())));
}

Teuchos::RCP<EpetraExt::ModelEvaluator::Preconditioner>
Albany::ModelEvaluator::create_WPrec() const
{
  Teuchos::RCP<Epetra_Operator> precOp = app->getPreconditioner();

  // Teko prec needs space for Jacobian as well
  Extra_W_crs = Teuchos::rcp_dynamic_cast<Epetra_CrsMatrix>(create_W(), true);

  // bool is answer to: "Prec is already inverted?"
  return Teuchos::rcp(new EpetraExt::ModelEvaluator::Preconditioner(precOp,true));
}

Teuchos::RCP<Epetra_Operator>
Albany::ModelEvaluator::create_DfDp_op(int l) const
{
  TEUCHOS_TEST_FOR_EXCEPTION(
    l >= num_param_vecs+num_dist_param_vecs || l < num_param_vecs,
    Teuchos::Exceptions::InvalidParameter,
    std::endl <<
    "Error!  Albany::ModelEvaluator::create_DfDp_op():  " <<
    "Invalid parameter index l = " << l << std::endl);

  //dp-todo Wondering whether this needs to be functional in order for the dp
  // stuff I'm merging to work. If so, I might bring back an Epetra version of
  // DistributedParameterDerivativeOp.
//IK, 6/27/14: commented out for now for code to compile...
//DistributedParameterDerivativeOp is a Tpetra_Operator now....
//I think distributed responses will work only once we switch to Albany_ModelEvaluatorT in Tpetra branch.

return Teuchos::rcp(new DistributedParameterDerivativeOp(
                      app, dist_param_names[l-num_param_vecs]));
  TEUCHOS_TEST_FOR_EXCEPTION( true, std::logic_error,
              "Albany::ModelEvaluator::create_DfDp_op is not implemented for Tpetra_Operator!"  <<
                        "Distributed parameters won't work yet in Tpetra branch."<<
      std::endl);
}

Teuchos::RCP<Epetra_Operator>
Albany::ModelEvaluator::create_DgDp_op(int j, int l) const
{
  TEUCHOS_TEST_FOR_EXCEPTION(
    j >= app->getNumResponses() || j < 0,
    Teuchos::Exceptions::InvalidParameter,
    std::endl <<
    "Error!  Albany::ModelEvaluator::create_DgDp_op():  " <<
    "Invalid response index j = " << j << std::endl);

  TEUCHOS_TEST_FOR_EXCEPTION(
    l >= num_param_vecs+num_dist_param_vecs || l < num_param_vecs,
    Teuchos::Exceptions::InvalidParameter,
    std::endl <<
    "Error!  Albany::ModelEvaluator::create_DfDp_op():  " <<
    "Invalid parameter index l = " << l << std::endl);

  return Teuchos::rcp(new DistributedParameterResponseDerivativeOp(
                        app, dist_param_names[l-num_param_vecs],j));
}

Teuchos::RCP<Epetra_Operator>
Albany::ModelEvaluator::create_DgDx_op(int j) const
{
  TEUCHOS_TEST_FOR_EXCEPTION(
    j >= app->getNumResponses() || j < 0,
    Teuchos::Exceptions::InvalidParameter,
    std::endl <<
    "Error!  Albany::ModelEvaluator::create_DgDx_op():  " <<
    "Invalid response index j = " << j << std::endl);

  return app->getResponse(j)->createGradientOp();
}

Teuchos::RCP<Epetra_Operator>
Albany::ModelEvaluator::create_DgDx_dot_op(int j) const
{
  TEUCHOS_TEST_FOR_EXCEPTION(
    j >= app->getNumResponses() || j < 0,
    Teuchos::Exceptions::InvalidParameter,
    std::endl <<
    "Error!  Albany::ModelEvaluator::create_DgDx_dot_op():  " <<
    "Invalid response index j = " << j << std::endl);

  return app->getResponse(j)->createGradientOp();
}

Teuchos::RCP<Epetra_Operator>
Albany::ModelEvaluator::create_DgDx_dotdot_op(int j) const
{
  TEUCHOS_TEST_FOR_EXCEPTION(
    j >= app->getNumResponses() || j < 0,
    Teuchos::Exceptions::InvalidParameter,
    std::endl <<
    "Error!  Albany::ModelEvaluator::create_DgDx_dotdot_op():  " <<
    "Invalid response index j = " << j << std::endl);

  return app->getResponse(j)->createGradientOp();
}


EpetraExt::ModelEvaluator::InArgs
Albany::ModelEvaluator::createInArgs() const
{
  InArgsSetup inArgs;
  inArgs.setModelEvalDescription(this->description());

  inArgs.setSupports(IN_ARG_x,true);
  if(num_time_deriv > 0){
    inArgs.setSupports(IN_ARG_t,true);
    inArgs.setSupports(IN_ARG_x_dot,true);
    inArgs.setSupports(IN_ARG_alpha,true);
    inArgs.setSupports(IN_ARG_beta,true);
  }
  if(num_time_deriv > 1){
    inArgs.setSupports(IN_ARG_x_dotdot,true);
    inArgs.setSupports(IN_ARG_omega,true);
  }
  inArgs.set_Np(num_param_vecs+num_dist_param_vecs);

#ifdef ALBANY_SG
  inArgs.setSupports(IN_ARG_x_sg,true);
  if(num_time_deriv > 0)
    inArgs.setSupports(IN_ARG_x_dot_sg,true);
  if(num_time_deriv > 1)
    inArgs.setSupports(IN_ARG_x_dotdot_sg,true);
  for (int i=0; i<num_param_vecs; i++)
    inArgs.setSupports(IN_ARG_p_sg, i, true);
  inArgs.setSupports(IN_ARG_sg_basis,true);
  inArgs.setSupports(IN_ARG_sg_quadrature,true);
  inArgs.setSupports(IN_ARG_sg_expansion,true);
#endif
#ifdef ALBANY_ENSEMBLE

  inArgs.setSupports(IN_ARG_x_mp,true);
  if(num_time_deriv > 0)
    inArgs.setSupports(IN_ARG_x_dot_mp,true);
  if(num_time_deriv > 1)
    inArgs.setSupports(IN_ARG_x_dotdot_mp,true);
  for (int i=0; i<num_param_vecs; i++)
    inArgs.setSupports(IN_ARG_p_mp, i, true);
#endif

  return inArgs;
}

EpetraExt::ModelEvaluator::OutArgs
Albany::ModelEvaluator::createOutArgs() const
{
  OutArgsSetup outArgs;
  outArgs.setModelEvalDescription(this->description());

  int n_g = app->getNumResponses();

  // Deterministic
  outArgs.setSupports(OUT_ARG_f,true);
  outArgs.setSupports(OUT_ARG_W,true);
  outArgs.set_W_properties(
    DerivativeProperties(DERIV_LINEARITY_UNKNOWN, DERIV_RANK_FULL, true));
  if (supplies_prec) outArgs.setSupports(OUT_ARG_WPrec, true);
  outArgs.set_Np_Ng(num_param_vecs+num_dist_param_vecs, n_g);

  for (int i=0; i<num_param_vecs; i++)
    outArgs.setSupports(OUT_ARG_DfDp, i, DerivativeSupport(DERIV_MV_BY_COL));
  for (int i=0; i<num_dist_param_vecs; i++)
    outArgs.setSupports(OUT_ARG_DfDp, i+num_param_vecs,
                        DerivativeSupport(DERIV_LINEAR_OP));
  for (int i=0; i<n_g; i++) {
    if (app->getResponse(i)->isScalarResponse()) {
      outArgs.setSupports(OUT_ARG_DgDx, i,
                          DerivativeSupport(DERIV_TRANS_MV_BY_ROW));
      outArgs.setSupports(OUT_ARG_DgDx_dot, i,
                          DerivativeSupport(DERIV_TRANS_MV_BY_ROW));
      outArgs.setSupports(OUT_ARG_DgDx_dotdot, i,
                          DerivativeSupport(DERIV_TRANS_MV_BY_ROW));
    }
    else {
      outArgs.setSupports(OUT_ARG_DgDx, i,
                          DerivativeSupport(DERIV_LINEAR_OP));
      outArgs.setSupports(OUT_ARG_DgDx_dot, i,
                          DerivativeSupport(DERIV_LINEAR_OP));
      outArgs.setSupports(OUT_ARG_DgDx_dotdot, i,
                          DerivativeSupport(DERIV_LINEAR_OP));
    }

    for (int j=0; j<num_param_vecs; j++) {
      outArgs.setSupports(OUT_ARG_DgDp, i, j,
                          DerivativeSupport(DERIV_MV_BY_COL));
    }
    if (app->getResponse(i)->isScalarResponse()) {
      for (int j=0; j<num_dist_param_vecs; j++)
        outArgs.setSupports(OUT_ARG_DgDp, i, j+num_param_vecs,
                            DerivativeSupport(DERIV_TRANS_MV_BY_ROW));
    }
    else {
      for (int j=0; j<num_dist_param_vecs; j++)
        outArgs.setSupports(OUT_ARG_DgDp, i, j+num_param_vecs,
                            DerivativeSupport(DERIV_LINEAR_OP));
    }
  }


#ifdef ALBANY_SG
  // Stochastic
  outArgs.setSupports(OUT_ARG_f_sg,true);
  outArgs.setSupports(OUT_ARG_W_sg,true);
  for (int i=0; i<num_param_vecs; i++)
    outArgs.setSupports(OUT_ARG_DfDp_sg, i, DerivativeSupport(DERIV_MV_BY_COL));
  for (int i=0; i<n_g; i++)
    outArgs.setSupports(OUT_ARG_g_sg, i, true);
  for (int i=0; i<n_g; i++) {
    if (app->getResponse(i)->isScalarResponse()) {
      outArgs.setSupports(OUT_ARG_DgDx_sg, i,
                          DerivativeSupport(DERIV_TRANS_MV_BY_ROW));
      outArgs.setSupports(OUT_ARG_DgDx_dot_sg, i,
                          DerivativeSupport(DERIV_TRANS_MV_BY_ROW));
      outArgs.setSupports(OUT_ARG_DgDx_dotdot_sg, i,
                          DerivativeSupport(DERIV_TRANS_MV_BY_ROW));
    }
    else {
      outArgs.setSupports(OUT_ARG_DgDx_sg, i,
                          DerivativeSupport(DERIV_LINEAR_OP));
      outArgs.setSupports(OUT_ARG_DgDx_dot_sg, i,
                          DerivativeSupport(DERIV_LINEAR_OP));
      outArgs.setSupports(OUT_ARG_DgDx_dotdot_sg, i,
                          DerivativeSupport(DERIV_LINEAR_OP));
    }
    for (int j=0; j<num_param_vecs; j++)
      outArgs.setSupports(OUT_ARG_DgDp_sg, i, j,
                          DerivativeSupport(DERIV_MV_BY_COL));
  }
#endif
#ifdef ALBANY_ENSEMBLE

  // Multi-point
  outArgs.setSupports(OUT_ARG_f_mp,true);
  outArgs.setSupports(OUT_ARG_W_mp,true);
  for (int i=0; i<num_param_vecs; i++)
    outArgs.setSupports(OUT_ARG_DfDp_mp, i, DerivativeSupport(DERIV_MV_BY_COL));
  for (int i=0; i<n_g; i++)
    outArgs.setSupports(OUT_ARG_g_mp, i, true);
  for (int i=0; i<n_g; i++) {
    outArgs.setSupports(OUT_ARG_g_mp, i, true);
    if (app->getResponse(i)->isScalarResponse()) {
      outArgs.setSupports(OUT_ARG_DgDx_mp, i,
                          DerivativeSupport(DERIV_TRANS_MV_BY_ROW));
      outArgs.setSupports(OUT_ARG_DgDx_dot_mp, i,
                          DerivativeSupport(DERIV_TRANS_MV_BY_ROW));
      outArgs.setSupports(OUT_ARG_DgDx_dotdot_mp, i,
                          DerivativeSupport(DERIV_TRANS_MV_BY_ROW));
    }
    else {
      outArgs.setSupports(OUT_ARG_DgDx_mp, i,
                          DerivativeSupport(DERIV_LINEAR_OP));
      outArgs.setSupports(OUT_ARG_DgDx_dot_mp, i,
                          DerivativeSupport(DERIV_LINEAR_OP));
      outArgs.setSupports(OUT_ARG_DgDx_dotdot_mp, i,
                          DerivativeSupport(DERIV_LINEAR_OP));
    }
    for (int j=0; j<num_param_vecs; j++)
      outArgs.setSupports(OUT_ARG_DgDp_mp, i, j,
                          DerivativeSupport(DERIV_MV_BY_COL));
  }
#endif

  return outArgs;
}

void
Albany::ModelEvaluator::evalModel(const InArgs& inArgs,
                                 const OutArgs& outArgs) const
{
  Teuchos::TimeMonitor Timer(*timer); //start timer
  //
  // Get the input arguments
  //
  Teuchos::RCP<const Epetra_Vector> x = inArgs.get_x();
  Teuchos::RCP<const Epetra_Vector> x_dot;
  Teuchos::RCP<const Epetra_Vector> x_dotdot;

  //get comm for Epetra -> Tpetra conversions
  Teuchos::RCP<const Teuchos::Comm<int> > commT = app->getComm();
  Teuchos::RCP<const Epetra_Comm> comm = app->getEpetraComm();
  //Create Tpetra copy of x, call it xT
  Teuchos::RCP<const Tpetra_Vector> xT;
  if (x != Teuchos::null)
    xT  = Petra::EpetraVector_To_TpetraVectorConst(*x, commT);

  double alpha     = 0.0;
  double omega     = 0.0;
  double beta      = 1.0;
  double curr_time = 0.0;

  if(num_time_deriv > 0)
    x_dot = inArgs.get_x_dot();
  if(num_time_deriv > 1)
    x_dotdot = inArgs.get_x_dotdot();

  //Declare and create Tpetra copy of x_dot, call it x_dotT
  Teuchos::RCP<const Tpetra_Vector> x_dotT;
  if (Teuchos::nonnull(x_dot))
    x_dotT = Petra::EpetraVector_To_TpetraVectorConst(*x_dot, commT);

  //Declare and create Tpetra copy of x_dotdot, call it x_dotdotT
  Teuchos::RCP<const Tpetra_Vector> x_dotdotT;
  if (Teuchos::nonnull(x_dotdot))
    x_dotdotT = Petra::EpetraVector_To_TpetraVectorConst(*x_dotdot, commT);

  if (Teuchos::nonnull(x_dot)){
    alpha = inArgs.get_alpha();
    beta = inArgs.get_beta();
    curr_time  = inArgs.get_t();
  }
  if (Teuchos::nonnull(x_dotdot)) {
    omega = inArgs.get_omega();
  }

  for (int i=0; i<num_param_vecs; i++) {
    Teuchos::RCP<const Epetra_Vector> p = inArgs.get_p(i);
    if (p != Teuchos::null) {
      for (unsigned int j=0; j<sacado_param_vec[i].size(); j++) {
        sacado_param_vec[i][j].baseValue = (*p)[j];
      }
    }
  }
  for (int i=0; i<num_dist_param_vecs; i++) {
    Teuchos::RCP<const Epetra_Vector> p = inArgs.get_p(i+num_param_vecs);
    //create Tpetra copy of p
    Teuchos::RCP<const Tpetra_Vector> pT;
    if (p != Teuchos::null) {
      pT = Petra::EpetraVector_To_TpetraVectorConst(*p, commT);
      //*(distParamLib->get(dist_param_names[i])->vector()) = *p;
      *(distParamLib->get(dist_param_names[i])->vector()) = *pT;
    }
  }

  //
  // Get the output arguments
  //
  EpetraExt::ModelEvaluator::Evaluation<Epetra_Vector> f_out = outArgs.get_f();
  Teuchos::RCP<Epetra_Operator> W_out = outArgs.get_W();

  // Cast W to a CrsMatrix, throw an exception if this fails
  Teuchos::RCP<Epetra_CrsMatrix> W_out_crs;
#ifdef WRITE_MASS_MATRIX_TO_MM_FILE
  //IK, 7/15/14: adding object to hold mass matrix to be written to matrix market file
  Teuchos::RCP<Epetra_CrsMatrix> Mass;
  //IK, 7/15/14: needed for writing mass matrix out to matrix market file
  EpetraExt::ModelEvaluator::Evaluation<Epetra_Vector> ftmp = outArgs.get_f();
#endif

  if (W_out != Teuchos::null) {
    W_out_crs = Teuchos::rcp_dynamic_cast<Epetra_CrsMatrix>(W_out, true);
#ifdef WRITE_MASS_MATRIX_TO_MM_FILE
    //IK, 7/15/14: adding object to hold mass matrix to be written to matrix market file
    Mass = Teuchos::rcp_dynamic_cast<Epetra_CrsMatrix>(W_out, true);
#endif
  }


int test_var = 0;
if(test_var != 0){
std::cout << "The current solution length is: " << x->MyLength() << std::endl;
x->Print(std::cout);

}

  // Get preconditioner operator, if requested
  Teuchos::RCP<Epetra_Operator> WPrec_out;
  if (outArgs.supports(OUT_ARG_WPrec)) WPrec_out = outArgs.get_WPrec();

  //
  // Compute the functions
  //
  bool f_already_computed = false;

  // W matrix
  if (W_out != Teuchos::null) {
    app->computeGlobalJacobian(alpha, beta, omega, curr_time, x_dot.get(), x_dotdot.get(),*x,
                               sacado_param_vec, f_out.get(), *W_out_crs);
#ifdef WRITE_MASS_MATRIX_TO_MM_FILE
    //IK, 7/15/14: write mass matrix to matrix market file
    //Warning: to read this in to MATLAB correctly, code must be run in serial.
    //Otherwise Mass will have a distributed Map which would also need to be read in to MATLAB for proper
    //reading in of Mass.
    app->computeGlobalJacobian(1.0, 0.0, 0.0, curr_time, x_dot.get(), x_dotdot.get(), *x,
                               sacado_param_vec, ftmp.get(), *Mass);
    EpetraExt::RowMatrixToMatrixMarketFile("mass.mm", *Mass);
    EpetraExt::BlockMapToMatrixMarketFile("rowmap.mm", Mass->RowMap());
    EpetraExt::BlockMapToMatrixMarketFile("colmap.mm", Mass->ColMap());
    Teuchos::RCP<Teuchos::FancyOStream> out = Teuchos::VerboseObjectBase::getDefaultOStream();
#endif
    f_already_computed=true;
if(test_var != 0){
//std::cout << "The current rhs length is: " << f_out->MyLength() << std::endl;
//f_out->Print(std::cout);
std::cout << "The current Jacobian length is: " << W_out_crs->NumGlobalRows() << std::endl;
W_out_crs->Print(std::cout);
}
  }

  if (WPrec_out != Teuchos::null) {
    app->computeGlobalJacobian(alpha, beta, omega, curr_time, x_dot.get(), x_dotdot.get(), *x,
                               sacado_param_vec, f_out.get(), *Extra_W_crs);
    f_already_computed=true;
if(test_var != 0){
//std::cout << "The current rhs length is: " << f_out->MyLength() << std::endl;
//f_out->Print(std::cout);
std::cout << "The current preconditioner length is: " << Extra_W_crs->NumGlobalRows() << std::endl;
Extra_W_crs->Print(std::cout);
}

    app->computeGlobalPreconditioner(Extra_W_crs, WPrec_out);
  }

  // scalar df/dp
  for (int i=0; i<num_param_vecs; i++) {
    Teuchos::RCP<Epetra_MultiVector> dfdp_out =
      outArgs.get_DfDp(i).getMultiVector();
    if (dfdp_out != Teuchos::null) {
      Teuchos::Array<int> p_indexes =
        outArgs.get_DfDp(i).getDerivativeMultiVector().getParamIndexes();
      Teuchos::RCP<ParamVec> p_vec;
      if (p_indexes.size() == 0)
        p_vec = Teuchos::rcp(&sacado_param_vec[i],false);
      else {
        p_vec = Teuchos::rcp(new ParamVec);
        for (int j=0; j<p_indexes.size(); j++)
          p_vec->addParam(sacado_param_vec[i][p_indexes[j]].family,
                          sacado_param_vec[i][p_indexes[j]].baseValue);
      }

      app->computeGlobalTangent(0.0, 0.0, 0.0, curr_time, false, x_dot.get(), x_dotdot.get(), *x,
                                sacado_param_vec, p_vec.get(),
                                NULL, NULL, NULL, NULL, f_out.get(), NULL,
                                dfdp_out.get());

      f_already_computed=true;
if(test_var != 0){
std::cout << "The current rhs length is: " << f_out->MyLength() << std::endl;
f_out->Print(std::cout);
}
    }
  }

  // distributed df/dp
  for (int i=0; i<num_dist_param_vecs; i++) {
    Teuchos::RCP<Epetra_Operator> dfdp_out =
      outArgs.get_DfDp(i+num_param_vecs).getLinearOp();
    if (dfdp_out != Teuchos::null) {
      Teuchos::RCP<DistributedParameterDerivativeOp> dfdp_op =
        Teuchos::rcp_dynamic_cast<DistributedParameterDerivativeOp>(dfdp_out);
      dfdp_op->set(curr_time, x_dotT, x_dotdotT, xT,
                   Teuchos::rcp(&sacado_param_vec,false));
    }
  }

  // f
  if (app->is_adjoint) {
    Derivative f_deriv(f_out, DERIV_TRANS_MV_BY_ROW);
    int response_index = 0; // need to add capability for sending this in
    app->evaluateResponseDerivative(response_index, curr_time, x_dot.get(), x_dotdot.get(), *x,
                                    sacado_param_vec, NULL,
                                    NULL, f_deriv, Derivative(), Derivative(), Derivative());
  }
  else {
    if (f_out != Teuchos::null && !f_already_computed) {
      app->computeGlobalResidual(curr_time, x_dot.get(), x_dotdot.get(), *x,
                                  sacado_param_vec, *f_out);
if(test_var != 0){
std::cout << "The current rhs length is: " << f_out->MyLength() << std::endl;
f_out->Print(std::cout);
}
    }
  }


  // Response functions
  for (int i=0; i<outArgs.Ng(); i++) {
    //Set curr_time to final time at which response occurs.
    if(num_time_deriv > 0)
      curr_time  = inArgs.get_t();
    Teuchos::RCP<Epetra_Vector> g_out = outArgs.get_g(i);
    //Declare Tpetra_Vector copy of g_out
    Teuchos::RCP<Tpetra_Vector> g_outT;
    bool g_computed = false;

    Derivative dgdx_out = outArgs.get_DgDx(i);
    Derivative dgdxdot_out = outArgs.get_DgDx_dot(i);
    Derivative dgdxdotdot_out = outArgs.get_DgDx_dotdot(i);

    // dg/dx, dg/dxdot
    if (!dgdx_out.isEmpty() || !dgdxdot_out.isEmpty() || !dgdxdotdot_out.isEmpty() ) {
      app->evaluateResponseDerivative(i, curr_time, x_dot.get(), x_dotdot.get(), *x,
                                      sacado_param_vec, NULL,
                                      g_out.get(), dgdx_out,
                                      dgdxdot_out, dgdxdotdot_out, Derivative());
      g_computed = true;
    }

    // dg/dp
    for (int j=0; j<num_param_vecs; j++) {
      Teuchos::RCP<Epetra_MultiVector> dgdp_out =
        outArgs.get_DgDp(i,j).getMultiVector();
      //Declare Tpetra copy of dgdp_out
      Teuchos::RCP<Tpetra_MultiVector> dgdp_outT;
      if (dgdp_out != Teuchos::null) {
        Teuchos::Array<int> p_indexes =
          outArgs.get_DgDp(i,j).getDerivativeMultiVector().getParamIndexes();
        Teuchos::RCP<ParamVec> p_vec;
        if (p_indexes.size() == 0)
          p_vec = Teuchos::rcp(&sacado_param_vec[j],false);
        else {
          p_vec = Teuchos::rcp(new ParamVec);
          for (int k=0; k<p_indexes.size(); k++)
            p_vec->addParam(sacado_param_vec[j][p_indexes[k]].family,
                            sacado_param_vec[j][p_indexes[k]].baseValue);
        }
        //create Tpetra copy of g_out, call it g_outT
        if (g_out != Teuchos::null)
           g_outT = Petra::EpetraVector_To_TpetraVectorNonConst(*g_out, commT);
        //create Tpetra copy of dgdp_out, call it dgdp_outT
        if (dgdp_out != Teuchos::null)
           dgdp_outT = Petra::EpetraMultiVector_To_TpetraMultiVector(*dgdp_out, commT);
  app->evaluateResponseTangentT(i, alpha, beta, omega, curr_time, false,
             x_dotT.get(), x_dotdotT.get(), *xT,
             sacado_param_vec, p_vec.get(),
             NULL, NULL, NULL, NULL, g_outT.get(), NULL,
             dgdp_outT.get());
        //convert g_outT to Epetra_Vector g_out
        if (g_out != Teuchos::null)
          Petra::TpetraVector_To_EpetraVector(g_outT, *g_out, comm);
        //convert dgdp_outT to Epetra_MultiVector dgdp_out
        if (dgdp_out != Teuchos::null)
          Petra::TpetraMultiVector_To_EpetraMultiVector(dgdp_outT, *dgdp_out, comm);
        g_computed = true;
      }
    }

    // Need to handle dg/dp for distributed p
    for(int j=0; j<num_dist_param_vecs; j++) {
      Derivative dgdp_out = outArgs.get_DgDp(i,j+num_param_vecs);
      if (!dgdp_out.isEmpty()) {
        dgdp_out.getMultiVector()->PutScalar(0.);
        app->evaluateResponseDistParamDeriv(i, curr_time, x_dot.get(), x_dotdot.get(), *x, sacado_param_vec, dist_param_names[j], dgdp_out.getMultiVector().get());
      }
    }

    if (g_out != Teuchos::null && !g_computed) {
      //create Tpetra copy of g_out, call it g_outT
      g_outT = Petra::EpetraVector_To_TpetraVectorNonConst(*g_out, commT);
      app->evaluateResponseT(i, curr_time, x_dotT.get(), x_dotdotT.get(), *xT, sacado_param_vec,
          *g_outT);
      //convert g_outT to Epetra_Vector g_out
      Petra::TpetraVector_To_EpetraVector(g_outT, *g_out, comm);
    }
  }

  //
  // Stochastic Galerkin
  //
#ifdef ALBANY_SG
  InArgs::sg_const_vector_t x_sg = inArgs.get_x_sg();
  if (x_sg != Teuchos::null) {
    app->init_sg(inArgs.get_sg_basis(),
                 inArgs.get_sg_quadrature(),
                 inArgs.get_sg_expansion(),
                 x_sg->productComm());
    InArgs::sg_const_vector_t x_dot_sg  = Teuchos::null;
    InArgs::sg_const_vector_t x_dot_sg  = Teuchos::null;
    if(num_time_deriv > 0)
      x_dotdot_sg  = inArgs.get_x_dotdot_sg();
    if(num_time_deriv > 1)
      x_dotdot_sg  = inArgs.get_x_dotdot_sg();
    if (x_dot_sg != Teuchos::null || x_dotdot_sg != Teuchos::null) {
      alpha = inArgs.get_alpha();
      beta = inArgs.get_beta();
      curr_time  = inArgs.get_t();
    }
    if (x_dotdot_sg != Teuchos::null) {
      omega = inArgs.get_omega();
    }

    InArgs::sg_const_vector_t epetra_p_sg = inArgs.get_p_sg(0);
    Teuchos::Array<int> p_sg_index;
    for (int i=0; i<num_param_vecs; i++) {
      InArgs::sg_const_vector_t p_sg = inArgs.get_p_sg(i);
      if (p_sg != Teuchos::null) {
        p_sg_index.push_back(i);
        for (int j=0; j<p_sg_vals[i].size(); j++) {
          int num_sg_blocks = p_sg->size();
          p_sg_vals[i][j].reset(app->getStochasticExpansion(), num_sg_blocks);
          p_sg_vals[i][j].copyForWrite();
          for (int l=0; l<num_sg_blocks; l++) {
            p_sg_vals[i][j].fastAccessCoeff(l) = (*p_sg)[l][j];
          }
        }
      }
    }

    OutArgs::sg_vector_t f_sg = outArgs.get_f_sg();
    OutArgs::sg_operator_t W_sg = outArgs.get_W_sg();
    bool f_sg_computed = false;

    // W_sg
    if (W_sg != Teuchos::null) {
      Stokhos::VectorOrthogPoly<Epetra_CrsMatrix> W_sg_crs(W_sg->basis(),
                                                           W_sg->map());
      for (int i=0; i<W_sg->size(); i++)
        W_sg_crs.setCoeffPtr(
          i,
          Teuchos::rcp_dynamic_cast<Epetra_CrsMatrix>(W_sg->getCoeffPtr(i)));
      app->computeGlobalSGJacobian(alpha, beta, omega, curr_time,
                                   x_dot_sg.get(),  x_dotdot_sg.get(), *x_sg,
                                   sacado_param_vec, p_sg_index, p_sg_vals,
                                   f_sg.get(), W_sg_crs);
      f_sg_computed = true;
    }

    // df/dp_sg
    for (int i=0; i<num_param_vecs; i++) {
      Teuchos::RCP< Stokhos::EpetraMultiVectorOrthogPoly > dfdp_sg
        = outArgs.get_DfDp_sg(i).getMultiVector();
      if (dfdp_sg != Teuchos::null) {
        Teuchos::Array<int> p_indexes =
          outArgs.get_DfDp_sg(i).getDerivativeMultiVector().getParamIndexes();
        Teuchos::RCP<ParamVec> p_vec;
        if (p_indexes.size() == 0)
          p_vec = Teuchos::rcp(&sacado_param_vec[i],false);
        else {
          p_vec = Teuchos::rcp(new ParamVec);
          for (int j=0; j<p_indexes.size(); j++)
            p_vec->addParam(sacado_param_vec[i][p_indexes[j]].family,
                            sacado_param_vec[i][p_indexes[j]].baseValue);
        }

        app->computeGlobalSGTangent(0.0, 0.0, 0.0, curr_time, false,
                                    x_dot_sg.get(), x_dotdot_sg.get(),*x_sg,
                                    sacado_param_vec, p_sg_index, p_sg_vals,
                                    p_vec.get(), NULL, NULL, NULL, NULL,
                                    f_sg.get(), NULL, dfdp_sg.get());

        f_sg_computed = true;
      }
    }

    if (f_sg != Teuchos::null && !f_sg_computed)
      app->computeGlobalSGResidual(curr_time, x_dot_sg.get(), x_dotdot_sg.get(),*x_sg,
                                   sacado_param_vec, p_sg_index, p_sg_vals,
                                   *f_sg);

    // Response functions
    for (int i=0; i<outArgs.Ng(); i++) {
      OutArgs::sg_vector_t g_sg = outArgs.get_g_sg(i);
      bool g_sg_computed = false;

      SGDerivative dgdx_sg = outArgs.get_DgDx_sg(i);
      SGDerivative dgdxdot_sg = outArgs.get_DgDx_dot_sg(i);
      SGDerivative dgdxdotdot_sg = outArgs.get_DgDx_dotdot_sg(i);

      // dg/dx, dg/dxdot
      if (!dgdx_sg.isEmpty() || !dgdxdot_sg.isEmpty() || !dgdxdotdot_sg.isEmpty()) {
        app->evaluateSGResponseDerivative(
            i, curr_time, x_dot_sg.get(), x_dotdot_sg.get(), *x_sg,
            sacado_param_vec, p_sg_index, p_sg_vals,
            NULL, g_sg.get(), dgdx_sg,
            dgdxdot_sg, dgdxdotdot_sg, SGDerivative());
        g_sg_computed = true;
      }

      // dg/dp
      for (int j=0; j<num_param_vecs; j++) {
        Teuchos::RCP< Stokhos::EpetraMultiVectorOrthogPoly > dgdp_sg =
          outArgs.get_DgDp_sg(i,j).getMultiVector();
        if (dgdp_sg != Teuchos::null) {
          Teuchos::Array<int> p_indexes =
            outArgs.get_DgDp_sg(i,j).getDerivativeMultiVector().getParamIndexes();
          Teuchos::RCP<ParamVec> p_vec;
          if (p_indexes.size() == 0)
            p_vec = Teuchos::rcp(&sacado_param_vec[j],false);
          else {
            p_vec = Teuchos::rcp(new ParamVec);
            for (int k=0; k<p_indexes.size(); k++)
              p_vec->addParam(sacado_param_vec[j][p_indexes[k]].family,
                              sacado_param_vec[j][p_indexes[k]].baseValue);
          }
          app->evaluateSGResponseTangent(i, alpha, beta, omega, curr_time, false,
                                         x_dot_sg.get(), x_dotdot_sg.get(), *x_sg,
                                         sacado_param_vec, p_sg_index,
                                         p_sg_vals, p_vec.get(),
                                         NULL, NULL, NULL, NULL, g_sg.get(),
                                         NULL, dgdp_sg.get());
          g_sg_computed = true;

        }
      }

      if (g_sg != Teuchos::null && !g_sg_computed)
        app->evaluateSGResponse(i, curr_time, x_dot_sg.get(), x_dotdot_sg.get(), *x_sg,
                                sacado_param_vec, p_sg_index, p_sg_vals,
                                *g_sg);
    }
  }
#endif
#ifdef ALBANY_ENSEMBLE

  //
  // Multi-point evaluation
  //
  mp_const_vector_t x_mp = inArgs.get_x_mp();
  if (x_mp != Teuchos::null) {
    mp_const_vector_t x_dot_mp  = Teuchos::null;
    mp_const_vector_t x_dotdot_mp  = Teuchos::null;
    if(num_time_deriv > 0)
      x_dot_mp  = inArgs.get_x_dot_mp();
    if(num_time_deriv > 1)
      x_dotdot_mp  = inArgs.get_x_dotdot_mp();
    if (x_dot_mp != Teuchos::null || x_dotdot_mp != Teuchos::null) {
      alpha = inArgs.get_alpha();
      //omega = inArgs.get_omega();
      beta = inArgs.get_beta();
      curr_time  = inArgs.get_t();
    }
    if (x_dotdot_mp != Teuchos::null) {
      omega = inArgs.get_omega();
    }

    Teuchos::Array<int> p_mp_index;
    for (int i=0; i<num_param_vecs; i++) {
      mp_const_vector_t p_mp = inArgs.get_p_mp(i);
      if (p_mp != Teuchos::null) {
        p_mp_index.push_back(i);
        for (int j=0; j<p_mp_vals[i].size(); j++) {
          int num_mp_blocks = p_mp->size();
          p_mp_vals[i][j].reset(num_mp_blocks);
          p_mp_vals[i][j].copyForWrite();
          for (int l=0; l<num_mp_blocks; l++) {
            p_mp_vals[i][j].fastAccessCoeff(l) = (*p_mp)[l][j];
          }
        }
      }
    }

    mp_vector_t f_mp = outArgs.get_f_mp();
    mp_operator_t W_mp = outArgs.get_W_mp();
    bool f_mp_computed = false;

    // W_mp
    if (W_mp != Teuchos::null) {
      Stokhos::ProductContainer<Epetra_CrsMatrix> W_mp_crs(W_mp->map());
      for (int i=0; i<W_mp->size(); i++)
        W_mp_crs.setCoeffPtr(
          i,
          Teuchos::rcp_dynamic_cast<Epetra_CrsMatrix>(W_mp->getCoeffPtr(i)));
      app->computeGlobalMPJacobian(alpha, beta, omega, curr_time,
                                   x_dot_mp.get(), x_dotdot_mp.get(), *x_mp,
                                   sacado_param_vec, p_mp_index, p_mp_vals,
                                   f_mp.get(), W_mp_crs);
      f_mp_computed = true;
    }

    // df/dp_mp
    for (int i=0; i<num_param_vecs; i++) {
      Teuchos::RCP< Stokhos::ProductEpetraMultiVector > dfdp_mp
        = outArgs.get_DfDp_mp(i).getMultiVector();
      if (dfdp_mp != Teuchos::null) {
        Teuchos::Array<int> p_indexes =
          outArgs.get_DfDp_mp(i).getDerivativeMultiVector().getParamIndexes();
        Teuchos::RCP<ParamVec> p_vec;
        if (p_indexes.size() == 0)
          p_vec = Teuchos::rcp(&sacado_param_vec[i],false);
        else {
          p_vec = Teuchos::rcp(new ParamVec);
          for (int j=0; j<p_indexes.size(); j++)
            p_vec->addParam(sacado_param_vec[i][p_indexes[j]].family,
                            sacado_param_vec[i][p_indexes[j]].baseValue);
        }

        app->computeGlobalMPTangent(0.0, 0.0, 0.0, curr_time, false,
                                    x_dot_mp.get(), x_dotdot_mp.get(), *x_mp,
                                    sacado_param_vec, p_mp_index, p_mp_vals,
                                    p_vec.get(), NULL, NULL, NULL, NULL,
                                    f_mp.get(), NULL, dfdp_mp.get());

        f_mp_computed = true;
      }
    }

    if (f_mp != Teuchos::null && !f_mp_computed)
      app->computeGlobalMPResidual(curr_time, x_dot_mp.get(), x_dotdot_mp.get(), *x_mp,
                                   sacado_param_vec, p_mp_index, p_mp_vals,
                                   *f_mp);

    // Response functions
    for (int i=0; i<outArgs.Ng(); i++) {
      mp_vector_t g_mp = outArgs.get_g_mp(i);
      bool g_mp_computed = false;

      MPDerivative dgdx_mp = outArgs.get_DgDx_mp(i);
      MPDerivative dgdxdot_mp = outArgs.get_DgDx_dot_mp(i);
      MPDerivative dgdxdotdot_mp = outArgs.get_DgDx_dotdot_mp(i);

      // dg/dx, dg/dxdot
      if (!dgdx_mp.isEmpty() || !dgdxdot_mp.isEmpty() || !dgdxdotdot_mp.isEmpty() ) {
        app->evaluateMPResponseDerivative(
            i, curr_time, x_dot_mp.get(), x_dotdot_mp.get(), *x_mp,
            sacado_param_vec, p_mp_index, p_mp_vals,
            NULL, g_mp.get(), dgdx_mp,
            dgdxdot_mp, dgdxdotdot_mp, MPDerivative());
        g_mp_computed = true;
      }

      // dg/dp
      for (int j=0; j<num_param_vecs; j++) {
        Teuchos::RCP< Stokhos::ProductEpetraMultiVector > dgdp_mp =
          outArgs.get_DgDp_mp(i,j).getMultiVector();
        if (dgdp_mp != Teuchos::null) {
          Teuchos::Array<int> p_indexes =
            outArgs.get_DgDp_mp(i,j).getDerivativeMultiVector().getParamIndexes();
          Teuchos::RCP<ParamVec> p_vec;
          if (p_indexes.size() == 0)
            p_vec = Teuchos::rcp(&sacado_param_vec[j],false);
          else {
            p_vec = Teuchos::rcp(new ParamVec);
            for (int k=0; k<p_indexes.size(); k++)
              p_vec->addParam(sacado_param_vec[j][p_indexes[k]].family,
                              sacado_param_vec[j][p_indexes[k]].baseValue);
          }
          app->evaluateMPResponseTangent(i, alpha, beta, omega, curr_time, false,
                                         x_dot_mp.get(), x_dotdot_mp.get(), *x_mp,
                                         sacado_param_vec, p_mp_index,
                                         p_mp_vals, p_vec.get(),
                                         NULL, NULL, NULL, NULL, g_mp.get(),
                                         NULL, dgdp_mp.get());
          g_mp_computed = true;
        }
      }

      if (g_mp != Teuchos::null && !g_mp_computed)
        app->evaluateMPResponse(i, curr_time, x_dot_mp.get(), x_dotdot_mp.get(), *x_mp,
                                sacado_param_vec, p_mp_index, p_mp_vals,
                                *g_mp);
    }
  }
#endif
}<|MERGE_RESOLUTION|>--- conflicted
+++ resolved
@@ -97,15 +97,7 @@
 #ifdef ALBANY_STOKHOS
   p_sg_vals.resize(num_param_vecs);
   p_mp_vals.resize(num_param_vecs);
-<<<<<<< HEAD
-#endif
-  //`const Epetra_Comm& comm = app->getMap()->Comm();
-  //const Epetra_Comm& comm = *app->getComm();
-  Teuchos::RCP<const Teuchos::Comm<int> > commT = app->getComm();
-  Teuchos::RCP<Epetra_Comm> comm = Albany::createEpetraCommFromTeuchosComm(commT);
-=======
   Teuchos::RCP<const Epetra_Comm> comm = app->getEpetraComm();
->>>>>>> de9b4549
   for (int i=0; i<num_param_vecs; i++) {
 
     // Initialize Sacado parameter vector
