--- conflicted
+++ resolved
@@ -171,7 +171,6 @@
   std::string EBName;
 
   // Needed for Schwarz coupling and for dirichlet conditions based on dist parameters.
-  // Note: also needed by OffNodeSet dirichlet BC
   Teuchos::RCP<Albany::AbstractDiscretization> disc;
 #if defined(ALBANY_LCM)
   // Needed for Schwarz coupling
@@ -300,165 +299,6 @@
 
 };
 
-<<<<<<< HEAD
-  template <typename EvalT> struct BuildSerializer {
-    BuildSerializer(Workset& workset) {}
-  };
-  template <> struct BuildSerializer<PHAL::AlbanyTraits::Residual> {
-    BuildSerializer(Workset& workset) {
-      Teuchos::RCP< Teuchos::ValueTypeSerializer<int,RealType> > serializer =
-        Teuchos::rcp(new Teuchos::ValueTypeSerializer<int,RealType>);
-      workset.serializerManager.
-        setValue<PHAL::AlbanyTraits::Residual>(serializer);
-    }
-  };
-  template <> struct BuildSerializer<PHAL::AlbanyTraits::Jacobian> {
-    BuildSerializer(Workset& workset) {
-      int num_nodes = workset.wsElNodeEqID[0].size();
-      int num_eqns =  workset.wsElNodeEqID[0][0].size();
-      int num_dof = num_nodes * num_eqns;
-      Teuchos::RCP< Teuchos::ValueTypeSerializer<int,RealType> >
-        real_serializer =
-        Teuchos::rcp(new Teuchos::ValueTypeSerializer<int,RealType>);
-      Teuchos::RCP< Teuchos::ValueTypeSerializer<int,FadType> > serializer =
-        Teuchos::rcp(new Teuchos::ValueTypeSerializer<int,FadType>(
-                       real_serializer, num_dof));
-      workset.serializerManager.
-        setValue<PHAL::AlbanyTraits::Jacobian>(serializer);
-    }
-  };
-  template <> struct BuildSerializer<PHAL::AlbanyTraits::Tangent> {
-    BuildSerializer(Workset& workset) {
-      int num_cols_tot = workset.param_offset + workset.num_cols_p;
-      Teuchos::RCP< Teuchos::ValueTypeSerializer<int,RealType> >
-        real_serializer =
-        Teuchos::rcp(new Teuchos::ValueTypeSerializer<int,RealType>);
-      Teuchos::RCP< Teuchos::ValueTypeSerializer<int,TanFadType> > serializer =
-        Teuchos::rcp(new Teuchos::ValueTypeSerializer<int,TanFadType>(
-                       real_serializer, num_cols_tot));
-      workset.serializerManager.
-        setValue<PHAL::AlbanyTraits::Tangent>(serializer);
-    }
-  };
-
-  template <> struct BuildSerializer<PHAL::AlbanyTraits::DistParamDeriv> {
-     BuildSerializer(Workset& workset) {
-       const Albany::IDArray& wsElNode =
-           workset.distParamLib->get(workset.dist_param_deriv_name)->workset_elem_dofs()[0];
-       int num_dof = wsElNode.dimension(1)*wsElNode.dimension(2);
-       Teuchos::RCP< Teuchos::ValueTypeSerializer<int,RealType> >
-         real_serializer =
-         Teuchos::rcp(new Teuchos::ValueTypeSerializer<int,RealType>);
-       Teuchos::RCP< Teuchos::ValueTypeSerializer<int,TanFadType> > serializer =
-         Teuchos::rcp(new Teuchos::ValueTypeSerializer<int,TanFadType>(
-                        real_serializer, num_dof));
-       workset.serializerManager.
-         setValue<PHAL::AlbanyTraits::DistParamDeriv>(serializer);
-     }
-  };
-
-#ifdef ALBANY_SG
-  template <> struct BuildSerializer<PHAL::AlbanyTraits::SGResidual> {
-    BuildSerializer(Workset& workset) {
-      Teuchos::RCP< Teuchos::ValueTypeSerializer<int,RealType> >
-        real_serializer =
-        Teuchos::rcp(new Teuchos::ValueTypeSerializer<int,RealType>);
-      Teuchos::RCP< Teuchos::ValueTypeSerializer<int,SGType> > serializer =
-        Teuchos::rcp(new Teuchos::ValueTypeSerializer<int,SGType>(
-                       workset.sg_expansion, real_serializer));
-      workset.serializerManager.
-        setValue<PHAL::AlbanyTraits::SGResidual>(serializer);
-    }
-  };
-  template <> struct BuildSerializer<PHAL::AlbanyTraits::SGJacobian> {
-    BuildSerializer(Workset& workset) {
-      int num_nodes = workset.wsElNodeEqID[0].size();
-      int num_eqns =  workset.wsElNodeEqID[0][0].size();
-      int num_dof = num_nodes * num_eqns;
-      Teuchos::RCP< Teuchos::ValueTypeSerializer<int,RealType> >
-        real_serializer =
-        Teuchos::rcp(new Teuchos::ValueTypeSerializer<int,RealType>);
-      Teuchos::RCP< Teuchos::ValueTypeSerializer<int,SGType> > sg_serializer =
-        Teuchos::rcp(new Teuchos::ValueTypeSerializer<int,SGType>(
-                       workset.sg_expansion, real_serializer));
-      Teuchos::RCP< Teuchos::ValueTypeSerializer<int,SGFadType> > serializer =
-        Teuchos::rcp(new Teuchos::ValueTypeSerializer<int,SGFadType>(
-                       sg_serializer, num_dof));
-      workset.serializerManager.
-        setValue<PHAL::AlbanyTraits::SGJacobian>(serializer);
-    }
-  };
-  template <> struct BuildSerializer<PHAL::AlbanyTraits::SGTangent> {
-    BuildSerializer(Workset& workset) {
-      int num_cols_tot = workset.param_offset + workset.num_cols_p;
-      Teuchos::RCP< Teuchos::ValueTypeSerializer<int,RealType> >
-        real_serializer =
-        Teuchos::rcp(new Teuchos::ValueTypeSerializer<int,RealType>);
-      Teuchos::RCP< Teuchos::ValueTypeSerializer<int,SGType> > sg_serializer =
-        Teuchos::rcp(new Teuchos::ValueTypeSerializer<int,SGType>(
-                       workset.sg_expansion, real_serializer));
-      Teuchos::RCP< Teuchos::ValueTypeSerializer<int,SGFadType> > serializer =
-        Teuchos::rcp(new Teuchos::ValueTypeSerializer<int,SGFadType>(
-                       sg_serializer, num_cols_tot));
-      workset.serializerManager.
-        setValue<PHAL::AlbanyTraits::SGTangent>(serializer);
-    }
-  };
-#endif
-#ifdef ALBANY_ENSEMBLE
-  template <> struct BuildSerializer<PHAL::AlbanyTraits::MPResidual> {
-    BuildSerializer(Workset& workset) {
-      int nblock = workset.mp_x->size();
-      Teuchos::RCP< Teuchos::ValueTypeSerializer<int,RealType> >
-        real_serializer =
-        Teuchos::rcp(new Teuchos::ValueTypeSerializer<int,RealType>);
-      Teuchos::RCP< Teuchos::ValueTypeSerializer<int,MPType> > serializer =
-        Teuchos::rcp(new Teuchos::ValueTypeSerializer<int,MPType>(
-                       real_serializer, nblock));
-      workset.serializerManager.
-        setValue<PHAL::AlbanyTraits::MPResidual>(serializer);
-    }
-  };
-  template <> struct BuildSerializer<PHAL::AlbanyTraits::MPJacobian> {
-    BuildSerializer(Workset& workset) {
-      int nblock = workset.mp_x->size();
-      int num_nodes = workset.wsElNodeEqID[0].size();
-      int num_eqns =  workset.wsElNodeEqID[0][0].size();
-      int num_dof = num_nodes * num_eqns;
-       Teuchos::RCP< Teuchos::ValueTypeSerializer<int,RealType> >
-         real_serializer =
-         Teuchos::rcp(new Teuchos::ValueTypeSerializer<int,RealType>);
-       Teuchos::RCP< Teuchos::ValueTypeSerializer<int,MPType> > mp_serializer =
-         Teuchos::rcp(new Teuchos::ValueTypeSerializer<int,MPType>(
-                        real_serializer, nblock));
-       Teuchos::RCP< Teuchos::ValueTypeSerializer<int,MPFadType> > serializer =
-         Teuchos::rcp(new Teuchos::ValueTypeSerializer<int,MPFadType>(
-                        mp_serializer, num_dof));
-       workset.serializerManager.
-         setValue<PHAL::AlbanyTraits::MPJacobian>(serializer);
-    }
-  };
-  template <> struct BuildSerializer<PHAL::AlbanyTraits::MPTangent> {
-    BuildSerializer(Workset& workset) {
-      int nblock = workset.mp_x->size();
-      int num_cols_tot = workset.param_offset + workset.num_cols_p;
-      Teuchos::RCP< Teuchos::ValueTypeSerializer<int,RealType> >
-        real_serializer =
-        Teuchos::rcp(new Teuchos::ValueTypeSerializer<int,RealType>);
-      Teuchos::RCP< Teuchos::ValueTypeSerializer<int,MPType> > mp_serializer =
-        Teuchos::rcp(new Teuchos::ValueTypeSerializer<int,MPType>(
-                       real_serializer, nblock));
-      Teuchos::RCP< Teuchos::ValueTypeSerializer<int,MPFadType> > serializer =
-        Teuchos::rcp(new Teuchos::ValueTypeSerializer<int,MPFadType>(
-                       mp_serializer, num_cols_tot));
-      workset.serializerManager.
-        setValue<PHAL::AlbanyTraits::MPTangent>(serializer);
-    }
-  };
-#endif
-
-=======
->>>>>>> 6c4d1e79
 }
 
 #endif