//*****************************************************************//
//    Albany 2.0:  Copyright 2012 Sandia Corporation               //
//    This Software is released under the BSD license detailed     //
//    in the file "license.txt" in the top-level Albany directory  //
//*****************************************************************//

//IK, 9/12/14: no Epetra!

#ifndef PHAL_FACTORY_TRAITS_HPP
#define PHAL_FACTORY_TRAITS_HPP

// User Defined Evaluator Types

#if defined(ALBANY_LCM)
#include "LCM/evaluators/bc/KfieldBC.hpp"
#include "LCM/evaluators/bc/TimeDepBC.hpp"
#include "LCM/evaluators/bc/TimeTracBC.hpp"
#include "LCM/evaluators/bc/EquilibriumConcentrationBC.hpp"
#include "LCM/evaluators/Time.hpp"
#if defined(HAVE_STK)
#include "LCM/evaluators/bc/SchwarzBC.hpp"
#endif
#include "LCM/evaluators/bc/TorsionBC.hpp"
#include "LCM/evaluators/bc/PDNeighborFitBC.hpp"
#endif
#ifdef ALBANY_QCAD
#include "QCAD_PoissonDirichlet.hpp"
#include "QCAD_PoissonNeumann.hpp"
#include "QCAD_PoissonSourceNeumann.hpp"
#include "QCAD_PoissonSourceInterface.hpp"
#endif
#include "PHAL_Dirichlet.hpp"
#include "PHAL_Neumann.hpp"
#include "PHAL_GatherCoordinateVector.hpp"
#include "PHAL_GatherSolution.hpp"
#if defined(ALBANY_EPETRA)
#include "PHAL_GatherAuxData.hpp"
#endif
#include "PHAL_LoadStateField.hpp"
#include "PHAL_GatherScalarNodalParameter.hpp"
#include "PHAL_DirichletCoordinateFunction.hpp"
#include "PHAL_DirichletField.hpp"
#include "PHAL_DirichletOffNodeSet.hpp"

#include "Sacado_mpl_placeholders.hpp"
// \cond  Have doxygern ignore this namespace
using namespace Sacado::mpl::placeholders;
// \endcond

namespace PHAL {
/*! \brief Struct to define Evaluator objects for the EvaluatorFactory.

    Preconditions:
    - You must provide a Sacado::mpl::vector named EvaluatorTypes that contain
    all Evaluator objects that you wish the factory to build.  Do not confuse
    evaluator types (concrete instances of evaluator objects) with evaluation
    types (types of evaluations to perform, i.e., Residual, Jacobian).

*/

  template<typename Traits>
  struct DirichletFactoryTraits {

    static const int id_dirichlet                      =  0;
    static const int id_dirichlet_aggregator           =  1;
    static const int id_dirichlet_coordinate_function  =  2;
    static const int id_dirichlet_field                =  3;
<<<<<<< HEAD
    static const int id_dirichlet_off_nodeset          =  4; // To handle equations on side set (see PHAL_DirichletOffNodeSet)
    static const int id_qcad_poisson_dirichlet         =  5;
    static const int id_kfield_bc                      =  6; // Only for LCM probs
=======
    static const int id_qcad_poisson_dirichlet         =  4;
    static const int id_kfield_bc                      =  5; // Only for LCM probs
    static const int id_eq_concentration_bc            =  6; // Only for LCM probs
>>>>>>> 5720a3b1
    static const int id_timedep_bc                     =  7; // Only for LCM probs
    static const int id_time                           =  8; // Only for LCM probs
    static const int id_torsion_bc                     =  9; // Only for LCM probs
    static const int id_schwarz_bc                     = 10; // Only for LCM probs
    static const int id_pd_neigh_fit_bc                = 11; // Only for LCM-Peridigm coupling

<<<<<<< HEAD
#ifdef ALBANY_USE_PUBLICTRILINOS
#if defined(ALBANY_LCM) && defined(HAVE_STK)
    typedef boost::mpl::vector12<
#elif defined(ALBANY_LCM)
    typedef boost::mpl::vector10<
#else
    typedef boost::mpl::vector6<
#endif
#else
    typedef Sacado::mpl::vector<
#endif
        PHAL::Dirichlet<_,Traits>,                //  0
        PHAL::DirichletAggregator<_,Traits>,      //  1
        PHAL::DirichletCoordFunction<_,Traits>,   //  2
        PHAL::DirichletField<_,Traits>,           //  3
        PHAL::DirichletOffNodeSet<_,Traits>,      //  4
#ifdef ALBANY_QCAD
        QCAD::PoissonDirichlet<_,Traits>          //  5
#else
        PHAL::Dirichlet<_,Traits>                 //  5 dummy
#endif
#if defined(ALBANY_LCM)
        ,
        LCM::KfieldBC<_,Traits>,                  //  6
        LCM::TimeDepBC<_, Traits>,                //  7
        LCM::Time<_, Traits>,                     //  8
        LCM::TorsionBC<_, Traits>                 //  9
=======
    typedef Sacado::mpl::vector<
        PHAL::Dirichlet<_,Traits>,                 //  0
        PHAL::DirichletAggregator<_,Traits>,       //  1
        PHAL::DirichletCoordFunction<_,Traits>,    //  2
        PHAL::DirichletField<_,Traits>,            //  3
#ifdef ALBANY_QCAD
        QCAD::PoissonDirichlet<_,Traits>           //  4
#else
        PHAL::Dirichlet<_,Traits>                  //  4 dummy
#endif
#if defined(ALBANY_LCM)
        ,
        LCM::KfieldBC<_,Traits>,                   //  5
        LCM::EquilibriumConcentrationBC<_,Traits>, //  6
        LCM::TimeDepBC<_, Traits>,                 //  7
        LCM::Time<_, Traits>,                      //  8
        LCM::TorsionBC<_, Traits>                  //  9
>>>>>>> 5720a3b1
#endif
#if defined(ALBANY_LCM) && defined(HAVE_STK)
        ,
        LCM::SchwarzBC<_, Traits>,                 // 10
<<<<<<< HEAD
        LCM::PDNeighborFitBC<_, Traits>           //  11
=======
        LCM::PDNeighborFitBC<_, Traits>            // 11
>>>>>>> 5720a3b1
#endif
        > EvaluatorTypes;
};


  template<typename Traits>
  struct NeumannFactoryTraits {

    static const int id_neumann                    =  0;
    static const int id_neumann_aggregator         =  1;
    static const int id_gather_coord_vector        =  2;
    static const int id_gather_solution            =  3;
    static const int id_load_stateField            =  4;
    static const int id_GatherScalarNodalParameter =  5;
    static const int id_qcad_poisson_neumann       =  6; // Only for QCAD probs
    static const int id_qcad_poissonsource_neumann =  7; // Only for QCAD probs
    static const int id_qcad_poissonsource_interface =  8; // Only for QCAD probs
    static const int id_timedep_bc                =  9; // Only for LCM probs


    typedef Sacado::mpl::vector<
       PHAL::Neumann<_,Traits>,                   //  0
       PHAL::NeumannAggregator<_,Traits>,         //  1
       PHAL::GatherCoordinateVector<_,Traits>,    //  2
       PHAL::GatherSolution<_,Traits>,            //  3
       PHAL::LoadStateField<_,Traits>,            //  4
       PHAL::GatherScalarNodalParameter<_,Traits>,//  5
#ifdef ALBANY_QCAD
       QCAD::PoissonNeumann<_,Traits>,            //  6
       QCAD::PoissonSourceNeumann<_,Traits>,      //  7
       QCAD::PoissonSourceInterface<_,Traits>     //  8
#else
       PHAL::Neumann<_,Traits>,                   //  6 dummy
       PHAL::Neumann<_,Traits>,                   //  7 dummy
       PHAL::Neumann<_,Traits>                    //  8 dummy
#endif
#if defined(ALBANY_LCM)
       , LCM::TimeTracBC<_, Traits>               //  9
#endif
    > EvaluatorTypes;
};

}

#endif<|MERGE_RESOLUTION|>--- conflicted
+++ resolved
@@ -65,33 +65,17 @@
     static const int id_dirichlet_aggregator           =  1;
     static const int id_dirichlet_coordinate_function  =  2;
     static const int id_dirichlet_field                =  3;
-<<<<<<< HEAD
     static const int id_dirichlet_off_nodeset          =  4; // To handle equations on side set (see PHAL_DirichletOffNodeSet)
     static const int id_qcad_poisson_dirichlet         =  5;
     static const int id_kfield_bc                      =  6; // Only for LCM probs
-=======
-    static const int id_qcad_poisson_dirichlet         =  4;
-    static const int id_kfield_bc                      =  5; // Only for LCM probs
-    static const int id_eq_concentration_bc            =  6; // Only for LCM probs
->>>>>>> 5720a3b1
-    static const int id_timedep_bc                     =  7; // Only for LCM probs
-    static const int id_time                           =  8; // Only for LCM probs
-    static const int id_torsion_bc                     =  9; // Only for LCM probs
-    static const int id_schwarz_bc                     = 10; // Only for LCM probs
-    static const int id_pd_neigh_fit_bc                = 11; // Only for LCM-Peridigm coupling
+    static const int id_eq_concentration_bc            =  7; // Only for LCM probs
+    static const int id_timedep_bc                     =  8; // Only for LCM probs
+    static const int id_time                           =  9; // Only for LCM probs
+    static const int id_torsion_bc                     = 10; // Only for LCM probs
+    static const int id_schwarz_bc                     = 11; // Only for LCM probs
+    static const int id_pd_neigh_fit_bc                = 12; // Only for LCM-Peridigm coupling
 
-<<<<<<< HEAD
-#ifdef ALBANY_USE_PUBLICTRILINOS
-#if defined(ALBANY_LCM) && defined(HAVE_STK)
-    typedef boost::mpl::vector12<
-#elif defined(ALBANY_LCM)
-    typedef boost::mpl::vector10<
-#else
-    typedef boost::mpl::vector6<
-#endif
-#else
     typedef Sacado::mpl::vector<
-#endif
         PHAL::Dirichlet<_,Traits>,                //  0
         PHAL::DirichletAggregator<_,Traits>,      //  1
         PHAL::DirichletCoordFunction<_,Traits>,   //  2
@@ -105,37 +89,15 @@
 #if defined(ALBANY_LCM)
         ,
         LCM::KfieldBC<_,Traits>,                  //  6
-        LCM::TimeDepBC<_, Traits>,                //  7
-        LCM::Time<_, Traits>,                     //  8
-        LCM::TorsionBC<_, Traits>                 //  9
-=======
-    typedef Sacado::mpl::vector<
-        PHAL::Dirichlet<_,Traits>,                 //  0
-        PHAL::DirichletAggregator<_,Traits>,       //  1
-        PHAL::DirichletCoordFunction<_,Traits>,    //  2
-        PHAL::DirichletField<_,Traits>,            //  3
-#ifdef ALBANY_QCAD
-        QCAD::PoissonDirichlet<_,Traits>           //  4
-#else
-        PHAL::Dirichlet<_,Traits>                  //  4 dummy
-#endif
-#if defined(ALBANY_LCM)
-        ,
-        LCM::KfieldBC<_,Traits>,                   //  5
-        LCM::EquilibriumConcentrationBC<_,Traits>, //  6
-        LCM::TimeDepBC<_, Traits>,                 //  7
-        LCM::Time<_, Traits>,                      //  8
-        LCM::TorsionBC<_, Traits>                  //  9
->>>>>>> 5720a3b1
+        LCM::EquilibriumConcentrationBC<_,Traits>, // 7
+        LCM::TimeDepBC<_, Traits>,                //  8
+        LCM::Time<_, Traits>,                     //  9
+        LCM::TorsionBC<_, Traits>                 // 10
 #endif
 #if defined(ALBANY_LCM) && defined(HAVE_STK)
         ,
-        LCM::SchwarzBC<_, Traits>,                 // 10
-<<<<<<< HEAD
-        LCM::PDNeighborFitBC<_, Traits>           //  11
-=======
-        LCM::PDNeighborFitBC<_, Traits>            // 11
->>>>>>> 5720a3b1
+        LCM::SchwarzBC<_, Traits>,                 // 11
+        LCM::PDNeighborFitBC<_, Traits>           //  12
 #endif
         > EvaluatorTypes;
 };
