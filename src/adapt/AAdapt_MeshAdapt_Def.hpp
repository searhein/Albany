--- conflicted
+++ resolved
@@ -7,12 +7,6 @@
 #include "AAdapt_MeshAdapt.hpp"
 #include "Teuchos_TimeMonitor.hpp"
 #include <ma.h>
-<<<<<<< HEAD
-=======
-
-template<class SizeField>
-Teuchos::RCP<SizeField> AAdapt::MeshAdapt<SizeField>::szField = Teuchos::null;
->>>>>>> 06bb6418
 
 template<class SizeField>
 AAdapt::MeshAdapt<SizeField>::
@@ -40,11 +34,7 @@
   adaptation_method = params_->get<std::string>("Method");
 
   if ( adaptation_method.compare(0,15,"RPI SPR Size") == 0 )
-<<<<<<< HEAD
     checkValidStateVariable(StateMgr_,params_->get<std::string>("State Variable",""));
-=======
-    checkValidStateVariable(params_->get<std::string>("State Variable",""));
->>>>>>> 06bb6418
 
 }
 
@@ -55,7 +45,6 @@
 
 template<class SizeField>
 bool
-<<<<<<< HEAD
 AAdapt::MeshAdapt<SizeField>::queryAdaptationCriteria(
     const Teuchos::RCP<Teuchos::ParameterList>& adapt_params_,
     int iter)
@@ -98,114 +87,9 @@
 
     // Open the new exodus file for results
     pumi_discretization->reNameExodusOutput(str);
-=======
-AAdapt::MeshAdapt<SizeField>::queryAdaptationCriteria() {
-
-  if(adapt_params_->get<std::string>("Remesh Strategy", "None").compare("Continuous") == 0){
-
-    if(iter > 1)
-
-      return true;
-
-    else
-
-      return false;
-
-  }
-
-
-  Teuchos::Array<int> remesh_iter = adapt_params_->get<Teuchos::Array<int> >("Remesh Step Number");
-
-  for(int i = 0; i < remesh_iter.size(); i++)
-
-    if(iter == remesh_iter[i])
-
-      return true;
-
-  return false;
-
-}
-
-template<class SizeField>
-void
-AAdapt::MeshAdapt<SizeField>::printElementData() {
-
-  Albany::StateArrays& sa = disc->getStateArrays();
-  Albany::StateArrayVec& esa = sa.elemStateArrays;
-  int numElemWorksets = esa.size();
-  Teuchos::RCP<Albany::StateInfoStruct> stateInfo = state_mgr_.getStateInfoStruct();
-
-  for(unsigned int i = 0; i < stateInfo->size(); i++) {
-
-    const std::string stateName = (*stateInfo)[i]->name;
-    const std::string init_type = (*stateInfo)[i]->initType;
-    std::vector<int> dims;
-    esa[0][stateName].dimensions(dims);
-    int size = dims.size();
-
-    std::cout << "Meshadapt: have element field \"" << stateName << "\" of type \"" << init_type << "\"" << std::endl;
-
-    if(init_type == "scalar") {
-
-
-      switch(size) {
-
-        case 1:
-          std::cout << "esa[ws][stateName](0)" << std::endl;
-          break;
-
-        case 2:
-          std::cout << "esa[ws][stateName](cell, qp)" << std::endl;
-          break;
-
-        case 3:
-          std::cout << "esa[ws][stateName](cell, qp, i)" << std::endl;
-          break;
-
-        case 4:
-          std::cout << "esa[ws][stateName](cell, qp, i, j)" << std::endl;
-          break;
->>>>>>> 06bb6418
 
     remeshFileIndex++;
 
-<<<<<<< HEAD
-  }
-=======
-    else if(init_type == "identity") {
-      std::cout << "Have an identity matrix: " << "esa[ws][stateName](cell, qp, i, j)" << std::endl;
-    }
-  }
-}
-
-template<class SizeField>
-bool
-AAdapt::MeshAdapt<SizeField>::adaptMesh(const Epetra_Vector& sol, const Epetra_Vector& ovlp_sol) {
-
-  if(epetra_comm_->MyPID() == 0){
-    std::cout << "~~~~~~~~~~~~~~~~~~~~~~~~~~~~~~~~~~~~~~~~~~~~~~~~~~~~" << std::endl;
-    std::cout << "Adapting mesh using AAdapt::MeshAdapt method        " << std::endl;
-    std::cout << "Iteration: " << iter                                  << std::endl;
-    std::cout << "~~~~~~~~~~~~~~~~~~~~~~~~~~~~~~~~~~~~~~~~~~~~~~~~~~~~" << std::endl;
-  }
-
- // Create a remeshed output file naming convention by adding the remesh_file_index_ ahead of the period
-  std::size_t found = base_exo_filename.find("exo");
-  if(found != std::string::npos){
-    std::ostringstream ss;
-    std::string str = base_exo_filename;
-    ss << "_" << remeshFileIndex << ".";
-    str.replace(str.find('.'), 1, ss.str());
-
-    *output_stream_ << "Remeshing: renaming exodus output file to - " << str << std::endl;
-
-    // Open the new exodus file for results
-    pumi_discretization->reNameExodusOutput(str);
-
-    remeshFileIndex++;
-
-  }
->>>>>>> 06bb6418
 
   // display # entities before adaptation
 
@@ -215,16 +99,6 @@
   bool shouldTransferIPData = adapt_params_->get<bool>("Transfer IP Data",false);
   if (shouldTransferIPData)
     pumi_discretization->attachQPData();
-<<<<<<< HEAD
-=======
-
-  std::string adaptVector = adapt_params_->get<std::string>("Adaptation Displacement Vector","");
-  apf::Field* solutionField;
-  if (adaptVector.length() != 0)
-    solutionField = mesh->findField(adaptVector.c_str());
-  else
-    solutionField = mesh->findField("solution");
->>>>>>> 06bb6418
 
   std::string adaptVector = adapt_params_->get<std::string>("Adaptation Displacement Vector","");
   apf::Field* solutionField;
@@ -274,35 +148,16 @@
   // Throw away all the Albany data structures and re-build them from the mesh
   // Note that the solution transfer for the QP fields happens in this call
   pumi_discretization->updateMesh(shouldTransferIPData);
-<<<<<<< HEAD
  
   // detach QP fields from the apf mesh
   if (shouldTransferIPData)
     pumi_discretization->detachQPData();
   
-=======
-
-  // detach QP fields from the apf mesh
-  if (shouldTransferIPData)
-    pumi_discretization->detachQPData();
-
->>>>>>> 06bb6418
   return true;
 
 }
 
 
-<<<<<<< HEAD
-=======
-//! Transfer solution between meshes.
-template<class SizeField>
-void
-AAdapt::MeshAdapt<SizeField>::
-solutionTransfer(const Epetra_Vector& oldSolution,
-                 Epetra_Vector& newSolution) {
-}
-
->>>>>>> 06bb6418
 template<class SizeField>
 void
 AAdapt::MeshAdapt<SizeField>::checkValidStateVariable(
@@ -358,11 +213,6 @@
   validPL->set<double>("Maximum LB Imbalance", 1.3, "Set maximum imbalance tolerance for predictive laod balancing");
   validPL->set<std::string>("Adaptation Displacement Vector", "", "Name of APF displacement field");
   validPL->set<bool>("Transfer IP Data", false, "Turn on solution transfer of integration point data");
-<<<<<<< HEAD
-  
-=======
-
->>>>>>> 06bb6418
   return validPL;
 }
 
