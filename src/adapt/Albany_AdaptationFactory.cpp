--- conflicted
+++ resolved
@@ -40,9 +40,9 @@
     std::string& method = adapt_params_->get("Method", "");
 
     if (method == "Copy Remesh") {
-      strategy = rcp(new Albany::CopyRemesh(adapt_params_, 
-                                            param_lib_, 
-                                            state_mgr_, 
+      strategy = rcp(new Albany::CopyRemesh(adapt_params_,
+                                            param_lib_,
+                                            state_mgr_,
                                             epetra_comm_));
     }
 #if defined(ALBANY_LCM) && defined(LCM_SPECULATIVE)
@@ -59,7 +59,6 @@
                                                 epetra_comm_));
     }
 #endif
-<<<<<<< HEAD
 #ifdef ALBANY_SCOREC
   else if (method == "RPI Unif Size") {
     strategy = rcp(new Albany::MeshAdapt<Albany::UnifSizeField>(adaptParams, paramLib, StateMgr, comm));
@@ -68,25 +67,16 @@
     strategy = rcp(new Albany::MeshAdapt<Albany::UnifRefSizeField>(adaptParams, paramLib, StateMgr, comm));
   }
 #endif
-  else {
-    TEUCHOS_TEST_FOR_EXCEPTION(true, Teuchos::Exceptions::InvalidParameter,
-                       std::endl << 
-                       "Error!  Unknown adaptivity method requested: " << method << 
-                       "!" << std::endl << "Supplied parameter list is " << 
-                       std::endl << *adaptParams);
-  }
-=======
     else {
-      TEUCHOS_TEST_FOR_EXCEPTION(true, 
+      TEUCHOS_TEST_FOR_EXCEPTION(true,
                                  Teuchos::Exceptions::InvalidParameter,
-                                 std::endl << 
+                                 std::endl <<
                                  "Error! Unknown adaptivity method requested:"
-                                 << method << 
-                                 " !" << std::endl 
-                                 << "Supplied parameter list is " << 
+                                 << method <<
+                                 " !" << std::endl
+                                 << "Supplied parameter list is " <<
                                  std::endl << *adapt_params_);
     }
->>>>>>> afd2b61a
 
     return strategy;
   }
