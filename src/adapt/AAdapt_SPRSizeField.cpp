--- conflicted
+++ resolved
@@ -90,20 +90,11 @@
 
 void
 AAdapt::SPRSizeField::computeErrorFromRecoveredGradients() {
-<<<<<<< HEAD
-
-// compile error - need to work with Dan to merge
-//  apf::Field* f = mesh->findField("solution");
-//  apf::Field* solution_gradient = apf::getVectorGradIPField(f,"solution_gradient",1);
-//  field = apf::getSPRSizeField(solution_gradient,rel_err);
-//  apf::destroyField(solution_gradient);
-=======
   
   apf::Field* f = mesh->findField("solution");
   apf::Field* solution_gradient = apf::getGradIPField(f,"solution_gradient",1);
   field = apf::getSPRSizeField(solution_gradient,rel_err);
   apf::destroyField(solution_gradient);
->>>>>>> deafa8b6
 
 }
 
