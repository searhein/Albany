##*****************************************************************//
##    Albany 2.0:  Copyright 2012 Sandia Corporation               //
##    This Software is released under the BSD license detailed     //
##    in the file "license.txt" in the top-level Albany directory  //
##*****************************************************************//


# Adaptation

SET(SOURCES 
  Albany_AbstractAdapter.cpp
  Albany_AdaptationFactory.cpp
  Albany_CopyRemesh.cpp
  Albany_AdaptiveSolutionManager.cpp
  )

SET(HEADERS
  Albany_AbstractAdapter.hpp
  Albany_AdaptationFactory.hpp 
  Albany_CopyRemesh.hpp
  Albany_AdaptiveSolutionManager.hpp
  )

# Topology Modification & Stress Fracture depend on LCM
# Speculative features and code, currently
IF (ALBANY_LCM AND LCM_SPECULATIVE)

  SET(SOURCES ${SOURCES}
    Albany_RandomFracture.cpp
    Albany_RandomCriterion.cpp
    Albany_TopologyModification.cpp
    Albany_StressFracture.cpp
    )

  SET(HEADERS ${HEADERS}
    Albany_RandomFracture.hpp
    Albany_RandomCriterion.hpp
    Albany_TopologyModification.hpp
    Albany_StressFracture.hpp
    )

ENDIF()

include_directories (${Trilinos_INCLUDE_DIRS}  ${Trilinos_TPL_INCLUDE_DIRS}
  ${Albany_SOURCE_DIR}/src ${Albany_SOURCE_DIR}/src/evaluators 
  ${Albany_SOURCE_DIR}/src/problems ${Albany_SOURCE_DIR}/src/responses 
  ${Albany_SOURCE_DIR}/src/stk ${Albany_SOURCE_DIR}/src/LCM/ 
  ${Albany_SOURCE_DIR}/src/LCM/evaluators ${Albany_SOURCE_DIR}/src/LCM/utils
  )

add_library(albanyAdapt ${Albany_LIBRARY_TYPE} ${SOURCES} ${HEADERS})

<<<<<<< HEAD
set_target_properties(albanyAdapt PROPERTIES PUBLIC_HEADER "${HEADERS}")
=======
# Mesh Adapt depends on SCOREC tools and FMDB
IF (ALBANY_SCOREC)

SET(SOURCES ${SOURCES}
	Albany_MeshAdapt.cpp
	Albany_UnifSizeField.cpp
	Albany_UnifRefSizeField.cpp
  )

SET(HEADERS ${HEADERS}
	Albany_MeshAdapt.hpp
	Albany_MeshAdapt_Def.hpp
	Albany_UnifSizeField.hpp
	Albany_UnifRefSizeField.hpp
  )

include_directories (${ALBANY_FMDB_INCLUDE_DIRS} ${FMDB_INCLUDE_DIR})

ENDIF()

include_directories (${Trilinos_INCLUDE_DIRS}  ${Trilinos_TPL_INCLUDE_DIRS}
                     ${Albany_SOURCE_DIR}/src ${Albany_SOURCE_DIR}/src/evaluators 
                     ${Albany_SOURCE_DIR}/src/problems ${Albany_SOURCE_DIR}/src/responses 
                     ${Albany_SOURCE_DIR}/src/disc 
                     ${Albany_SOURCE_DIR}/src/disc/stk ${Albany_SOURCE_DIR}/src/LCM/ 
                     ${Albany_SOURCE_DIR}/src/LCM/evaluators ${Albany_SOURCE_DIR}/src/LCM/utils
                    )
>>>>>>> f5862787

IF (INSTALL_ALBANY)
  install(TARGETS albanyAdapt EXPORT albany-export
    LIBRARY DESTINATION "${LIB_INSTALL_DIR}/"
    ARCHIVE DESTINATION "${LIB_INSTALL_DIR}/"
    PUBLIC_HEADER DESTINATION "${INCLUDE_INSTALL_DIR}")
ENDIF()<|MERGE_RESOLUTION|>--- conflicted
+++ resolved
@@ -7,7 +7,7 @@
 
 # Adaptation
 
-SET(SOURCES 
+SET(SOURCES
   Albany_AbstractAdapter.cpp
   Albany_AdaptationFactory.cpp
   Albany_CopyRemesh.cpp
@@ -16,7 +16,7 @@
 
 SET(HEADERS
   Albany_AbstractAdapter.hpp
-  Albany_AdaptationFactory.hpp 
+  Albany_AdaptationFactory.hpp
   Albany_CopyRemesh.hpp
   Albany_AdaptiveSolutionManager.hpp
   )
@@ -41,46 +41,37 @@
 
 ENDIF()
 
-include_directories (${Trilinos_INCLUDE_DIRS}  ${Trilinos_TPL_INCLUDE_DIRS}
-  ${Albany_SOURCE_DIR}/src ${Albany_SOURCE_DIR}/src/evaluators 
-  ${Albany_SOURCE_DIR}/src/problems ${Albany_SOURCE_DIR}/src/responses 
-  ${Albany_SOURCE_DIR}/src/stk ${Albany_SOURCE_DIR}/src/LCM/ 
-  ${Albany_SOURCE_DIR}/src/LCM/evaluators ${Albany_SOURCE_DIR}/src/LCM/utils
-  )
-
-add_library(albanyAdapt ${Albany_LIBRARY_TYPE} ${SOURCES} ${HEADERS})
-
-<<<<<<< HEAD
-set_target_properties(albanyAdapt PROPERTIES PUBLIC_HEADER "${HEADERS}")
-=======
 # Mesh Adapt depends on SCOREC tools and FMDB
 IF (ALBANY_SCOREC)
 
-SET(SOURCES ${SOURCES}
+  SET(SOURCES ${SOURCES}
 	Albany_MeshAdapt.cpp
 	Albany_UnifSizeField.cpp
 	Albany_UnifRefSizeField.cpp
-  )
+    )
 
-SET(HEADERS ${HEADERS}
+  SET(HEADERS ${HEADERS}
 	Albany_MeshAdapt.hpp
 	Albany_MeshAdapt_Def.hpp
 	Albany_UnifSizeField.hpp
 	Albany_UnifRefSizeField.hpp
-  )
+    )
 
-include_directories (${ALBANY_FMDB_INCLUDE_DIRS} ${FMDB_INCLUDE_DIR})
+  include_directories (${ALBANY_FMDB_INCLUDE_DIRS} ${FMDB_INCLUDE_DIR})
 
 ENDIF()
 
 include_directories (${Trilinos_INCLUDE_DIRS}  ${Trilinos_TPL_INCLUDE_DIRS}
-                     ${Albany_SOURCE_DIR}/src ${Albany_SOURCE_DIR}/src/evaluators 
-                     ${Albany_SOURCE_DIR}/src/problems ${Albany_SOURCE_DIR}/src/responses 
-                     ${Albany_SOURCE_DIR}/src/disc 
-                     ${Albany_SOURCE_DIR}/src/disc/stk ${Albany_SOURCE_DIR}/src/LCM/ 
+                     ${Albany_SOURCE_DIR}/src ${Albany_SOURCE_DIR}/src/evaluators
+                     ${Albany_SOURCE_DIR}/src/problems ${Albany_SOURCE_DIR}/src/responses
+                     ${Albany_SOURCE_DIR}/src/disc
+                     ${Albany_SOURCE_DIR}/src/disc/stk ${Albany_SOURCE_DIR}/src/LCM/
                      ${Albany_SOURCE_DIR}/src/LCM/evaluators ${Albany_SOURCE_DIR}/src/LCM/utils
                     )
->>>>>>> f5862787
+
+add_library(albanyAdapt ${Albany_LIBRARY_TYPE} ${SOURCES} ${HEADERS})
+
+set_target_properties(albanyAdapt PROPERTIES PUBLIC_HEADER "${HEADERS}")
 
 IF (INSTALL_ALBANY)
   install(TARGETS albanyAdapt EXPORT albany-export
