--- conflicted
+++ resolved
@@ -20,14 +20,6 @@
 typedef stk_classic::mesh::RelationIdentifier EdgeId;
 typedef stk_classic::mesh::EntityKey EntityKey;
 
-<<<<<<< HEAD
-//----------------------------------------------------------------------------
-AAdapt::TopologyMod::
-TopologyMod(const Teuchos::RCP<Teuchos::ParameterList>& params,
-            const Teuchos::RCP<ParamLib>& param_lib,
-            Albany::StateManager& state_mgr,
-            const Teuchos::RCP<const Epetra_Comm>& comm) :
-=======
 //
 //
 //
@@ -36,7 +28,6 @@
     Teuchos::RCP<ParamLib> const & param_lib,
     Albany::StateManager & state_mgr,
     Teuchos::RCP<const Epetra_Comm> const & comm) :
->>>>>>> 06bb6418
   AAdapt::AbstractAdapter(params, param_lib, state_mgr, comm),
   remesh_file_index_(1) {
 
@@ -93,38 +84,8 @@
 //
 bool
 AAdapt::TopologyMod::queryAdaptationCriteria() {
-<<<<<<< HEAD
-  // FIXME Dumb criteria
-
-  if(iter == 5 || iter == 10 || iter == 15) { // fracture at iter = 5, 10, 15
-
-    // First, check and see if the mesh fracture criteria is met
-    // anywhere before messing with things.
-
-    // Get a vector containing the edge set of the mesh where
-    // fractures can occur
-
-    std::vector<stk_classic::mesh::Entity*> face_list;
-    stk_classic::mesh::Selector select_owned = meta_data_->locally_owned_part();
-    stk_classic::mesh::get_selected_entities(select_owned,
-                                     bulk_data_->buckets(num_dim_ - 1),
-                                     face_list);
-
-    //    *out << "Num faces : " << face_list.size() << std::endl;
-    std::cout << "Num faces : " << face_list.size() << std::endl;
-
-    // Probability that fracture_criterion will return true.
-    double p = iter;
-    int total_fractured;
-
-    // Iterate over the boundary entities
-    for(int i = 0; i < face_list.size(); ++i) {
-
-      stk_classic::mesh::Entity& face = *(face_list[i]);
-=======
   size_t
   number_fractured_faces = topology_->setEntitiesOpen();
->>>>>>> 06bb6418
 
   return number_fractured_faces > 0;
 }
