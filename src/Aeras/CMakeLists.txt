##*****************************************************************//
##    Albany 2.0:  Copyright 2012 Sandia Corporation               //
##    This Software is released under the BSD license detailed     //
##    in the file "license.txt" in the top-level Albany directory  //
##*****************************************************************//
# Aeras

IF(PHX_KOKKOS_DEVICE_TYPE_CUDA)
  IF( TPL_ENABLE_MPI )
      CUDA_INCLUDE_DIRECTORIES( ${MPI_BASE_DIR}/include )
  ENDIF()


  CUDA_INCLUDE_DIRECTORIES( "." )
  CUDA_INCLUDE_DIRECTORIES( ${KokkosCore_INCLUDE_DIRS}) 
  CUDA_COMPILE( OBJECTS_CUDA1 problems/Aeras_ShallowWaterProblem_CU.cu )
  CUDA_COMPILE( OBJECTS_CUDA2 problems/Aeras_XZScalarAdvectionProblem_CU.cu )
  CUDA_COMPILE( OBJECTS_CUDA3 problems/Aeras_XScalarAdvectionProblem_CU.cu)
  CUDA_COMPILE( OBJECTS_CUDA4 evaluators/Aeras_ComputeBasisFunctions_CU.cu)

#  LIST( APPEND SOURCES ${OBJECTS_CUDA})
   SET(SOURCES 
       ${OBJECTS_CUDA4}
       evaluators/Aeras_ShallowWaterResid.cpp
       evaluators/Aeras_Atmosphere.cpp
       evaluators/Aeras_Atmosphere_Moisture.cpp
       evaluators/Aeras_GatherCoordinateVector.cpp
       evaluators/Aeras_SurfaceHeight.cpp
       ${OBJECTS_CUDA1}
       evaluators/Aeras_XZScalarAdvectionResid.cpp
       ${OBJECTS_CUDA2}
       evaluators/Aeras_ScalarAdvectionResid.cpp
       evaluators/Aeras_XScalarAdvectionResid.cpp
       ${OBJECTS_CUDA3}
       problems/Aeras_Layouts.cpp
       evaluators/Aeras_GatherSolution.cpp
       evaluators/Aeras_ScatterResidual.cpp
       evaluators/Aeras_DOFInterpolation.cpp
       evaluators/Aeras_DOFGradInterpolation.cpp
       evaluators/Aeras_Atmosphere_Moisture.cpp
   )

ELSE()

  SET(SOURCES 
       evaluators/Aeras_ComputeBasisFunctions.cpp
       evaluators/Aeras_ShallowWaterResid.cpp
       evaluators/Aeras_Atmosphere.cpp
       evaluators/Aeras_Atmosphere_Moisture.cpp
       evaluators/Aeras_GatherCoordinateVector.cpp
       evaluators/Aeras_SurfaceHeight.cpp
       problems/Aeras_ShallowWaterProblem.cpp
       evaluators/Aeras_XZScalarAdvectionResid.cpp
       problems/Aeras_XZScalarAdvectionProblem.cpp
       evaluators/Aeras_ScalarAdvectionResid.cpp
       evaluators/Aeras_XScalarAdvectionResid.cpp
       problems/Aeras_XScalarAdvectionProblem.cpp
<<<<<<< HEAD
#       evaluators/Aeras_XZHydrostatic_VelResid.cpp
#       evaluators/Aeras_XZHydrostatic_TemperatureResid.cpp
#       evaluators/Aeras_XZHydrostatic_SPressureResid.cpp
#       evaluators/Aeras_XZHydrostatic_TracerResid.cpp
#       evaluators/Aeras_XZHydrostatic_Density.cpp
#       evaluators/Aeras_XZHydrostatic_EtaDotPi.cpp
#       evaluators/Aeras_XZHydrostatic_GeoPotential.cpp
#       evaluators/Aeras_XZHydrostatic_Omega.cpp
#       evaluators/Aeras_XZHydrostatic_PiVel.cpp
#       evaluators/Aeras_XZHydrostatic_Pressure.cpp
#       evaluators/Aeras_XZHydrostatic_KineticEnergy.cpp
#       evaluators/Aeras_XZHydrostatic_UTracer.cpp
#       evaluators/Aeras_XZHydrostatic_VirtualT.cpp
#       problems/Aeras_XZHydrostaticProblem.cpp
=======
       evaluators/Aeras_XZHydrostatic_VelResid.cpp
       evaluators/Aeras_XZHydrostatic_TemperatureResid.cpp
       evaluators/Aeras_XZHydrostatic_SPressureResid.cpp
       evaluators/Aeras_XZHydrostatic_TracerResid.cpp
       evaluators/Aeras_XZHydrostatic_Density.cpp
       evaluators/Aeras_XZHydrostatic_EtaDotPi.cpp
       evaluators/Aeras_XZHydrostatic_GeoPotential.cpp
       evaluators/Aeras_XZHydrostatic_Omega.cpp
       evaluators/Aeras_XZHydrostatic_PiVel.cpp
       evaluators/Aeras_XZHydrostatic_Pressure.cpp
       evaluators/Aeras_XZHydrostatic_KineticEnergy.cpp
       evaluators/Aeras_XZHydrostatic_UTracer.cpp
       evaluators/Aeras_XZHydrostatic_VirtualT.cpp
       problems/Aeras_XZHydrostaticProblem.cpp
       problems/Aeras_HydrostaticProblem.cpp
>>>>>>> 461b5c67
       problems/Aeras_Layouts.cpp
       evaluators/Aeras_GatherSolution.cpp
       evaluators/Aeras_ScatterResidual.cpp
       evaluators/Aeras_DOFInterpolation.cpp
       evaluators/Aeras_DOFGradInterpolation.cpp
       evaluators/Aeras_DOFGradInterpolationLevels.cpp
       evaluators/Aeras_Atmosphere_Moisture.cpp
   )
   
ENDIF()

  SET(HEADERS
       evaluators/Aeras_Eta.hpp
       evaluators/Aeras_ComputeBasisFunctions_Def.hpp
       evaluators/Aeras_ComputeBasisFunctions.hpp
       evaluators/Aeras_Atmosphere_Def.hpp
       evaluators/Aeras_Atmosphere.hpp
       evaluators/Aeras_Atmosphere_Moisture_Def.hpp
       evaluators/Aeras_Atmosphere_Moisture.hpp
       evaluators/Aeras_ShallowWaterConstants.hpp
       evaluators/Aeras_SurfaceHeight.hpp
       evaluators/Aeras_SurfaceHeight_Def.hpp
       evaluators/Aeras_GatherCoordinateVector_Def.hpp
       evaluators/Aeras_GatherCoordinateVector.hpp
       problems/Aeras_ShallowWaterProblem.hpp
       evaluators/Aeras_XZScalarAdvectionResid_Def.hpp
       evaluators/Aeras_XZScalarAdvectionResid.hpp
       problems/Aeras_XZScalarAdvectionProblem.hpp
       evaluators/Aeras_ScalarAdvectionResid_Def.hpp
       evaluators/Aeras_ScalarAdvectionResid.hpp
       evaluators/Aeras_XScalarAdvectionResid_Def.hpp
       evaluators/Aeras_XScalarAdvectionResid.hpp
       problems/Aeras_XScalarAdvectionProblem.hpp
<<<<<<< HEAD
#       problems/Aeras_XZHydrostaticProblem.hpp
#       evaluators/Aeras_XZHydrostatic_VelResid_Def.hpp
#       evaluators/Aeras_XZHydrostatic_VelResid.hpp
#       evaluators/Aeras_XZHydrostatic_TemperatureResid_Def.hpp
#       evaluators/Aeras_XZHydrostatic_TemperatureResid.hpp
#       evaluators/Aeras_XZHydrostatic_SPressureResid_Def.hpp
#       evaluators/Aeras_XZHydrostatic_SPressureResid.hpp
#       evaluators/Aeras_XZHydrostatic_TracerResid_Def.hpp
#       evaluators/Aeras_XZHydrostatic_TracerResid.hpp
#       evaluators/Aeras_XZHydrostatic_Pressure_Def.hpp
#       evaluators/Aeras_XZHydrostatic_Pressure.hpp
#       evaluators/Aeras_XZHydrostatic_Density_Def.hpp
#       evaluators/Aeras_XZHydrostatic_Density.hpp
#       evaluators/Aeras_XZHydrostatic_EtaDotPi_Def.hpp
#       evaluators/Aeras_XZHydrostatic_EtaDotPi.hpp
#       evaluators/Aeras_XZHydrostatic_GeoPotential_Def.hpp
#       evaluators/Aeras_XZHydrostatic_GeoPotential.hpp
#       evaluators/Aeras_XZHydrostatic_Omega_Def.hpp
#       evaluators/Aeras_XZHydrostatic_Omega.hpp
##       evaluators/Aeras_XZHydrostatic_PiVel_Def.hpp
##       evaluators/Aeras_XZHydrostatic_PiVel.hpp
#       evaluators/Aeras_XZHydrostatic_KineticEnergy_Def.hpp
#       evaluators/Aeras_XZHydrostatic_KineticEnergy.hpp
#       evaluators/Aeras_XZHydrostatic_UTracer_Def.hpp
#       evaluators/Aeras_XZHydrostatic_UTracer.hpp
#       evaluators/Aeras_XZHydrostatic_VirtualT_Def.hpp
#       evaluators/Aeras_XZHydrostatic_VirtualT.hpp
=======
       problems/Aeras_XZHydrostaticProblem.hpp
       problems/Aeras_HydrostaticProblem.hpp
       evaluators/Aeras_XZHydrostatic_VelResid_Def.hpp
       evaluators/Aeras_XZHydrostatic_VelResid.hpp
       evaluators/Aeras_XZHydrostatic_TemperatureResid_Def.hpp
       evaluators/Aeras_XZHydrostatic_TemperatureResid.hpp
       evaluators/Aeras_XZHydrostatic_SPressureResid_Def.hpp
       evaluators/Aeras_XZHydrostatic_SPressureResid.hpp
       evaluators/Aeras_XZHydrostatic_TracerResid_Def.hpp
       evaluators/Aeras_XZHydrostatic_TracerResid.hpp
       evaluators/Aeras_XZHydrostatic_Pressure_Def.hpp
       evaluators/Aeras_XZHydrostatic_Pressure.hpp
       evaluators/Aeras_XZHydrostatic_Density_Def.hpp
       evaluators/Aeras_XZHydrostatic_Density.hpp
       evaluators/Aeras_XZHydrostatic_EtaDotPi_Def.hpp
       evaluators/Aeras_XZHydrostatic_EtaDotPi.hpp
       evaluators/Aeras_XZHydrostatic_GeoPotential_Def.hpp
       evaluators/Aeras_XZHydrostatic_GeoPotential.hpp
       evaluators/Aeras_XZHydrostatic_Omega_Def.hpp
       evaluators/Aeras_XZHydrostatic_Omega.hpp
       evaluators/Aeras_XZHydrostatic_PiVel_Def.hpp
       evaluators/Aeras_XZHydrostatic_PiVel.hpp
       evaluators/Aeras_XZHydrostatic_KineticEnergy_Def.hpp
       evaluators/Aeras_XZHydrostatic_KineticEnergy.hpp
       evaluators/Aeras_XZHydrostatic_UTracer_Def.hpp
       evaluators/Aeras_XZHydrostatic_UTracer.hpp
       evaluators/Aeras_XZHydrostatic_VirtualT_Def.hpp
       evaluators/Aeras_XZHydrostatic_VirtualT.hpp
>>>>>>> 461b5c67
       problems/Aeras_Layouts.hpp
       evaluators/Aeras_GatherSolution.hpp
       evaluators/Aeras_GatherSolution_Def.hpp
       evaluators/Aeras_ScatterResidual.hpp
       evaluators/Aeras_ScatterResidual_Def.hpp
       evaluators/Aeras_DOFInterpolation.hpp
       evaluators/Aeras_DOFInterpolation_Def.hpp
       evaluators/Aeras_DOFGradInterpolation.hpp
       evaluators/Aeras_DOFGradInterpolation_Def.hpp
       evaluators/Aeras_DOFGradInterpolationLevels.hpp
       evaluators/Aeras_DOFGradInterpolationLevels_Def.hpp
       evaluators/Aeras_Atmosphere_Moisture.hpp
       evaluators/Aeras_Atmosphere_Moisture_Def.hpp
  )
  
include_directories (${Trilinos_INCLUDE_DIRS}  ${Trilinos_TPL_INCLUDE_DIRS}
                     ${Albany_SOURCE_DIR}/src ${Albany_SOURCE_DIR}/src/evaluators 
                     ${Albany_SOURCE_DIR}/src/problems ${Albany_SOURCE_DIR}/src/responses 
                     ./problems ./evaluators
                    )

add_library(Aeras ${Albany_LIBRARY_TYPE} ${SOURCES} ${HEADERS})

set_target_properties(Aeras PROPERTIES PUBLIC_HEADER "${HEADERS}")

IF (INSTALL_ALBANY)
  install(TARGETS Aeras EXPORT albany-export
    LIBRARY DESTINATION "${LIB_INSTALL_DIR}/"
    ARCHIVE DESTINATION "${LIB_INSTALL_DIR}/"
    PUBLIC_HEADER DESTINATION "${INCLUDE_INSTALL_DIR}")
ENDIF()<|MERGE_RESOLUTION|>--- conflicted
+++ resolved
@@ -55,7 +55,6 @@
        evaluators/Aeras_ScalarAdvectionResid.cpp
        evaluators/Aeras_XScalarAdvectionResid.cpp
        problems/Aeras_XScalarAdvectionProblem.cpp
-<<<<<<< HEAD
 #       evaluators/Aeras_XZHydrostatic_VelResid.cpp
 #       evaluators/Aeras_XZHydrostatic_TemperatureResid.cpp
 #       evaluators/Aeras_XZHydrostatic_SPressureResid.cpp
@@ -70,23 +69,6 @@
 #       evaluators/Aeras_XZHydrostatic_UTracer.cpp
 #       evaluators/Aeras_XZHydrostatic_VirtualT.cpp
 #       problems/Aeras_XZHydrostaticProblem.cpp
-=======
-       evaluators/Aeras_XZHydrostatic_VelResid.cpp
-       evaluators/Aeras_XZHydrostatic_TemperatureResid.cpp
-       evaluators/Aeras_XZHydrostatic_SPressureResid.cpp
-       evaluators/Aeras_XZHydrostatic_TracerResid.cpp
-       evaluators/Aeras_XZHydrostatic_Density.cpp
-       evaluators/Aeras_XZHydrostatic_EtaDotPi.cpp
-       evaluators/Aeras_XZHydrostatic_GeoPotential.cpp
-       evaluators/Aeras_XZHydrostatic_Omega.cpp
-       evaluators/Aeras_XZHydrostatic_PiVel.cpp
-       evaluators/Aeras_XZHydrostatic_Pressure.cpp
-       evaluators/Aeras_XZHydrostatic_KineticEnergy.cpp
-       evaluators/Aeras_XZHydrostatic_UTracer.cpp
-       evaluators/Aeras_XZHydrostatic_VirtualT.cpp
-       problems/Aeras_XZHydrostaticProblem.cpp
-       problems/Aeras_HydrostaticProblem.cpp
->>>>>>> 461b5c67
        problems/Aeras_Layouts.cpp
        evaluators/Aeras_GatherSolution.cpp
        evaluators/Aeras_ScatterResidual.cpp
@@ -120,7 +102,6 @@
        evaluators/Aeras_XScalarAdvectionResid_Def.hpp
        evaluators/Aeras_XScalarAdvectionResid.hpp
        problems/Aeras_XScalarAdvectionProblem.hpp
-<<<<<<< HEAD
 #       problems/Aeras_XZHydrostaticProblem.hpp
 #       evaluators/Aeras_XZHydrostatic_VelResid_Def.hpp
 #       evaluators/Aeras_XZHydrostatic_VelResid.hpp
@@ -148,36 +129,6 @@
 #       evaluators/Aeras_XZHydrostatic_UTracer.hpp
 #       evaluators/Aeras_XZHydrostatic_VirtualT_Def.hpp
 #       evaluators/Aeras_XZHydrostatic_VirtualT.hpp
-=======
-       problems/Aeras_XZHydrostaticProblem.hpp
-       problems/Aeras_HydrostaticProblem.hpp
-       evaluators/Aeras_XZHydrostatic_VelResid_Def.hpp
-       evaluators/Aeras_XZHydrostatic_VelResid.hpp
-       evaluators/Aeras_XZHydrostatic_TemperatureResid_Def.hpp
-       evaluators/Aeras_XZHydrostatic_TemperatureResid.hpp
-       evaluators/Aeras_XZHydrostatic_SPressureResid_Def.hpp
-       evaluators/Aeras_XZHydrostatic_SPressureResid.hpp
-       evaluators/Aeras_XZHydrostatic_TracerResid_Def.hpp
-       evaluators/Aeras_XZHydrostatic_TracerResid.hpp
-       evaluators/Aeras_XZHydrostatic_Pressure_Def.hpp
-       evaluators/Aeras_XZHydrostatic_Pressure.hpp
-       evaluators/Aeras_XZHydrostatic_Density_Def.hpp
-       evaluators/Aeras_XZHydrostatic_Density.hpp
-       evaluators/Aeras_XZHydrostatic_EtaDotPi_Def.hpp
-       evaluators/Aeras_XZHydrostatic_EtaDotPi.hpp
-       evaluators/Aeras_XZHydrostatic_GeoPotential_Def.hpp
-       evaluators/Aeras_XZHydrostatic_GeoPotential.hpp
-       evaluators/Aeras_XZHydrostatic_Omega_Def.hpp
-       evaluators/Aeras_XZHydrostatic_Omega.hpp
-       evaluators/Aeras_XZHydrostatic_PiVel_Def.hpp
-       evaluators/Aeras_XZHydrostatic_PiVel.hpp
-       evaluators/Aeras_XZHydrostatic_KineticEnergy_Def.hpp
-       evaluators/Aeras_XZHydrostatic_KineticEnergy.hpp
-       evaluators/Aeras_XZHydrostatic_UTracer_Def.hpp
-       evaluators/Aeras_XZHydrostatic_UTracer.hpp
-       evaluators/Aeras_XZHydrostatic_VirtualT_Def.hpp
-       evaluators/Aeras_XZHydrostatic_VirtualT.hpp
->>>>>>> 461b5c67
        problems/Aeras_Layouts.hpp
        evaluators/Aeras_GatherSolution.hpp
        evaluators/Aeras_GatherSolution_Def.hpp
@@ -187,8 +138,6 @@
        evaluators/Aeras_DOFInterpolation_Def.hpp
        evaluators/Aeras_DOFGradInterpolation.hpp
        evaluators/Aeras_DOFGradInterpolation_Def.hpp
-       evaluators/Aeras_DOFGradInterpolationLevels.hpp
-       evaluators/Aeras_DOFGradInterpolationLevels_Def.hpp
        evaluators/Aeras_Atmosphere_Moisture.hpp
        evaluators/Aeras_Atmosphere_Moisture_Def.hpp
   )
