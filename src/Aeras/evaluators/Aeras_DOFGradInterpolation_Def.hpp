//*****************************************************************//
//    Albany 2.0:  Copyright 2012 Sandia Corporation               //
//    This Software is released under the BSD license detailed     //
//    in the file "license.txt" in the top-level Albany directory  //
//*****************************************************************//

#include "Teuchos_TestForException.hpp"
#include "Phalanx_DataLayout.hpp"

#include "Intrepid_FunctionSpaceTools.hpp"

namespace Aeras {

//**********************************************************************
template<typename EvalT, typename Traits>
DOFGradInterpolation<EvalT, Traits>::
DOFGradInterpolation(Teuchos::ParameterList& p,
                     const Teuchos::RCP<Aeras::Layouts>& dl) :
  val_node    (p.get<std::string>   ("Variable Name"),         dl->node_scalar),
  GradBF      (p.get<std::string>   ("Gradient BF Name"),      dl->node_qp_gradient),
  grad_val_qp (p.get<std::string>   ("Gradient Variable Name"),dl->qp_gradient), 
  numNodes   (dl->node_scalar             ->dimension(1)),
  numDims    (dl->node_qp_gradient        ->dimension(3)),
  numQPs     (dl->node_qp_scalar          ->dimension(2))
{
  this->addDependentField(val_node);
  this->addDependentField(GradBF);
  this->addEvaluatedField(grad_val_qp);

<<<<<<< HEAD
  this->setName("Aeras::DOFGradInterpolation" );

  TEUCHOS_TEST_FOR_EXCEPTION( (numRank!=2 && numRank!=3) ,
    std::logic_error,"Aeras::DOFGradInterpolation supports scalar or vector only");
=======
  this->setName("Aeras::DOFGradInterpolation"+PHX::TypeString<EvalT>::value);
>>>>>>> 461b5c67
}

//**********************************************************************
template<typename EvalT, typename Traits>
void DOFGradInterpolation<EvalT, Traits>::
postRegistrationSetup(typename Traits::SetupData d,
                      PHX::FieldManager<Traits>& fm)
{
  this->utils.setFieldData(val_node,fm);
  this->utils.setFieldData(GradBF,fm);
  this->utils.setFieldData(grad_val_qp,fm);
}

//**********************************************************************
template<typename EvalT, typename Traits>
void DOFGradInterpolation<EvalT, Traits>::
evaluateFields(typename Traits::EvalData workset)
{
  //Intrepid Version:
  // for (int i=0; i < grad_val_qp.size() ; i++) grad_val_qp[i] = 0.0;
  // Intrepid::FunctionSpaceTools:: evaluate<ScalarT>(grad_val_qp, val_node, GradBF);

  for (int cell=0; cell < workset.numCells; ++cell) {
    for (int qp=0; qp < numQPs; ++qp) {
<<<<<<< HEAD
      if (2==numRank) {
        for (int dim=0; dim<numDims; dim++) {
         // ScalarT& gvqp = 
          grad_val_qp(cell,qp,dim) = 0;
          for (int node=0 ; node < numNodes; ++node) {
            grad_val_qp(cell,qp,dim)  += val_node(cell, node) * GradBF(cell, node, qp, dim);
          }
        }
      } else {
//Irina TOFIX
/*
        for (int level=0; level < numLevels; ++level) {
          for (int dim=0; dim<numDims; dim++) {
            ScalarT& gvqp = grad_val_qp(cell,qp,level,dim) = 0;
            for (int node= 0 ; node < numNodes; ++node) {
              gvqp += val_node(cell, node, level) * GradBF(cell, node, qp, dim);
            }
          }
        }
*/      } 
=======
      for (int dim=0; dim<numDims; dim++) {
        ScalarT& gvqp = grad_val_qp(cell,qp,dim) = 0;
        for (int node=0 ; node < numNodes; ++node) {
          gvqp += val_node(cell, node) * GradBF(cell, node, qp, dim);
        }
      }
>>>>>>> 461b5c67
    }
  }
}

//**********************************************************************
//**********************************************************************

template<typename EvalT, typename Traits>
DOFGradInterpolation_noDeriv<EvalT, Traits>::
DOFGradInterpolation_noDeriv(Teuchos::ParameterList& p,
                             const Teuchos::RCP<Aeras::Layouts>& dl) :
  val_node    (p.get<std::string>   ("Variable Name"),          dl->node_scalar),
  GradBF      (p.get<std::string>   ("Gradient BF Name"),       dl->node_qp_gradient),
  grad_val_qp (p.get<std::string>   ("Gradient Variable Name"), dl->qp_gradient), 
  numNodes   (dl->node_scalar             ->dimension(1)),
  numDims    (dl->node_qp_gradient        ->dimension(3)),
  numQPs     (dl->node_qp_scalar          ->dimension(2))
{
  this->addDependentField(val_node);
  this->addDependentField(GradBF);
  this->addEvaluatedField(grad_val_qp);

<<<<<<< HEAD
  this->setName("Aeras::DOFGradInterpolation_noDeriv" );

  TEUCHOS_TEST_FOR_EXCEPTION( (numRank!=2 && numRank!=3) ,
    std::logic_error,"Aeras::DOFGradInterpolation_noDeriv supports scalar or vector only");
=======
  this->setName("Aeras::DOFGradInterpolation_noDeriv"+PHX::TypeString<EvalT>::value);
>>>>>>> 461b5c67
}

//**********************************************************************
template<typename EvalT, typename Traits>
void DOFGradInterpolation_noDeriv<EvalT, Traits>::
postRegistrationSetup(typename Traits::SetupData d,
                      PHX::FieldManager<Traits>& fm)
{
  this->utils.setFieldData(val_node,fm);
  this->utils.setFieldData(GradBF,fm);
  this->utils.setFieldData(grad_val_qp,fm);
}

//**********************************************************************
template<typename EvalT, typename Traits>
void DOFGradInterpolation_noDeriv<EvalT, Traits>::
evaluateFields(typename Traits::EvalData workset)
{
  //Intrepid Version:
  // for (int i=0; i < grad_val_qp.size() ; i++) grad_val_qp[i] = 0.0;
  // Intrepid::FunctionSpaceTools:: evaluate<ScalarT>(grad_val_qp, val_node, GradBF);

  for (int cell=0; cell < workset.numCells; ++cell) {
    for (int qp=0; qp < numQPs; ++qp) {
<<<<<<< HEAD
      if (2==numRank) {
        for (int dim=0; dim<numDims; dim++) {
          //MeshScalarT& gvqp = 
          grad_val_qp(cell,qp,dim) = 0;
          for (int node=0 ; node < numNodes; ++node) {
            grad_val_qp(cell,qp,dim) += val_node(cell, node) * GradBF(cell, node, qp, dim);
          }
        }
      } else {
//Irina TOFIX
/*
        for (int level=0; level < numLevels; ++level) {
          for (int dim=0; dim<numDims; dim++) {
            MeshScalarT& gvqp = grad_val_qp(cell,qp,level,dim) = 0;
            for (int node=0 ; node < numNodes; ++node) {
              gvqp += val_node(cell, node, level) * GradBF(cell, node, qp, dim);
            }
          }
        }*/
=======
      for (int dim=0; dim<numDims; dim++) {
        MeshScalarT& gvqp = grad_val_qp(cell,qp,dim) = 0;
        for (int node=0 ; node < numNodes; ++node) {
          gvqp += val_node(cell, node) * GradBF(cell, node, qp, dim);
        }
>>>>>>> 461b5c67
      }
    }
  }
}

//**********************************************************************

}
<|MERGE_RESOLUTION|>--- conflicted
+++ resolved
@@ -27,14 +27,11 @@
   this->addDependentField(GradBF);
   this->addEvaluatedField(grad_val_qp);
 
-<<<<<<< HEAD
   this->setName("Aeras::DOFGradInterpolation" );
 
   TEUCHOS_TEST_FOR_EXCEPTION( (numRank!=2 && numRank!=3) ,
     std::logic_error,"Aeras::DOFGradInterpolation supports scalar or vector only");
-=======
   this->setName("Aeras::DOFGradInterpolation"+PHX::TypeString<EvalT>::value);
->>>>>>> 461b5c67
 }
 
 //**********************************************************************
@@ -59,35 +56,12 @@
 
   for (int cell=0; cell < workset.numCells; ++cell) {
     for (int qp=0; qp < numQPs; ++qp) {
-<<<<<<< HEAD
-      if (2==numRank) {
-        for (int dim=0; dim<numDims; dim++) {
-         // ScalarT& gvqp = 
-          grad_val_qp(cell,qp,dim) = 0;
-          for (int node=0 ; node < numNodes; ++node) {
-            grad_val_qp(cell,qp,dim)  += val_node(cell, node) * GradBF(cell, node, qp, dim);
-          }
-        }
-      } else {
-//Irina TOFIX
-/*
-        for (int level=0; level < numLevels; ++level) {
-          for (int dim=0; dim<numDims; dim++) {
-            ScalarT& gvqp = grad_val_qp(cell,qp,level,dim) = 0;
-            for (int node= 0 ; node < numNodes; ++node) {
-              gvqp += val_node(cell, node, level) * GradBF(cell, node, qp, dim);
-            }
-          }
-        }
-*/      } 
-=======
       for (int dim=0; dim<numDims; dim++) {
-        ScalarT& gvqp = grad_val_qp(cell,qp,dim) = 0;
+        grad_val_qp(cell,qp,dim) = 0;
         for (int node=0 ; node < numNodes; ++node) {
-          gvqp += val_node(cell, node) * GradBF(cell, node, qp, dim);
+          grad_val_qp(cell,qp,dim)+= val_node(cell, node) * GradBF(cell, node, qp, dim);
         }
       }
->>>>>>> 461b5c67
     }
   }
 }
@@ -110,14 +84,7 @@
   this->addDependentField(GradBF);
   this->addEvaluatedField(grad_val_qp);
 
-<<<<<<< HEAD
-  this->setName("Aeras::DOFGradInterpolation_noDeriv" );
-
-  TEUCHOS_TEST_FOR_EXCEPTION( (numRank!=2 && numRank!=3) ,
-    std::logic_error,"Aeras::DOFGradInterpolation_noDeriv supports scalar or vector only");
-=======
   this->setName("Aeras::DOFGradInterpolation_noDeriv"+PHX::TypeString<EvalT>::value);
->>>>>>> 461b5c67
 }
 
 //**********************************************************************
@@ -142,33 +109,11 @@
 
   for (int cell=0; cell < workset.numCells; ++cell) {
     for (int qp=0; qp < numQPs; ++qp) {
-<<<<<<< HEAD
-      if (2==numRank) {
-        for (int dim=0; dim<numDims; dim++) {
-          //MeshScalarT& gvqp = 
-          grad_val_qp(cell,qp,dim) = 0;
-          for (int node=0 ; node < numNodes; ++node) {
-            grad_val_qp(cell,qp,dim) += val_node(cell, node) * GradBF(cell, node, qp, dim);
-          }
+      for (int dim=0; dim<numDims; dim++) {
+        grad_val_qp(cell,qp,dim) = 0;
+        for (int node=0 ; node < numNodes; ++node) {
+          grad_val_qp(cell, qp, dim) += val_node(cell, node) * GradBF(cell, node, qp, dim);
         }
-      } else {
-//Irina TOFIX
-/*
-        for (int level=0; level < numLevels; ++level) {
-          for (int dim=0; dim<numDims; dim++) {
-            MeshScalarT& gvqp = grad_val_qp(cell,qp,level,dim) = 0;
-            for (int node=0 ; node < numNodes; ++node) {
-              gvqp += val_node(cell, node, level) * GradBF(cell, node, qp, dim);
-            }
-          }
-        }*/
-=======
-      for (int dim=0; dim<numDims; dim++) {
-        MeshScalarT& gvqp = grad_val_qp(cell,qp,dim) = 0;
-        for (int node=0 ; node < numNodes; ++node) {
-          gvqp += val_node(cell, node) * GradBF(cell, node, qp, dim);
-        }
->>>>>>> 461b5c67
       }
     }
   }
