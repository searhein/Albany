--- conflicted
+++ resolved
@@ -30,14 +30,10 @@
   omega     (p.get<std::string> ("Omega")              ,  dl->qp_scalar_level),
   numQPs     (dl->node_qp_scalar    ->dimension(2)),
   numDims    (dl->node_qp_gradient  ->dimension(3)),
-<<<<<<< HEAD
-  numLevels  (dl->node_scalar_level ->dimension(2))
-=======
   numLevels  (dl->node_scalar_level ->dimension(2)),
   Cp         (p.isParameter("XZHydrostatic Problem") ? 
                 p.get<Teuchos::ParameterList*>("XZHydrostatic Problem")->get<double>("Cp", 1005.7):
                 p.get<Teuchos::ParameterList*>("Hydrostatic Problem")->get<double>("Cp", 1005.7))
->>>>>>> 6e502ec2
 {
 
   this->addDependentField(Velx);
