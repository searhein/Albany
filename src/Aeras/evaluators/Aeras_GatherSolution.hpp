--- conflicted
+++ resolved
@@ -48,21 +48,15 @@
   virtual void evaluateFields(typename Traits::EvalData d) = 0;
   
 protected:
-
-<<<<<<< HEAD
+#ifndef ALBANY_KOKKOS_UNDER_DEVELOPMENT
+  std::vector< PHX::MDField<ScalarT> > val;
+  std::vector< PHX::MDField<ScalarT> > val_dot;
+#else
   std::vector< PHX::MDField<ScalarT> > val;
   std::vector< PHX::MDField<ScalarT> > val_dot;
 //  Kokkos::vector< PHX::MDField<ScalarT>, PHX::Device > val;
 //  Kokkos::vector< PHX::MDField<ScalarT>, PHX::Device > val_dot;
-=======
-#ifndef ALBANY_KOKKOS_UNDER_DEVELOPMENT
-  std::vector< PHX::MDField<ScalarT> > val;
-  std::vector< PHX::MDField<ScalarT> > val_dot;
-#else
-  Kokkos::vector< PHX::MDField<ScalarT>, PHX::Device > val;
-  Kokkos::vector< PHX::MDField<ScalarT>, PHX::Device > val_dot;
 #endif
->>>>>>> bc6066f7
   const int numNodes;
   const int numDims;
   const int numLevels;
