--- conflicted
+++ resolved
@@ -85,16 +85,6 @@
 void XZHydrostatic_TemperatureResid<EvalT, Traits>::
 evaluateFields(typename Traits::EvalData workset)
 {
-<<<<<<< HEAD
-//Irina TOFIX
-/*
-  std::vector<ScalarT> vel(numLevels);
-  for (int level=0; level < numLevels; ++level) {
-    vel[level] = (level+1)*Re;
-  }
-
-=======
->>>>>>> ffdf9878
   for (int i=0; i < Residual.size(); ++i) Residual(i)=0.0;
 
   for (int cell=0; cell < workset.numCells; ++cell) {
@@ -110,7 +100,7 @@
         }
       }
     }
-  }*/
+  }
 }
 
 //**********************************************************************
