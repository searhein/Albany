//*****************************************************************//
//    Albany 3.0:  Copyright 2016 Sandia Corporation               //
//    This Software is released under the BSD license detailed     //
//    in the file "license.txt" in the top-level Albany directory  //
//*****************************************************************//

#include "Aeras_ShallowWaterProblem.hpp"

#include "Intrepid2_FieldContainer.hpp"
#include "Shards_CellTopology.hpp"
#include "PHAL_FactoryTraits.hpp"
#include "Albany_Utils.hpp"
#include "Albany_BCUtils.hpp"
#include "Albany_ProblemUtils.hpp"
#include <string>


Aeras::ShallowWaterProblem::
ShallowWaterProblem( const Teuchos::RCP<Teuchos::ParameterList>& params_,
             const Teuchos::RCP<ParamLib>& paramLib_,
             const int spatialDim_) :
  Albany::AbstractProblem(params_, paramLib_),
  spatialDim(spatialDim_)
{
  TEUCHOS_TEST_FOR_EXCEPTION(spatialDim!=2 && spatialDim!=3,std::logic_error,"Shallow water problem is only written for 2 or 3D.");
  std::string eqnSet = params_->sublist("Equation Set").get<std::string>("Type", "Shallow Water");
  // Set number of scalar equation per node, neq,  based on spatialDim
  if      (spatialDim==2) { modelDim=2; neq=3; } // Planar 2D problem
  else if (spatialDim ==3 ) { //2D shells embedded in 3D
    if (eqnSet == "Scalar") { modelDim=2; neq=1; }
    else { modelDim=2; neq=3; }
  }

  bool useExplHyperviscosity = params_->sublist("Shallow Water Problem").get<bool>("Use Explicit Hyperviscosity", false);
  bool useImplHyperviscosity = params_->sublist("Shallow Water Problem").get<bool>("Use Implicit Hyperviscosity", false);
  bool usePrescribedVelocity = params_->sublist("Shallow Water Problem").get<bool>("Use Prescribed Velocity", false);
  bool plotVorticity = params_->sublist("Shallow Water Problem").get<bool>("Plot Vorticity", false);

  TEUCHOS_TEST_FOR_EXCEPTION( useExplHyperviscosity && useImplHyperviscosity ,std::logic_error,"Use only explicit or implicit hyperviscosity, not both.");


  if (useImplHyperviscosity) {
    if (usePrescribedVelocity) //TC1 case: only 1 extra hyperviscosity dof
      neq = 4;
    //If we're using hyperviscosity for Shallow water equations, we have double the # of dofs.
    else
      neq = 2*neq;
  }

//No need to plot vorticity when prescrVel == 1.
  if (plotVorticity) {
     if (!usePrescribedVelocity) {
       //one extra stationary equation for vorticity
       neq++;
<<<<<<< HEAD
     }else{
       std::cout << "Prescribed Velocity is ON, in this case option PlotVorticity=true is ignored." << std::endl;
     }
  }
#endif
=======
     }
     else {
       std::cout << "Prescribed Velocity is ON, in this case option PlotVorticity=true is ignored." << std::endl; 
     }
  }
>>>>>>> 4a5c94e8


  std::cout << "eqnSet, modelDim, neq: " << eqnSet << ", " << modelDim << ", " << neq << std::endl;
  // Set the num PDEs for the null space object to pass to ML
  this->rigidBodyModes->setNumPDEs(neq);
}

Aeras::ShallowWaterProblem::
~ShallowWaterProblem()
{
}

void
Aeras::ShallowWaterProblem::
buildProblem(
  Teuchos::ArrayRCP<Teuchos::RCP<Albany::MeshSpecsStruct> >  meshSpecs,
  Albany::StateManager& stateMgr)
{
  using Teuchos::rcp;

 /* Construct All Phalanx Evaluators */
  TEUCHOS_TEST_FOR_EXCEPTION(meshSpecs.size()!=1,std::logic_error,"Problem supports one Material Block");
  fm.resize(1);
  fm[0]  = rcp(new PHX::FieldManager<PHAL::AlbanyTraits>);
<<<<<<< HEAD
  buildEvaluators(*fm[0], *meshSpecs[0], stateMgr, Albany::BUILD_RESID_FM,
      Teuchos::null);
  constructDirichletEvaluators(*meshSpecs[0]);

  if(meshSpecs[0]->ssNames.size() > 0) // Build a sideset evaluator if sidesets are present
     constructNeumannEvaluators(meshSpecs[0]);
=======
  buildEvaluators(*fm[0], *meshSpecs[0], stateMgr, Albany::BUILD_RESID_FM, 
		  Teuchos::null);
>>>>>>> 4a5c94e8
}

Teuchos::Array< Teuchos::RCP<const PHX::FieldTag> >
Aeras::ShallowWaterProblem::
buildEvaluators(
  PHX::FieldManager<PHAL::AlbanyTraits>& fm0,
  const Albany::MeshSpecsStruct& meshSpecs,
  Albany::StateManager& stateMgr,
  Albany::FieldManagerChoice fmchoice,
  const Teuchos::RCP<Teuchos::ParameterList>& responseList)
{
  // Call constructeEvaluators<EvalT>(*rfm[0], *meshSpecs[0], stateMgr);
  // for each EvalT in PHAL::AlbanyTraits::BEvalTypes
  Albany::ConstructEvaluatorsOp<ShallowWaterProblem> op(
    *this, fm0, meshSpecs, stateMgr, fmchoice, responseList);
  Sacado::mpl::for_each<PHAL::AlbanyTraits::BEvalTypes> fe(op);
  return *op.tags;
}

<<<<<<< HEAD
void
Aeras::ShallowWaterProblem::constructDirichletEvaluators(
        const Albany::MeshSpecsStruct& meshSpecs)
{
   // Construct Dirichlet evaluators for all nodesets and names
   std::vector<std::string> dirichletNames(neq);
   dirichletNames[0] = "Depth";
   if (neq > 1) {
     dirichletNames[1] = "Vx";
     if (neq > 2) {
       dirichletNames[2] = "Vy";
     }
   }
   Albany::BCUtils<Albany::DirichletTraits> dirUtils;
   dfm = dirUtils.constructBCEvaluators(meshSpecs.nsNames, dirichletNames,
                                          this->params, this->paramLib);
   offsets_ = dirUtils.getOffsets();
}

// Neumann BCs
void
Aeras::ShallowWaterProblem::constructNeumannEvaluators(const Teuchos::RCP<Albany::MeshSpecsStruct>& meshSpecs)
{

   // Note: we only enter this function if sidesets are defined in the mesh file
   // i.e. meshSpecs.ssNames.size() > 0

   Albany::BCUtils<Albany::NeumannTraits> nbcUtils;

   // Check to make sure that Neumann BCs are given in the input file

   if(!nbcUtils.haveBCSpecified(this->params)) {
      return;
   }


   // Construct BC evaluators for all side sets and names
   // Note that the string index sets up the equation offset, so ordering is important

   std::vector<std::string> neumannNames(neq + 1);
   Teuchos::Array<Teuchos::Array<int> > offsets;
   offsets.resize(neq + 1);

   neumannNames[0] = "Depth";
   offsets[0].resize(1);
   offsets[0][0] = 0;
   offsets[neq].resize(neq);
   offsets[neq][0] = 0;

   if (neq>1){
      neumannNames[1] = "Vx";
      offsets[1].resize(1);
      offsets[1][0] = 1;
      offsets[neq][1] = 1;
   }

   if (neq>2){
     neumannNames[2] = "Vy";
      offsets[2].resize(1);
      offsets[2][0] = 2;
      offsets[neq][2] = 2;
   }

   neumannNames[neq] = "all";

   // Construct BC evaluators for all possible names of conditions
   // Should only specify flux vector components (dUdx, dUdy, dUdz)
   std::vector<std::string>       condNames(1); //(dUdx, dUdy, dUdz)
   Teuchos::ArrayRCP<std::string> dof_names(1);
     dof_names[0] = "Velocity";

//   condNames[1] = "dFluxdn";
//   condNames[2] = "basal";
//   condNames[3] = "P";
//   condNames[4] = "lateral";

   nfm.resize(1); // Aeras problem only has one element block

   nfm[0] = nbcUtils.constructBCEvaluators(meshSpecs, neumannNames, dof_names, true, 0,
                                          condNames, offsets, dl,
                                          this->params, this->paramLib);


}
=======
>>>>>>> 4a5c94e8

Teuchos::RCP<const Teuchos::ParameterList>
Aeras::ShallowWaterProblem::getValidProblemParameters() const
{
  Teuchos::RCP<Teuchos::ParameterList> validPL =
    this->getGenericProblemParams("ValidShallowWaterProblemParams");

  validPL->sublist("Shallow Water Problem", false, "");
  validPL->sublist("Aeras Surface Height", false, "");
  validPL->sublist("Aeras Shallow Water Source", false, "");
  validPL->sublist("Equation Set", false, "");
  return validPL;
}
<|MERGE_RESOLUTION|>--- conflicted
+++ resolved
@@ -23,28 +23,28 @@
   spatialDim(spatialDim_)
 {
   TEUCHOS_TEST_FOR_EXCEPTION(spatialDim!=2 && spatialDim!=3,std::logic_error,"Shallow water problem is only written for 2 or 3D.");
-  std::string eqnSet = params_->sublist("Equation Set").get<std::string>("Type", "Shallow Water");
+  std::string eqnSet = params_->sublist("Equation Set").get<std::string>("Type", "Shallow Water"); 
   // Set number of scalar equation per node, neq,  based on spatialDim
   if      (spatialDim==2) { modelDim=2; neq=3; } // Planar 2D problem
   else if (spatialDim ==3 ) { //2D shells embedded in 3D
-    if (eqnSet == "Scalar") { modelDim=2; neq=1; }
-    else { modelDim=2; neq=3; }
+    if (eqnSet == "Scalar") { modelDim=2; neq=1; } 
+    else { modelDim=2; neq=3; } 
   }
 
   bool useExplHyperviscosity = params_->sublist("Shallow Water Problem").get<bool>("Use Explicit Hyperviscosity", false);
   bool useImplHyperviscosity = params_->sublist("Shallow Water Problem").get<bool>("Use Implicit Hyperviscosity", false);
-  bool usePrescribedVelocity = params_->sublist("Shallow Water Problem").get<bool>("Use Prescribed Velocity", false);
-  bool plotVorticity = params_->sublist("Shallow Water Problem").get<bool>("Plot Vorticity", false);
+  bool usePrescribedVelocity = params_->sublist("Shallow Water Problem").get<bool>("Use Prescribed Velocity", false); 
+  bool plotVorticity = params_->sublist("Shallow Water Problem").get<bool>("Plot Vorticity", false); 
 
   TEUCHOS_TEST_FOR_EXCEPTION( useExplHyperviscosity && useImplHyperviscosity ,std::logic_error,"Use only explicit or implicit hyperviscosity, not both.");
 
 
   if (useImplHyperviscosity) {
-    if (usePrescribedVelocity) //TC1 case: only 1 extra hyperviscosity dof
-      neq = 4;
-    //If we're using hyperviscosity for Shallow water equations, we have double the # of dofs.
-    else
-      neq = 2*neq;
+    if (usePrescribedVelocity) //TC1 case: only 1 extra hyperviscosity dof 
+      neq = 4; 
+    //If we're using hyperviscosity for Shallow water equations, we have double the # of dofs. 
+    else  
+      neq = 2*neq; 
   }
 
 //No need to plot vorticity when prescrVel == 1.
@@ -52,22 +52,14 @@
      if (!usePrescribedVelocity) {
        //one extra stationary equation for vorticity
        neq++;
-<<<<<<< HEAD
-     }else{
-       std::cout << "Prescribed Velocity is ON, in this case option PlotVorticity=true is ignored." << std::endl;
-     }
-  }
-#endif
-=======
      }
      else {
        std::cout << "Prescribed Velocity is ON, in this case option PlotVorticity=true is ignored." << std::endl; 
      }
   }
->>>>>>> 4a5c94e8
 
 
-  std::cout << "eqnSet, modelDim, neq: " << eqnSet << ", " << modelDim << ", " << neq << std::endl;
+  std::cout << "eqnSet, modelDim, neq: " << eqnSet << ", " << modelDim << ", " << neq << std::endl; 
   // Set the num PDEs for the null space object to pass to ML
   this->rigidBodyModes->setNumPDEs(neq);
 }
@@ -89,17 +81,8 @@
   TEUCHOS_TEST_FOR_EXCEPTION(meshSpecs.size()!=1,std::logic_error,"Problem supports one Material Block");
   fm.resize(1);
   fm[0]  = rcp(new PHX::FieldManager<PHAL::AlbanyTraits>);
-<<<<<<< HEAD
-  buildEvaluators(*fm[0], *meshSpecs[0], stateMgr, Albany::BUILD_RESID_FM,
-      Teuchos::null);
-  constructDirichletEvaluators(*meshSpecs[0]);
-
-  if(meshSpecs[0]->ssNames.size() > 0) // Build a sideset evaluator if sidesets are present
-     constructNeumannEvaluators(meshSpecs[0]);
-=======
   buildEvaluators(*fm[0], *meshSpecs[0], stateMgr, Albany::BUILD_RESID_FM, 
 		  Teuchos::null);
->>>>>>> 4a5c94e8
 }
 
 Teuchos::Array< Teuchos::RCP<const PHX::FieldTag> >
@@ -119,93 +102,6 @@
   return *op.tags;
 }
 
-<<<<<<< HEAD
-void
-Aeras::ShallowWaterProblem::constructDirichletEvaluators(
-        const Albany::MeshSpecsStruct& meshSpecs)
-{
-   // Construct Dirichlet evaluators for all nodesets and names
-   std::vector<std::string> dirichletNames(neq);
-   dirichletNames[0] = "Depth";
-   if (neq > 1) {
-     dirichletNames[1] = "Vx";
-     if (neq > 2) {
-       dirichletNames[2] = "Vy";
-     }
-   }
-   Albany::BCUtils<Albany::DirichletTraits> dirUtils;
-   dfm = dirUtils.constructBCEvaluators(meshSpecs.nsNames, dirichletNames,
-                                          this->params, this->paramLib);
-   offsets_ = dirUtils.getOffsets();
-}
-
-// Neumann BCs
-void
-Aeras::ShallowWaterProblem::constructNeumannEvaluators(const Teuchos::RCP<Albany::MeshSpecsStruct>& meshSpecs)
-{
-
-   // Note: we only enter this function if sidesets are defined in the mesh file
-   // i.e. meshSpecs.ssNames.size() > 0
-
-   Albany::BCUtils<Albany::NeumannTraits> nbcUtils;
-
-   // Check to make sure that Neumann BCs are given in the input file
-
-   if(!nbcUtils.haveBCSpecified(this->params)) {
-      return;
-   }
-
-
-   // Construct BC evaluators for all side sets and names
-   // Note that the string index sets up the equation offset, so ordering is important
-
-   std::vector<std::string> neumannNames(neq + 1);
-   Teuchos::Array<Teuchos::Array<int> > offsets;
-   offsets.resize(neq + 1);
-
-   neumannNames[0] = "Depth";
-   offsets[0].resize(1);
-   offsets[0][0] = 0;
-   offsets[neq].resize(neq);
-   offsets[neq][0] = 0;
-
-   if (neq>1){
-      neumannNames[1] = "Vx";
-      offsets[1].resize(1);
-      offsets[1][0] = 1;
-      offsets[neq][1] = 1;
-   }
-
-   if (neq>2){
-     neumannNames[2] = "Vy";
-      offsets[2].resize(1);
-      offsets[2][0] = 2;
-      offsets[neq][2] = 2;
-   }
-
-   neumannNames[neq] = "all";
-
-   // Construct BC evaluators for all possible names of conditions
-   // Should only specify flux vector components (dUdx, dUdy, dUdz)
-   std::vector<std::string>       condNames(1); //(dUdx, dUdy, dUdz)
-   Teuchos::ArrayRCP<std::string> dof_names(1);
-     dof_names[0] = "Velocity";
-
-//   condNames[1] = "dFluxdn";
-//   condNames[2] = "basal";
-//   condNames[3] = "P";
-//   condNames[4] = "lateral";
-
-   nfm.resize(1); // Aeras problem only has one element block
-
-   nfm[0] = nbcUtils.constructBCEvaluators(meshSpecs, neumannNames, dof_names, true, 0,
-                                          condNames, offsets, dl,
-                                          this->params, this->paramLib);
-
-
-}
-=======
->>>>>>> 4a5c94e8
 
 Teuchos::RCP<const Teuchos::ParameterList>
 Aeras::ShallowWaterProblem::getValidProblemParameters() const
