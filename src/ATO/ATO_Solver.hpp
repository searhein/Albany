--- conflicted
+++ resolved
@@ -83,15 +83,8 @@
 
     Teuchos::RCP<Aggregator> _aggregator;
     Teuchos::RCP<Optimizer> _optimizer;
-<<<<<<< HEAD
     Teuchos::RCP<Topology> _topology;
-//    std::string _topoName;
-//    std::string _topoCentering;
-=======
-    std::string _topoName;
-    std::string _topoCentering;
     double      _topoFilterRadius; // not sure if this is the best place but for now...
->>>>>>> 14fcdc91
 
     std::vector<Teuchos::RCP<Teuchos::ParameterList> > _subProblemAppParams;
     std::vector<SolverSubSolver> _subProblems;
