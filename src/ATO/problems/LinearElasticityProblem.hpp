--- conflicted
+++ resolved
@@ -159,11 +159,6 @@
 
    const int numNodes = intrepidBasis->getCardinality();
    const int worksetSize = meshSpecs.worksetSize;
-
-<<<<<<< HEAD
-   Intrepid2::DefaultCubatureFactory cubFactory;
-   RCP <Intrepid2::Cubature<PHX::Device> > cubature = cubFactory.create<PHX::Device, RealType, RealType>(*cellType, meshSpecs.cubatureDegree);
-=======
 
    int cubatureDegree = meshSpecs.cubatureDegree;
 
@@ -208,10 +203,8 @@
    }
 #endif
 
-   Intrepid2::DefaultCubatureFactory<RealType, Intrepid2::FieldContainer_Kokkos<RealType, PHX::Layout, PHX::Device> > cubFactory;
-   RCP<Intrepid2::Cubature<RealType, Intrepid2::FieldContainer_Kokkos<RealType, PHX::Layout,PHX::Device> > >
-     cubature = cubFactory.create(*cellType, cubatureDegree);
->>>>>>> fe465d6d
+   Intrepid2::DefaultCubatureFactory cubFactory;
+   RCP <Intrepid2::Cubature<PHX::Device> > cubature = cubFactory.create<PHX::Device, RealType, RealType>(*cellType, cubatureDegree);
 
    const int numQPts = cubature->getNumPoints();
    const int numVertices = cellType->getNodeCount();
