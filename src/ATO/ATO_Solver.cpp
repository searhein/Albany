//*****************************************************************//
//    Albany 2.0:  Copyright 2012 Sandia Corporation               //
//    This Software is released under the BSD license detailed     //
//    in the file "license.txt" in the top-level Albany directory  //
//*****************************************************************//

#include "ATO_Solver.hpp"
#include "ATO_OptimizationProblem.hpp"

/* GAH FIXME - Silence warning:
TRILINOS_DIR/../../../include/pecos_global_defs.hpp:17:0: warning: 
        "BOOST_MATH_PROMOTE_DOUBLE_POLICY" redefined [enabled by default]
Please remove when issue is resolved
*/
#undef BOOST_MATH_PROMOTE_DOUBLE_POLICY

#include "Teuchos_ParameterList.hpp"
#include "Teuchos_XMLParameterListHelpers.hpp"

#include "Albany_SolverFactory.hpp"
#include "Albany_StateInfoStruct.hpp"

<<<<<<< HEAD
#include "ATO_TopoTools.hpp"
=======

//#define ATO_FILTER_ON
#undef ATO_FILTER_ON
// TEV: Following is for debugging filter operator.
#ifdef ATO_FILTER_ON
#include "EpetraExt_RowMatrixOut.h"
#endif //ATO_FILTER_ON
>>>>>>> 14fcdc91

/******************************************************************************/
ATO::Solver::
Solver(const Teuchos::RCP<Teuchos::ParameterList>& appParams,
       const Teuchos::RCP<const Epetra_Comm>& comm,
       const Teuchos::RCP<const Epetra_Vector>& initial_guess)
: _solverComm(comm), _mainAppParams(appParams), filterOperator(Teuchos::null)
/******************************************************************************/
{
  zeroSet();


  ///*** PROCESS TOP LEVEL PROBLEM ***///

  // Validate Problem parameters
  Teuchos::ParameterList& problemParams = appParams->sublist("Problem");
  _numPhysics = problemParams.get<int>("Number of Subproblems", 1);
  problemParams.validateParameters(*getValidProblemParameters(),0);

  // Parse and create optimizer
  Teuchos::ParameterList& optimizerParams = 
    problemParams.get<Teuchos::ParameterList>("Topological Optimization");
  ATO::OptimizerFactory optimizerFactory;
  _optimizer = optimizerFactory.create(optimizerParams);
  _optimizer->SetInterface(this);
  _optimizer->SetCommunicator(comm);

  // Parse and create aggregator
  Teuchos::ParameterList& aggregatorParams = 
    problemParams.get<Teuchos::ParameterList>("Objective Aggregator");
  ATO::AggregatorFactory aggregatorFactory;
  _aggregator = aggregatorFactory.create(aggregatorParams);

  // Parse topology info
  Teuchos::ParameterList& topoParams = problemParams.get<Teuchos::ParameterList>("Topology");
<<<<<<< HEAD
  ATO::TopologyFactory topoFactory;
  _topology = topoFactory.create(topoParams);
=======
  _topoCentering = topoParams.get<std::string>("Centering");
  _topoName = topoParams.get<std::string>("Topology Name");
  _topoFilterRadius = topoParams.get<double>("Filter Radius",0.0);
>>>>>>> 14fcdc91

  // Get and set the default Piro parameters from a file, if given
  std::string piroFilename  = problemParams.get<std::string>("Piro Defaults Filename", "");
  if(piroFilename.length() > 0) {
    const Albany_MPI_Comm mpiComm = Albany::getMpiCommFromEpetraComm(*comm);
    Teuchos::RCP<Teuchos::Comm<int> > tcomm = Albany::createTeuchosCommFromMpiComm(mpiComm);
    Teuchos::RCP<Teuchos::ParameterList> defaultPiroParams = 
      Teuchos::createParameterList("Default Piro Parameters");
    Teuchos::updateParametersFromXmlFileAndBroadcast(piroFilename, defaultPiroParams.ptr(), *tcomm);
    Teuchos::ParameterList& piroList = appParams->sublist("Piro", false);
    piroList.setParametersNotAlreadySet(*defaultPiroParams);
  }
  
  // set verbosity
  _is_verbose = (comm->MyPID() == 0) && problemParams.get<bool>("Verbose Output", false);




  ///*** PROCESS SUBPROBLEM(S) ***///
   
  _subProblemAppParams.resize(_numPhysics);
  _subProblems.resize(_numPhysics);
  for(int i=0; i<_numPhysics; i++){

    _subProblemAppParams[i] = createInputFile(appParams, i);
    _subProblems[i] = CreateSubSolver( _subProblemAppParams[i], *_solverComm);

    // ensure that all subproblems are topology based (i.e., optimizable)
    Teuchos::RCP<Albany::AbstractProblem> problem = _subProblems[i].app->getProblem();
    ATO::OptimizationProblem* atoProblem = 
      dynamic_cast<ATO::OptimizationProblem*>(problem.get());
    TEUCHOS_TEST_FOR_EXCEPTION( 
      atoProblem == NULL, Teuchos::Exceptions::InvalidParameter, std::endl 
      << "Error!  Requested subproblem does not support topologies." << std::endl);
  }

 
  // pass subProblems to the aggregator
  _aggregator->SetInputVariables(_subProblems);
  


  // store a pointer to the first problem as an ATO::OptimizationProblem for callbacks
  Teuchos::RCP<Albany::AbstractProblem> problem = _subProblems[0].app->getProblem();
  _atoProblem = dynamic_cast<ATO::OptimizationProblem*>(problem.get());
  _atoProblem->setDiscretization(_subProblems[0].app->getDiscretization());
  _atoProblem->setCommunicator(comm);
  _atoProblem->InitTopOpt();
  


  // get solution map from first subproblem
  const SolverSubSolver& sub = _subProblems[0];
  Teuchos::RCP<const Epetra_Map> sub_x_map = sub.app->getMap();
  TEUCHOS_TEST_FOR_EXCEPT( sub_x_map == Teuchos::null );
  _epetra_x_map = Teuchos::rcp(new Epetra_Map( *sub_x_map ));

<<<<<<< HEAD
//  if( _topoCentering == "Node" ){
  if( _topology->getCentering() == "Node" ){
=======
  // initialize/build the filter operator. this is built once.
#ifdef ATO_FILTER_ON
  buildFilterOperator(_subProblems[0].app);
#endif //ATO_FILTER_ON

  if( _topoCentering == "Node" ){
>>>>>>> 14fcdc91
    // create overlap topo vector for output purposes
    Albany::StateManager& stateMgr = _subProblems[0].app->getStateMgr();
    Teuchos::RCP<const Epetra_BlockMap> 
      overlapNodeMap = stateMgr.getNodalDataBlock()->getOverlapMap();
    Teuchos::RCP<const Epetra_BlockMap> 
      localNodeMap = stateMgr.getNodalDataBlock()->getLocalMap();
    overlapTopoVec = Teuchos::rcp(new Epetra_Vector(*overlapNodeMap));
    overlapdfdpVec = Teuchos::rcp(new Epetra_Vector(*overlapNodeMap));
    dfdpVec  = Teuchos::rcp(new Epetra_Vector(*localNodeMap));
    topoVec  = Teuchos::rcp(new Epetra_Vector(*localNodeMap));
                                              
                                              //* target *//   //* source *//
    importer = Teuchos::rcp(new Epetra_Import(*overlapNodeMap, *localNodeMap));


    // create exporter (for integration type operations):
                                              //* source *//   //* target *//
    exporter = Teuchos::rcp(new Epetra_Export(*overlapNodeMap, *localNodeMap));
  }


#ifndef EPETRA_NO_32BIT_GLOBAL_INDICES
  typedef int GlobalIndex;
#else
  typedef long long GlobalIndex;
#endif
}


/******************************************************************************/
void
ATO::Solver::zeroSet()
/******************************************************************************/
{
  // set parameters and responses
  _num_parameters = 0; //TEV: assume no parameters or responses for now...
  _num_responses  = 0; //TEV: assume no parameters or responses for now...
}

  
/******************************************************************************/
void
ATO::Solver::evalModel(const InArgs& inArgs,
                       const OutArgs& outArgs ) const
/******************************************************************************/
{


  if(_is_verbose){
    Teuchos::RCP<Teuchos::FancyOStream> out(Teuchos::VerboseObjectBase::getDefaultOStream());
    *out << "*** Performing Topology Optimization Loop ***" << std::endl;
  }

  _optimizer->Initialize();

  _optimizer->Optimize();
 
}



/******************************************************************************/
///*************** SOLVER - OPTIMIZER INTERFACE FUNCTIONS *******************///
/******************************************************************************/


/******************************************************************************/
void
ATO::Solver::ComputeObjective(const double* p, double& f, double* dfdp)
/******************************************************************************/
{
  for(int i=0; i<_numPhysics; i++){
    // copy data from p into each stateManager
    Albany::StateManager& stateMgr = _subProblems[i].app->getStateMgr();
    copyTopologyIntoStateMgr( p, stateMgr );

    // enforce PDE constraints
    _subProblems[i].model->evalModel((*_subProblems[i].params_in),
                                    (*_subProblems[i].responses_out));
  }

  _aggregator->Evaluate();
  
  // copy objective (f) and first derivative wrt the topology (dfdp) out 
  // of stateManager
  copyObjectiveFromStateMgr( f, dfdp );
  
}

/******************************************************************************/
void
ATO::Solver::copyTopologyIntoStateMgr( const double* p, Albany::StateManager& stateMgr )
/******************************************************************************/
{

  Albany::StateArrays& stateArrays = stateMgr.getStateArrays();
  Albany::StateArrayVec& dest = stateArrays.elemStateArrays;
  int numWorksets = dest.size();

  Teuchos::RCP<Albany::AbstractDiscretization> disc = stateMgr.getDiscretization();
  const Albany::WorksetArray<std::string>::type& wsEBNames = disc->getWsEBNames();
  const Teuchos::Array<std::string>& fixedBlocks = _topology->getFixedBlocks();

  if( _topology->getCentering() == "Element" ){
    int wsOffset = 0;
    for(int ws=0; ws<numWorksets; ws++){
      Albany::MDArray& wsTopo = dest[ws][_topology->getName()];
      int wsSize = wsTopo.size();
      if( find(fixedBlocks.begin(), fixedBlocks.end(), wsEBNames[ws]) == fixedBlocks.end() ){
        for(int i=0; i<wsSize; i++)
          wsTopo(i) = p[wsOffset+i];
      }
      wsOffset += wsSize;
    }
  } else 
  if( _topology->getCentering() == "Node" ){

    const Albany::WorksetArray<Teuchos::ArrayRCP<Teuchos::ArrayRCP<int> > >::type&
      wsElNodeID = stateMgr.getDiscretization()->getWsElNodeID();
    Teuchos::RCP<const Epetra_BlockMap> 
      overlapNodeMap = stateMgr.getNodalDataBlock()->getOverlapMap();

    // communicate boundary info
    int numLocalNodes = topoVec->MyLength();
    double* ltopo; topoVec->ExtractView(&ltopo);
//    std::memcpy((void*)ltopo, (void*)p, numLocalNodes*sizeof(double));
    for(int ws=0; ws<numWorksets; ws++){
      Albany::MDArray& wsTopo = dest[ws][_topology->getName()];
      int numCells = wsTopo.dimension(0);
      int numNodes = wsTopo.dimension(1);
      if( find(fixedBlocks.begin(), fixedBlocks.end(), wsEBNames[ws]) == fixedBlocks.end() ) {
        for(int cell=0; cell<numCells; cell++)
          for(int node=0; node<numNodes; node++){
            int gid = wsElNodeID[ws][cell][node];
            int lid = overlapNodeMap->LID(gid);
            ltopo[lid] = p[lid];
          }
      } else {
        double matVal = _topology->getMaterialValue();
        for(int cell=0; cell<numCells; cell++)
          for(int node=0; node<numNodes; node++){
            int gid = wsElNodeID[ws][cell][node];
            int lid = overlapNodeMap->LID(gid);
            ltopo[lid] = matVal;
          }
      }
    }

    overlapTopoVec->Import(*topoVec, *importer, Insert);


    double* otopo; overlapTopoVec->ExtractView(&otopo);
    for(int ws=0; ws<numWorksets; ws++){
      Albany::MDArray& wsTopo = dest[ws][_topology->getName()];
      int numCells = wsTopo.dimension(0);
      int numNodes = wsTopo.dimension(1);
      if( find(fixedBlocks.begin(), fixedBlocks.end(), wsEBNames[ws]) != fixedBlocks.end() ) continue;
      for(int cell=0; cell<numCells; cell++)
        for(int node=0; node<numNodes; node++){
          int gid = wsElNodeID[ws][cell][node];
          int lid = overlapNodeMap->LID(gid);
          wsTopo(cell,node) = otopo[lid];
        }
    }

    // save topology to nodal data for output sake
    Teuchos::RCP<Albany::NodeFieldContainer> 
      nodeContainer = stateMgr.getNodalDataBlock()->getNodeContainer();

    std::string nodal_topoName = _topology->getName()+"_node";
    (*nodeContainer)[nodal_topoName]->saveField(overlapTopoVec,/*offset=*/0);

  }
}

/******************************************************************************/
void
ATO::Solver::copyObjectiveFromStateMgr( double& f, double* dfdp )
/******************************************************************************/
{
  // f and dfdp are stored in subProblem[0]
  Albany::StateManager& stateMgr = _subProblems[0].app->getStateMgr();
  Albany::StateArrays& stateArrays = stateMgr.getStateArrays();
  Albany::StateArrayVec& src = stateArrays.elemStateArrays;
  int numWorksets = src.size();

  std::string objName = _aggregator->getOutputObjectiveName();
  std::string derName = _aggregator->getOutputDerivativeName();

  Albany::MDArray& fSrc = src[0][objName];
  f = fSrc(0);
  fSrc(0) = 0.0;

  Teuchos::RCP<Albany::AbstractDiscretization> disc = stateMgr.getDiscretization();
  const Albany::WorksetArray<std::string>::type& wsEBNames = disc->getWsEBNames();
  const Teuchos::Array<std::string>& fixedBlocks = _topology->getFixedBlocks();

  if( _topology->getCentering() == "Element" ){
    int wsOffset = 0;
    for(int ws=0; ws<numWorksets; ws++){
      Albany::MDArray& dfdpSrc = src[ws][derName];
      int wsSize = dfdpSrc.size();
      if( find(fixedBlocks.begin(), fixedBlocks.end(), wsEBNames[ws]) == fixedBlocks.end() ){
        for(int i=0; i<wsSize; i++)
          dfdp[wsOffset+i] = dfdpSrc(i);
      }
      wsOffset += wsSize;
    }
  } else
  if( _topology->getCentering() == "Node" ){

    Teuchos::RCP<Albany::AbstractDiscretization> disc = stateMgr.getDiscretization();
    const Albany::WorksetArray<Teuchos::ArrayRCP<Teuchos::ArrayRCP<int> > >::type&
      wsElNodeID = disc->getWsElNodeID();

    Teuchos::RCP<const Epetra_BlockMap> 
      overlapNodeMap = stateMgr.getNodalDataBlock()->getOverlapMap();

    dfdpVec->PutScalar(0.0);
    overlapdfdpVec->PutScalar(0.0);
    double* odfdp; overlapdfdpVec->ExtractView(&odfdp);

    for(int ws=0; ws<numWorksets; ws++){
      if( find(fixedBlocks.begin(), fixedBlocks.end(), wsEBNames[ws]) != fixedBlocks.end() ) continue;
      Albany::MDArray& dfdpSrc = src[ws][derName];
      int numCells = dfdpSrc.dimension(0);
      int numNodes = dfdpSrc.dimension(1);
      for(int cell=0; cell<numCells; cell++)
        for(int node=0; node<numNodes; node++){
          int gid = wsElNodeID[ws][cell][node];
          int lid = overlapNodeMap->LID(gid);
          odfdp[lid] += dfdpSrc(cell,node);
        }
    }
    // if no smoother is being used, values will not yet be consistent
    // accross processors, so communicate boundary info:
    bool smoother = false;
    if( !smoother ){
      dfdpVec->Export(*overlapdfdpVec, *exporter, Add);

      int numLocalNodes = dfdpVec->MyLength();
      double* lvec; dfdpVec->ExtractView(&lvec);
      std::memcpy((void*)dfdp, (void*)lvec, numLocalNodes*sizeof(double));

    }
  }
}
/******************************************************************************/
void
ATO::Solver::ComputeVolume(double& v)
/******************************************************************************/
{
  return _atoProblem->ComputeVolume(v);
}


/******************************************************************************/
void
ATO::Solver::ComputeVolume(const double* p, double& v, double* dvdp)
/******************************************************************************/
{
  return _atoProblem->ComputeVolume(p, v, dvdp);
}

/******************************************************************************/
void
ATO::Solver::ComputeConstraint(double* p, double& c, double* dcdp)
/******************************************************************************/
{
}

/******************************************************************************/
int
ATO::Solver::GetNumOptDofs()
/******************************************************************************/
{
  if( _topology->getCentering() == "Element" ){
    Albany::StateManager& stateMgr = _subProblems[0].app->getStateMgr();
    Albany::StateArrays& stateArrays = stateMgr.getStateArrays();
    Albany::StateArrayVec& dest = stateArrays.elemStateArrays;

    int numWorksets = dest.size();

    int numTotalElems = 0;
    for(int ws=0; ws<numWorksets; ws++){
      Albany::MDArray& wsTopo = dest[ws][_topology->getName()];
      int wsSize = wsTopo.size();
      numTotalElems += wsSize;
    }
    return numTotalElems;
    
  } else
  if( _topology->getCentering() == "Node" ){
    return _subProblems[0].app->getDiscretization()->getNodeMap()->NumMyElements();
  }
}

/******************************************************************************/
///*********************** SETUP AND UTILITY FUNCTIONS **********************///
/******************************************************************************/


/******************************************************************************/
ATO::SolverSubSolver
ATO::Solver::CreateSubSolver( const Teuchos::RCP<Teuchos::ParameterList> appParams, 
                              const Epetra_Comm& comm,
                              const Teuchos::RCP<const Epetra_Vector>& initial_guess) const
/******************************************************************************/
{
  using Teuchos::RCP;
  using Teuchos::rcp;

  ATO::SolverSubSolver ret; //value to return

  const Albany_MPI_Comm mpiComm = Albany::getMpiCommFromEpetraComm(comm);

  RCP<Teuchos::FancyOStream> out(Teuchos::VerboseObjectBase::getDefaultOStream());
  *out << "ATO Solver creating solver from " << appParams->name()
       << " parameter list" << std::endl;

  //! Create solver factory, which reads xml input filen
  Albany::SolverFactory slvrfctry(appParams, mpiComm);

  //! Create solver and application objects via solver factory
  RCP<Epetra_Comm> appComm = Albany::createEpetraCommFromMpiComm(mpiComm);
  ret.model = slvrfctry.createAndGetAlbanyApp(ret.app, appComm, appComm, initial_guess);


  ret.params_in = rcp(new EpetraExt::ModelEvaluator::InArgs);
  ret.responses_out = rcp(new EpetraExt::ModelEvaluator::OutArgs);

  *(ret.params_in) = ret.model->createInArgs();
  *(ret.responses_out) = ret.model->createOutArgs();
  int ss_num_p = ret.params_in->Np();     // Number of *vectors* of parameters
  int ss_num_g = ret.responses_out->Ng(); // Number of *vectors* of responses
  RCP<Epetra_Vector> p1;
  RCP<Epetra_Vector> g1;

  if (ss_num_p > 0)
    p1 = rcp(new Epetra_Vector(*(ret.model->get_p_init(0))));
  if (ss_num_g > 1)
    g1 = rcp(new Epetra_Vector(*(ret.model->get_g_map(0))));
  RCP<Epetra_Vector> xfinal =
    rcp(new Epetra_Vector(*(ret.model->get_g_map(ss_num_g-1)),true) );

  // Sensitivity Analysis stuff
  bool supportsSensitivities = false;
  RCP<Epetra_MultiVector> dgdp;

  if (ss_num_p>0 && ss_num_g>1) {
    supportsSensitivities =
      !ret.responses_out->supports(EpetraExt::ModelEvaluator::OUT_ARG_DgDp, 0, 0).none();

    if (supportsSensitivities) {
      if (p1->GlobalLength() > 0)
        dgdp = rcp(new Epetra_MultiVector(g1->Map(), p1->GlobalLength() ));
      else
        supportsSensitivities = false;
    }
  }

  if (ss_num_p > 0)  ret.params_in->set_p(0,p1);
  if (ss_num_g > 1)  ret.responses_out->set_g(0,g1);
  ret.responses_out->set_g(ss_num_g-1,xfinal);

  if (supportsSensitivities) ret.responses_out->set_DgDp(0,0,dgdp);

  return ret;
}

/******************************************************************************/
Teuchos::RCP<Teuchos::ParameterList> 
ATO::Solver::createInputFile( const Teuchos::RCP<Teuchos::ParameterList>& appParams, int physIndex) const
/******************************************************************************/
{   


  ///*** CREATE INPUT FILE FOR SUBPROBLEM: ***///
  

  // Get physics (pde) problem sublist, i.e., Physics Problem N, where N = physIndex.
  std::stringstream physStream;
  physStream << "Physics Problem " << physIndex;
  Teuchos::ParameterList& physics_subList = appParams->sublist("Problem").sublist(physStream.str(), false);

  // Create input parameter list for physics app which mimics a separate input file
  std::stringstream appStream;
  appStream << "Parameters for Subapplication " << physIndex;
  Teuchos::RCP<Teuchos::ParameterList> physics_appParams = Teuchos::createParameterList(appStream.str());

  // get reference to Problem ParameterList in new input file and initialize it 
  // from Parameters in Physics Problem N.
  Teuchos::ParameterList& physics_probParams = physics_appParams->sublist("Problem",false);
  physics_probParams.setParameters(physics_subList);

  // Add topology information
//  Teuchos::ParameterList& topoParams = 
//    appParams->sublist("Problem").get<Teuchos::ParameterList>("Topology");
//  physics_probParams.set<Teuchos::ParameterList>("Topology",topoParams);

  physics_probParams.set<Teuchos::RCP<Topology> >("Topology",_topology);


  // Add aggregator information
  Teuchos::ParameterList& aggParams = 
    appParams->sublist("Problem").get<Teuchos::ParameterList>("Objective Aggregator");
  physics_probParams.set<Teuchos::ParameterList>("Objective Aggregator",aggParams);

  // Discretization sublist processing
  Teuchos::ParameterList& discList = appParams->sublist("Discretization");
  Teuchos::ParameterList& physics_discList = physics_appParams->sublist("Discretization", false);
  physics_discList.setParameters(discList);

  if( _topology->getFixedBlocks().size() > 0 )
    physics_discList.set("Separate Evaluators by Element Block", true);

  // Piro sublist processing
  physics_appParams->set("Piro",appParams->sublist("Piro"));



  ///*** VERIFY SUBPROBLEM: ***///


  // extract physics and dimension of the subproblem
  Teuchos::ParameterList& subProblemParams = appParams->sublist("Problem").sublist(physStream.str());
  std::string problemName = subProblemParams.get<std::string>("Name");
  // "xD" where x = 1, 2, or 3
  std::string problemDimStr = problemName.substr( problemName.length()-2 );
  //remove " xD" where x = 1, 2, or 3
  std::string problemNameBase = problemName.substr( 0, problemName.length()-3 );
  
  //// check dimensions
  int numDimensions = 0;
  if(problemDimStr == "1D") numDimensions = 1;
  else if(problemDimStr == "2D") numDimensions = 2;
  else if(problemDimStr == "3D") numDimensions = 3;
  else TEUCHOS_TEST_FOR_EXCEPTION (
         true, Teuchos::Exceptions::InvalidParameter, std::endl 
         << "Error!  Cannot extract dimension from problem name: " << problemName << std::endl);
  TEUCHOS_TEST_FOR_EXCEPTION (
    numDimensions == 1, Teuchos::Exceptions::InvalidParameter, std::endl 
    << "Error!  Topology optimization is not avaliable in 1D." << std::endl);

  
  return physics_appParams;

}

/******************************************************************************/
Teuchos::RCP<const Teuchos::ParameterList>
ATO::Solver::getValidProblemParameters() const
/******************************************************************************/
{

  Teuchos::RCP<Teuchos::ParameterList> validPL = 
    Teuchos::createParameterList("ValidTopologicalOptimizationProblemParams");

  // Basic set-up
  validPL->set<int>("Number of Subproblems", 1, "Number of PDE constraint problems");
  validPL->set<bool>("Verbose Output", false, "Enable detailed output mode");
  validPL->set<std::string>("Name", "", "String to designate Problem");

  // Specify physics problem(s)
  for(int i=0; i<_numPhysics; i++){
    std::stringstream physStream; physStream << "Physics Problem " << i;
    validPL->sublist(physStream.str(), false, "");
  }

  // Specify aggregator
  validPL->sublist("Objective Aggregator", false, "");

  // Specify optimizer
  validPL->sublist("Topological Optimization", false, "");

  // Specify responses
  validPL->sublist("Topology", false, "");

  // Physics solver options
  validPL->set<std::string>(
       "Piro Defaults Filename", "", 
       "An xml file containing a default Piro parameterlist and its sublists");

  // Candidate for deprecation.
  validPL->set<std::string>(
       "Solution Method", "Steady", 
       "Flag for Steady, Transient, or Continuation");

  return validPL;
}





/******************************************************************************/
///*************                   BOILERPLATE                  *************///
/******************************************************************************/



/******************************************************************************/
ATO::Solver::~Solver() { }
/******************************************************************************/


/******************************************************************************/
Teuchos::RCP<const Epetra_Map> ATO::Solver::get_x_map() const
/******************************************************************************/
{
  Teuchos::RCP<const Epetra_Map> dummy;
  return dummy;
}

/******************************************************************************/
Teuchos::RCP<const Epetra_Map> ATO::Solver::get_f_map() const
/******************************************************************************/
{
  Teuchos::RCP<const Epetra_Map> dummy;
  return dummy;
}

/******************************************************************************/
EpetraExt::ModelEvaluator::InArgs 
ATO::Solver::createInArgs() const
/******************************************************************************/
{
  EpetraExt::ModelEvaluator::InArgsSetup inArgs;
  inArgs.setModelEvalDescription("ATO Solver Model Evaluator Description");
  inArgs.set_Np(_num_parameters);
  return inArgs;
}

/******************************************************************************/
EpetraExt::ModelEvaluator::OutArgs 
ATO::Solver::createOutArgs() const
/******************************************************************************/
{
  EpetraExt::ModelEvaluator::OutArgsSetup outArgs;
  outArgs.setModelEvalDescription("ATO Solver Multipurpose Model Evaluator");
  outArgs.set_Np_Ng(_num_parameters, _num_responses+1);  //TODO: is the +1 necessary still??
  return outArgs;
}

/******************************************************************************/
Teuchos::RCP<const Epetra_Map> ATO::Solver::get_g_map(int j) const
/******************************************************************************/
{
  TEUCHOS_TEST_FOR_EXCEPTION(j > _num_responses || j < 0, Teuchos::Exceptions::InvalidParameter,
                     std::endl <<
                     "Error in ATO::Solver::get_g_map():  " <<
                     "Invalid response index j = " <<
                     j << std::endl);
  //TEV: Hardwired for now
  int _num_responses = 0;
  if      (j <  _num_responses) return _epetra_response_map;  //no index because num_g == 1 so j must be zero
  else if (j == _num_responses) return _epetra_x_map;
  return Teuchos::null;
}

/******************************************************************************/
ATO::SolverSubSolverData
ATO::Solver::CreateSubSolverData(const ATO::SolverSubSolver& sub) const
/******************************************************************************/
{
  ATO::SolverSubSolverData ret;
  if( sub.params_in->Np() > 0 && sub.responses_out->Ng() > 0 ) {
    ret.deriv_support = sub.model->createOutArgs().supports(OUT_ARG_DgDp, 0, 0);
  }
  else ret.deriv_support = EpetraExt::ModelEvaluator::DerivativeSupport();

  ret.Np = sub.params_in->Np();
  ret.pLength = std::vector<int>(ret.Np);
  for(int i=0; i<ret.Np; i++) {
    Teuchos::RCP<const Epetra_Vector> solver_p = sub.params_in->get_p(i);
    if(solver_p != Teuchos::null) ret.pLength[i] = solver_p->MyLength();  //uses local length (need to modify to work with distributed params)
    else ret.pLength[i] = 0;
  }

  ret.Ng = sub.responses_out->Ng();
  ret.gLength = std::vector<int>(ret.Ng);
  for(int i=0; i<ret.Ng; i++) {
    Teuchos::RCP<const Epetra_Vector> solver_g = sub.responses_out->get_g(i);
    if(solver_g != Teuchos::null) ret.gLength[i] = solver_g->MyLength(); //uses local length (need to modify to work with distributed responses)
    else ret.gLength[i] = 0;
  }

  if(ret.Np > 0) {
    Teuchos::RCP<const Epetra_Vector> p_init =
      sub.model->get_p_init(0); //only first p vector used - in the future could make ret.p_init an array of Np vectors
    if(p_init != Teuchos::null) ret.p_init = Teuchos::rcp(new const Epetra_Vector(*p_init)); //copy
    else ret.p_init = Teuchos::null;
  }
  else ret.p_init = Teuchos::null;

  return ret;
}

/******************************************************************************/
void
ATO::Solver::buildFilterOperator(const Teuchos::RCP<Albany::Application> app)
/******************************************************************************/
{


  if(_topoCentering == "Node") {

    Teuchos::RCP<Adapt::NodalDataBlock> node_data = app->getStateMgr().getNodalDataBlock();

    // create exporter
    Teuchos::RCP<const Epetra_Comm> comm             = app->getComm();
    Teuchos::RCP<const Epetra_BlockMap>  local_node_blockmap   = node_data->getLocalMap();
    Teuchos::RCP<const Epetra_BlockMap>  overlap_node_blockmap = node_data->getOverlapMap();
  
    // construct simple maps for node ids. 
    int num_global_elements = local_node_blockmap->NumGlobalElements();
    int num_my_elements     = local_node_blockmap->NumMyElements();
    int *global_node_ids    = new int[num_my_elements]; 
    local_node_blockmap->MyGlobalElements(global_node_ids);
    Epetra_Map local_node_map(num_global_elements,num_my_elements,global_node_ids,0,*comm);
    delete [] global_node_ids;
  
    num_global_elements = overlap_node_blockmap->NumGlobalElements();
    num_my_elements     = overlap_node_blockmap->NumMyElements();
    global_node_ids    = new int[num_my_elements]; 
    overlap_node_blockmap->MyGlobalElements(global_node_ids);
    Epetra_Map overlap_node_map(num_global_elements,num_my_elements,global_node_ids,0,*comm);
    delete [] global_node_ids;
  
    Epetra_Export exporter = Epetra_Export(overlap_node_map, local_node_map);
  
    const Albany::WorksetArray<Teuchos::ArrayRCP<Teuchos::ArrayRCP<int> > >::type&
          wsElNodeID = app->getDiscretization()->getWsElNodeID();
  
    const Albany::WorksetArray<Teuchos::ArrayRCP<Teuchos::ArrayRCP<double*> > >::type&
      coords = app->getDiscretization()->getCoords();
  
    std::map< int, std::set<int> > neighbors;
  
    double filter_radius_sqrd = _topoFilterRadius*_topoFilterRadius;
    // awful n^2 search... all against all
    size_t dimension   = app->getDiscretization()->getNumDim();
    double *home_coord = new double[dimension];
    size_t num_worksets = coords.size();
    for (size_t home_ws=0; home_ws<num_worksets; home_ws++) {
      int home_num_cells = coords[home_ws].size();
      for (int home_cell=0; home_cell<home_num_cells; home_cell++) {
        size_t num_nodes = coords[home_ws][home_cell].size();
        for (int home_node=0; home_node<num_nodes; home_node++) {
          int home_node_gid = wsElNodeID[home_ws][home_cell][home_node];
          if(neighbors.find(home_node_gid)==neighbors.end()) {  // if this node was already accessed just skip
            for (int dim=0; dim<dimension; dim++)  {
              home_coord[dim] = coords[home_ws][home_cell][home_node][dim];
            }
            std::set<int> my_neighbors;
            for (size_t trial_ws=0; trial_ws<num_worksets; trial_ws++) {
              int trial_num_cells = coords[trial_ws].size();
              for (int trial_cell=0; trial_cell<trial_num_cells; trial_cell++) {
                size_t trial_num_nodes = coords[trial_ws][trial_cell].size();
                for (int trial_node=0; trial_node<trial_num_nodes; trial_node++) {
                  double tmp;
                  double delta_norm_sqr = 0.;
                  for (int dim=0; dim<dimension; dim++)  { //individual coordinates
                    tmp = home_coord[dim]-coords[trial_ws][trial_cell][trial_node][dim];
                    delta_norm_sqr += tmp*tmp;
                  }
                  if(delta_norm_sqr<=filter_radius_sqrd) {
                    int trial_node_gid = wsElNodeID[trial_ws][trial_cell][trial_node];
                    my_neighbors.insert(trial_node_gid);
                  }
                }
              }
            }
            neighbors.insert( std::pair<int,std::set<int> >(home_node_gid,my_neighbors) );
          }
        }
      }
    }
    delete [] home_coord;
  
    // now build filter operator
    int numnonzeros = 0;
    filterOperator = Teuchos::rcp(new Epetra_CrsMatrix(Copy,overlap_node_map,numnonzeros));
    for (std::map<int,std::set<int> >::iterator it=neighbors.begin(); it!=neighbors.end(); ++it) { 
      int home_node_gid = it->first;
      std::set<int> connected_nodes = it->second;
      for (std::set<int>::iterator set_it=connected_nodes.begin(); set_it!=connected_nodes.end(); ++set_it) {
         double value = 1.;
         int neighbor_node_gid = *set_it;
         filterOperator->InsertGlobalValues(home_node_gid,1,&value,&neighbor_node_gid);
      }
    }
  
    filterOperator->FillComplete();

// TEV: this is debugging code for examining filteroperator. Should be commented/ifdef'd out for
// ... final production code.
#ifdef ATO_FILTER_ON
    EpetraExt::RowMatrixToMatlabFile("ato_filter_operator.m",*filterOperator);
#endif //ATO_FILTER_ON
    
  /*
    int num_remote_lids = overlap_exporter.NumRemoteIDs();
    int *remote_lids = new int[num_remote_lids];
    remote_lids = overlap_exporter.RemoteLIDs();
    delete [] remote_lids;
  */
  } else {
    // Element centered filter
  }
  
  return;

}

#ifdef ATO_FILTER_ON
#undef ATO_FILTER_ON
#endif //ATO_FILTER_ON
<|MERGE_RESOLUTION|>--- conflicted
+++ resolved
@@ -20,17 +20,15 @@
 #include "Albany_SolverFactory.hpp"
 #include "Albany_StateInfoStruct.hpp"
 
-<<<<<<< HEAD
 #include "ATO_TopoTools.hpp"
-=======
 
 //#define ATO_FILTER_ON
 #undef ATO_FILTER_ON
+
 // TEV: Following is for debugging filter operator.
 #ifdef ATO_FILTER_ON
 #include "EpetraExt_RowMatrixOut.h"
 #endif //ATO_FILTER_ON
->>>>>>> 14fcdc91
 
 /******************************************************************************/
 ATO::Solver::
@@ -66,14 +64,9 @@
 
   // Parse topology info
   Teuchos::ParameterList& topoParams = problemParams.get<Teuchos::ParameterList>("Topology");
-<<<<<<< HEAD
   ATO::TopologyFactory topoFactory;
   _topology = topoFactory.create(topoParams);
-=======
-  _topoCentering = topoParams.get<std::string>("Centering");
-  _topoName = topoParams.get<std::string>("Topology Name");
   _topoFilterRadius = topoParams.get<double>("Filter Radius",0.0);
->>>>>>> 14fcdc91
 
   // Get and set the default Piro parameters from a file, if given
   std::string piroFilename  = problemParams.get<std::string>("Piro Defaults Filename", "");
@@ -132,17 +125,13 @@
   TEUCHOS_TEST_FOR_EXCEPT( sub_x_map == Teuchos::null );
   _epetra_x_map = Teuchos::rcp(new Epetra_Map( *sub_x_map ));
 
-<<<<<<< HEAD
-//  if( _topoCentering == "Node" ){
   if( _topology->getCentering() == "Node" ){
-=======
-  // initialize/build the filter operator. this is built once.
+
 #ifdef ATO_FILTER_ON
-  buildFilterOperator(_subProblems[0].app);
+    // initialize/build the filter operator. this is built once.
+    buildFilterOperator(_subProblems[0].app);
 #endif //ATO_FILTER_ON
 
-  if( _topoCentering == "Node" ){
->>>>>>> 14fcdc91
     // create overlap topo vector for output purposes
     Albany::StateManager& stateMgr = _subProblems[0].app->getStateMgr();
     Teuchos::RCP<const Epetra_BlockMap> 
@@ -748,7 +737,7 @@
 {
 
 
-  if(_topoCentering == "Node") {
+  if( _topology->getCentering() == "Node" ){
 
     Teuchos::RCP<Adapt::NodalDataBlock> node_data = app->getStateMgr().getNodalDataBlock();
 
