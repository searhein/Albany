--- conflicted
+++ resolved
@@ -115,11 +115,8 @@
 	   name == "Save Nodal Fields" ||
 	   name == "Stiffness Objective" ||
 	   name == "Internal Energy Objective" ||
-<<<<<<< HEAD
 	   name == "Tensor PNorm Objective" ||
-=======
 	   name == "Modal Objective" ||
->>>>>>> 9771b148
            name == "Linear Adjoint Solve" ||
            name == "PHAL Field Integral" ||
            name == "PHAL Field IntegralT") {
