//*****************************************************************//
//    Albany 2.0:  Copyright 2012 Sandia Corporation               //
//    This Software is released under the BSD license detailed     //
//    in the file "license.txt" in the top-level Albany directory  //
//*****************************************************************//

#include "Albany_ResponseFactory.hpp"

#include "Albany_SolutionAverageResponseFunction.hpp"
#include "Albany_SolutionTwoNormResponseFunction.hpp"
#include "Albany_SolutionValuesResponseFunction.hpp"
#include "Albany_SolutionMaxValueResponseFunction.hpp"
#include "Albany_SolutionFileResponseFunction.hpp"
#include "Albany_AggregateScalarResponseFunction.hpp"
#include "Albany_FieldManagerScalarResponseFunction.hpp"
#include "Albany_SolutionResponseFunction.hpp"
#include "Albany_KLResponseFunction.hpp"


#ifdef ALBANY_QCAD
#include "QCAD_SaddleValueResponseFunction.hpp"
#endif

#include "Teuchos_TestForException.hpp"

void
Albany::ResponseFactory::
createResponseFunction(
  const std::string& name,
  Teuchos::ParameterList& responseParams,
  Teuchos::Array< Teuchos::RCP<AbstractResponseFunction> >& responses) const
{
  using std::string;
  using Teuchos::RCP;
  using Teuchos::rcp;
  using Teuchos::ParameterList;
  using Teuchos::Array;

  RCP<const Epetra_Comm> comm = app->getComm();

  if (name == "Solution Average") {
    responses.push_back(rcp(new Albany::SolutionAverageResponseFunction(comm)));
  }

  else if (name == "Solution Two Norm") {
    responses.push_back(rcp(new Albany::SolutionTwoNormResponseFunction(comm)));
  }

  else if (name == "Solution Values") {
    responses.push_back(rcp(new Albany::SolutionValuesResponseFunction(app, responseParams)));
  }

  else if (name == "Solution Max Value") {
    int eq = responseParams.get("Equation", 0);
    int neq = responseParams.get("Num Equations", 1);
    bool inor =  responseParams.get("Interleaved Ordering", true);

    responses.push_back(
      rcp(new Albany::SolutionMaxValueResponseFunction(comm, neq, eq, inor)));
  }

  else if (name == "Solution Two Norm File") {
    responses.push_back(
      rcp(new Albany::SolutionFileResponseFunction<Albany::NormTwo>(comm)));
  }

  else if (name == "Solution Inf Norm File") {
    responses.push_back(
      rcp(new Albany::SolutionFileResponseFunction<Albany::NormInf>(comm)));
  }

  else if (name == "Aggregated") {
    int num_aggregate_responses = responseParams.get<int>("Number");
    Array< RCP<AbstractResponseFunction> > aggregated_responses;
    Array< RCP<ScalarResponseFunction> > scalar_responses;
    for (int i=0; i<num_aggregate_responses; i++) {
      std::string id = Albany::strint("Response",i);
      std::string name = responseParams.get<std::string>(id);
      std::string sublist_name = Albany::strint("ResponseParams",i);
      createResponseFunction(name, responseParams.sublist(sublist_name),
			     aggregated_responses);

    }
    scalar_responses.resize(aggregated_responses.size());
    for (int i=0; i<aggregated_responses.size(); i++) {
      TEUCHOS_TEST_FOR_EXCEPTION(
	aggregated_responses[i]->isScalarResponse() != true, std::logic_error,
	"Response function " << i << " is not a scalar response function." <<
	std::endl <<
	"The aggregated response can only aggregate scalar response " <<
	"functions!");
      scalar_responses[i] =
	Teuchos::rcp_dynamic_cast<ScalarResponseFunction>(
	  aggregated_responses[i]);
    }
    responses.push_back(
      rcp(new Albany::AggregateScalarResponseFunction(comm, scalar_responses)));
  }

  else if (name == "Field Integral" ||
<<<<<<< HEAD
	   name == "Field Value" ||
	   name == "Field Average" ||
	   name == "Surface Velocity Mismatch" ||
	   name == "Center Of Mass" ||
	   name == "Save Field" ||
	   name == "Region Boundary" ||
	   name == "Element Size Field" ||
	   name == "IP to Nodal Field" ||
	   name == "Save Nodal Fields" ||
	   name == "Stiffness Objective" ||
	   name == "PHAL Field Integral") {
=======
      name == "Field Value" ||
      name == "Field Average" ||
      name == "Surface Velocity Mismatch" ||
      name == "Aeras Shallow Water L2 Error" ||
      name == "Aeras Total Volume" ||
      name == "Center Of Mass" ||
      name == "Save Field" ||
      name == "Region Boundary" ||
      name == "Element Size Field" ||
      name == "IP to Nodal Field" ||
      name == "Save Nodal Fields" ||
      name == "PHAL Field Integral") {
>>>>>>> 8cc9d0c4
    responseParams.set("Name", name);
    for (int i=0; i<meshSpecs.size(); i++) {
#ifdef ALBANY_LCM
      // Skip if dealing with interface block
      if (meshSpecs[i]->ebName == "interface") continue;
#endif
      responses.push_back(
          rcp(new Albany::FieldManagerScalarResponseFunction(
              app, prob, meshSpecs[i], stateMgr, responseParams)));
    }
  }

  else if (name == "Solution") {
    responses.push_back(
      rcp(new Albany::SolutionResponseFunction(app, responseParams)));
  }

  else if (name == "KL") {
    Array< RCP<AbstractResponseFunction> > base_responses;
    std::string name = responseParams.get<std::string>("Response");
    createResponseFunction(name, responseParams.sublist("ResponseParams"),
			   base_responses);
    for (int i=0; i<base_responses.size(); i++)
      responses.push_back(
	rcp(new Albany::KLResponseFunction(base_responses[i], responseParams)));
  }

#ifdef ALBANY_QCAD
  else if (name == "Saddle Value") {
    responseParams.set("Name", name);
    for (int i=0; i<meshSpecs.size(); i++) {
      responses.push_back(
	rcp(new QCAD::SaddleValueResponseFunction(
	      app, prob, meshSpecs[i], stateMgr, responseParams)));
    }
  }
#endif

  else {
    TEUCHOS_TEST_FOR_EXCEPTION(
      true, Teuchos::Exceptions::InvalidParameter,
      std::endl << "Error!  Unknown response function " << name <<
      "!" << std::endl << "Supplied parameter list is " <<
      std::endl << responseParams);
  }
}

Teuchos::Array< Teuchos::RCP<Albany::AbstractResponseFunction> >
Albany::ResponseFactory::
createResponseFunctions(Teuchos::ParameterList& responseList) const
{
  using Teuchos::RCP;
  using Teuchos::rcp;
  using Teuchos::ParameterList;
  using Teuchos::Array;

  // First check for the old response specification
  if (responseList.isType<int>("Number")) {
    int num_aggregate_responses = responseList.get<int>("Number");
    if (num_aggregate_responses > 0) {
      Array<RCP<AbstractResponseFunction> > responses;
      createResponseFunction("Aggregated", responseList, responses);
      return responses;
    }
  }

  int num_response_vecs = responseList.get("Number of Response Vectors", 0);
  Array<RCP<AbstractResponseFunction> > responses;

  for (int i=0; i<num_response_vecs; i++) {
    std::string sublist_name = Albany::strint("Response Vector",i);
    ParameterList& response_params =
      responseList.sublist(sublist_name);
    std::string response_name = response_params.get<std::string>("Name");
    createResponseFunction(response_name, response_params, responses);
  }

  return responses;
}<|MERGE_RESOLUTION|>--- conflicted
+++ resolved
@@ -98,10 +98,11 @@
   }
 
   else if (name == "Field Integral" ||
-<<<<<<< HEAD
 	   name == "Field Value" ||
 	   name == "Field Average" ||
 	   name == "Surface Velocity Mismatch" ||
+           name == "Aeras Shallow Water L2 Error" ||
+           name == "Aeras Total Volume" ||
 	   name == "Center Of Mass" ||
 	   name == "Save Field" ||
 	   name == "Region Boundary" ||
@@ -110,20 +111,6 @@
 	   name == "Save Nodal Fields" ||
 	   name == "Stiffness Objective" ||
 	   name == "PHAL Field Integral") {
-=======
-      name == "Field Value" ||
-      name == "Field Average" ||
-      name == "Surface Velocity Mismatch" ||
-      name == "Aeras Shallow Water L2 Error" ||
-      name == "Aeras Total Volume" ||
-      name == "Center Of Mass" ||
-      name == "Save Field" ||
-      name == "Region Boundary" ||
-      name == "Element Size Field" ||
-      name == "IP to Nodal Field" ||
-      name == "Save Nodal Fields" ||
-      name == "PHAL Field Integral") {
->>>>>>> 8cc9d0c4
     responseParams.set("Name", name);
     for (int i=0; i<meshSpecs.size(); i++) {
 #ifdef ALBANY_LCM
