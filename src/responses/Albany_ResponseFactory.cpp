//*****************************************************************//
//    Albany 2.0:  Copyright 2012 Sandia Corporation               //
//    This Software is released under the BSD license detailed     //
//    in the file "license.txt" in the top-level Albany directory  //
//*****************************************************************//

#include "Albany_ResponseFactory.hpp"

#include "Albany_SolutionAverageResponseFunction.hpp"
#include "Albany_SolutionTwoNormResponseFunction.hpp"
#include "Albany_SolutionValuesResponseFunction.hpp"
#include "Albany_SolutionMaxValueResponseFunction.hpp"
#include "Albany_SolutionFileResponseFunction.hpp"
#include "Albany_AggregateScalarResponseFunction.hpp"
#include "Albany_FieldManagerScalarResponseFunction.hpp"
#include "Albany_SolutionResponseFunction.hpp"
#include "Albany_KLResponseFunction.hpp"
#ifdef ALBANY_QCAD
#include "QCAD_SaddleValueResponseFunction.hpp"
#endif

#include "Teuchos_TestForException.hpp"

void
Albany::ResponseFactory::
createResponseFunction(
  const std::string& name,
  Teuchos::ParameterList& responseParams,
  Teuchos::Array< Teuchos::RCP<AbstractResponseFunction> >& responses) const
{
  using std::string;
  using Teuchos::RCP;
  using Teuchos::rcp;
  using Teuchos::ParameterList;
  using Teuchos::Array;

  RCP<const Epetra_Comm> comm = app->getComm();

  if (name == "Solution Average") {
    responses.push_back(rcp(new Albany::SolutionAverageResponseFunction(comm)));
  }

  else if (name == "Solution Two Norm") {
    responses.push_back(rcp(new Albany::SolutionTwoNormResponseFunction(comm)));
  }

  else if (name == "Solution Values") {
    responses.push_back(rcp(new Albany::SolutionValuesResponseFunction(app, responseParams)));
  }

  else if (name == "Solution Max Value") {
    int eq = responseParams.get("Equation", 0);
    int neq = responseParams.get("Num Equations", 1);
    bool inor =  responseParams.get("Interleaved Ordering", true);

    responses.push_back(
      rcp(new Albany::SolutionMaxValueResponseFunction(comm, neq, eq, inor)));
  }

  else if (name == "Solution Two Norm File") {
    responses.push_back(
      rcp(new Albany::SolutionFileResponseFunction<Albany::NormTwo>(comm)));
  }

  else if (name == "Solution Inf Norm File") {
    responses.push_back(
      rcp(new Albany::SolutionFileResponseFunction<Albany::NormInf>(comm)));
  }

  else if (name == "Aggregated") {
    int num_aggregate_responses = responseParams.get<int>("Number");
    Array< RCP<AbstractResponseFunction> > aggregated_responses;
    Array< RCP<ScalarResponseFunction> > scalar_responses;
    for (int i=0; i<num_aggregate_responses; i++) {
      std::string id = Albany::strint("Response",i);
      std::string name = responseParams.get<std::string>(id);
      std::string sublist_name = Albany::strint("ResponseParams",i);
      createResponseFunction(name, responseParams.sublist(sublist_name),
			     aggregated_responses);

    }
    scalar_responses.resize(aggregated_responses.size());
    for (int i=0; i<aggregated_responses.size(); i++) {
      TEUCHOS_TEST_FOR_EXCEPTION(
	aggregated_responses[i]->isScalarResponse() != true, std::logic_error,
	"Response function " << i << " is not a scalar response function." <<
	std::endl <<
	"The aggregated response can only aggregate scalar response " <<
	"functions!");
      scalar_responses[i] =
	Teuchos::rcp_dynamic_cast<ScalarResponseFunction>(
	  aggregated_responses[i]);
    }
    responses.push_back(
      rcp(new Albany::AggregateScalarResponseFunction(comm, scalar_responses)));
  }

  else if (name == "Field Integral" ||
	   name == "Field Value" ||
	   name == "Field Average" ||
	   name == "Surface Velocity Mismatch" ||
	   name == "Center Of Mass" ||
	   name == "Save Field" ||
	   name == "Region Boundary" ||
	   name == "Element Size Field" ||
	   name == "IP to Nodal Field" ||
<<<<<<< HEAD
	   name == "Project IP to Nodal Field" ||
	   name == "PHAL Field Integral" ||
	   name == "PHAL Field IntegralT") {
=======
	   name == "Save Nodal Fields" ||
	   name == "PHAL Field Integral") {
>>>>>>> 06bb6418
    responseParams.set("Name", name);
    for (int i=0; i<meshSpecs.size(); i++) {
      responses.push_back(
	rcp(new Albany::FieldManagerScalarResponseFunction(
	      app, prob, meshSpecs[i], stateMgr, responseParams)));
    }
  }

  else if (name == "Solution") {
    responses.push_back(
      rcp(new Albany::SolutionResponseFunction(app, responseParams)));
  }

  else if (name == "KL") {
    Array< RCP<AbstractResponseFunction> > base_responses;
    std::string name = responseParams.get<std::string>("Response");
    createResponseFunction(name, responseParams.sublist("ResponseParams"),
			   base_responses);
    for (int i=0; i<base_responses.size(); i++)
      responses.push_back(
	rcp(new Albany::KLResponseFunction(base_responses[i], responseParams)));
  }

#ifdef ALBANY_QCAD
  else if (name == "Saddle Value") {
    responseParams.set("Name", name);
    for (int i=0; i<meshSpecs.size(); i++) {
      responses.push_back(
	rcp(new QCAD::SaddleValueResponseFunction(
	      app, prob, meshSpecs[i], stateMgr, responseParams)));
    }
  }
#endif

  else {
    TEUCHOS_TEST_FOR_EXCEPTION(
      true, Teuchos::Exceptions::InvalidParameter,
      std::endl << "Error!  Unknown response function " << name <<
      "!" << std::endl << "Supplied parameter list is " <<
      std::endl << responseParams);
  }
}

Teuchos::Array< Teuchos::RCP<Albany::AbstractResponseFunction> >
Albany::ResponseFactory::
createResponseFunctions(Teuchos::ParameterList& responseList) const
{
  using Teuchos::RCP;
  using Teuchos::rcp;
  using Teuchos::ParameterList;
  using Teuchos::Array;

  // First check for the old response specification
  if (responseList.isType<int>("Number")) {
    int num_aggregate_responses = responseList.get<int>("Number");
    if (num_aggregate_responses > 0) {
      Array<RCP<AbstractResponseFunction> > responses;
      createResponseFunction("Aggregated", responseList, responses);
      return responses;
    }
  }

  int num_response_vecs = responseList.get("Number of Response Vectors", 0);
  Array<RCP<AbstractResponseFunction> > responses;

  for (int i=0; i<num_response_vecs; i++) {
    std::string sublist_name = Albany::strint("Response Vector",i);
    ParameterList& response_params =
      responseList.sublist(sublist_name);
    std::string response_name = response_params.get<std::string>("Name");
    createResponseFunction(response_name, response_params, responses);
  }

  return responses;
}<|MERGE_RESOLUTION|>--- conflicted
+++ resolved
@@ -104,14 +104,9 @@
 	   name == "Region Boundary" ||
 	   name == "Element Size Field" ||
 	   name == "IP to Nodal Field" ||
-<<<<<<< HEAD
 	   name == "Project IP to Nodal Field" ||
 	   name == "PHAL Field Integral" ||
 	   name == "PHAL Field IntegralT") {
-=======
-	   name == "Save Nodal Fields" ||
-	   name == "PHAL Field Integral") {
->>>>>>> 06bb6418
     responseParams.set("Name", name);
     for (int i=0; i<meshSpecs.size(); i++) {
       responses.push_back(
