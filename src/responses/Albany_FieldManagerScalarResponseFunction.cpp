//*****************************************************************//
//    Albany 3.0:  Copyright 2016 Sandia Corporation               //
//    This Software is released under the BSD license detailed     //
//    in the file "license.txt" in the top-level Albany directory  //
//*****************************************************************//

#include "Albany_FieldManagerScalarResponseFunction.hpp"
#include "Albany_DistributedParameterLibrary.hpp"
#include "Albany_MeshSpecs.hpp"
#include "Albany_Application.hpp"
#include "Albany_AbstractProblem.hpp"
#include "Albany_StateManager.hpp"

#include "PHAL_Utilities.hpp"

namespace Albany
{

FieldManagerScalarResponseFunction::
FieldManagerScalarResponseFunction(
  const Teuchos::RCP<Application>& application_,
  const Teuchos::RCP<AbstractProblem>& problem_,
  const Teuchos::RCP<MeshSpecsStruct>&  meshSpecs_,
  const Teuchos::RCP<StateManager>& stateMgr_,
  Teuchos::ParameterList& responseParams) 
 : ScalarResponseFunction(application_->getComm())
 , application(application_)
 , problem(problem_)
 , meshSpecs(meshSpecs_)
 , stateMgr(stateMgr_)
 , performedPostRegSetup(false)
{
  setup(responseParams);
}

FieldManagerScalarResponseFunction::
FieldManagerScalarResponseFunction(
  const Teuchos::RCP<Application>& application_,
  const Teuchos::RCP<AbstractProblem>& problem_,
  const Teuchos::RCP<MeshSpecsStruct>&  meshSpecs_,
  const Teuchos::RCP<StateManager>& stateMgr_)
 : ScalarResponseFunction(application_->getComm())
 , application(application_)
 , problem(problem_)
 , meshSpecs(meshSpecs_)
 , stateMgr(stateMgr_)
 , performedPostRegSetup(false)
{
  // Nothing to be done here
}

void FieldManagerScalarResponseFunction::
setup(Teuchos::ParameterList& responseParams)
{
  Teuchos::RCP<const Teuchos_Comm> commT = application->getComm();

  // FIXME: The adding of the Phalanx Graph Viz parameter
  // below causes problems if this function is called with
  // the same responseParams more than once. This happens
  // when the meshSpecs is but one entry in an array
  // of meshSpecs, which happens in meshes with multiple
  // blocks. In addition, if the building of evaluators
  // below does not recognize the Phalanx Graph Viz parameter,
  // then an exception will be thrown. Quick and dirty fix:
  // Remove the option if it already exists before building
  // the evaluators, it will be added again below anyhow.
  responseParams.remove("Phalanx Graph Visualization Detail", false);

  // Restrict to the element block?
  const char* reb_parm = "Restrict to Element Block";
  const bool
    reb_parm_present = responseParams.isType<bool>(reb_parm),
    reb = reb_parm_present && responseParams.get<bool>(reb_parm, false);
  element_block_index = reb ? meshSpecs->ebNameToIndex[meshSpecs->ebName] : -1;
  if (reb_parm_present) {
    responseParams.remove(reb_parm, false);
  }
  // Create field manager
  rfm = Teuchos::rcp(new PHX::FieldManager<PHAL::AlbanyTraits>);
    
  // Create evaluators for field manager
  Teuchos::Array< Teuchos::RCP<const PHX::FieldTag> > tags = 
    problem->buildEvaluators(*rfm, *meshSpecs, *stateMgr, 
                             BUILD_RESPONSE_FM,
                             Teuchos::rcp(&responseParams,false));
  int rank = tags[0]->dataLayout().rank();
<<<<<<< HEAD
  num_responses = tags[0]->dataLayout().dimension(rank-1);
  if (num_responses == 0) {
=======
  num_responses = tags[0]->dataLayout().extent(rank-1);
  if (num_responses == 0)
>>>>>>> 6fc8d452
    num_responses = 1;
  }
  // MPerego: In order to do post-registration setup, need to call postRegSetup function,
  // which is now called in AlbanyApplications (at this point the derivative dimensions cannot be
  // computed correctly because the discretization has not been created yet). 

  // Visualize rfm graph -- get file name from name of response function
  // (with spaces replaced by _ and lower case)
  vis_response_graph = 
    responseParams.get("Phalanx Graph Visualization Detail", 0);
  vis_response_name = responseParams.get<std::string>("Name");
  std::replace(vis_response_name.begin(), vis_response_name.end(), ' ', '_');
  std::transform(vis_response_name.begin(), vis_response_name.end(), 
		 vis_response_name.begin(), ::tolower);

  if (reb_parm_present) {
    responseParams.set<bool>(reb_parm, reb);
  }
}

//amb This is not right because rfm doesn't account for multiple element
// blocks. Make do for now. Also, rewrite this code to get rid of all this
// redundancy.
void FieldManagerScalarResponseFunction::
postRegSetup()
{
  { std::vector<PHX::index_size_type> derivative_dimensions;
    derivative_dimensions.push_back(
      PHAL::getDerivativeDimensions<PHAL::AlbanyTraits::Jacobian>(
        application.get(), meshSpecs.get()));
    rfm->setKokkosExtendedDataTypeDimensions<PHAL::AlbanyTraits::Jacobian>(
      derivative_dimensions);
  }
  { std::vector<PHX::index_size_type> derivative_dimensions;
    derivative_dimensions.push_back(
      PHAL::getDerivativeDimensions<PHAL::AlbanyTraits::Tangent>(
        application.get(), meshSpecs.get()));
    rfm->setKokkosExtendedDataTypeDimensions<PHAL::AlbanyTraits::Tangent>(
      derivative_dimensions);
  }
  // MP implementation gets deriv info from the regular evaluation types
  { std::vector<PHX::index_size_type> derivative_dimensions;
    derivative_dimensions.push_back(
      PHAL::getDerivativeDimensions<PHAL::AlbanyTraits::DistParamDeriv>(
        application.get(), meshSpecs.get()));
    rfm->setKokkosExtendedDataTypeDimensions<PHAL::AlbanyTraits::DistParamDeriv>(
      derivative_dimensions);
  }
  rfm->postRegistrationSetup("");
  performedPostRegSetup = true;
}

template<typename EvalT>
void FieldManagerScalarResponseFunction::
evaluate (PHAL::Workset& workset) {
  const WorksetArray<int>::type&
    wsPhysIndex = application->getDiscretization()->getWsPhysIndex();
  rfm->preEvaluate<EvalT>(workset);
  for (int ws = 0, numWorksets = application->getNumWorksets();
       ws < numWorksets; ws++) {
    if (element_block_index >= 0 && element_block_index != wsPhysIndex[ws])
      continue;
    application->loadWorksetBucketInfo<EvalT>(workset, ws);
    rfm->evaluateFields<EvalT>(workset);
  }
  rfm->postEvaluate<EvalT>(workset);
}

void FieldManagerScalarResponseFunction::
evaluateResponse(const double current_time,
    const Teuchos::RCP<const Thyra_Vector>& x,
    const Teuchos::RCP<const Thyra_Vector>& xdot,
    const Teuchos::RCP<const Thyra_Vector>& xdotdot,
		const Teuchos::Array<ParamVec>& p,
    const Teuchos::RCP<Thyra_Vector>& g)
{
  TEUCHOS_TEST_FOR_EXCEPTION(
      !performedPostRegSetup, Teuchos::Exceptions::InvalidParameter,
      std::endl << "Post registration setup not performed in field manager " <<
      std::endl << "Forgot to call \"postRegSetup\"? ");

  visResponseGraph<PHAL::AlbanyTraits::Residual>("");

  // Set data in Workset struct
  PHAL::Workset workset;
  application->setupBasicWorksetInfo(workset, current_time, x, xdot, xdotdot, p);
  workset.g = g;

  // Perform fill via field manager
  evaluate<PHAL::AlbanyTraits::Residual>(workset);
}

void FieldManagerScalarResponseFunction::
evaluateTangent(const double /* alpha */, 
		const double /* beta */,
		const double /* omega */,
		const double current_time,
		bool sum_derivs,
    const Teuchos::RCP<const Thyra_Vector>& x,
    const Teuchos::RCP<const Thyra_Vector>& xdot,
    const Teuchos::RCP<const Thyra_Vector>& xdotdot,
		const Teuchos::Array<ParamVec>& p,
		ParamVec* deriv_p,
    const Teuchos::RCP<const Thyra_MultiVector>& Vx,
    const Teuchos::RCP<const Thyra_MultiVector>& Vxdot,
    const Teuchos::RCP<const Thyra_MultiVector>& Vxdotdot,
    const Teuchos::RCP<const Thyra_MultiVector>& Vp,
    const Teuchos::RCP<Thyra_Vector>& g,
    const Teuchos::RCP<Thyra_MultiVector>& gx,
    const Teuchos::RCP<Thyra_MultiVector>& gp)
{
  TEUCHOS_TEST_FOR_EXCEPTION(
      !performedPostRegSetup, Teuchos::Exceptions::InvalidParameter,
      std::endl << "Post registration setup not performed in field manager " <<
      std::endl << "Forgot to call \"postRegSetup\"? ");

  visResponseGraph<PHAL::AlbanyTraits::Tangent>("_tangent");
  
  // Set data in Workset struct
  PHAL::Workset workset;
  application->setupTangentWorksetInfo(workset, current_time, sum_derivs, 
                x, xdot, xdotdot, p, deriv_p, Vx, Vxdot, Vxdotdot, Vp);
  workset.g = g;
  workset.dgdx = gx;
  workset.dgdp = gp;
  
  // Perform fill via field manager
  evaluate<PHAL::AlbanyTraits::Tangent>(workset);
}

void FieldManagerScalarResponseFunction::
evaluateGradient(const double current_time,
  const Teuchos::RCP<const Thyra_Vector>& x,
  const Teuchos::RCP<const Thyra_Vector>& xdot,
  const Teuchos::RCP<const Thyra_Vector>& xdotdot,
	const Teuchos::Array<ParamVec>& p,
	ParamVec* /* deriv_p */,
  const Teuchos::RCP<Thyra_Vector>& g,
  const Teuchos::RCP<Thyra_MultiVector>& dg_dx,
  const Teuchos::RCP<Thyra_MultiVector>& dg_dxdot,
  const Teuchos::RCP<Thyra_MultiVector>& dg_dxdotdot,
  const Teuchos::RCP<Thyra_MultiVector>& /* dg_dp */)
{
  TEUCHOS_TEST_FOR_EXCEPTION(
      !performedPostRegSetup, Teuchos::Exceptions::InvalidParameter,
      std::endl << "Post registration setup not performed in field manager " <<
      std::endl << "Forgot to call \"postRegSetup\"? ");

  visResponseGraph<PHAL::AlbanyTraits::Jacobian>("_gradient");

  // Set data in Workset struct
  PHAL::Workset workset;
  application->setupBasicWorksetInfo(workset, current_time, x, xdot, xdotdot, p);
  
  workset.g = g;
  
  // Perform fill via field manager (dg/dx)
  if (!dg_dx.is_null()) {
    workset.m_coeff = 0.0;
    workset.j_coeff = 1.0;
    workset.n_coeff = 0.0;
    workset.dgdx = dg_dx;
    workset.overlapped_dgdx = Thyra::createMembers(workset.x_cas_manager->getOverlappedVectorSpace(),dg_dx->domain()->dim());
    evaluate<PHAL::AlbanyTraits::Jacobian>(workset);
  }

  // Perform fill via field manager (dg/dxdot)
  if (!dg_dxdot.is_null()) {
    workset.m_coeff = 1.0;
    workset.j_coeff = 0.0;
    workset.n_coeff = 0.0;
    // LB: WHY?!?! 
    workset.dgdx = Teuchos::null;
    workset.dgdxdot = dg_dxdot;
    workset.overlapped_dgdxdot = Thyra::createMembers(workset.x_cas_manager->getOverlappedVectorSpace(),dg_dxdot->domain()->dim());
    evaluate<PHAL::AlbanyTraits::Jacobian>(workset);
  }  
  // Perform fill via field manager (dg/dxdotdot)
  if (!dg_dxdotdot.is_null()) {
    workset.m_coeff = 0.0;
    workset.j_coeff = 0.0;
    workset.n_coeff = 1.0;
    // LB: WHY?!?! 
    workset.dgdx = Teuchos::null;
    workset.dgdxdot = Teuchos::null;
    workset.dgdxdotdot = dg_dxdotdot;
    workset.overlapped_dgdxdotdot = Thyra::createMembers(workset.x_cas_manager->getOverlappedVectorSpace(),dg_dxdotdot->domain()->dim());
    evaluate<PHAL::AlbanyTraits::Jacobian>(workset);
  }  
}

void FieldManagerScalarResponseFunction::
evaluateDistParamDeriv(
    const double current_time,
    const Teuchos::RCP<const Thyra_Vector>& x,
    const Teuchos::RCP<const Thyra_Vector>& xdot,
    const Teuchos::RCP<const Thyra_Vector>& xdotdot,
    const Teuchos::Array<ParamVec>& param_array,
    const std::string& dist_param_name,
    const Teuchos::RCP<Thyra_MultiVector>& dg_dp)
{
  TEUCHOS_TEST_FOR_EXCEPTION(
      !performedPostRegSetup, Teuchos::Exceptions::InvalidParameter,
      std::endl << "Post registration setup not performed in field manager " <<
      std::endl << "Forgot to call \"postRegSetup\"? ");

  // Set data in Workset struct
  PHAL::Workset workset;

  application->setupBasicWorksetInfo(workset, current_time, x, xdot, xdotdot, param_array);

  // Perform fill via field manager (dg/dx)
  if(!dg_dp.is_null()) {
    workset.dist_param_deriv_name = dist_param_name;
    workset.p_cas_manager = workset.distParamLib->get(dist_param_name)->get_cas_manager();
    workset.dgdp = dg_dp;
    workset.overlapped_dgdp = Thyra::createMembers(workset.p_cas_manager->getOverlappedVectorSpace(),dg_dp->domain()->dim());
    evaluate<PHAL::AlbanyTraits::DistParamDeriv>(workset);
  }
}

} // namespace Albany<|MERGE_RESOLUTION|>--- conflicted
+++ resolved
@@ -84,13 +84,8 @@
                              BUILD_RESPONSE_FM,
                              Teuchos::rcp(&responseParams,false));
   int rank = tags[0]->dataLayout().rank();
-<<<<<<< HEAD
-  num_responses = tags[0]->dataLayout().dimension(rank-1);
+  num_responses = tags[0]->dataLayout().extent(rank-1);
   if (num_responses == 0) {
-=======
-  num_responses = tags[0]->dataLayout().extent(rank-1);
-  if (num_responses == 0)
->>>>>>> 6fc8d452
     num_responses = 1;
   }
   // MPerego: In order to do post-registration setup, need to call postRegSetup function,
