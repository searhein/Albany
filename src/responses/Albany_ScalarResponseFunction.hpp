--- conflicted
+++ resolved
@@ -50,7 +50,6 @@
       Epetra_MultiVector* dg_dxdot,
       Epetra_MultiVector* dg_dp) = 0;
 
-<<<<<<< HEAD
     //! Evaluate gradient = dg/dx, dg/dxdot, dg/dp - Tpetra
     virtual void evaluateGradientT(
       const double current_time,
@@ -65,10 +64,8 @@
     
 
    //! Evaluate stochastic Galerkin derivative
-=======
 #ifdef ALBANY_SG_MP
     //! Evaluate stochastic Galerkin derivative
->>>>>>> 7e096e61
     virtual void evaluateSGGradient(
       const double current_time,
       const Stokhos::EpetraVectorOrthogPoly* sg_xdot,
@@ -132,7 +129,6 @@
       const EpetraExt::ModelEvaluator::Derivative& dg_dxdot,
       const EpetraExt::ModelEvaluator::Derivative& dg_dp);
 
-<<<<<<< HEAD
     virtual void evaluateDerivativeT(
       const double current_time,
       const Tpetra_Vector* xdot,
@@ -144,9 +140,7 @@
       const Thyra::ModelEvaluatorBase::Derivative<ST>& dg_dxdot,
       const Thyra::ModelEvaluatorBase::Derivative<ST>& dg_dp);
     
-=======
 #ifdef ALBANY_SG_MP
->>>>>>> 7e096e61
     //! Evaluate stochastic Galerkin derivative
     virtual void evaluateSGDerivative(
       const double current_time,
