//*****************************************************************//
//    Albany 2.0:  Copyright 2012 Sandia Corporation               //
//    This Software is released under the BSD license detailed     //
//    in the file "license.txt" in the top-level Albany directory  //
//*****************************************************************//

#ifndef ALBANY_DISTRIBUTED_RESPONSE_FUNCTION_HPP
#define ALBANY_DISTRIBUTED_RESPONSE_FUNCTION_HPP

#include "Albany_AbstractResponseFunction.hpp"
#include "Stokhos_ProductEpetraOperator.hpp"
#include "Stokhos_EpetraOperatorOrthogPoly.hpp"

namespace Albany {

  /*!
   * \brief Interface for distributed response functions
   *
   * Implements a few methods of AbstractResponseFunction specifically for
   * distributred responses, i.e., those that involve a distributed map.
   */
  class DistributedResponseFunction : 
    public AbstractResponseFunction {
  public:
  
    //! Default constructor
    DistributedResponseFunction() {};

    //! Destructor
    virtual ~DistributedResponseFunction() {};

    //! Evaluate gradient = dg/dx, dg/dxdot, dg/dp
    virtual void evaluateGradient(
      const double current_time,
      const Epetra_Vector* xdot,
      const Epetra_Vector& x,
      const Teuchos::Array<ParamVec>& p,
      ParamVec* deriv_p,
      Epetra_Vector* g,
      Epetra_Operator* dg_dx,
      Epetra_Operator* dg_dxdot,
      Epetra_MultiVector* dg_dp) = 0;
    
    //! Evaluate gradient = dg/dx, dg/dxdot, dg/dp - Tpetra
    virtual void evaluateGradientT(
      const double current_time,
      const Tpetra_Vector* xdotT,
      const Tpetra_Vector& xT,
      const Teuchos::Array<ParamVec>& p,
      ParamVec* deriv_p,
      Tpetra_Vector* gT,
      Tpetra_Operator* dg_dxT,
      Tpetra_Operator* dg_dxdotT,
      Tpetra_MultiVector* dg_dpT) = 0;

#ifdef ALBANY_SG_MP
    //! Evaluate stochastic Galerkin derivative
    virtual void evaluateSGGradient(
      const double current_time,
      const Stokhos::EpetraVectorOrthogPoly* sg_xdot,
      const Stokhos::EpetraVectorOrthogPoly& sg_x,
      const Teuchos::Array<ParamVec>& p,
      const Teuchos::Array<int>& sg_p_index,
      const Teuchos::Array< Teuchos::Array<SGType> >& sg_p_vals,
      ParamVec* deriv_p,
      Stokhos::EpetraVectorOrthogPoly* sg_g,
      Stokhos::EpetraOperatorOrthogPoly* sg_dg_dx,
      Stokhos::EpetraOperatorOrthogPoly* sg_dg_dxdot,
      Stokhos::EpetraMultiVectorOrthogPoly* sg_dg_dp) = 0;

    //! Evaluate multi-point derivative
    virtual void evaluateMPGradient(
      const double current_time,
      const Stokhos::ProductEpetraVector* mp_xdot,
      const Stokhos::ProductEpetraVector& mp_x,
      const Teuchos::Array<ParamVec>& p,
      const Teuchos::Array<int>& mp_p_index,
      const Teuchos::Array< Teuchos::Array<MPType> >& mp_p_vals,
      ParamVec* deriv_p,
      Stokhos::ProductEpetraVector* mp_g,
      Stokhos::ProductEpetraOperator* mp_dg_dx,
      Stokhos::ProductEpetraOperator* mp_dg_dxdot,
      Stokhos::ProductEpetraMultiVector* mp_dg_dp) = 0;
#endif //ALBANY_SG_MP

    //! \name Implementation of AbstractResponseFunction virtual methods
    //@{

    /*! 
     * \brief Is this response function "scalar" valued, i.e., has a replicated
     * local response map.
     */
    virtual bool isScalarResponse() const { return false; }

    //! Evaluate derivative dg/dx, dg/dxdot, dg/dp
    virtual void evaluateDerivative(
      const double current_time,
      const Epetra_Vector* xdot,
      const Epetra_Vector& x,
      const Teuchos::Array<ParamVec>& p,
      ParamVec* deriv_p,
      Epetra_Vector* g,
      const EpetraExt::ModelEvaluator::Derivative& dg_dx,
      const EpetraExt::ModelEvaluator::Derivative& dg_dxdot,
      const EpetraExt::ModelEvaluator::Derivative& dg_dp);

<<<<<<< HEAD
    //! Evaluate derivative dg/dx, dg/dxdot, dg/dp
    virtual void evaluateDerivativeT(
      const double current_time,
      const Tpetra_Vector* xdotT,
      const Tpetra_Vector& xT,
      const Teuchos::Array<ParamVec>& p,
      ParamVec* deriv_p,
      Tpetra_Vector* gT,
      const Thyra::ModelEvaluatorBase::Derivative<ST>& dg_dx,
      const Thyra::ModelEvaluatorBase::Derivative<ST>& dg_dxdot,
      const Thyra::ModelEvaluatorBase::Derivative<ST>& dg_dp);
    
   //! Evaluate stochastic Galerkin derivative
=======
#ifdef ALBANY_SG_MP
    //! Evaluate stochastic Galerkin derivative
>>>>>>> 7e096e61
    virtual void evaluateSGDerivative(
      const double current_time,
      const Stokhos::EpetraVectorOrthogPoly* sg_xdot,
      const Stokhos::EpetraVectorOrthogPoly& sg_x,
      const Teuchos::Array<ParamVec>& p,
      const Teuchos::Array<int>& sg_p_index,
      const Teuchos::Array< Teuchos::Array<SGType> >& sg_p_vals,
      ParamVec* deriv_p,
      Stokhos::EpetraVectorOrthogPoly* sg_g,
      const EpetraExt::ModelEvaluator::SGDerivative& sg_dg_dx,
      const EpetraExt::ModelEvaluator::SGDerivative& sg_dg_dxdot,
      const EpetraExt::ModelEvaluator::SGDerivative& sg_dg_dp);

    //! Evaluate multi-point derivative
    virtual void evaluateMPDerivative(
      const double current_time,
      const Stokhos::ProductEpetraVector* mp_xdot,
      const Stokhos::ProductEpetraVector& mp_x,
      const Teuchos::Array<ParamVec>& p,
      const Teuchos::Array<int>& mp_p_index,
      const Teuchos::Array< Teuchos::Array<MPType> >& mp_p_vals,
      ParamVec* deriv_p,
      Stokhos::ProductEpetraVector* mp_g,
      const EpetraExt::ModelEvaluator::MPDerivative& mp_dg_dx,
      const EpetraExt::ModelEvaluator::MPDerivative& mp_dg_dxdot,
      const EpetraExt::ModelEvaluator::MPDerivative& mp_dg_dp);
#endif //ALBANY_SG_MP

    //@}


  private:

    //! Private to prohibit copying
    DistributedResponseFunction(const DistributedResponseFunction&);
    
    //! Private to prohibit copying
    DistributedResponseFunction& operator=(const DistributedResponseFunction&);

  protected:

    //! Comm for forming response map
    Teuchos::RCP<const Epetra_Comm> comm;

  };

}

#endif // ALBANY_SCALAR_RESPONSE_FUNCTION_HPP<|MERGE_RESOLUTION|>--- conflicted
+++ resolved
@@ -104,7 +104,6 @@
       const EpetraExt::ModelEvaluator::Derivative& dg_dxdot,
       const EpetraExt::ModelEvaluator::Derivative& dg_dp);
 
-<<<<<<< HEAD
     //! Evaluate derivative dg/dx, dg/dxdot, dg/dp
     virtual void evaluateDerivativeT(
       const double current_time,
@@ -118,10 +117,8 @@
       const Thyra::ModelEvaluatorBase::Derivative<ST>& dg_dp);
     
    //! Evaluate stochastic Galerkin derivative
-=======
 #ifdef ALBANY_SG_MP
     //! Evaluate stochastic Galerkin derivative
->>>>>>> 7e096e61
     virtual void evaluateSGDerivative(
       const double current_time,
       const Stokhos::EpetraVectorOrthogPoly* sg_xdot,
