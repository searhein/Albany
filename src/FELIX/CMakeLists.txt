--- conflicted
+++ resolved
@@ -16,14 +16,10 @@
        evaluators/FELIX_HydrologyWaterDischarge.cpp
        evaluators/FELIX_HydrologyHydrostaticPotential.cpp
        evaluators/FELIX_HydrologyMelting.cpp
-<<<<<<< HEAD
        evaluators/FELIX_HydrologyResidualEllipticEqn.cpp
        evaluators/FELIX_HydrologyResidualEvolutionEqn.cpp
        evaluators/FELIX_ResponseSurfaceVelocityMismatch.cpp
-=======
-       evaluators/FELIX_HydrologyResidual.cpp
-       evaluators/FELIX_HydrologyRhs.cpp
->>>>>>> 6c4d1e79
+       evaluators/FELIX_ResponseSMBMismatch.cpp
        evaluators/FELIX_StokesMomentumResid.cpp
        evaluators/FELIX_StokesFOBasalResid.cpp
        evaluators/FELIX_StokesFOResid.cpp
@@ -39,14 +35,8 @@
        evaluators/FELIX_Viscosity.cpp
        evaluators/FELIX_ViscosityFO.cpp
        evaluators/FELIX_ViscosityL1L2.cpp
-       problems/FELIX_CoupledStokesFOHydrology.cpp
        problems/FELIX_Elliptic2D.cpp
        problems/FELIX_Hydrology.cpp
-<<<<<<< HEAD
-=======
-       evaluators/FELIX_ResponseSurfaceVelocityMismatch.cpp
-       evaluators/FELIX_ResponseSMBMismatch.cpp
->>>>>>> 6c4d1e79
        problems/FELIX_Stokes.cpp
        problems/FELIX_StokesFO.cpp
        problems/FELIX_StokesL1L2.cpp
@@ -58,12 +48,7 @@
        evaluators/FELIX_Gather2DField.cpp
        evaluators/FELIX_UpdateZCoordinate.cpp
        evaluators/FELIX_GatherVerticallyAveragedVelocity.cpp
-<<<<<<< HEAD
-       evaluators/FELIX_ScatterResidualH.cpp
-=======
        evaluators/FELIX_ScatterResidual2D.cpp
->>>>>>> 6c4d1e79
-
        problems/FELIX_StokesFOThickness.cpp
    )
 ENDIF()
@@ -102,13 +87,14 @@
        evaluators/FELIX_HydrologyHydrostaticPotential_Def.hpp
        evaluators/FELIX_HydrologyMelting.hpp
        evaluators/FELIX_HydrologyMelting_Def.hpp
-<<<<<<< HEAD
        evaluators/FELIX_HydrologyResidualEllipticEqn.hpp
        evaluators/FELIX_HydrologyResidualEllipticEqn_Def.hpp
        evaluators/FELIX_HydrologyResidualEvolutionEqn.hpp
        evaluators/FELIX_HydrologyResidualEvolutionEqn_Def.hpp
        evaluators/FELIX_ResponseSurfaceVelocityMismatch.hpp
        evaluators/FELIX_ResponseSurfaceVelocityMismatch_Def.hpp
+       evaluators/FELIX_ResponseSMBMismatch.hpp
+       evaluators/FELIX_ResponseSMBMismatch_Def.hpp
        evaluators/FELIX_StokesBodyForce.hpp
        evaluators/FELIX_StokesBodyForce_Def.hpp
        evaluators/FELIX_StokesContinuityResid.hpp
@@ -119,14 +105,6 @@
        evaluators/FELIX_StokesFOBodyForce_Def.hpp
        evaluators/FELIX_StokesFOBasalResid.hpp
        evaluators/FELIX_StokesFOBasalResid_Def.hpp
-=======
-       evaluators/FELIX_HydrologyResidual.hpp
-       evaluators/FELIX_HydrologyResidual_Def.hpp
-       evaluators/FELIX_HydrologyRhs.hpp
-       evaluators/FELIX_HydrologyRhs_Def.hpp
-       evaluators/FELIX_StokesMomentumResid.hpp
-       evaluators/FELIX_StokesFOResid_Def.hpp
->>>>>>> 6c4d1e79
        evaluators/FELIX_StokesFOResid.hpp
        evaluators/FELIX_StokesFOResid_Def.hpp
        evaluators/FELIX_StokesL1L2Resid_Def.hpp
@@ -143,16 +121,8 @@
        evaluators/FELIX_ViscosityFO_Def.hpp
        evaluators/FELIX_ViscosityL1L2.hpp
        evaluators/FELIX_ViscosityL1L2_Def.hpp
-       problems/FELIX_CoupledStokesFOHydrology.hpp
        problems/FELIX_Elliptic2D.hpp
        problems/FELIX_Hydrology.hpp
-<<<<<<< HEAD
-=======
-       evaluators/FELIX_ResponseSurfaceVelocityMismatch.hpp
-       evaluators/FELIX_ResponseSurfaceVelocityMismatch_Def.hpp
-       evaluators/FELIX_ResponseSMBMismatch.hpp
-       evaluators/FELIX_ResponseSMBMismatch_Def.hpp
->>>>>>> 6c4d1e79
        problems/FELIX_Stokes.hpp
        problems/FELIX_StokesFO.hpp
        problems/FELIX_StokesL1L2.hpp
@@ -160,28 +130,16 @@
 
 IF (ALBANY_EPETRA)
   SET(HEADERS ${HEADERS}
-<<<<<<< HEAD
-       evaluators/FELIX_GatherThickness.hpp
-       evaluators/FELIX_GatherThickness_Def.hpp
-       evaluators/FELIX_GatherVerticallyAveragedVelocity.hpp
-       evaluators/FELIX_GatherVerticallyAveragedVelocity_Def.hpp
-       evaluators/FELIX_ScatterResidualH.hpp
-       evaluators/FELIX_ScatterResidualH_Def.hpp
-       evaluators/FELIX_StokesFOImplicitThicknessUpdateResid.hpp
-       evaluators/FELIX_StokesFOImplicitThicknessUpdateResid_Def.hpp
-=======
-       evaluators/FELIX_StokesFOImplicitThicknessUpdateResid.hpp
-       evaluators/FELIX_StokesFOImplicitThicknessUpdateResid_Def.hpp
        evaluators/FELIX_Gather2DField.hpp
        evaluators/FELIX_Gather2DField_Def.hpp
-       evaluators/FELIX_UpdateZCoordinate.hpp
-       evaluators/FELIX_UpdateZCoordinate_Def.hpp
        evaluators/FELIX_GatherVerticallyAveragedVelocity.hpp
        evaluators/FELIX_GatherVerticallyAveragedVelocity_Def.hpp
        evaluators/FELIX_ScatterResidual2D.hpp
        evaluators/FELIX_ScatterResidual2D_Def.hpp
-
->>>>>>> 6c4d1e79
+       evaluators/FELIX_UpdateZCoordinate.hpp
+       evaluators/FELIX_UpdateZCoordinate_Def.hpp
+       evaluators/FELIX_StokesFOImplicitThicknessUpdateResid.hpp
+       evaluators/FELIX_StokesFOImplicitThicknessUpdateResid_Def.hpp
        problems/FELIX_StokesFOThickness.hpp
   )
 ENDIF()
