##*****************************************************************//
##    Albany 2.0:  Copyright 2012 Sandia Corporation               //
##    This Software is released under the BSD license detailed     //
##    in the file "license.txt" in the top-level Albany directory  //
##*****************************************************************//
# FELIX

<<<<<<< HEAD
set(CISM_INCLUDE_DIRS /home/ikalash/Desktop/interface
    CISM_INCLUDE_DIRS /home/ikalash/Desktop/interface/FELIX
)
IF(PHX_KOKKOS_DEVICE_TYPE_CUDA)
  IF( TPL_ENABLE_MPI )
      CUDA_INCLUDE_DIRECTORIES( ${MPI_BASE_DIR}/include )
  ENDIF()


  CUDA_INCLUDE_DIRECTORIES( "." )
  CUDA_INCLUDE_DIRECTORIES( ${KokkosCore_INCLUDE_DIRS})
  CUDA_COMPILE( OBJECTS_CUDA1 problems/FELIX_Stokes_CU.cu )
  CUDA_COMPILE( OBJECTS_CUDA2 problems/FELIX_StokesFO_CU.cu )
  CUDA_COMPILE( OBJECTS_CUDA3 problems/FELIX_StokesL1L2_CU.cu)
  CUDA_COMPILE( OBJECTS_CUDA4 evaluators/FELIX_ViscosityFO_CU.cu)
  CUDA_COMPILE( OBJECTS_CUDA5 evaluators/FELIX_StokesFOBodyForce_CU.cu)
  CUDA_COMPILE( OBJECTS_CUDA6 evaluators/FELIX_StokesFOResid_CU.cu)
#  CUDA_COMPILE( OBJECTS_CUDA4 evaluators/Aeras_ComputeBasisFunctions_CU.cu)

  SET(SOURCES 
       evaluators/FELIX_StokesMomentumResid.cpp
       ${OBJECTS_CUDA6}
       evaluators/FELIX_StokesL1L2Resid.cpp
       evaluators/FELIX_Viscosity.cpp
       ${OBJECTS_CUDA4}
       evaluators/FELIX_ViscosityL1L2.cpp
       evaluators/FELIX_EpsilonL1L2.cpp
       evaluators/FELIX_StokesContinuityResid.cpp
       evaluators/FELIX_StokesTauM.cpp
       evaluators/FELIX_StokesContravarientMetricTensor.cpp
       evaluators/FELIX_StokesRm.cpp
       evaluators/FELIX_StokesBodyForce.cpp
       ${OBJECTS_CUDA5}
       evaluators/FELIX_StokesL1L2BodyForce.cpp
       ${OBJECTS_CUDA1}
       ${OBJECTS_CUDA2}
       ${OBJECTS_CUDA3}
   )


ELSE()
=======
>>>>>>> ffdf9878

  SET(SOURCES 
       evaluators/FELIX_StokesMomentumResid.cpp
       evaluators/FELIX_StokesFOResid.cpp
       evaluators/FELIX_StokesL1L2Resid.cpp
       evaluators/FELIX_Viscosity.cpp
       evaluators/FELIX_ViscosityFO.cpp
       evaluators/FELIX_ViscosityL1L2.cpp
       evaluators/FELIX_EpsilonL1L2.cpp
       evaluators/FELIX_StokesContinuityResid.cpp
       evaluators/FELIX_StokesTauM.cpp
       evaluators/FELIX_StokesContravarientMetricTensor.cpp
       evaluators/FELIX_StokesRm.cpp
       evaluators/FELIX_StokesBodyForce.cpp
       evaluators/FELIX_StokesFOBodyForce.cpp
       evaluators/FELIX_StokesL1L2BodyForce.cpp
       problems/FELIX_Stokes.cpp
       problems/FELIX_StokesFO.cpp
       problems/FELIX_StokesL1L2.cpp
   )

<<<<<<< HEAD
ENDIF()
   
=======
IF(ENABLE_MPAS_INTERFACE)
>>>>>>> ffdf9878
   SET(SOURCESMPAS 
       interface_with_mpas/Albany_MpasSTKMeshStruct.cpp
       interface_with_mpas/Interface.cpp
   )
ENDIF()   
   
IF(ENABLE_CISM_INTERFACE) 
   SET(SOURCESCISM 
       interface_with_cism/Albany_CismSTKMeshStruct.cpp
       interface_with_cism/felix_driver.cpp
       evaluators/FELIX_CismSurfaceGradFO.cpp
   )
ENDIF()

  SET(HEADERS
       evaluators/FELIX_StokesMomentumResid.hpp
       evaluators/FELIX_StokesFOResid_Def.hpp
       evaluators/FELIX_StokesFOResid.hpp
       evaluators/FELIX_StokesL1L2Resid_Def.hpp
       evaluators/FELIX_StokesL1L2Resid.hpp
       evaluators/FELIX_StokesMomentumResid_Def.hpp
       evaluators/FELIX_ViscosityFO.hpp
       evaluators/FELIX_ViscosityFO_Def.hpp
       evaluators/FELIX_ViscosityL1L2.hpp
       evaluators/FELIX_ViscosityL1L2_Def.hpp
       evaluators/FELIX_EpsilonL1L2.hpp
       evaluators/FELIX_EpsilonL1L2_Def.hpp
       evaluators/FELIX_StokesContinuityResid.hpp
       evaluators/FELIX_StokesContinuityResid_Def.hpp
       evaluators/FELIX_StokesTauM.hpp
       evaluators/FELIX_StokesTauM_Def.hpp
       evaluators/FELIX_StokesContravarientMetricTensor.hpp
       evaluators/FELIX_StokesContravarientMetricTensor_Def.hpp
       evaluators/FELIX_StokesRm.hpp
       evaluators/FELIX_StokesRm_Def.hpp
       evaluators/FELIX_StokesBodyForce.hpp
       evaluators/FELIX_StokesBodyForce_Def.hpp
       evaluators/FELIX_StokesFOBodyForce.hpp
       evaluators/FELIX_StokesFOBodyForce_Def.hpp
       problems/FELIX_Stokes.hpp
       problems/FELIX_StokesFO.hpp
       problems/FELIX_StokesL1L2.hpp
  )
  

IF(ENABLE_MPAS_INTERFACE)
  SET(HEADERSMPAS 
       interface_with_mpas/Interface.hpp
  )
ENDIF()
  
IF (ENABLE_CISM_INTERFACE)
  SET(HEADERSCISM
       interface_with_cism/felix_driver.H
       evaluators/FELIX_CismSurfaceGradFO_Def.hpp
       evaluators/FELIX_CismSurfaceGradFO.hpp
   )
ENDIF()

IF(ENABLE_CISM_INTERFACE)
  add_library(cismInterface ${Albany_LIBRARY_TYPE} ${SOURCESCISM} ${HEADERSCISM})
  set_target_properties(cismInterface PROPERTIES PUBLIC_HEADER "${HEADERSCISM}")
  include_directories (${Trilinos_INCLUDE_DIRS}  ${Trilinos_TPL_INCLUDE_DIRS}
                       ${CISM_INCLUDE_DIR} ${CISM_INCLUDE_DIR}/FELIX
                       ${Albany_SOURCE_DIR}/src ${Albany_SOURCE_DIR}/src/evaluators 
                       ${Albany_SOURCE_DIR}/src/problems
                       ${Albany_SOURCE_DIR}/src/FELIX/interface_with_cism ${Albany_SOURCE_DIR}/src/responses 
                       ./problems ./evaluators
                      )
  IF (INSTALL_ALBANY)
    install(TARGETS cismInterface EXPORT albany-export
      LIBRARY DESTINATION "${LIB_INSTALL_DIR}/"
      ARCHIVE DESTINATION "${LIB_INSTALL_DIR}/"
      PUBLIC_HEADER DESTINATION "${INCLUDE_INSTALL_DIR}")
  ENDIF()
ELSE() 
  include_directories (${Trilinos_INCLUDE_DIRS}  ${Trilinos_TPL_INCLUDE_DIRS}
                       ${Albany_SOURCE_DIR}/src ${Albany_SOURCE_DIR}/src/evaluators 
                       ${Albany_SOURCE_DIR}/src/problems ${Albany_SOURCE_DIR}/src/responses 
                       ./problems ./evaluators
                      )
ENDIF()

add_library(FELIX ${Albany_LIBRARY_TYPE} ${SOURCES} ${HEADERS})
set_target_properties(FELIX PROPERTIES PUBLIC_HEADER "${HEADERS}")

IF(ENABLE_MPAS_INTERFACE)
  add_library(mpasInterface STATIC ${SOURCESMPAS} ${HEADERSMPAS})
  set_target_properties(mpasInterface PROPERTIES PUBLIC_HEADER "${HEADERSMPAS}")
  IF (INSTALL_ALBANY)
    install(TARGETS mpasInterface
      LIBRARY DESTINATION "${LIB_INSTALL_DIR}/"
      ARCHIVE DESTINATION "${LIB_INSTALL_DIR}/"
      PUBLIC_HEADER DESTINATION "${INCLUDE_INSTALL_DIR}")
  ENDIF()
ENDIF()

IF (INSTALL_ALBANY)
  install(TARGETS FELIX EXPORT albany-export
    LIBRARY DESTINATION "${LIB_INSTALL_DIR}/"
    ARCHIVE DESTINATION "${LIB_INSTALL_DIR}/"
    PUBLIC_HEADER DESTINATION "${INCLUDE_INSTALL_DIR}")
ENDIF()

<|MERGE_RESOLUTION|>--- conflicted
+++ resolved
@@ -5,7 +5,6 @@
 ##*****************************************************************//
 # FELIX
 
-<<<<<<< HEAD
 set(CISM_INCLUDE_DIRS /home/ikalash/Desktop/interface
     CISM_INCLUDE_DIRS /home/ikalash/Desktop/interface/FELIX
 )
@@ -47,8 +46,6 @@
 
 
 ELSE()
-=======
->>>>>>> ffdf9878
 
   SET(SOURCES 
        evaluators/FELIX_StokesMomentumResid.cpp
@@ -70,12 +67,9 @@
        problems/FELIX_StokesL1L2.cpp
    )
 
-<<<<<<< HEAD
 ENDIF()
    
-=======
 IF(ENABLE_MPAS_INTERFACE)
->>>>>>> ffdf9878
    SET(SOURCESMPAS 
        interface_with_mpas/Albany_MpasSTKMeshStruct.cpp
        interface_with_mpas/Interface.cpp
