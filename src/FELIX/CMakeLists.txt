--- conflicted
+++ resolved
@@ -32,20 +32,13 @@
        evaluators/FELIX_StokesBodyForce.cpp
        evaluators/FELIX_StokesFOBodyForce.cpp
        evaluators/FELIX_StokesL1L2BodyForce.cpp
-<<<<<<< HEAD
        problems/FELIX_Hydrology.cpp
-=======
        evaluators/FELIX_ResponseSurfaceVelocityMismatch.cpp
-       
->>>>>>> 9fe5ab6b
        problems/FELIX_Stokes.cpp
        problems/FELIX_StokesFO.cpp
        problems/FELIX_StokesL1L2.cpp
    )
 
-<<<<<<< HEAD
-
-=======
 IF (ALBANY_EPETRA) 
   SET(SOURCES ${SOURCES} 
        evaluators/FELIX_StokesFOImplicitThicknessUpdateResid.cpp
@@ -57,7 +50,6 @@
    )
 ENDIF()
    
->>>>>>> 9fe5ab6b
 IF(ENABLE_MPAS_INTERFACE)
    SET(SOURCESMPAS
        interface_with_mpas/Albany_MpasSTKMeshStruct.cpp
@@ -120,20 +112,13 @@
        evaluators/FELIX_StokesBodyForce_Def.hpp
        evaluators/FELIX_StokesFOBodyForce.hpp
        evaluators/FELIX_StokesFOBodyForce_Def.hpp
-<<<<<<< HEAD
        problems/FELIX_Hydrology.hpp
-=======
        evaluators/FELIX_ResponseSurfaceVelocityMismatch.hpp
        evaluators/FELIX_ResponseSurfaceVelocityMismatch_Def.hpp
-
->>>>>>> 9fe5ab6b
        problems/FELIX_Stokes.hpp
        problems/FELIX_StokesFO.hpp
        problems/FELIX_StokesL1L2.hpp
   )
-<<<<<<< HEAD
-
-=======
   
 IF (ALBANY_EPETRA) 
   SET(HEADERS ${HEADERS} 
@@ -149,8 +134,6 @@
        problems/FELIX_StokesFOThickness.hpp
   )
 ENDIF()
-  
->>>>>>> 9fe5ab6b
 
 IF(ENABLE_MPAS_INTERFACE)
   SET(HEADERSMPAS
