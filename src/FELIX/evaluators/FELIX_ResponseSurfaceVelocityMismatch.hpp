--- conflicted
+++ resolved
@@ -9,11 +9,6 @@
 
 //#include "FELIX_MeshRegion.hpp"
 #include "PHAL_SeparableScatterScalarResponse.hpp"
-<<<<<<< HEAD
-=======
-#include "Intrepid2_CellTools.hpp"
-#include "Intrepid2_Cubature.hpp"
->>>>>>> 5720a3b1
 
 namespace FELIX {
 /**
@@ -26,15 +21,11 @@
   public:
     typedef typename EvalT::ScalarT ScalarT;
     typedef typename EvalT::MeshScalarT MeshScalarT;
-<<<<<<< HEAD
+    typedef typename EvalT::ParamScalarT ParamScalarT;
 
     ResponseSurfaceVelocityMismatch(Teuchos::ParameterList& p,
        const std::map<std::string,Teuchos::RCP<Albany::Layouts>>& dls);
 
-=======
-    typedef typename EvalT::ParamScalarT ParamScalarT;
-    
->>>>>>> 5720a3b1
     ResponseSurfaceVelocityMismatch(Teuchos::ParameterList& p,
        const Teuchos::RCP<Albany::Layouts>& dl);
 
@@ -50,7 +41,6 @@
   private:
     Teuchos::RCP<const Teuchos::ParameterList> getValidResponseParameters() const;
 
-<<<<<<< HEAD
     std::string surfaceSideName;
     std::string basalSideName;
 
@@ -60,64 +50,13 @@
     int numSideDims;
 
     PHX::MDField<ScalarT,Cell,Side,QuadPoint,VecDim>    velocity;
-    PHX::MDField<ScalarT,Cell,Side,QuadPoint,VecDim>    observedVelocity;
-    PHX::MDField<ScalarT,Cell,Side,QuadPoint,VecDim>    observedVelocityRMS;
+    PHX::MDField<ParamScalarT,Cell,Side,QuadPoint,VecDim>    observedVelocity;
+    PHX::MDField<ParamScalarT,Cell,Side,QuadPoint,VecDim>    observedVelocityRMS;
     PHX::MDField<ScalarT,Cell,Side,QuadPoint,Dim>       grad_beta;
     PHX::MDField<RealType,Cell,Side,Node,QuadPoint>     BF_surface;
     PHX::MDField<RealType,Cell,Side,QuadPoint>          w_measure_basal;
     PHX::MDField<RealType,Cell,Side,QuadPoint>          w_measure_surface;
 
-=======
-    int  cellDims, sideDims, numQPsSide, numNodes, cubatureDegree;
-
-    std::size_t numQPs;
-    std::size_t numDims;
-    std::size_t numVecDim;
-    
-    PHX::MDField<ScalarT,Cell,Node,VecDim> velocity_field;
-    PHX::MDField<ParamScalarT,Cell,Node,VecDim> surfaceVelocity_field;
-    PHX::MDField<ParamScalarT,Cell,Node,VecDim> velocityRMS_field;
-    PHX::MDField<ParamScalarT,Cell,Node> basal_friction_field;
-    PHX::MDField<MeshScalarT,Cell,Vertex,Dim> coordVec;
-
-    Teuchos::RCP<shards::CellTopology> cellType;
-    Teuchos::RCP<shards::CellTopology> sideType;
-    Teuchos::RCP<Intrepid2::Cubature<RealType, Intrepid2::FieldContainer_Kokkos<RealType, PHX::Layout,PHX::Device> > > cubatureCell;
-    Teuchos::RCP<Intrepid2::Cubature<RealType, Intrepid2::FieldContainer_Kokkos<RealType, PHX::Layout,PHX::Device> > > cubatureSide;
-
-    // The basis
-    Teuchos::RCP<Intrepid2::Basis<RealType, Intrepid2::FieldContainer_Kokkos<RealType, PHX::Layout, PHX::Device> > > intrepidBasis;
-
-    // Temporary FieldContainers
-    Intrepid2::FieldContainer_Kokkos<RealType, PHX::Layout, PHX::Device> cubPointsSide;
-    //const Teuchos::RCP<Albany::MeshSpecsStruct>& meshSpecs;
-    Intrepid2::FieldContainer_Kokkos<RealType, PHX::Layout, PHX::Device> refPointsSide;
-    Intrepid2::FieldContainer_Kokkos<RealType, PHX::Layout, PHX::Device> cubWeightsSide;
-    Intrepid2::FieldContainer_Kokkos<MeshScalarT, PHX::Layout, PHX::Device> physPointsSide;
-    Intrepid2::FieldContainer_Kokkos<MeshScalarT, PHX::Layout, PHX::Device> jacobianSide;
-    Intrepid2::FieldContainer_Kokkos<MeshScalarT, PHX::Layout, PHX::Device> invJacobianSide;
-    Intrepid2::FieldContainer_Kokkos<MeshScalarT, PHX::Layout, PHX::Device> jacobianSide_det;
-
-    Intrepid2::FieldContainer_Kokkos<MeshScalarT, PHX::Layout, PHX::Device> physPointsCell;
-
-    Intrepid2::FieldContainer_Kokkos<MeshScalarT, PHX::Layout, PHX::Device> weighted_measure;
-    Intrepid2::FieldContainer_Kokkos<RealType, PHX::Layout, PHX::Device> basis_refPointsSide;
-    Intrepid2::FieldContainer_Kokkos<RealType, PHX::Layout, PHX::Device> basisGrad_refPointsSide;
-    Intrepid2::FieldContainer_Kokkos<MeshScalarT, PHX::Layout, PHX::Device> trans_basis_refPointsSide;
-    Intrepid2::FieldContainer_Kokkos<MeshScalarT, PHX::Layout, PHX::Device> trans_gradBasis_refPointsSide;
-    Intrepid2::FieldContainer_Kokkos<MeshScalarT, PHX::Layout, PHX::Device> weighted_trans_basis_refPointsSide;
-
-    Intrepid2::FieldContainer_Kokkos<ScalarT, PHX::Layout, PHX::Device> dofCell;
-    Intrepid2::FieldContainer_Kokkos<ScalarT, PHX::Layout, PHX::Device> dofSide;
-
-    Intrepid2::FieldContainer_Kokkos<ScalarT, PHX::Layout, PHX::Device> dofCellVec;
-    Intrepid2::FieldContainer_Kokkos<ScalarT, PHX::Layout, PHX::Device> dofSideVec;
-
-    Intrepid2::FieldContainer_Kokkos<ScalarT, PHX::Layout, PHX::Device> data;
-
-    std::string sideSetID;
-    Teuchos::Array<RealType> inputValues;
->>>>>>> 5720a3b1
     ScalarT p_resp, p_reg, resp, reg;
     double scaling, alpha, asinh_scaling;
   };
