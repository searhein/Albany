--- conflicted
+++ resolved
@@ -34,13 +34,8 @@
   else if (flowRateType == "Given Field")
   {
     flowRate_type = GIVEN_FIELD;
-<<<<<<< HEAD
-    given_flow_rate = PHX::MDField<ParamScalarT,Cell>(p.get<std::string> ("Given Flow Rate Field Name"), dl->cell_scalar2);
-    this->addDependentField(given_flow_rate.fieldTag());
-=======
     given_flow_rate = decltype(given_flow_rate)(p.get<std::string> ("Given Flow Rate Field Name"), dl->cell_scalar2);
     this->addDependentField(given_flow_rate);
->>>>>>> d3968fc9
 #ifdef OUTPUT_TO_SCREEN
     *out << "Flow Rate read in from file (exodus or ascii) or passed in from CISM." << std::endl;
 #endif
@@ -48,13 +43,8 @@
   else if (flowRateType == "Temperature Based")
   {
     flowRate_type = TEMPERATURE_BASED;
-<<<<<<< HEAD
-    temperature = PHX::MDField<ParamScalarT,Cell>(p.get<std::string> ("Temperature Variable Name"), dl->cell_scalar2);
-    this->addDependentField(temperature.fieldTag());
-=======
     temperature = decltype(temperature)(p.get<std::string> ("Temperature Variable Name"), dl->cell_scalar2);
     this->addDependentField(temperature);
->>>>>>> d3968fc9
 #ifdef OUTPUT_TO_SCREEN
     *out << "Flow Rate computed using temperature field." << std::endl;
 #endif
