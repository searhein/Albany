//*****************************************************************//
//    Albany 2.0:  Copyright 2012 Sandia Corporation               //
//    This Software is released under the BSD license detailed     //
//    in the file "license.txt" in the top-level Albany directory  //
//*****************************************************************//

#ifndef FELIX_HYDROLOGY_RESIDUAL_EVOLUTION_EQN_H_HPP
#define FELIX_HYDROLOGY_RESIDUAL_EVOLUTION_EQN_H_HPP 1

#include "Phalanx_config.hpp"
#include "Phalanx_Evaluator_WithBaseImpl.hpp"
#include "Phalanx_Evaluator_Derived.hpp"
#include "Phalanx_MDField.hpp"
#include "Albany_Layouts.hpp"

namespace FELIX
{

/** \brief Hydrology Mass Equation Residual Evaluator

    This evaluator evaluates the residual of the Hydrology model
*/

template<typename EvalT, typename Traits, bool IsStokes>
class HydrologyResidualThicknessEqn : public PHX::EvaluatorWithBaseImpl<Traits>,
                                      public PHX::EvaluatorDerived<EvalT, Traits>
{
public:

  typedef typename EvalT::ScalarT         ScalarT;
  typedef typename EvalT::MeshScalarT     MeshScalarT;
  typedef typename EvalT::ParamScalarT    ParamScalarT;

<<<<<<< HEAD
  typedef typename std::conditional<IsStokes,ScalarT,ParamScalarT>::type     IceScalarT;
=======
  // Input:
  PHX::MDField<const RealType,Cell,Node,QuadPoint>  BF;
  PHX::MDField<const MeshScalarT,Cell,QuadPoint>    w_measure;
  PHX::MDField<const ScalarT,Cell,QuadPoint>        h;
  PHX::MDField<const ScalarT,Cell,QuadPoint>        h_dot;
  PHX::MDField<const ScalarT,Cell,QuadPoint>        N;
  PHX::MDField<const ParamScalarT,Cell,QuadPoint>   m;
  PHX::MDField<const ParamScalarT,Cell,QuadPoint>   u_b;

  // Output:
  PHX::MDField<ScalarT,Cell,Node> residual;
  PHX::MDField<ScalarT,Cell,QuadPoint>        h_dot_eval;

  int numNodes;
  int numQPs;
  int numDims;

  double rho_i;
  double h_r;
  double l_r;
  double A;
  double n;

  bool unsteady;
};

// Partial specialization for StokesFO coupling
template<typename EvalT, typename Traits>
class HydrologyResidualThicknessEqn<EvalT,Traits,true> : public PHX::EvaluatorWithBaseImpl<Traits>,
                                                          public PHX::EvaluatorDerived<EvalT, Traits>
{
public:
>>>>>>> d3968fc9

  HydrologyResidualThicknessEqn (const Teuchos::ParameterList& p,
                                 const Teuchos::RCP<Albany::Layouts>& dl);

  void postRegistrationSetup (typename Traits::SetupData d,
                              PHX::FieldManager<Traits>& fm);

  void evaluateFields(typename Traits::EvalData d);

private:

  // Input:
<<<<<<< HEAD
  PHX::MDField<RealType>      BF;
  PHX::MDField<MeshScalarT>   w_measure;
  PHX::MDField<ScalarT>       h;
  PHX::MDField<ScalarT>       h_dot;
  PHX::MDField<ScalarT>       N;
  PHX::MDField<ScalarT>       m;
  PHX::MDField<IceScalarT>    u_b;

  // Output:
  PHX::MDField<ScalarT,Cell,Node>   residual;
=======
  PHX::MDField<const RealType,Cell,Side,Node,QuadPoint>  BF;
  PHX::MDField<const MeshScalarT,Cell,Side,QuadPoint>    w_measure;
  PHX::MDField<const ScalarT,Cell,Side,QuadPoint>        h;
  PHX::MDField<const ScalarT,Cell,Side,QuadPoint>        h_dot;
  PHX::MDField<const ScalarT,Cell,Side,QuadPoint>        N;
  PHX::MDField<const ScalarT,Cell,Side,QuadPoint>        m;
  PHX::MDField<const ScalarT,Cell,Side,QuadPoint>        u_b;

  // Output:
  PHX::MDField<ScalarT,Cell,Node> residual;
  PHX::MDField<ScalarT,Cell,Side,QuadPoint>        h_dot_eval;
>>>>>>> d3968fc9

  int numNodes;
  int numQPs;

  double use_eff_cav;
  double rho_i_inv;
  double h_r;
  double l_r;
  double A;

  bool unsteady;

  // Variables necessary for stokes coupling
  bool                            stokes_coupling;
  std::string                     sideSetName;
  std::vector<std::vector<int> >  sideNodes;
};

} // Namespace FELIX

#endif // FELIX_HYDROLOGY_RESIDUAL_EVOLUTION_EQN_H_HPP<|MERGE_RESOLUTION|>--- conflicted
+++ resolved
@@ -31,42 +31,7 @@
   typedef typename EvalT::MeshScalarT     MeshScalarT;
   typedef typename EvalT::ParamScalarT    ParamScalarT;
 
-<<<<<<< HEAD
   typedef typename std::conditional<IsStokes,ScalarT,ParamScalarT>::type     IceScalarT;
-=======
-  // Input:
-  PHX::MDField<const RealType,Cell,Node,QuadPoint>  BF;
-  PHX::MDField<const MeshScalarT,Cell,QuadPoint>    w_measure;
-  PHX::MDField<const ScalarT,Cell,QuadPoint>        h;
-  PHX::MDField<const ScalarT,Cell,QuadPoint>        h_dot;
-  PHX::MDField<const ScalarT,Cell,QuadPoint>        N;
-  PHX::MDField<const ParamScalarT,Cell,QuadPoint>   m;
-  PHX::MDField<const ParamScalarT,Cell,QuadPoint>   u_b;
-
-  // Output:
-  PHX::MDField<ScalarT,Cell,Node> residual;
-  PHX::MDField<ScalarT,Cell,QuadPoint>        h_dot_eval;
-
-  int numNodes;
-  int numQPs;
-  int numDims;
-
-  double rho_i;
-  double h_r;
-  double l_r;
-  double A;
-  double n;
-
-  bool unsteady;
-};
-
-// Partial specialization for StokesFO coupling
-template<typename EvalT, typename Traits>
-class HydrologyResidualThicknessEqn<EvalT,Traits,true> : public PHX::EvaluatorWithBaseImpl<Traits>,
-                                                          public PHX::EvaluatorDerived<EvalT, Traits>
-{
-public:
->>>>>>> d3968fc9
 
   HydrologyResidualThicknessEqn (const Teuchos::ParameterList& p,
                                  const Teuchos::RCP<Albany::Layouts>& dl);
@@ -79,30 +44,16 @@
 private:
 
   // Input:
-<<<<<<< HEAD
-  PHX::MDField<RealType>      BF;
-  PHX::MDField<MeshScalarT>   w_measure;
-  PHX::MDField<ScalarT>       h;
-  PHX::MDField<ScalarT>       h_dot;
-  PHX::MDField<ScalarT>       N;
-  PHX::MDField<ScalarT>       m;
-  PHX::MDField<IceScalarT>    u_b;
+  PHX::MDField<const RealType>      BF;
+  PHX::MDField<const MeshScalarT>   w_measure;
+  PHX::MDField<const ScalarT>       h;
+  PHX::MDField<const ScalarT>       h_dot;
+  PHX::MDField<const ScalarT>       N;
+  PHX::MDField<const ScalarT>       m;
+  PHX::MDField<const IceScalarT>    u_b;
 
   // Output:
   PHX::MDField<ScalarT,Cell,Node>   residual;
-=======
-  PHX::MDField<const RealType,Cell,Side,Node,QuadPoint>  BF;
-  PHX::MDField<const MeshScalarT,Cell,Side,QuadPoint>    w_measure;
-  PHX::MDField<const ScalarT,Cell,Side,QuadPoint>        h;
-  PHX::MDField<const ScalarT,Cell,Side,QuadPoint>        h_dot;
-  PHX::MDField<const ScalarT,Cell,Side,QuadPoint>        N;
-  PHX::MDField<const ScalarT,Cell,Side,QuadPoint>        m;
-  PHX::MDField<const ScalarT,Cell,Side,QuadPoint>        u_b;
-
-  // Output:
-  PHX::MDField<ScalarT,Cell,Node> residual;
-  PHX::MDField<ScalarT,Cell,Side,QuadPoint>        h_dot_eval;
->>>>>>> d3968fc9
 
   int numNodes;
   int numQPs;
