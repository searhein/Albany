//*****************************************************************//
//    Albany 3.0:  Copyright 2016 Sandia Corporation               //
//    This Software is released under the BSD license detailed     //
//    in the file "license.txt" in the top-level Albany directory  //
//*****************************************************************//

#ifndef FELIX_HYDROLOGY_MELTING_RATE_HPP
#define FELIX_HYDROLOGY_MELTING_RATE_HPP 1

#include "Phalanx_config.hpp"
#include "Phalanx_Evaluator_WithBaseImpl.hpp"
#include "Phalanx_Evaluator_Derived.hpp"
#include "Phalanx_MDField.hpp"

#include "Albany_Layouts.hpp"

namespace FELIX
{

/** \brief Hydrology Residual Evaluator

    This evaluator evaluates the residual of the Hydrology model
*/

template<typename EvalT, typename Traits, bool IsStokes>
<<<<<<< HEAD
class HydrologyMeltingRate : public PHX::EvaluatorWithBaseImpl<Traits>,
                             public PHX::EvaluatorDerived<EvalT, Traits>
=======
class HydrologyMeltingRate;

// Partial specialization for Hydrology only problem
template<typename EvalT, typename Traits>
class HydrologyMeltingRate<EvalT,Traits,false> : public PHX::EvaluatorWithBaseImpl<Traits>,
                                                 public PHX::EvaluatorDerived<EvalT, Traits>
{
public:

  typedef typename EvalT::ParamScalarT ParamScalarT;

  HydrologyMeltingRate (const Teuchos::ParameterList& p,
                        const Teuchos::RCP<Albany::Layouts>& dl);

  void postRegistrationSetup (typename Traits::SetupData d,
                              PHX::FieldManager<Traits>& fm);

  void evaluateFields(typename Traits::EvalData d);

private:

  // Input:
  PHX::MDField<const ParamScalarT,Cell,QuadPoint>  u_b;
  PHX::MDField<const ParamScalarT,Cell,QuadPoint>  beta;
  PHX::MDField<const ParamScalarT,Cell,QuadPoint>  G;

  // Output:
  PHX::MDField<ParamScalarT,Cell,QuadPoint>  m;

  int numQPs;

  double L;
};

// Partial specialization for StokesFO coupling
template<typename EvalT, typename Traits>
class HydrologyMeltingRate<EvalT,Traits,true> : public PHX::EvaluatorWithBaseImpl<Traits>,
                                                public PHX::EvaluatorDerived<EvalT, Traits>
>>>>>>> d3968fc9
{
public:

  typedef typename EvalT::ScalarT       ScalarT;
  typedef typename EvalT::ParamScalarT  ParamScalarT;

  typedef typename std::conditional<IsStokes,ScalarT,ParamScalarT>::type     IceScalarT;

  HydrologyMeltingRate (const Teuchos::ParameterList& p,
                        const Teuchos::RCP<Albany::Layouts>& dl);

  void postRegistrationSetup (typename Traits::SetupData d,
                              PHX::FieldManager<Traits>& fm);

  void evaluateFields(typename Traits::EvalData d);

private:

  // Input:
<<<<<<< HEAD
  PHX::MDField<IceScalarT>    u_b;
  PHX::MDField<ScalarT>       beta;
  PHX::MDField<ParamScalarT>  G;
=======
  PHX::MDField<const ScalarT,Cell,Side,QuadPoint>       u_b;
  PHX::MDField<const ScalarT,Cell,Side,QuadPoint>       beta;
  PHX::MDField<const ParamScalarT,Cell,Side,QuadPoint>  G;
>>>>>>> d3968fc9

  // Output:
  PHX::MDField<ScalarT>       m;

  int               numQPs;
  double            L;

  std::string       sideSetName; // Only needed if IsStokes=true
};

} // Namespace FELIX

#endif // FELIX_HYDROLOGY_MELTING_RATE_HPP<|MERGE_RESOLUTION|>--- conflicted
+++ resolved
@@ -23,49 +23,8 @@
 */
 
 template<typename EvalT, typename Traits, bool IsStokes>
-<<<<<<< HEAD
 class HydrologyMeltingRate : public PHX::EvaluatorWithBaseImpl<Traits>,
                              public PHX::EvaluatorDerived<EvalT, Traits>
-=======
-class HydrologyMeltingRate;
-
-// Partial specialization for Hydrology only problem
-template<typename EvalT, typename Traits>
-class HydrologyMeltingRate<EvalT,Traits,false> : public PHX::EvaluatorWithBaseImpl<Traits>,
-                                                 public PHX::EvaluatorDerived<EvalT, Traits>
-{
-public:
-
-  typedef typename EvalT::ParamScalarT ParamScalarT;
-
-  HydrologyMeltingRate (const Teuchos::ParameterList& p,
-                        const Teuchos::RCP<Albany::Layouts>& dl);
-
-  void postRegistrationSetup (typename Traits::SetupData d,
-                              PHX::FieldManager<Traits>& fm);
-
-  void evaluateFields(typename Traits::EvalData d);
-
-private:
-
-  // Input:
-  PHX::MDField<const ParamScalarT,Cell,QuadPoint>  u_b;
-  PHX::MDField<const ParamScalarT,Cell,QuadPoint>  beta;
-  PHX::MDField<const ParamScalarT,Cell,QuadPoint>  G;
-
-  // Output:
-  PHX::MDField<ParamScalarT,Cell,QuadPoint>  m;
-
-  int numQPs;
-
-  double L;
-};
-
-// Partial specialization for StokesFO coupling
-template<typename EvalT, typename Traits>
-class HydrologyMeltingRate<EvalT,Traits,true> : public PHX::EvaluatorWithBaseImpl<Traits>,
-                                                public PHX::EvaluatorDerived<EvalT, Traits>
->>>>>>> d3968fc9
 {
 public:
 
@@ -85,18 +44,12 @@
 private:
 
   // Input:
-<<<<<<< HEAD
-  PHX::MDField<IceScalarT>    u_b;
-  PHX::MDField<ScalarT>       beta;
-  PHX::MDField<ParamScalarT>  G;
-=======
-  PHX::MDField<const ScalarT,Cell,Side,QuadPoint>       u_b;
-  PHX::MDField<const ScalarT,Cell,Side,QuadPoint>       beta;
-  PHX::MDField<const ParamScalarT,Cell,Side,QuadPoint>  G;
->>>>>>> d3968fc9
+  PHX::MDField<const IceScalarT>    u_b;
+  PHX::MDField<const ScalarT>       beta;
+  PHX::MDField<const ParamScalarT>  G;
 
   // Output:
-  PHX::MDField<ScalarT>       m;
+  PHX::MDField<ScalarT>             m;
 
   int               numQPs;
   double            L;
