--- conflicted
+++ resolved
@@ -78,25 +78,14 @@
       beta_type = EXP_GIVEN_FIELD;
 
     if(beta_type == GAL_PROJ_EXP_GIVEN_FIELD) {
-<<<<<<< HEAD
-      beta_given_field = PHX::MDField<ParamScalarT>(p.get<std::string> ("Basal Friction Coefficient Variable Name") + " Given", dl->node_scalar);
-      this->addDependentField (beta_given_field.fieldTag());
-      BF = PHX::MDField<RealType,Cell,Side,Node,QuadPoint>(p.get<std::string> ("BF Variable Name"), dl->node_qp_scalar);
-      this->addDependentField (BF.fieldTag());
-    }
-    else {
-      beta_given_field = PHX::MDField<ParamScalarT>(beta_list.get<std::string> ("Beta Given Variable Name"), dl->qp_scalar);
-      this->addDependentField (beta_given_field.fieldTag());
-=======
       beta_given_field = PHX::MDField<const ParamScalarT>(p.get<std::string> ("Basal Friction Coefficient Variable Name") + " Given", dl->node_scalar);
       this->addDependentField (beta_given_field);
-      bF = PHX::MDField<const RealType,Cell,Node,Side,QuadPoint>(p.get<std::string> ("BF Variable Name"), dl->node_qp_scalar);
-      this->addDependentField (bF);
+      BF = PHX::MDField<const RealType>(p.get<std::string> ("BF Variable Name"), dl->node_qp_scalar);
+      this->addDependentField (BF);
     }
     else {
-      beta_given_field = PHX::MDField<const ParamScalarT>(p.get<std::string> ("Basal Friction Coefficient Variable Name") + " Given", dl->qp_scalar);
+      beta_given_field = PHX::MDField<const ParamScalarT>(beta_list.get<std::string> ("Beta Given Variable Name"), dl->qp_scalar);
       this->addDependentField (beta_given_field);
->>>>>>> d3968fc9
     }
   }
   else if (betaType == "Power Law")
@@ -110,34 +99,26 @@
             << "  with N being the effective pressure, |u| the sliding velocity\n";
 #endif
 
-<<<<<<< HEAD
-    N              = PHX::MDField<HydroScalarT>(p.get<std::string> ("Effective Pressure QP Variable Name"), dl->qp_scalar);
-    u_norm         = PHX::MDField<IceScalarT>(p.get<std::string> ("Sliding Velocity QP Variable Name"), dl->qp_scalar);
-    muParam        = PHX::MDField<ScalarT,Dim>("Coulomb Friction Coefficient", dl->shared_param);
-    powerParam     = PHX::MDField<ScalarT,Dim>("Power Exponent", dl->shared_param);
-=======
-    N              = PHX::MDField<const HydroScalarT,Cell,Side,QuadPoint>(p.get<std::string> ("Effective Pressure QP Variable Name"), dl->qp_scalar);
-    u_norm         = PHX::MDField<const ScalarT,Cell,Side,QuadPoint>(p.get<std::string> ("Sliding Velocity QP Variable Name"), dl->qp_scalar);
+    N              = PHX::MDField<const HydroScalarT>(p.get<std::string> ("Effective Pressure QP Variable Name"), dl->qp_scalar);
+    u_norm         = PHX::MDField<const IceScalarT>(p.get<std::string> ("Sliding Velocity QP Variable Name"), dl->qp_scalar);
     muParam        = PHX::MDField<const ScalarT,Dim>("Coulomb Friction Coefficient", dl->shared_param);
-    lambdaParam    = PHX::MDField<const ScalarT,Dim>("Bed Roughness", dl->shared_param);
     powerParam     = PHX::MDField<const ScalarT,Dim>("Power Exponent", dl->shared_param);
->>>>>>> d3968fc9
-
-    this->addDependentField (muParam.fieldTag());
-    this->addDependentField (powerParam.fieldTag());
-    this->addDependentField (u_norm.fieldTag());
-    this->addDependentField (N.fieldTag());
+
+    this->addDependentField (muParam);
+    this->addDependentField (powerParam);
+    this->addDependentField (u_norm);
+    this->addDependentField (N);
 
     distributedLambda = beta_list.get<bool>("Distributed Bed Roughness",false);
     if (distributedLambda)
     {
-      lambdaField = PHX::MDField<ParamScalarT>(p.get<std::string> ("Bed Roughness Variable Name"), dl->qp_scalar);
-      this->addDependentField (lambdaField.fieldTag());
+      lambdaField = PHX::MDField<const ParamScalarT>(p.get<std::string> ("Bed Roughness Variable Name"), dl->qp_scalar);
+      this->addDependentField (lambdaField);
     }
     else
     {
-      lambdaParam    = PHX::MDField<ScalarT,Dim>("Bed Roughness", dl->shared_param);
-      this->addDependentField (lambdaParam.fieldTag());
+      lambdaParam    = PHX::MDField<const ScalarT,Dim>("Bed Roughness", dl->shared_param);
+      this->addDependentField (lambdaParam);
     }
   }
   else if (betaType == "Regularized Coulomb")
@@ -165,29 +146,21 @@
             << "  with N being the effective pressure, |u| the sliding velocity\n";
 #endif
 
-<<<<<<< HEAD
-    N              = PHX::MDField<HydroScalarT>(p.get<std::string> ("Effective Pressure QP Variable Name"), dl->qp_scalar);
-    u_norm         = PHX::MDField<IceScalarT>(p.get<std::string> ("Sliding Velocity QP Variable Name"), dl->qp_scalar);
-    muParam        = PHX::MDField<ScalarT,Dim>("Coulomb Friction Coefficient", dl->shared_param);
-    powerParam     = PHX::MDField<ScalarT,Dim>("Power Exponent", dl->shared_param);
-=======
-    N              = PHX::MDField<const HydroScalarT,Cell,Side,QuadPoint>(p.get<std::string> ("Effective Pressure QP Variable Name"), dl->qp_scalar);
-    u_norm         = PHX::MDField<const ScalarT,Cell,Side,QuadPoint>(p.get<std::string> ("Sliding Velocity QP Variable Name"), dl->qp_scalar);
+    N              = PHX::MDField<const HydroScalarT>(p.get<std::string> ("Effective Pressure QP Variable Name"), dl->qp_scalar);
+    u_norm         = PHX::MDField<const IceScalarT>(p.get<std::string> ("Sliding Velocity QP Variable Name"), dl->qp_scalar);
     muParam        = PHX::MDField<const ScalarT,Dim>("Coulomb Friction Coefficient", dl->shared_param);
-    lambdaParam    = PHX::MDField<const ScalarT,Dim>("Bed Roughness", dl->shared_param);
     powerParam     = PHX::MDField<const ScalarT,Dim>("Power Exponent", dl->shared_param);
->>>>>>> d3968fc9
-
-    this->addDependentField (muParam.fieldTag());
-    this->addDependentField (powerParam.fieldTag());
-    this->addDependentField (N.fieldTag());
-    this->addDependentField (u_norm.fieldTag());
+
+    this->addDependentField (muParam);
+    this->addDependentField (powerParam);
+    this->addDependentField (N);
+    this->addDependentField (u_norm);
 
     distributedLambda = beta_list.get<bool>("Distributed Bed Roughness",false);
     if (distributedLambda)
     {
-      lambdaField = PHX::MDField<ParamScalarT>(p.get<std::string> ("Bed Roughness Variable Name"), dl->qp_scalar);
-      this->addDependentField (lambdaField.fieldTag());
+      lambdaField = PHX::MDField<const ParamScalarT>(p.get<std::string> ("Bed Roughness Variable Name"), dl->qp_scalar);
+      this->addDependentField (lambdaField);
     }
     else
     {
@@ -207,26 +180,22 @@
     Teuchos::ParameterList& phys_param_list = *p.get<Teuchos::ParameterList*>("Physical Parameter List");
     rho_i = phys_param_list.get<double> ("Ice Density");
     rho_w = phys_param_list.get<double> ("Water Density");
-    this->addDependentField (bed_topo_field.fieldTag());
-    this->addDependentField (thickness_field.fieldTag());
+    this->addDependentField (bed_topo_field);
+    this->addDependentField (thickness_field);
   }
 
   auto& stereographicMapList = p.get<Teuchos::ParameterList*>("Stereographic Map");
   use_stereographic_map = stereographicMapList->get("Use Stereographic Map", false);
   if(use_stereographic_map)
   {
-<<<<<<< HEAD
     coordVec = PHX::MDField<MeshScalarT>(p.get<std::string>("Coordinate Vector Variable Name"), dl->qp_coords);
-=======
-    coordVec = PHX::MDField<const MeshScalarT,Cell,Side,QuadPoint,Dim>(p.get<std::string>("Coordinate Vector Variable Name"), dl->qp_coords);
->>>>>>> d3968fc9
 
     double R = stereographicMapList->get<double>("Earth Radius", 6371);
     x_0 = stereographicMapList->get<double>("X_0", 0);//-136);
     y_0 = stereographicMapList->get<double>("Y_0", 0);//-2040);
     R2 = std::pow(R,2);
 
-    this->addDependentField(coordVec.fieldTag());
+    this->addDependentField(coordVec);
   }
 
   logParameters = beta_list.get<bool>("Use log scalar parameters",false);
@@ -385,6 +354,7 @@
           beta(cell,side,qp) = std::exp(beta_given_field(cell,side,qp));
         }
         break;
+
       case GAL_PROJ_EXP_GIVEN_FIELD:
         for (int qp=0; qp<numQPs; ++qp)
         {
@@ -417,122 +387,9 @@
   }
 }
 
-<<<<<<< HEAD
 template<typename EvalT, typename Traits, bool IsHydrology, bool IsStokes>
 void BasalFrictionCoefficient<EvalT, Traits, IsHydrology, IsStokes>::
 evaluateFieldsCell (typename Traits::EvalData workset, ScalarT mu, ScalarT lambda, ScalarT power)
-=======
-//**********************************************************************
-// PARTIAL SPECIALIZATION: Hydrology ***********************************
-//**********************************************************************
-template<typename EvalT, typename Traits>
-BasalFrictionCoefficient<EvalT, Traits, true, false>::
-BasalFrictionCoefficient (const Teuchos::ParameterList& p,
-                          const Teuchos::RCP<Albany::Layouts>& dl) :
-  beta        (p.get<std::string> ("Basal Friction Coefficient Variable Name"), dl->qp_scalar)
-{
-#ifdef OUTPUT_TO_SCREEN
-  Teuchos::RCP<Teuchos::FancyOStream> output(Teuchos::VerboseObjectBase::getDefaultOStream());
-#endif
-
-  Teuchos::ParameterList& beta_list = *p.get<Teuchos::ParameterList*>("Parameter List");
-
-  std::string betaType = (beta_list.isParameter("Type") ? beta_list.get<std::string>("Type") : "Given Field");
-
-  numQPs   = dl->qp_scalar->dimension(1);
-  numNodes = dl->node_scalar->dimension(1);
-
-  this->addEvaluatedField(beta);
-
-  if (betaType == "Given Constant")
-  {
-#ifdef OUTPUT_TO_SCREEN
-    *output << "Given constant and uniform beta, value loaded from xml input file.\n";
-#endif
-    beta_type = GIVEN_CONSTANT;
-    beta_given_val = beta_list.get<double>("Constant Given Beta Value");
-  }
-  else if ((betaType == "Given Field")|| (betaType == "Exponent Of Given Field")|| (betaType == "Galerkin Projection Of Exponent Of Given Field"))
-  {
-#ifdef OUTPUT_TO_SCREEN
-    *output << "Given constant beta field, loaded from mesh or file.\n";
-#endif
-    if (betaType == "Given Field")
-      beta_type = GIVEN_FIELD;
-    else if (betaType == "Exponent Of Given Field")
-      beta_type = EXP_GIVEN_FIELD;
-    else
-      beta_type = GAL_PROJ_EXP_GIVEN_FIELD;
-
-    if(beta_type == GAL_PROJ_EXP_GIVEN_FIELD) {
-      beta_given_field = PHX::MDField<const ParamScalarT>(p.get<std::string> ("Basal Friction Coefficient Variable Name") + " Given", dl->node_scalar);
-      this->addDependentField (beta_given_field);
-      bF = PHX::MDField<const RealType,Cell,Node,QuadPoint>(p.get<std::string> ("BF Variable Name"), dl->node_qp_scalar);
-      this->addDependentField (bF);
-    }
-    else {
-      beta_given_field = PHX::MDField<const ParamScalarT>(p.get<std::string> ("Basal Friction Coefficient Variable Name") + " Given", dl->qp_scalar);
-      this->addDependentField (beta_given_field);
-    }
-
-
-
-  }
-  else
-  {
-    TEUCHOS_TEST_FOR_EXCEPTION(true, Teuchos::Exceptions::InvalidParameter,
-        std::endl << "Error in FELIX::BasalFrictionCoefficient:  \"" << betaType << "\" is not a valid parameter for Beta Type\n");
-  }
-
-  auto& stereographicMapList = p.get<Teuchos::ParameterList*>("Stereographic Map");
-  use_stereographic_map = stereographicMapList->get("Use Stereographic Map", false);
-  if(use_stereographic_map)
-  {
-    coordVec = PHX::MDField<const MeshScalarT,Cell,QuadPoint,Dim>(p.get<std::string>("Coordinate Vector Variable Name"), dl->qp_coords);
-
-    double R = stereographicMapList->get<double>("Earth Radius", 6371);
-    x_0 = stereographicMapList->get<double>("X_0", 0);//-136);
-    y_0 = stereographicMapList->get<double>("Y_0", 0);//-2040);
-    R2 = std::pow(R,2);
-
-    this->addDependentField(coordVec);
-  }
-
-  this->setName("BasalFrictionCoefficient"+PHX::typeAsString<EvalT>());
-}
-
-//**********************************************************************
-template<typename EvalT, typename Traits>
-void BasalFrictionCoefficient<EvalT, Traits, true, false>::
-postRegistrationSetup (typename Traits::SetupData d,
-                       PHX::FieldManager<Traits>& fm)
-{
-  this->utils.setFieldData(beta,fm);
-
-  switch (beta_type)
-  {
-    case GIVEN_CONSTANT:
-      beta.deep_copy(ParamScalarT(beta_given_val));
-      break;
-    case GIVEN_FIELD:
-    case EXP_GIVEN_FIELD:
-      this->utils.setFieldData(beta_given_field,fm);
-      break;
-    case GAL_PROJ_EXP_GIVEN_FIELD:
-      this->utils.setFieldData(bF,fm);
-      this->utils.setFieldData(beta_given_field,fm);
-      break;
-  }
-
-  if (use_stereographic_map)
-    this->utils.setFieldData(coordVec,fm);
-}
-
-//**********************************************************************
-template<typename EvalT, typename Traits>
-void BasalFrictionCoefficient<EvalT, Traits, true, false>::
-evaluateFields (typename Traits::EvalData workset)
->>>>>>> d3968fc9
 {
   switch (beta_type)
   {
@@ -545,7 +402,6 @@
             beta(cell,qp) = beta_given_field(cell,qp);
       break;
 
-<<<<<<< HEAD
     case POWER_LAW:
       for (int cell=0; cell<workset.numCells; ++cell)
         for (int qp=0; qp<numQPs; ++qp)
@@ -590,23 +446,21 @@
       break;
 
     case EXP_GIVEN_FIELD:
-=======
-    case EXP_GIVEN_FIELD:
       for (int cell=0; cell<workset.numCells; ++cell)
         for (int qp=0; qp<numQPs; ++qp)
-          {
-            beta(cell,qp) = std::exp(beta_given_field(cell,qp));
-          }
+        {
+          beta(cell,qp) = std::exp(beta_given_field(cell,qp));
+        }
       break;
 
     case GAL_PROJ_EXP_GIVEN_FIELD:
->>>>>>> d3968fc9
       for (int cell=0; cell<workset.numCells; ++cell)
         for (int qp=0; qp<numQPs; ++qp)
         {
-          beta(cell,qp) = std::exp(beta_given_field(cell,qp));
-        }
-      break;
+          beta(cell,qp) = 0;
+          for (int node=0; node<numNodes; ++node)
+            beta(cell,qp) += std::exp(beta_given_field(cell,node))*BF(cell,node,qp);
+        }
   }
 
   // Correct the value if we are using a stereographic map
