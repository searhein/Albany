--- conflicted
+++ resolved
@@ -31,7 +31,6 @@
   A(1.0),
   n(3.0),
   flowRate_type(UNIFORM),
-<<<<<<< HEAD
   pi (3.1415926535897932385),
   actenh (1.39e5),        // [J mol-1]
   actenl (6.0e4),         // [J mol-1]
@@ -42,14 +41,12 @@
   arrmll (3.613e-13),     // [Pa-3 s-1]
   k4scyr (3.1536e19),     // [s y-1]
   arrmh (k4scyr*arrmlh),  // [Pa-3 yr-1]
-  arrml (k4scyr*arrmll)   // [Pa-3 yr-1]
+  arrml (k4scyr*arrmll),  // [Pa-3 yr-1]
 #else
   arrmh (6.26e22),        // [Pa-3 yr-1]
-  arrml (1.3e7)           // [Pa-3 yr-1]
-#endif
-=======
+  arrml (1.3e7),          // [Pa-3 yr-1]
+#endif
   homotopy(p.get<std::string>("Continuation Parameter Name"), dl->shared_param)
->>>>>>> faf075d6
 {
   Teuchos::ParameterList* visc_list =
    p.get<Teuchos::ParameterList*>("Parameter List");
@@ -206,19 +203,16 @@
 	return dummyParam;
 }
 
-<<<<<<< HEAD
 //**********************************************************************
-template<typename EvalT, typename Traits>
+template<typename EvalT,typename Traits,typename VelT, typename TemprT>
 template<typename TemperatureT>
 #ifdef ALBANY_KOKKOS_UNDER_DEVELOPMENT
 KOKKOS_INLINE_FUNCTION
 #endif
-TemperatureT ViscosityFO<EvalT, Traits>::flowRate (const TemperatureT& T) const {
+TemperatureT ViscosityFO<EvalT,Traits,VelT,TemprT>::flowRate (const TemperatureT& T) const {
   return (T < switchingT) ? arrml / exp (actenl / gascon / T) : arrmh / exp (actenh / gascon / T);
 }
 
-=======
->>>>>>> faf075d6
 //**********************************************************************
 //Kokkos functors
 #ifdef ALBANY_KOKKOS_UNDER_DEVELOPMENT
@@ -251,12 +245,7 @@
   double power = 0.5*(1.0/n - 1.0);
   ScalarT hom = homotopy(0);
   double a = 1.0;
-<<<<<<< HEAD
-  if (HomoParam == 0.0)
-=======
-  //if (FELIX::HomotopyParameter<EvalT>::value == 0.0)
   if(hom == 0.0)
->>>>>>> faf075d6
   {
     //set constant viscosity
     for (int qp=0; qp < numQPs; ++qp)
@@ -266,13 +255,7 @@
   }
   else
   {
-<<<<<<< HEAD
-    ScalarT ff = pow(10.0, -10.0*HomoParam);
-=======
-    //ScalarT ff = pow(10.0, -10.0*FELIX::HomotopyParameter<EvalT>::value);
     ScalarT ff = pow(10.0, -10.0*hom);
-    
->>>>>>> faf075d6
     ScalarT epsilonEqpSq = 0.0;
     if(useStereographicMap)
     {
@@ -395,13 +378,8 @@
 {
   double power = 0.5*(1.0/n - 1.0);
   double a = 1.0;
-<<<<<<< HEAD
-  if (HomoParam == 0.0)
-=======
   ScalarT hom = homotopy(0);
-  //if (FELIX::HomotopyParameter<EvalT>::value == 0.0)
   if (hom == 0.0)
->>>>>>> faf075d6
   {
     //set constant viscosity
     for (int qp=0; qp < numQPs; ++qp)
@@ -411,19 +389,6 @@
   }
   else
   {
-<<<<<<< HEAD
-    ScalarT ff = pow(10.0, -10.0*HomoParam);
-    ScalarT epsilonEqpSq = 0.0;
-    for (int qp=0; qp < numQPs; ++qp)
-    {
-      typename PHAL::Ref<ScalarT>::type u00 = Ugrad(cell,qp,0,0); //epsilon_xx
-      epsilonEqpSq = u00*u00; //epsilon_xx^2
-      epsilonEqpSq += 0.25*(Ugrad(cell,qp,0,0) + Ugrad(cell,qp,0,1))*(Ugrad(cell,qp,0,0) + Ugrad(cell,qp,0,1)); //+0.25*epsilon_xz^2
-      epsilonEqpSq += ff; //add regularization "fudge factor"
-      mu(cell,qp) = flowFactorVec*pow(epsilonEqpSq,  power); //non-linear viscosity, given by Glen's law
-    }
-=======
-	  //ScalarT ff = pow(10.0, -10.0*FELIX::HomotopyParameter<EvalT>::value);
 	  ScalarT ff = pow(10.0, -10.0*hom);
 	  ScalarT epsilonEqpSq = 0.0;
 	  if (extractStrainRateSq)
@@ -449,7 +414,6 @@
 			  mu(cell,qp) = flowFactorVec*pow(epsilonEqpSq,  power); //non-linear viscosity, given by Glen's law
 		  }
 	  }
->>>>>>> faf075d6
   }
 }
 
@@ -493,15 +457,8 @@
 void ViscosityFO<EvalT, Traits, VelT, TemprT>::
 evaluateFields(typename Traits::EvalData workset)
 {
-<<<<<<< HEAD
-  HomoParam = FELIX::HomotopyParameter<EvalT>::value;
-
-//std::cout << "before viscosity coord vec" << coordVec(0,0,0) << "   " <<coordVec(1,1,1) << "   " <<coordVec(2,2,2) << "   " <<coordVec(3,3,3) << "   " <<std::endl;
-=======
+#ifndef ALBANY_KOKKOS_UNDER_DEVELOPMENT
   ScalarT hom = homotopy(0);
-	
->>>>>>> faf075d6
-#ifndef ALBANY_KOKKOS_UNDER_DEVELOPMENT
   double a = 1.0;
   switch (visc_type)
   {
@@ -553,12 +510,8 @@
           break;
       }
       double power = 0.5*(1.0/n - 1.0);
-<<<<<<< HEAD
-      if (HomoParam == 0.0)
-=======
       //if (FELIX::HomotopyParameter<EvalT>::value == 0.0)
       if (hom == 0.0)
->>>>>>> faf075d6
       {
         //set constant viscosity
         for (std::size_t cell=0; cell < workset.numCells; ++cell)
@@ -572,9 +525,6 @@
       else
       {
         //set Glen's law viscosity with regularization specified by homotopyParam
-<<<<<<< HEAD
-        ScalarT ff = pow(10.0, -10.0*HomoParam);
-=======
         //ScalarT ff = pow(10.0, -10.0*FELIX::HomotopyParameter<EvalT>::value);
     	ScalarT ff = pow(10.0, -10.0*hom);
         if (std::fabs(printedFF - ff) > 0.0001*ff)
@@ -584,7 +534,6 @@
             //std::cout << "[Homotopy param] h = " << hom << "\n";
             printedFF = ff;
         }
->>>>>>> faf075d6
         ScalarT epsilonEqpSq = 0.0; //used to define the viscosity in non-linear Stokes
         if (visc_type == GLENSLAW)
         {
