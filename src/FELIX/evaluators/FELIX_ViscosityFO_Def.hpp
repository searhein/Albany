//*****************************************************************//
//    Albany 2.0:  Copyright 2012 Sandia Corporation               //
//    This Software is released under the BSD license detailed     //
//    in the file "license.txt" in the top-level Albany directory  //
//*****************************************************************//

#include "Teuchos_TestForException.hpp"
#include "Teuchos_VerboseObject.hpp"
#include "Phalanx_DataLayout.hpp"
#include "Sacado_ParameterRegistration.hpp"

#include "Intrepid_FunctionSpaceTools.hpp"
#include "Albany_Layouts.hpp"

//uncomment the following line if you want debug output to be printed to screen
#define OUTPUT_TO_SCREEN

namespace FELIX {

const double pi = 3.1415926535897932385;

namespace {
template<typename ScalarT>
KOKKOS_INLINE_FUNCTION
ScalarT flowRate (const ScalarT& T) {
  return (T < 263) ? 1.3e7 / exp (6.0e4 / 8.314 / T) : 6.26e22 / exp (1.39e5 / 8.314 / T);
}
}

//**********************************************************************
template<typename EvalT, typename Traits>
ViscosityFO<EvalT, Traits>::
ViscosityFO(const Teuchos::ParameterList& p,
            const Teuchos::RCP<Albany::Layouts>& dl) :
  Ugrad (p.get<std::string> ("Gradient QP Variable Name"), dl->qp_vecgradient),
  mu    (p.get<std::string> ("FELIX Viscosity QP Variable Name"), dl->qp_scalar),
  temperature(p.get<std::string> ("temperature Name"), dl->cell_scalar2),
  flowFactorA(p.get<std::string> ("flow_factor Name"), dl->cell_scalar2),
  homotopyParam (1.0),
  A(1.0),
  n(3.0),
  flowRate_type(UNIFORM)
{
  Teuchos::ParameterList* visc_list =
   p.get<Teuchos::ParameterList*>("Parameter List");

  std::string viscType = visc_list->get("Type", "Constant");

  std::string flowRateType;
  if(visc_list->isParameter("Flow Rate Type"))
    flowRateType = visc_list->get<std::string>("Flow Rate Type");
  else
    flowRateType = "Uniform";

  stereographicMapList = p.get<Teuchos::ParameterList*>("Stereographic Map");
  useStereographicMap = stereographicMapList->get("Use Stereographic Map", false);

  if(useStereographicMap)
    U = PHX::MDField<ScalarT,Cell,QuadPoint,VecDim>(p.get<std::string> ("QP Variable Name"), dl->qp_vector);


  homotopyParam = visc_list->get("Glen's Law Homotopy Parameter", 1.0);
  A = visc_list->get("Glen's Law A", 1.0);
  n = visc_list->get("Glen's Law n", 3.0);

  coordVec = PHX::MDField<MeshScalarT,Cell,QuadPoint,Dim>(
            p.get<std::string>("Coordinate Vector Name"),dl->qp_gradient);

  Teuchos::RCP<Teuchos::FancyOStream> out(Teuchos::VerboseObjectBase::getDefaultOStream());
  if (viscType == "Constant"){
#ifdef OUTPUT_TO_SCREEN
    *out << "Constant viscosity!" << std::endl;
#endif
    visc_type = CONSTANT;
  }
  else if (viscType == "ExpTrig") {
#ifdef OUTPUT_TO_SCREEN
   *out << "Exp trig viscosity!" << std::endl;
#endif
    visc_type = EXPTRIG;
  }
  //mu for x-z form of FO Stokes equations
  else if (viscType == "Glen's Law X-Z"){
    visc_type = GLENSLAW_XZ;
#ifdef OUTPUT_TO_SCREEN
    *out << "Glen's law x-z viscosity!" << std::endl;
#endif
    flowRate_type = UNIFORM;
#ifdef OUTPUT_TO_SCREEN
      *out << "Uniform Flow Rate A: " << A << std::endl;
#endif
  }
  else if (viscType == "Glen's Law"){
    visc_type = GLENSLAW;
#ifdef OUTPUT_TO_SCREEN
    *out << "Glen's law viscosity!" << std::endl;
#endif
    if (useStereographicMap) {
      this->addDependentField(U);
      this->addDependentField(coordVec);
    }

    if (flowRateType == "Uniform")
    {
      flowRate_type = UNIFORM;
#ifdef OUTPUT_TO_SCREEN
      *out << "Uniform Flow Rate A: " << A << std::endl;
#endif
    }
    else if (flowRateType == "From File")
    {
      flowRate_type = FROMFILE;
      this->addDependentField(flowFactorA);
#ifdef OUTPUT_TO_SCREEN
      *out << "Flow Rate read in from file (exodus or ascii)." << std::endl;
#endif
    }
    else if (flowRateType == "From CISM")
    {
      flowRate_type = FROMCISM;
      this->addDependentField(flowFactorA);
#ifdef OUTPUT_TO_SCREEN
      *out << "Flow Rate passed in from CISM." << std::endl;
#endif
    }
    else if (flowRateType == "Temperature Based")
    {
      flowRate_type = TEMPERATUREBASED;
      this->addDependentField(temperature);
#ifdef OUTPUT_TO_SCREEN
      *out << "Flow Rate computed using temperature field." << std::endl;
#endif
    }
    else {
      TEUCHOS_TEST_FOR_EXCEPTION(true, Teuchos::Exceptions::InvalidParameter,
        std::endl << "Error in FELIX::ViscosityFO:  \"" << flowRateType << "\" is not a valid parameter for Flow Rate Type" << std::endl);
    }
#ifdef OUTPUT_TO_SCREEN
    *out << "n: " << n << std::endl;
#endif
  }

  this->addDependentField(Ugrad);
  if (visc_type == EXPTRIG) this->addDependentField(coordVec);
  this->addEvaluatedField(mu);

  std::vector<PHX::DataLayout::size_type> dims;
  dl->qp_gradient->dimensions(dims);
  numQPs  = dims[1];
  numDims = dims[2];
  numCells = dims[0] ;

  Teuchos::RCP<ParamLib> paramLib = p.get< Teuchos::RCP<ParamLib> >("Parameter Library");


  this->registerSacadoParameter("Glen's Law Homotopy Parameter", paramLib);

  this->setName("ViscosityFO");
}

//**********************************************************************
template<typename EvalT, typename Traits>
void ViscosityFO<EvalT, Traits>::
postRegistrationSetup(typename Traits::SetupData d,
                      PHX::FieldManager<Traits>& fm)
{
  this->utils.setFieldData(Ugrad,fm);
  this->utils.setFieldData(mu,fm);
  if (visc_type == EXPTRIG) this->utils.setFieldData(coordVec,fm);
  if (flowRate_type == TEMPERATUREBASED)
    this->utils.setFieldData(temperature,fm);
  if (flowRate_type == FROMFILE || flowRate_type == FROMCISM)
<<<<<<< HEAD
    this->utils.setFieldData(flowFactorA,fm);
=======
	  this->utils.setFieldData(flowFactorA,fm);
  if (useStereographicMap) {
    this->utils.setFieldData(U, fm);
    this->utils.setFieldData(coordVec,fm);
  }
>>>>>>> 9fe5ab6b
}

//**********************************************************************
template<typename EvalT,typename Traits>
typename ViscosityFO<EvalT,Traits>::ScalarT&
ViscosityFO<EvalT,Traits>::getValue(const std::string &n)
{
  if(n=="Glen's Law Homotopy Parameter")
    return homotopyParam;
  else return dummyParam;
}
//**********************************************************************
//Kokkos functors
#ifdef ALBANY_KOKKOS_UNDER_DEVELOPMENT
template<typename EvalT, typename Traits>
KOKKOS_INLINE_FUNCTION
void ViscosityFO<EvalT, Traits>::operator () (const ViscosityFO_CONSTANT_Tag& tag, const int& cell) const{
  for (int qp=0; qp < numQPs; ++qp)
          mu(cell,qp) = 1.0;
}

template<typename EvalT, typename Traits>
KOKKOS_INLINE_FUNCTION
void ViscosityFO<EvalT, Traits>::operator () (const ViscosityFO_EXPTRIG_Tag& tag, const int& cell) const{
  double a = 1.0;
  for (int qp=0; qp < numQPs; ++qp) {
          MeshScalarT x = coordVec(cell,qp,0);
          MeshScalarT y2pi = 2.0*pi*coordVec(cell,qp,1);
          MeshScalarT muargt = (a*a + 4.0*pi*pi - 2.0*pi*a)*sin(y2pi)*sin(y2pi) + 1.0/4.0*(2.0*pi+a)*(2.0*pi+a)*cos(y2pi)*cos(y2pi);
          muargt = sqrt(muargt)*exp(a*x);
          mu(cell,qp) = 1.0/2.0*pow(A, -1.0/n)*pow(muargt, 1.0/n - 1.0);
        }

}

template<typename EvalT, typename Traits>
KOKKOS_INLINE_FUNCTION
void ViscosityFO<EvalT, Traits>::glenslaw (const ScalarT &flowFactorVec, const int& cell) const{
   double power = 0.5*(1.0/n - 1.0);
   double a = 1.0;
   if (homotopyParam == 0.0) { //set constant viscosity
          for (int qp=0; qp < numQPs; ++qp) {
            mu(cell,qp) = flowFactorVec;
          }
   }
   else {
     ScalarT ff = pow(10.0, -10.0*homotopyParam);
<<<<<<< HEAD
     ScalarT epsilonEqpSq = 0.0;
     for (int qp=0; qp < numQPs; ++qp) {
           //evaluate non-linear viscosity, given by Glen's law, at quadrature points
           typename PHAL::Ref<ScalarT>::type u00 = Ugrad(cell,qp,0,0); //epsilon_xx
           typename PHAL::Ref<ScalarT>::type u11 = Ugrad(cell,qp,1,1); //epsilon_yy
           epsilonEqpSq = u00*u00 + u11*u11 + u00*u11; //epsilon_xx^2 + epsilon_yy^2 + epsilon_xx*epsilon_yy
           epsilonEqpSq += 0.25*(Ugrad(cell,qp,0,1) + Ugrad(cell,qp,1,0))*(Ugrad(cell,qp,0,1) + Ugrad(cell,qp,1,0)); //+0.25*epsilon_xy^2
           for (int dim = 2; dim < numDims; ++dim) //3D case
                epsilonEqpSq += 0.25*(Ugrad(cell,qp,0,dim)*Ugrad(cell,qp,0,dim) + Ugrad(cell,qp,1,dim)*Ugrad(cell,qp,1,dim) ); // + 0.25*epsilon_xz^2 + 0.25*epsilon_yz^2
           epsilonEqpSq += ff; //add regularization "fudge factor"
           mu(cell,qp) = flowFactorVec*pow(epsilonEqpSq,  power); //non-linear viscosity, given by Glen's law
     }
=======
     ScalarT epsilonEqpSq = 0.0; 
    if(useStereographicMap) {
              //evaluate non-linear viscosity, given by Glen's law, at quadrature points
              for (int qp=0; qp < numQPs; ++qp) {
                MeshScalarT x = coordVec(cell,qp,0)-x_0;
                MeshScalarT y = coordVec(cell,qp,1)-y_0;
                MeshScalarT h = 4.0*R2/(4.0*R2 + x*x + y*y);
                MeshScalarT invh_x = x/2.0/R2;
                MeshScalarT invh_y = y/2.0/R2;

                ScalarT eps00 = Ugrad(cell,qp,0,0)/h-invh_y*U(cell,qp,1); //epsilon_xx
                ScalarT eps01 = (Ugrad(cell,qp,0,1)/h+invh_x*U(cell,qp,0)+Ugrad(cell,qp,1,0)/h+invh_y*U(cell,qp,1))/2.0; //epsilon_xy
                ScalarT eps02 = Ugrad(cell,qp,0,2)/2.0; //epsilon_xz
                ScalarT eps11 = Ugrad(cell,qp,1,1)/h-invh_x*U(cell,qp,0); //epsilon_yy
                ScalarT eps12 = Ugrad(cell,qp,1,2)/2.0; //epsilon_yz

                epsilonEqpSq = eps00*eps00 + eps11*eps11 + eps00*eps11 + eps01*eps01 + eps02*eps02 + eps12*eps12;
                epsilonEqpSq += ff; //add regularization "fudge factor"
                mu(cell,qp) = flowFactorVec*pow(epsilonEqpSq,  power); //non-linear viscosity, given by Glen's law
              }
          }
          else {
              for (int qp=0; qp < numQPs; ++qp) {
                //evaluate non-linear viscosity, given by Glen's law, at quadrature points
                typename PHAL::Ref<ScalarT>::type u00 = Ugrad(cell,qp,0,0); //epsilon_xx
                typename PHAL::Ref<ScalarT>::type u11 = Ugrad(cell,qp,1,1); //epsilon_yy
                epsilonEqpSq = u00*u00 + u11*u11 + u00*u11; //epsilon_xx^2 + epsilon_yy^2 + epsilon_xx*epsilon_yy
                epsilonEqpSq += 0.25*(Ugrad(cell,qp,0,1) + Ugrad(cell,qp,1,0))*(Ugrad(cell,qp,0,1) + Ugrad(cell,qp,1,0)); //+0.25*epsilon_xy^2
                for (int dim = 2; dim < numDims; ++dim) //3D case
                  epsilonEqpSq += 0.25*(Ugrad(cell,qp,0,dim)*Ugrad(cell,qp,0,dim) + Ugrad(cell,qp,1,dim)*Ugrad(cell,qp,1,dim) ); // + 0.25*epsilon_xz^2 + 0.25*epsilon_yz^2
                epsilonEqpSq += ff; //add regularization "fudge factor"
                mu(cell,qp) = flowFactorVec*pow(epsilonEqpSq,  power); //non-linear viscosity, given by Glen's law
              }
          }          
>>>>>>> 9fe5ab6b
   }

}

template<typename EvalT, typename Traits>
KOKKOS_INLINE_FUNCTION
void ViscosityFO<EvalT, Traits>::operator () (const ViscosityFO_GLENSLAW_UNIFORM_Tag& tag, const int& cell) const{
  ScalarT flowFactorVec;
  flowFactorVec = 1.0/2.0*pow(A, -1.0/n);
  glenslaw(flowFactorVec,cell);
}

template<typename EvalT, typename Traits>
KOKKOS_INLINE_FUNCTION
void ViscosityFO<EvalT, Traits>::operator () (const ViscosityFO_GLENSLAW_TEMPERATUREBASED_Tag& tag, const int& cell) const{
  ScalarT flowFactorVec;
  flowFactorVec =1.0/2.0*pow(flowRate<ScalarT>(temperature(cell)), -1.0/n);
  glenslaw(flowFactorVec,cell);
}

template<typename EvalT, typename Traits>
KOKKOS_INLINE_FUNCTION
void ViscosityFO<EvalT, Traits>::operator () (const ViscosityFO_GLENSLAW_FROMFILE_Tag& tag, const int& cell) const{
   ScalarT flowFactorVec;
   flowFactorVec =1.0/2.0*pow(flowFactorA(cell), -1.0/n);
   glenslaw(flowFactorVec,cell);
}


template<typename EvalT, typename Traits>
KOKKOS_INLINE_FUNCTION
void ViscosityFO<EvalT, Traits>::glenslaw_xz (const ScalarT &flowFactorVec, const int& cell) const{
  double power = 0.5*(1.0/n - 1.0);
  double a = 1.0;
   if (homotopyParam == 0.0) { //set constant viscosity
          for (int qp=0; qp < numQPs; ++qp) {
            mu(cell,qp) = flowFactorVec;
          }
   }
   else {
     ScalarT ff = pow(10.0, -10.0*homotopyParam);
     ScalarT epsilonEqpSq = 0.0;
     for (int qp=0; qp < numQPs; ++qp) {
              typename PHAL::Ref<ScalarT>::type u00 = Ugrad(cell,qp,0,0); //epsilon_xx
              epsilonEqpSq = u00*u00; //epsilon_xx^2
              epsilonEqpSq += 0.25*(Ugrad(cell,qp,0,0) + Ugrad(cell,qp,0,1))*(Ugrad(cell,qp,0,0) + Ugrad(cell,qp,0,1)); //+0.25*epsilon_xz^2
              epsilonEqpSq += ff; //add regularization "fudge factor"
              mu(cell,qp) = flowFactorVec*pow(epsilonEqpSq,  power); //non-linear viscosity, given by Glen's law
     }
   }
}

template<typename EvalT, typename Traits>
KOKKOS_INLINE_FUNCTION
void ViscosityFO<EvalT, Traits>::operator () (const ViscosityFO_GLENSLAW_XZ_UNIFORM_Tag& tag, const int& cell) const{
  ScalarT flowFactorVec;
  flowFactorVec = 1.0/2.0*pow(A, -1.0/n);
  glenslaw_xz(flowFactorVec,cell);
}

template<typename EvalT, typename Traits>
KOKKOS_INLINE_FUNCTION
void ViscosityFO<EvalT, Traits>::operator () (const ViscosityFO_GLENSLAW_XZ_TEMPERATUREBASED_Tag& tag, const int& cell) const{
  ScalarT flowFactorVec;
  flowFactorVec =1.0/2.0*pow(flowRate<ScalarT>(temperature(cell)), -1.0/n);
  glenslaw_xz(flowFactorVec,cell);
}

template<typename EvalT, typename Traits>
KOKKOS_INLINE_FUNCTION
void ViscosityFO<EvalT, Traits>::operator () (const ViscosityFO_GLENSLAW_XZ_FROMFILE_Tag& tag, const int& cell) const{
   ScalarT flowFactorVec;
   flowFactorVec =1.0/2.0*pow(flowFactorA(cell), -1.0/n);
   glenslaw_xz(flowFactorVec,cell);
}

template<typename EvalT, typename Traits>
KOKKOS_INLINE_FUNCTION
void ViscosityFO<EvalT, Traits>::operator () (const ViscosityFO_GLENSLAW_XZ_FROMCISM_Tag& tag, const int& cell) const{

}

<<<<<<< HEAD
/*
template<typename EvalT, typename Traits>
KOKKOS_INLINE_FUNCTION
void ViscosityFO<EvalT, Traits>::operator () (const int i) const
{
  double a = 1.0;
  //MeshScalarT T=temperature(i);
  //MeshScalarT out = (T < 263) ? 1.3e7 / exp (6.0e4 / 8.314 / T) : 6.26e22 / exp (1.39e5 / 8.314 / T);
  switch (visc_type) {
    case CONSTANT:
       for (int qp=0; qp < numQPs; ++qp)
          mu(i,qp) = 1.0;
    break;

    case EXPTRIG:
        for (std::size_t qp=0; qp < numQPs; ++qp) {
          MeshScalarT x = coordVec(i,qp,0);
          MeshScalarT y2pi = 2.0*pi*coordVec(i,qp,1);
          MeshScalarT muargt = (a*a + 4.0*pi*pi - 2.0*pi*a)*sin(y2pi)*sin(y2pi) + 1.0/4.0*(2.0*pi+a)*(2.0*pi+a)*cos(y2pi)*cos(y2pi);
          muargt = sqrt(muargt)*exp(a*x);
          mu(i,qp) = 1.0/2.0*pow(A, -1.0/n)*pow(muargt, 1.0/n - 1.0);
        }
      break;

     case GLENSLAW:
    //  std::vector<ScalarT> flowFactorVec; //create vector of the flow factor A at each cell
     // flowFactorVec.resize(numCells);
      ScalarT flowFactorVec;
      switch (flowRate_type) {
        case UNIFORM:
            flowFactorVec = 1.0/2.0*pow(A, -1.0/n);
          break;
        case TEMPERATUREBASED:
            flowFactorVec = 1.0/2.0*pow(flowRate<ScalarT>(temperature(i)), -1.0/n);
          break;
        case FROMFILE:
        case FROMCISM:
            flowFactorVec= 1.0/2.0*pow(flowFactorA(i), -1.0/n);
          break;
      }
      double power = 0.5*(1.0/n - 1.0);
      if (homotopyParam == 0.0) { //set constant viscosity
          for (int qp=0; qp < numQPs; ++qp) {
            mu(i,qp) = flowFactorVec;
        }
      }
      else { //set Glen's law viscosity with regularization specified by homotopyParam
        ScalarT ff = pow(10.0, -10.0*homotopyParam);
        ScalarT epsilonEqpSq = 0.0; //used to define the viscosity in non-linear Stokes
          for (std::size_t qp=0; qp < numQPs; ++qp) {
            //evaluate non-linear viscosity, given by Glen's law, at quadrature points
            ScalarT u00 = Ugrad(i,qp,0,0); //epsilon_xx
            ScalarT u11 = Ugrad(i,qp,1,1); //epsilon_yy
            epsilonEqpSq = u00*u00 + u11*u11 + u00*u11; //epsilon_xx^2 + epsilon_yy^2 + epsilon_xx*epsilon_yy
            epsilonEqpSq += 0.25*(Ugrad(i,qp,0,1) + Ugrad(i,qp,1,0))*(Ugrad(i,qp,0,1) + Ugrad(i,qp,1,0)); //+0.25*epsilon_xy^2
            for (int dim = 2; dim < numDims; ++dim) //3D case
               epsilonEqpSq += 0.25*(Ugrad(i,qp,0,dim)*Ugrad(i,qp,0,dim) + Ugrad(i,qp,1,dim)*Ugrad(i,qp,1,dim) ); // + 0.25*epsilon_xz^2 + 0.25*epsilon_yz^2
            epsilonEqpSq += ff; //add regularization "fudge factor"
            mu(i,qp) = flowFactorVec*pow(epsilonEqpSq,  power); //non-linear viscosity, given by Glen's law
           }
      }
      break;
    }
}*/
=======
>>>>>>> 9fe5ab6b
#endif
//**********************************************************************
template<typename EvalT, typename Traits>
void ViscosityFO<EvalT, Traits>::
evaluateFields(typename Traits::EvalData workset)
{

//std::cout << "before viscosity coord vec" << coordVec(0,0,0) << "   " <<coordVec(1,1,1) << "   " <<coordVec(2,2,2) << "   " <<coordVec(3,3,3) << "   " <<std::endl;
#ifndef ALBANY_KOKKOS_UNDER_DEVELOPMENT

  double a = 1.0;
  switch (visc_type) {
    case CONSTANT:
      for (std::size_t cell=0; cell < workset.numCells; ++cell) {
        for (std::size_t qp=0; qp < numQPs; ++qp)
          mu(cell,qp) = 1.0;
      }
      break;
    case EXPTRIG:
      for (std::size_t cell=0; cell < workset.numCells; ++cell) {
        for (std::size_t qp=0; qp < numQPs; ++qp) {
          MeshScalarT x = coordVec(cell,qp,0);
          MeshScalarT y2pi = 2.0*pi*coordVec(cell,qp,1);
          MeshScalarT muargt = (a*a + 4.0*pi*pi - 2.0*pi*a)*sin(y2pi)*sin(y2pi) + 1.0/4.0*(2.0*pi+a)*(2.0*pi+a)*cos(y2pi)*cos(y2pi);
          muargt = sqrt(muargt)*exp(a*x);
          mu(cell,qp) = 1.0/2.0*pow(A, -1.0/n)*pow(muargt, 1.0/n - 1.0);
        }
      }
      break;
    case GLENSLAW:
    case GLENSLAW_XZ:
      std::vector<ScalarT> flowFactorVec; //create vector of the flow factor A at each cell
      flowFactorVec.resize(workset.numCells);
      switch (flowRate_type) {
        case UNIFORM:
          for (std::size_t cell=0; cell < workset.numCells; ++cell)
            flowFactorVec[cell] = 1.0/2.0*pow(A, -1.0/n);
          break;
        case TEMPERATUREBASED:
          for (std::size_t cell=0; cell < workset.numCells; ++cell)
      flowFactorVec[cell] = 1.0/2.0*pow(flowRate<ScalarT>(temperature(cell)), -1.0/n);
          break;
        case FROMFILE:
        case FROMCISM:
          for (std::size_t cell=0; cell < workset.numCells; ++cell)
      flowFactorVec[cell] = 1.0/2.0*pow(flowFactorA(cell), -1.0/n);
          break;
      }
      double power = 0.5*(1.0/n - 1.0);
      if (homotopyParam == 0.0) { //set constant viscosity
        for (std::size_t cell=0; cell < workset.numCells; ++cell) {
          for (std::size_t qp=0; qp < numQPs; ++qp) {
            mu(cell,qp) = flowFactorVec[cell];
          }
        }
      }
      else { //set Glen's law viscosity with regularization specified by homotopyParam
        ScalarT ff = pow(10.0, -10.0*homotopyParam);
        ScalarT epsilonEqpSq = 0.0; //used to define the viscosity in non-linear Stokes
        if (visc_type == GLENSLAW) {
          if(useStereographicMap) {
            double R = stereographicMapList->get<double>("Earth Radius", 6371);
            double x_0 = stereographicMapList->get<double>("X_0", 0);//-136);
            double y_0 = stereographicMapList->get<double>("Y_0", 0);//-2040);
            double R2 = std::pow(R,2);
            for (std::size_t cell=0; cell < workset.numCells; ++cell) {
              //evaluate non-linear viscosity, given by Glen's law, at quadrature points
<<<<<<< HEAD
              typename PHAL::Ref<ScalarT>::type u00 = Ugrad(cell,qp,0,0); //epsilon_xx
              typename PHAL::Ref<ScalarT>::type u11 = Ugrad(cell,qp,1,1); //epsilon_yy
              epsilonEqpSq = u00*u00 + u11*u11 + u00*u11; //epsilon_xx^2 + epsilon_yy^2 + epsilon_xx*epsilon_yy
              epsilonEqpSq += 0.25*(Ugrad(cell,qp,0,1) + Ugrad(cell,qp,1,0))*(Ugrad(cell,qp,0,1) + Ugrad(cell,qp,1,0)); //+0.25*epsilon_xy^2
              for (int dim = 2; dim < numDims; ++dim) //3D case
                epsilonEqpSq += 0.25*(Ugrad(cell,qp,0,dim)*Ugrad(cell,qp,0,dim) + Ugrad(cell,qp,1,dim)*Ugrad(cell,qp,1,dim) ); // + 0.25*epsilon_xz^2 + 0.25*epsilon_yz^2
              epsilonEqpSq += ff; //add regularization "fudge factor"
              mu(cell,qp) = flowFactorVec[cell]*pow(epsilonEqpSq,  power); //non-linear viscosity, given by Glen's law
=======
              for (std::size_t qp=0; qp < numQPs; ++qp) {
                MeshScalarT x = coordVec(cell,qp,0)-x_0;
                MeshScalarT y = coordVec(cell,qp,1)-y_0;
                MeshScalarT h = 4.0*R2/(4.0*R2 + x*x + y*y);
                MeshScalarT invh_x = x/2.0/R2;
                MeshScalarT invh_y = y/2.0/R2;

                ScalarT eps00 = Ugrad(cell,qp,0,0)/h-invh_y*U(cell,qp,1); //epsilon_xx
                ScalarT eps01 = (Ugrad(cell,qp,0,1)/h+invh_x*U(cell,qp,0)+Ugrad(cell,qp,1,0)/h+invh_y*U(cell,qp,1))/2.0; //epsilon_xy
                ScalarT eps02 = Ugrad(cell,qp,0,2)/2.0; //epsilon_xz
                ScalarT eps11 = Ugrad(cell,qp,1,1)/h-invh_x*U(cell,qp,0); //epsilon_yy
                ScalarT eps12 = Ugrad(cell,qp,1,2)/2.0; //epsilon_yz

                epsilonEqpSq = eps00*eps00 + eps11*eps11 + eps00*eps11 + eps01*eps01 + eps02*eps02 + eps12*eps12;
                epsilonEqpSq += ff; //add regularization "fudge factor"
                mu(cell,qp) = flowFactorVec[cell]*pow(epsilonEqpSq,  power); //non-linear viscosity, given by Glen's law
              }
            }
          }
          else {
            for (std::size_t cell=0; cell < workset.numCells; ++cell) {
              for (std::size_t qp=0; qp < numQPs; ++qp) {
                //evaluate non-linear viscosity, given by Glen's law, at quadrature points
                typename PHAL::Ref<ScalarT>::type u00 = Ugrad(cell,qp,0,0); //epsilon_xx
                typename PHAL::Ref<ScalarT>::type u11 = Ugrad(cell,qp,1,1); //epsilon_yy
                epsilonEqpSq = u00*u00 + u11*u11 + u00*u11; //epsilon_xx^2 + epsilon_yy^2 + epsilon_xx*epsilon_yy
                epsilonEqpSq += 0.25*(Ugrad(cell,qp,0,1) + Ugrad(cell,qp,1,0))*(Ugrad(cell,qp,0,1) + Ugrad(cell,qp,1,0)); //+0.25*epsilon_xy^2
                for (int dim = 2; dim < numDims; ++dim) //3D case
                  epsilonEqpSq += 0.25*(Ugrad(cell,qp,0,dim)*Ugrad(cell,qp,0,dim) + Ugrad(cell,qp,1,dim)*Ugrad(cell,qp,1,dim) ); // + 0.25*epsilon_xz^2 + 0.25*epsilon_yz^2
                epsilonEqpSq += ff; //add regularization "fudge factor"
                mu(cell,qp) = flowFactorVec[cell]*pow(epsilonEqpSq,  power); //non-linear viscosity, given by Glen's law
              }
>>>>>>> 9fe5ab6b
            }
          }
        } //endif visc_type == GLENSLAW
        else { //XZ FO Stokes equations -- treat 2nd dimension as z
          for (std::size_t cell=0; cell < workset.numCells; ++cell) {
            for (std::size_t qp=0; qp < numQPs; ++qp) {
              typename PHAL::Ref<ScalarT>::type u00 = Ugrad(cell,qp,0,0); //epsilon_xx
              epsilonEqpSq = u00*u00; //epsilon_xx^2
              epsilonEqpSq += 0.25*Ugrad(cell,qp,0,1)*Ugrad(cell,qp,0,1); //+0.25*epsilon_xz^2
              epsilonEqpSq += ff; //add regularization "fudge factor"
              mu(cell,qp) = flowFactorVec[cell]*pow(epsilonEqpSq,  power); //non-linear viscosity, given by Glen's law
            }
          }
        }
      } //endif Glen's law viscosity with regularization specified by homotopyParam
      break;
  }
#else
  switch (visc_type) {
    case CONSTANT:
      Kokkos::parallel_for(ViscosityFO_CONSTANT_Policy(0,workset.numCells),*this);
    break;
    case EXPTRIG:
      Kokkos::parallel_for(ViscosityFO_EXPTRIG_Policy(0,workset.numCells),*this);
    break;
    case GLENSLAW:
<<<<<<< HEAD

=======
 
      if(useStereographicMap) {
            R = stereographicMapList->get<double>("Earth Radius", 6371);
            x_0 = stereographicMapList->get<double>("X_0", 0);//-136);
            y_0 = stereographicMapList->get<double>("Y_0", 0);//-2040);
            R2 = std::pow(R,2);
       }
 
>>>>>>> 9fe5ab6b
      switch (flowRate_type) {
        case UNIFORM:
         Kokkos::parallel_for(ViscosityFO_GLENSLAW_UNIFORM_Policy(0,workset.numCells),*this);
        break;
        case TEMPERATUREBASED:
         Kokkos::parallel_for(ViscosityFO_GLENSLAW_TEMPERATUREBASED_Policy(0,workset.numCells),*this);
        break;
        case FROMFILE:
        case FROMCISM:
         Kokkos::parallel_for(ViscosityFO_GLENSLAW_FROMFILE_Policy(0,workset.numCells),*this);
        break;
     }
    break;
    case GLENSLAW_XZ:
      switch (flowRate_type) {
        case UNIFORM:
         Kokkos::parallel_for(ViscosityFO_GLENSLAW_XZ_UNIFORM_Policy(0,workset.numCells),*this);
        break;
        case TEMPERATUREBASED:
         Kokkos::parallel_for(ViscosityFO_GLENSLAW_XZ_TEMPERATUREBASED_Policy(0,workset.numCells),*this);
        break;
        case FROMFILE:
        case FROMCISM:
         Kokkos::parallel_for(ViscosityFO_GLENSLAW_XZ_FROMFILE_Policy(0,workset.numCells),*this);
        break;
      }
    break;
<<<<<<< HEAD
  }
//  Kokkos::parallel_for (workset.numCells, *this);
=======

  }  
>>>>>>> 9fe5ab6b
#endif
}
}<|MERGE_RESOLUTION|>--- conflicted
+++ resolved
@@ -7,7 +7,7 @@
 #include "Teuchos_TestForException.hpp"
 #include "Teuchos_VerboseObject.hpp"
 #include "Phalanx_DataLayout.hpp"
-#include "Sacado_ParameterRegistration.hpp"
+#include "Sacado_ParameterRegistration.hpp" 
 
 #include "Intrepid_FunctionSpaceTools.hpp"
 #include "Albany_Layouts.hpp"
@@ -26,22 +26,22 @@
   return (T < 263) ? 1.3e7 / exp (6.0e4 / 8.314 / T) : 6.26e22 / exp (1.39e5 / 8.314 / T);
 }
 }
-
+ 
 //**********************************************************************
 template<typename EvalT, typename Traits>
 ViscosityFO<EvalT, Traits>::
 ViscosityFO(const Teuchos::ParameterList& p,
             const Teuchos::RCP<Albany::Layouts>& dl) :
   Ugrad (p.get<std::string> ("Gradient QP Variable Name"), dl->qp_vecgradient),
-  mu    (p.get<std::string> ("FELIX Viscosity QP Variable Name"), dl->qp_scalar),
+  mu    (p.get<std::string> ("FELIX Viscosity QP Variable Name"), dl->qp_scalar), 
   temperature(p.get<std::string> ("temperature Name"), dl->cell_scalar2),
   flowFactorA(p.get<std::string> ("flow_factor Name"), dl->cell_scalar2),
-  homotopyParam (1.0),
-  A(1.0),
+  homotopyParam (1.0), 
+  A(1.0), 
   n(3.0),
   flowRate_type(UNIFORM)
 {
-  Teuchos::ParameterList* visc_list =
+  Teuchos::ParameterList* visc_list = 
    p.get<Teuchos::ParameterList*>("Parameter List");
 
   std::string viscType = visc_list->get("Type", "Constant");
@@ -60,14 +60,14 @@
 
 
   homotopyParam = visc_list->get("Glen's Law Homotopy Parameter", 1.0);
-  A = visc_list->get("Glen's Law A", 1.0);
-  n = visc_list->get("Glen's Law n", 3.0);
+  A = visc_list->get("Glen's Law A", 1.0); 
+  n = visc_list->get("Glen's Law n", 3.0);  
 
   coordVec = PHX::MDField<MeshScalarT,Cell,QuadPoint,Dim>(
             p.get<std::string>("Coordinate Vector Name"),dl->qp_gradient);
 
   Teuchos::RCP<Teuchos::FancyOStream> out(Teuchos::VerboseObjectBase::getDefaultOStream());
-  if (viscType == "Constant"){
+  if (viscType == "Constant"){ 
 #ifdef OUTPUT_TO_SCREEN
     *out << "Constant viscosity!" << std::endl;
 #endif
@@ -76,22 +76,22 @@
   else if (viscType == "ExpTrig") {
 #ifdef OUTPUT_TO_SCREEN
    *out << "Exp trig viscosity!" << std::endl;
-#endif
-    visc_type = EXPTRIG;
+#endif 
+    visc_type = EXPTRIG; 
   }
   //mu for x-z form of FO Stokes equations
   else if (viscType == "Glen's Law X-Z"){
-    visc_type = GLENSLAW_XZ;
+    visc_type = GLENSLAW_XZ; 
 #ifdef OUTPUT_TO_SCREEN
     *out << "Glen's law x-z viscosity!" << std::endl;
 #endif
-    flowRate_type = UNIFORM;
-#ifdef OUTPUT_TO_SCREEN
-      *out << "Uniform Flow Rate A: " << A << std::endl;
+    flowRate_type = UNIFORM; 
+#ifdef OUTPUT_TO_SCREEN
+    	*out << "Uniform Flow Rate A: " << A << std::endl;
 #endif
   }
   else if (viscType == "Glen's Law"){
-    visc_type = GLENSLAW;
+    visc_type = GLENSLAW; 
 #ifdef OUTPUT_TO_SCREEN
     *out << "Glen's law viscosity!" << std::endl;
 #endif
@@ -102,33 +102,33 @@
 
     if (flowRateType == "Uniform")
     {
-      flowRate_type = UNIFORM;
-#ifdef OUTPUT_TO_SCREEN
-      *out << "Uniform Flow Rate A: " << A << std::endl;
+    	flowRate_type = UNIFORM;
+#ifdef OUTPUT_TO_SCREEN
+    	*out << "Uniform Flow Rate A: " << A << std::endl;
 #endif
     }
     else if (flowRateType == "From File")
     {
-      flowRate_type = FROMFILE;
-      this->addDependentField(flowFactorA);
-#ifdef OUTPUT_TO_SCREEN
-      *out << "Flow Rate read in from file (exodus or ascii)." << std::endl;
+    	flowRate_type = FROMFILE;
+    	this->addDependentField(flowFactorA);
+#ifdef OUTPUT_TO_SCREEN
+    	*out << "Flow Rate read in from file (exodus or ascii)." << std::endl;
 #endif
     }
     else if (flowRateType == "From CISM")
     {
-      flowRate_type = FROMCISM;
-      this->addDependentField(flowFactorA);
-#ifdef OUTPUT_TO_SCREEN
-      *out << "Flow Rate passed in from CISM." << std::endl;
+    	flowRate_type = FROMCISM;
+    	this->addDependentField(flowFactorA);
+#ifdef OUTPUT_TO_SCREEN
+    	*out << "Flow Rate passed in from CISM." << std::endl;
 #endif
     }
     else if (flowRateType == "Temperature Based")
     {
-      flowRate_type = TEMPERATUREBASED;
-      this->addDependentField(temperature);
-#ifdef OUTPUT_TO_SCREEN
-      *out << "Flow Rate computed using temperature field." << std::endl;
+    	flowRate_type = TEMPERATUREBASED;
+    	this->addDependentField(temperature);
+#ifdef OUTPUT_TO_SCREEN
+    	*out << "Flow Rate computed using temperature field." << std::endl;
 #endif
     }
     else {
@@ -136,8 +136,8 @@
         std::endl << "Error in FELIX::ViscosityFO:  \"" << flowRateType << "\" is not a valid parameter for Flow Rate Type" << std::endl);
     }
 #ifdef OUTPUT_TO_SCREEN
-    *out << "n: " << n << std::endl;
-#endif
+    *out << "n: " << n << std::endl; 
+#endif 
   }
 
   this->addDependentField(Ugrad);
@@ -150,9 +150,9 @@
   numDims = dims[2];
   numCells = dims[0] ;
 
-  Teuchos::RCP<ParamLib> paramLib = p.get< Teuchos::RCP<ParamLib> >("Parameter Library");
-
-
+  Teuchos::RCP<ParamLib> paramLib = p.get< Teuchos::RCP<ParamLib> >("Parameter Library"); 
+
+  
   this->registerSacadoParameter("Glen's Law Homotopy Parameter", paramLib);
 
   this->setName("ViscosityFO");
@@ -165,25 +165,21 @@
                       PHX::FieldManager<Traits>& fm)
 {
   this->utils.setFieldData(Ugrad,fm);
-  this->utils.setFieldData(mu,fm);
-  if (visc_type == EXPTRIG) this->utils.setFieldData(coordVec,fm);
+  this->utils.setFieldData(mu,fm); 
+  if (visc_type == EXPTRIG) this->utils.setFieldData(coordVec,fm); 
   if (flowRate_type == TEMPERATUREBASED)
-    this->utils.setFieldData(temperature,fm);
+	  this->utils.setFieldData(temperature,fm);
   if (flowRate_type == FROMFILE || flowRate_type == FROMCISM)
-<<<<<<< HEAD
-    this->utils.setFieldData(flowFactorA,fm);
-=======
 	  this->utils.setFieldData(flowFactorA,fm);
   if (useStereographicMap) {
     this->utils.setFieldData(U, fm);
     this->utils.setFieldData(coordVec,fm);
   }
->>>>>>> 9fe5ab6b
 }
 
 //**********************************************************************
 template<typename EvalT,typename Traits>
-typename ViscosityFO<EvalT,Traits>::ScalarT&
+typename ViscosityFO<EvalT,Traits>::ScalarT& 
 ViscosityFO<EvalT,Traits>::getValue(const std::string &n)
 {
   if(n=="Glen's Law Homotopy Parameter")
@@ -203,7 +199,7 @@
 template<typename EvalT, typename Traits>
 KOKKOS_INLINE_FUNCTION
 void ViscosityFO<EvalT, Traits>::operator () (const ViscosityFO_EXPTRIG_Tag& tag, const int& cell) const{
-  double a = 1.0;
+  double a = 1.0; 
   for (int qp=0; qp < numQPs; ++qp) {
           MeshScalarT x = coordVec(cell,qp,0);
           MeshScalarT y2pi = 2.0*pi*coordVec(cell,qp,1);
@@ -226,20 +222,6 @@
    }
    else {
      ScalarT ff = pow(10.0, -10.0*homotopyParam);
-<<<<<<< HEAD
-     ScalarT epsilonEqpSq = 0.0;
-     for (int qp=0; qp < numQPs; ++qp) {
-           //evaluate non-linear viscosity, given by Glen's law, at quadrature points
-           typename PHAL::Ref<ScalarT>::type u00 = Ugrad(cell,qp,0,0); //epsilon_xx
-           typename PHAL::Ref<ScalarT>::type u11 = Ugrad(cell,qp,1,1); //epsilon_yy
-           epsilonEqpSq = u00*u00 + u11*u11 + u00*u11; //epsilon_xx^2 + epsilon_yy^2 + epsilon_xx*epsilon_yy
-           epsilonEqpSq += 0.25*(Ugrad(cell,qp,0,1) + Ugrad(cell,qp,1,0))*(Ugrad(cell,qp,0,1) + Ugrad(cell,qp,1,0)); //+0.25*epsilon_xy^2
-           for (int dim = 2; dim < numDims; ++dim) //3D case
-                epsilonEqpSq += 0.25*(Ugrad(cell,qp,0,dim)*Ugrad(cell,qp,0,dim) + Ugrad(cell,qp,1,dim)*Ugrad(cell,qp,1,dim) ); // + 0.25*epsilon_xz^2 + 0.25*epsilon_yz^2
-           epsilonEqpSq += ff; //add regularization "fudge factor"
-           mu(cell,qp) = flowFactorVec*pow(epsilonEqpSq,  power); //non-linear viscosity, given by Glen's law
-     }
-=======
      ScalarT epsilonEqpSq = 0.0; 
     if(useStereographicMap) {
               //evaluate non-linear viscosity, given by Glen's law, at quadrature points
@@ -274,7 +256,6 @@
                 mu(cell,qp) = flowFactorVec*pow(epsilonEqpSq,  power); //non-linear viscosity, given by Glen's law
               }
           }          
->>>>>>> 9fe5ab6b
    }
 
 }
@@ -316,13 +297,13 @@
    }
    else {
      ScalarT ff = pow(10.0, -10.0*homotopyParam);
-     ScalarT epsilonEqpSq = 0.0;
+     ScalarT epsilonEqpSq = 0.0;    
      for (int qp=0; qp < numQPs; ++qp) {
               typename PHAL::Ref<ScalarT>::type u00 = Ugrad(cell,qp,0,0); //epsilon_xx
               epsilonEqpSq = u00*u00; //epsilon_xx^2
               epsilonEqpSq += 0.25*(Ugrad(cell,qp,0,0) + Ugrad(cell,qp,0,1))*(Ugrad(cell,qp,0,0) + Ugrad(cell,qp,0,1)); //+0.25*epsilon_xz^2
-              epsilonEqpSq += ff; //add regularization "fudge factor"
-              mu(cell,qp) = flowFactorVec*pow(epsilonEqpSq,  power); //non-linear viscosity, given by Glen's law
+              epsilonEqpSq += ff; //add regularization "fudge factor" 
+              mu(cell,qp) = flowFactorVec*pow(epsilonEqpSq,  power); //non-linear viscosity, given by Glen's law  
      }
    }
 }
@@ -357,73 +338,6 @@
 
 }
 
-<<<<<<< HEAD
-/*
-template<typename EvalT, typename Traits>
-KOKKOS_INLINE_FUNCTION
-void ViscosityFO<EvalT, Traits>::operator () (const int i) const
-{
-  double a = 1.0;
-  //MeshScalarT T=temperature(i);
-  //MeshScalarT out = (T < 263) ? 1.3e7 / exp (6.0e4 / 8.314 / T) : 6.26e22 / exp (1.39e5 / 8.314 / T);
-  switch (visc_type) {
-    case CONSTANT:
-       for (int qp=0; qp < numQPs; ++qp)
-          mu(i,qp) = 1.0;
-    break;
-
-    case EXPTRIG:
-        for (std::size_t qp=0; qp < numQPs; ++qp) {
-          MeshScalarT x = coordVec(i,qp,0);
-          MeshScalarT y2pi = 2.0*pi*coordVec(i,qp,1);
-          MeshScalarT muargt = (a*a + 4.0*pi*pi - 2.0*pi*a)*sin(y2pi)*sin(y2pi) + 1.0/4.0*(2.0*pi+a)*(2.0*pi+a)*cos(y2pi)*cos(y2pi);
-          muargt = sqrt(muargt)*exp(a*x);
-          mu(i,qp) = 1.0/2.0*pow(A, -1.0/n)*pow(muargt, 1.0/n - 1.0);
-        }
-      break;
-
-     case GLENSLAW:
-    //  std::vector<ScalarT> flowFactorVec; //create vector of the flow factor A at each cell
-     // flowFactorVec.resize(numCells);
-      ScalarT flowFactorVec;
-      switch (flowRate_type) {
-        case UNIFORM:
-            flowFactorVec = 1.0/2.0*pow(A, -1.0/n);
-          break;
-        case TEMPERATUREBASED:
-            flowFactorVec = 1.0/2.0*pow(flowRate<ScalarT>(temperature(i)), -1.0/n);
-          break;
-        case FROMFILE:
-        case FROMCISM:
-            flowFactorVec= 1.0/2.0*pow(flowFactorA(i), -1.0/n);
-          break;
-      }
-      double power = 0.5*(1.0/n - 1.0);
-      if (homotopyParam == 0.0) { //set constant viscosity
-          for (int qp=0; qp < numQPs; ++qp) {
-            mu(i,qp) = flowFactorVec;
-        }
-      }
-      else { //set Glen's law viscosity with regularization specified by homotopyParam
-        ScalarT ff = pow(10.0, -10.0*homotopyParam);
-        ScalarT epsilonEqpSq = 0.0; //used to define the viscosity in non-linear Stokes
-          for (std::size_t qp=0; qp < numQPs; ++qp) {
-            //evaluate non-linear viscosity, given by Glen's law, at quadrature points
-            ScalarT u00 = Ugrad(i,qp,0,0); //epsilon_xx
-            ScalarT u11 = Ugrad(i,qp,1,1); //epsilon_yy
-            epsilonEqpSq = u00*u00 + u11*u11 + u00*u11; //epsilon_xx^2 + epsilon_yy^2 + epsilon_xx*epsilon_yy
-            epsilonEqpSq += 0.25*(Ugrad(i,qp,0,1) + Ugrad(i,qp,1,0))*(Ugrad(i,qp,0,1) + Ugrad(i,qp,1,0)); //+0.25*epsilon_xy^2
-            for (int dim = 2; dim < numDims; ++dim) //3D case
-               epsilonEqpSq += 0.25*(Ugrad(i,qp,0,dim)*Ugrad(i,qp,0,dim) + Ugrad(i,qp,1,dim)*Ugrad(i,qp,1,dim) ); // + 0.25*epsilon_xz^2 + 0.25*epsilon_yz^2
-            epsilonEqpSq += ff; //add regularization "fudge factor"
-            mu(i,qp) = flowFactorVec*pow(epsilonEqpSq,  power); //non-linear viscosity, given by Glen's law
-           }
-      }
-      break;
-    }
-}*/
-=======
->>>>>>> 9fe5ab6b
 #endif
 //**********************************************************************
 template<typename EvalT, typename Traits>
@@ -434,55 +348,55 @@
 //std::cout << "before viscosity coord vec" << coordVec(0,0,0) << "   " <<coordVec(1,1,1) << "   " <<coordVec(2,2,2) << "   " <<coordVec(3,3,3) << "   " <<std::endl;
 #ifndef ALBANY_KOKKOS_UNDER_DEVELOPMENT
 
-  double a = 1.0;
+  double a = 1.0;  
   switch (visc_type) {
-    case CONSTANT:
+    case CONSTANT: 
       for (std::size_t cell=0; cell < workset.numCells; ++cell) {
-        for (std::size_t qp=0; qp < numQPs; ++qp)
-          mu(cell,qp) = 1.0;
+        for (std::size_t qp=0; qp < numQPs; ++qp) 
+          mu(cell,qp) = 1.0; 
       }
-      break;
-    case EXPTRIG:
+      break; 
+    case EXPTRIG:  
       for (std::size_t cell=0; cell < workset.numCells; ++cell) {
         for (std::size_t qp=0; qp < numQPs; ++qp) {
           MeshScalarT x = coordVec(cell,qp,0);
           MeshScalarT y2pi = 2.0*pi*coordVec(cell,qp,1);
-          MeshScalarT muargt = (a*a + 4.0*pi*pi - 2.0*pi*a)*sin(y2pi)*sin(y2pi) + 1.0/4.0*(2.0*pi+a)*(2.0*pi+a)*cos(y2pi)*cos(y2pi);
-          muargt = sqrt(muargt)*exp(a*x);
-          mu(cell,qp) = 1.0/2.0*pow(A, -1.0/n)*pow(muargt, 1.0/n - 1.0);
+          MeshScalarT muargt = (a*a + 4.0*pi*pi - 2.0*pi*a)*sin(y2pi)*sin(y2pi) + 1.0/4.0*(2.0*pi+a)*(2.0*pi+a)*cos(y2pi)*cos(y2pi); 
+          muargt = sqrt(muargt)*exp(a*x);  
+          mu(cell,qp) = 1.0/2.0*pow(A, -1.0/n)*pow(muargt, 1.0/n - 1.0); 
         }
       }
-      break;
+      break; 
     case GLENSLAW:
-    case GLENSLAW_XZ:
-      std::vector<ScalarT> flowFactorVec; //create vector of the flow factor A at each cell
+    case GLENSLAW_XZ: 
+      std::vector<ScalarT> flowFactorVec; //create vector of the flow factor A at each cell 
       flowFactorVec.resize(workset.numCells);
       switch (flowRate_type) {
-        case UNIFORM:
-          for (std::size_t cell=0; cell < workset.numCells; ++cell)
+        case UNIFORM: 
+          for (std::size_t cell=0; cell < workset.numCells; ++cell) 
             flowFactorVec[cell] = 1.0/2.0*pow(A, -1.0/n);
-          break;
+          break; 
         case TEMPERATUREBASED:
-          for (std::size_t cell=0; cell < workset.numCells; ++cell)
-      flowFactorVec[cell] = 1.0/2.0*pow(flowRate<ScalarT>(temperature(cell)), -1.0/n);
+          for (std::size_t cell=0; cell < workset.numCells; ++cell) 
+	    flowFactorVec[cell] = 1.0/2.0*pow(flowRate<ScalarT>(temperature(cell)), -1.0/n);
           break;
         case FROMFILE:
-        case FROMCISM:
-          for (std::size_t cell=0; cell < workset.numCells; ++cell)
-      flowFactorVec[cell] = 1.0/2.0*pow(flowFactorA(cell), -1.0/n);
+        case FROMCISM: 
+          for (std::size_t cell=0; cell < workset.numCells; ++cell)  
+	    flowFactorVec[cell] = 1.0/2.0*pow(flowFactorA(cell), -1.0/n);
           break;
       }
       double power = 0.5*(1.0/n - 1.0);
       if (homotopyParam == 0.0) { //set constant viscosity
         for (std::size_t cell=0; cell < workset.numCells; ++cell) {
           for (std::size_t qp=0; qp < numQPs; ++qp) {
-            mu(cell,qp) = flowFactorVec[cell];
+            mu(cell,qp) = flowFactorVec[cell]; 
           }
         }
       }
       else { //set Glen's law viscosity with regularization specified by homotopyParam
         ScalarT ff = pow(10.0, -10.0*homotopyParam);
-        ScalarT epsilonEqpSq = 0.0; //used to define the viscosity in non-linear Stokes
+        ScalarT epsilonEqpSq = 0.0; //used to define the viscosity in non-linear Stokes 
         if (visc_type == GLENSLAW) {
           if(useStereographicMap) {
             double R = stereographicMapList->get<double>("Earth Radius", 6371);
@@ -491,16 +405,6 @@
             double R2 = std::pow(R,2);
             for (std::size_t cell=0; cell < workset.numCells; ++cell) {
               //evaluate non-linear viscosity, given by Glen's law, at quadrature points
-<<<<<<< HEAD
-              typename PHAL::Ref<ScalarT>::type u00 = Ugrad(cell,qp,0,0); //epsilon_xx
-              typename PHAL::Ref<ScalarT>::type u11 = Ugrad(cell,qp,1,1); //epsilon_yy
-              epsilonEqpSq = u00*u00 + u11*u11 + u00*u11; //epsilon_xx^2 + epsilon_yy^2 + epsilon_xx*epsilon_yy
-              epsilonEqpSq += 0.25*(Ugrad(cell,qp,0,1) + Ugrad(cell,qp,1,0))*(Ugrad(cell,qp,0,1) + Ugrad(cell,qp,1,0)); //+0.25*epsilon_xy^2
-              for (int dim = 2; dim < numDims; ++dim) //3D case
-                epsilonEqpSq += 0.25*(Ugrad(cell,qp,0,dim)*Ugrad(cell,qp,0,dim) + Ugrad(cell,qp,1,dim)*Ugrad(cell,qp,1,dim) ); // + 0.25*epsilon_xz^2 + 0.25*epsilon_yz^2
-              epsilonEqpSq += ff; //add regularization "fudge factor"
-              mu(cell,qp) = flowFactorVec[cell]*pow(epsilonEqpSq,  power); //non-linear viscosity, given by Glen's law
-=======
               for (std::size_t qp=0; qp < numQPs; ++qp) {
                 MeshScalarT x = coordVec(cell,qp,0)-x_0;
                 MeshScalarT y = coordVec(cell,qp,1)-y_0;
@@ -533,7 +437,6 @@
                 epsilonEqpSq += ff; //add regularization "fudge factor"
                 mu(cell,qp) = flowFactorVec[cell]*pow(epsilonEqpSq,  power); //non-linear viscosity, given by Glen's law
               }
->>>>>>> 9fe5ab6b
             }
           }
         } //endif visc_type == GLENSLAW
@@ -543,8 +446,8 @@
               typename PHAL::Ref<ScalarT>::type u00 = Ugrad(cell,qp,0,0); //epsilon_xx
               epsilonEqpSq = u00*u00; //epsilon_xx^2
               epsilonEqpSq += 0.25*Ugrad(cell,qp,0,1)*Ugrad(cell,qp,0,1); //+0.25*epsilon_xz^2
-              epsilonEqpSq += ff; //add regularization "fudge factor"
-              mu(cell,qp) = flowFactorVec[cell]*pow(epsilonEqpSq,  power); //non-linear viscosity, given by Glen's law
+              epsilonEqpSq += ff; //add regularization "fudge factor" 
+              mu(cell,qp) = flowFactorVec[cell]*pow(epsilonEqpSq,  power); //non-linear viscosity, given by Glen's law  
             }
           }
         }
@@ -560,9 +463,6 @@
       Kokkos::parallel_for(ViscosityFO_EXPTRIG_Policy(0,workset.numCells),*this);
     break;
     case GLENSLAW:
-<<<<<<< HEAD
-
-=======
  
       if(useStereographicMap) {
             R = stereographicMapList->get<double>("Earth Radius", 6371);
@@ -571,7 +471,6 @@
             R2 = std::pow(R,2);
        }
  
->>>>>>> 9fe5ab6b
       switch (flowRate_type) {
         case UNIFORM:
          Kokkos::parallel_for(ViscosityFO_GLENSLAW_UNIFORM_Policy(0,workset.numCells),*this);
@@ -599,13 +498,8 @@
         break;
       }
     break;
-<<<<<<< HEAD
-  }
-//  Kokkos::parallel_for (workset.numCells, *this);
-=======
 
   }  
->>>>>>> 9fe5ab6b
 #endif
 }
 }