//*****************************************************************//
//    Albany 2.0:  Copyright 2012 Sandia Corporation               //
//    This Software is released under the BSD license detailed     //
//    in the file "license.txt" in the top-level Albany directory  //
//*****************************************************************//

#include "Teuchos_TestForException.hpp"
#include "Teuchos_VerboseObject.hpp"
#include "Phalanx_DataLayout.hpp"
#include "Sacado_ParameterRegistration.hpp" 

#include "Intrepid_FunctionSpaceTools.hpp"
#include "Albany_Layouts.hpp"

namespace FELIX {

const double pi = 3.1415926535897932385;
 
//**********************************************************************
template<typename EvalT, typename Traits>
ViscosityFO<EvalT, Traits>::
ViscosityFO(const Teuchos::ParameterList& p,
            const Teuchos::RCP<Albany::Layouts>& dl) :
  Ugrad (p.get<std::string> ("Gradient QP Variable Name"), dl->qp_vecgradient),
  mu    (p.get<std::string> ("FELIX Viscosity QP Variable Name"), dl->qp_scalar), 
  temperature(p.get<std::string> ("Temperature Name"), dl->cell_scalar2),
  homotopyParam (1.0), 
  A(1.0), 
  n(3.0)
{
  Teuchos::ParameterList* visc_list = 
   p.get<Teuchos::ParameterList*>("Parameter List");

  std::string viscType = visc_list->get("Type", "Constant");
  std::string flowRateType = visc_list->get("Flow Rate Type", "Uniform");
  homotopyParam = visc_list->get("Glen's Law Homotopy Parameter", 0.2);
  A = visc_list->get("Glen's Law A", 1.0); 
  n = visc_list->get("Glen's Law n", 3.0);  

  Teuchos::RCP<Teuchos::FancyOStream> out(Teuchos::VerboseObjectBase::getDefaultOStream());
  if (viscType == "Constant"){ 
    *out << "Constant viscosity!" << std::endl;
    visc_type = CONSTANT;
  }
  else if (viscType == "ExpTrig") {
   *out << "Exp trig viscosity!" << std::endl; 
    visc_type = EXPTRIG; 
  }
  else if (viscType == "Glen's Law"){
    visc_type = GLENSLAW; 
    *out << "Glen's law viscosity!" << std::endl;
    if (flowRateType == "Uniform")
    {
    	flowRate_type = UNIFORM;
    	*out << "Uniform Flow Rate A: " << A << std::endl;
    }
    else if (flowRateType == "Temperature Based")
    {
    	flowRate_type = TEMPERATUREBASED;
    	*out << "Flow Rate computed using Temperature field" << std::endl;
    }
    *out << "n: " << n << std::endl;  
  }
  coordVec = PHX::MDField<MeshScalarT,Cell,QuadPoint,Dim>(
            p.get<std::string>("Coordinate Vector Name"),dl->qp_gradient);

  this->addDependentField(Ugrad);
  this->addDependentField(coordVec);
  this->addDependentField(temperature);
  this->addEvaluatedField(mu);

  std::vector<PHX::DataLayout::size_type> dims;
  dl->qp_gradient->dimensions(dims);
  numQPs  = dims[1];
  numDims = dims[2];

  Teuchos::RCP<ParamLib> paramLib = p.get< Teuchos::RCP<ParamLib> >("Parameter Library"); 
  
  new Sacado::ParameterRegistration<EvalT, SPL_Traits>("Glen's Law Homotopy Parameter", this, paramLib);   

  this->setName("ViscosityFO"+PHX::TypeString<EvalT>::value);
}

//**********************************************************************
template<typename EvalT, typename Traits>
void ViscosityFO<EvalT, Traits>::
postRegistrationSetup(typename Traits::SetupData d,
                      PHX::FieldManager<Traits>& fm)
{
  this->utils.setFieldData(Ugrad,fm);
  this->utils.setFieldData(mu,fm); 
  this->utils.setFieldData(coordVec,fm); 
  this->utils.setFieldData(temperature,fm);
}

//**********************************************************************
template<typename EvalT,typename Traits>
typename ViscosityFO<EvalT,Traits>::ScalarT& 
ViscosityFO<EvalT,Traits>::getValue(const std::string &n)
{
  return homotopyParam;
}

//**********************************************************************
template<typename EvalT, typename Traits>
void ViscosityFO<EvalT, Traits>::
evaluateFields(typename Traits::EvalData workset)
{
  double a = 1.0;  
  if (visc_type == CONSTANT){
    for (std::size_t cell=0; cell < workset.numCells; ++cell) {
      for (std::size_t qp=0; qp < numQPs; ++qp) {
        mu(cell,qp) = 1.0; 
      }
    }
  }
  else if (visc_type == EXPTRIG) {
    for (std::size_t cell=0; cell < workset.numCells; ++cell) {
      for (std::size_t qp=0; qp < numQPs; ++qp) {
        MeshScalarT x = coordVec(cell,qp,0);
        MeshScalarT y2pi = 2.0*pi*coordVec(cell,qp,1);
        MeshScalarT muargt = (a*a + 4.0*pi*pi - 2.0*pi*a)*sin(y2pi)*sin(y2pi) + 1.0/4.0*(2.0*pi+a)*(2.0*pi+a)*cos(y2pi)*cos(y2pi); 
        muargt = sqrt(muargt)*exp(a*x);  
        mu(cell,qp) = 1.0/2.0*pow(A, -1.0/n)*pow(muargt, 1.0/n - 1.0); 
      }
    }
  }
  else if (visc_type == GLENSLAW) {
    double factor = 1.0/2.0*pow(A, -1.0/n);
    double power = 0.5*(1.0/n - 1.0);
    if (homotopyParam == 0.0) {
      for (std::size_t cell=0; cell < workset.numCells; ++cell) {
        for (std::size_t qp=0; qp < numQPs; ++qp) {
          mu(cell,qp) = factor; 
        }
      }
    }
    else {
      ScalarT ff = pow(10.0, -10.0*homotopyParam);
      ScalarT epsilonEqpSq = 0.0; //used to define the viscosity in non-linear Stokes 
      if (numDims == 2) { //2D case 
        for (std::size_t cell=0; cell < workset.numCells; ++cell) {
          for (std::size_t qp=0; qp < numQPs; ++qp) {
            //evaluate non-linear viscosity, given by Glen's law, at quadrature points
            epsilonEqpSq  = Ugrad(cell,qp,0,0)*Ugrad(cell,qp,0,0); //epsilon_xx^2 
            epsilonEqpSq += Ugrad(cell,qp,1,1)*Ugrad(cell,qp,1,1); //epsilon_yy^2 
            epsilonEqpSq += Ugrad(cell,qp,0,0)*Ugrad(cell,qp,1,1); //epsilon_xx*epsilon_yy
            epsilonEqpSq += 1.0/4.0*(Ugrad(cell,qp,0,1) + Ugrad(cell,qp,1,0))*(Ugrad(cell,qp,0,1) + Ugrad(cell,qp,1,0)); //epsilon_xy^2
            epsilonEqpSq += ff; //add regularization "fudge factor" 
            mu(cell,qp) = factor*pow(epsilonEqpSq,  power); //non-linear viscosity, given by Glen's law  
          }
        }
      }
      else { //3D case
<<<<<<< HEAD
    	if (flowRate_type == TEMPERATUREBASED)
    	{
			for (std::size_t cell=0; cell < workset.numCells; ++cell) {
			  ScalarT flowFactor = 1.0/2.0*pow(flowRate(temperature(cell)), -1.0/n);
			  for (std::size_t qp=0; qp < numQPs; ++qp) {
				//evaluate non-linear viscosity, given by Glen's law, at quadrature points
				epsilonEqpSq  = Ugrad(cell,qp,0,0)*Ugrad(cell,qp,0,0); //epsilon_xx^2
				epsilonEqpSq += Ugrad(cell,qp,1,1)*Ugrad(cell,qp,1,1); //epsilon_yy^2
				epsilonEqpSq += Ugrad(cell,qp,0,0)*Ugrad(cell,qp,1,1); //epsilon_xx*epsilon_yy
				epsilonEqpSq += 1.0/4.0*(Ugrad(cell,qp,0,1) + Ugrad(cell,qp,1,0))*(Ugrad(cell,qp,0,1) + Ugrad(cell,qp,1,0)); //epsilon_xy^2
				epsilonEqpSq += 1.0/4.0*Ugrad(cell,qp,0,2)*Ugrad(cell,qp,0,2); //epsilon_xz^2
				epsilonEqpSq += 1.0/4.0*Ugrad(cell,qp,1,2)*Ugrad(cell,qp,1,2); //epsilon_yz^2
				epsilonEqpSq += ff; //add regularization "fudge factor"
				mu(cell,qp) = flowFactor*pow(epsilonEqpSq,  power); //non-linear viscosity, given by Glen's law
			  }
			}
    	}
        else // if(flowRate_type == CONSTANT)
        {
			for (std::size_t cell=0; cell < workset.numCells; ++cell) {
			  for (std::size_t qp=0; qp < numQPs; ++qp) {
				//evaluate non-linear viscosity, given by Glen's law, at quadrature points
				epsilonEqpSq  = Ugrad(cell,qp,0,0)*Ugrad(cell,qp,0,0); //epsilon_xx^2
				epsilonEqpSq += Ugrad(cell,qp,1,1)*Ugrad(cell,qp,1,1); //epsilon_yy^2
				epsilonEqpSq += Ugrad(cell,qp,0,0)*Ugrad(cell,qp,1,1); //epsilon_xx*epsilon_yy
				epsilonEqpSq += 1.0/4.0*(Ugrad(cell,qp,0,1) + Ugrad(cell,qp,1,0))*(Ugrad(cell,qp,0,1) + Ugrad(cell,qp,1,0)); //epsilon_xy^2
				epsilonEqpSq += 1.0/4.0*Ugrad(cell,qp,0,2)*Ugrad(cell,qp,0,2); //epsilon_xz^2
				epsilonEqpSq += 1.0/4.0*Ugrad(cell,qp,1,2)*Ugrad(cell,qp,1,2); //epsilon_yz^2
				epsilonEqpSq += ff; //add regularization "fudge factor"
				mu(cell,qp) = factor*pow(epsilonEqpSq,  power); //non-linear viscosity, given by Glen's law
			  }
			}
=======
        for (std::size_t cell=0; cell < workset.numCells; ++cell) {
          for (std::size_t qp=0; qp < numQPs; ++qp) {
            //evaluate non-linear viscosity, given by Glen's law, at quadrature points
            ScalarT& u00 = Ugrad(cell,qp,0,0);
            ScalarT& u11 = Ugrad(cell,qp,1,1);
            epsilonEqpSq = u00*u00 + u11*u11 + u00*u11; //epsilon_xx^2 + epsilon_yy^2 + epsilon_xx*epsilon_yy
            epsilonEqpSq +=  0.25 *( (Ugrad(cell,qp,0,1) + Ugrad(cell,qp,1,0))*(Ugrad(cell,qp,0,1) + Ugrad(cell,qp,1,0)) //epsilon_xy^2 
                                  + Ugrad(cell,qp,0,2)*Ugrad(cell,qp,0,2) //epsilon_xz^2 
                                  + Ugrad(cell,qp,1,2)*Ugrad(cell,qp,1,2) ); //epsilon_yz^2 
            epsilonEqpSq +=  ff; //add regularization "fudge factor" 
            mu(cell,qp) = factor*pow(epsilonEqpSq,  power); //non-linear viscosity, given by Glen's law  
>>>>>>> 4fc83911
          }
        }
      }
    }
  }
}
<|MERGE_RESOLUTION|>--- conflicted
+++ resolved
@@ -152,19 +152,18 @@
         }
       }
       else { //3D case
-<<<<<<< HEAD
     	if (flowRate_type == TEMPERATUREBASED)
     	{
 			for (std::size_t cell=0; cell < workset.numCells; ++cell) {
 			  ScalarT flowFactor = 1.0/2.0*pow(flowRate(temperature(cell)), -1.0/n);
 			  for (std::size_t qp=0; qp < numQPs; ++qp) {
 				//evaluate non-linear viscosity, given by Glen's law, at quadrature points
-				epsilonEqpSq  = Ugrad(cell,qp,0,0)*Ugrad(cell,qp,0,0); //epsilon_xx^2
-				epsilonEqpSq += Ugrad(cell,qp,1,1)*Ugrad(cell,qp,1,1); //epsilon_yy^2
-				epsilonEqpSq += Ugrad(cell,qp,0,0)*Ugrad(cell,qp,1,1); //epsilon_xx*epsilon_yy
-				epsilonEqpSq += 1.0/4.0*(Ugrad(cell,qp,0,1) + Ugrad(cell,qp,1,0))*(Ugrad(cell,qp,0,1) + Ugrad(cell,qp,1,0)); //epsilon_xy^2
-				epsilonEqpSq += 1.0/4.0*Ugrad(cell,qp,0,2)*Ugrad(cell,qp,0,2); //epsilon_xz^2
-				epsilonEqpSq += 1.0/4.0*Ugrad(cell,qp,1,2)*Ugrad(cell,qp,1,2); //epsilon_yz^2
+                ScalarT& u00 = Ugrad(cell,qp,0,0);
+                ScalarT& u11 = Ugrad(cell,qp,1,1);
+                epsilonEqpSq = u00*u00 + u11*u11 + u00*u11; //epsilon_xx^2 + epsilon_yy^2 + epsilon_xx*epsilon_yy
+                epsilonEqpSq +=  0.25 *( (Ugrad(cell,qp,0,1) + Ugrad(cell,qp,1,0))*(Ugrad(cell,qp,0,1) + Ugrad(cell,qp,1,0)) //epsilon_xy^2 
+                                  + Ugrad(cell,qp,0,2)*Ugrad(cell,qp,0,2) //epsilon_xz^2 
+                                  + Ugrad(cell,qp,1,2)*Ugrad(cell,qp,1,2) ); //epsilon_yz^2 
 				epsilonEqpSq += ff; //add regularization "fudge factor"
 				mu(cell,qp) = flowFactor*pow(epsilonEqpSq,  power); //non-linear viscosity, given by Glen's law
 			  }
@@ -172,20 +171,6 @@
     	}
         else // if(flowRate_type == CONSTANT)
         {
-			for (std::size_t cell=0; cell < workset.numCells; ++cell) {
-			  for (std::size_t qp=0; qp < numQPs; ++qp) {
-				//evaluate non-linear viscosity, given by Glen's law, at quadrature points
-				epsilonEqpSq  = Ugrad(cell,qp,0,0)*Ugrad(cell,qp,0,0); //epsilon_xx^2
-				epsilonEqpSq += Ugrad(cell,qp,1,1)*Ugrad(cell,qp,1,1); //epsilon_yy^2
-				epsilonEqpSq += Ugrad(cell,qp,0,0)*Ugrad(cell,qp,1,1); //epsilon_xx*epsilon_yy
-				epsilonEqpSq += 1.0/4.0*(Ugrad(cell,qp,0,1) + Ugrad(cell,qp,1,0))*(Ugrad(cell,qp,0,1) + Ugrad(cell,qp,1,0)); //epsilon_xy^2
-				epsilonEqpSq += 1.0/4.0*Ugrad(cell,qp,0,2)*Ugrad(cell,qp,0,2); //epsilon_xz^2
-				epsilonEqpSq += 1.0/4.0*Ugrad(cell,qp,1,2)*Ugrad(cell,qp,1,2); //epsilon_yz^2
-				epsilonEqpSq += ff; //add regularization "fudge factor"
-				mu(cell,qp) = factor*pow(epsilonEqpSq,  power); //non-linear viscosity, given by Glen's law
-			  }
-			}
-=======
         for (std::size_t cell=0; cell < workset.numCells; ++cell) {
           for (std::size_t qp=0; qp < numQPs; ++qp) {
             //evaluate non-linear viscosity, given by Glen's law, at quadrature points
@@ -197,7 +182,8 @@
                                   + Ugrad(cell,qp,1,2)*Ugrad(cell,qp,1,2) ); //epsilon_yz^2 
             epsilonEqpSq +=  ff; //add regularization "fudge factor" 
             mu(cell,qp) = factor*pow(epsilonEqpSq,  power); //non-linear viscosity, given by Glen's law  
->>>>>>> 4fc83911
+			  }
+			}
           }
         }
       }
