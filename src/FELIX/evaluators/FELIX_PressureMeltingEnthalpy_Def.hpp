/*
 * FELIX_PressureMeltingEnthalpy_Def.hpp
 *
 *  Created on: Jun 6, 2016
 *      Author: abarone
 */

#include "Teuchos_TestForException.hpp"
#include "Teuchos_VerboseObject.hpp"
#include "Phalanx_DataLayout.hpp"
#include "Phalanx_TypeStrings.hpp"

namespace FELIX
{

  template<typename EvalT, typename Traits, typename Type>
  PressureMeltingEnthalpy<EvalT,Traits,Type>::
  PressureMeltingEnthalpy(const Teuchos::ParameterList& p, const Teuchos::RCP<Albany::Layouts>& dl):
  meltingTemp    (p.get<std::string> ("Melting Temperature Variable Name"), dl->node_scalar),
  surfaceTemp	   (p.get<std::string> ("Surface Air Temperature Name"), dl->node_scalar),
  enthalpyHs     (p.get<std::string> ("Enthalpy Hs Variable Name"), dl->node_scalar),
  surfaceEnthalpy(p.get<std::string> ("Surface Air Enthalpy Name"), dl->node_scalar)

  {
    std::vector<PHX::Device::size_type> dims;
    dl->node_qp_vector->dimensions(dims);

    numNodes = dims[1];

<<<<<<< HEAD
    this->addDependentField(meltingTemp.fieldTag());
=======
    this->addDependentField(meltingTemp);
    this->addDependentField(surfaceTemp);
>>>>>>> 5e14b5a7

    this->addEvaluatedField(enthalpyHs);
    this->addEvaluatedField(surfaceEnthalpy);
    this->setName("Pressure-melting Enthalpy");

    // Setting parameters
    Teuchos::ParameterList& physics = *p.get<Teuchos::ParameterList*>("FELIX Physical Parameters");
    rho_i 	= physics.get<double>("Ice Density", 916.0);
    c_i 	= physics.get<double>("Heat capacity of ice", 2009.0);
    T0 		= physics.get<double>("Reference Temperature", 265.0);
  }

  template<typename EvalT, typename Traits, typename Type>
  void PressureMeltingEnthalpy<EvalT,Traits,Type>::
  postRegistrationSetup(typename Traits::SetupData d, PHX::FieldManager<Traits>& fm)
  {
    this->utils.setFieldData(meltingTemp,fm);
    this->utils.setFieldData(surfaceTemp,fm);

    this->utils.setFieldData(enthalpyHs,fm);
    this->utils.setFieldData(surfaceEnthalpy,fm);
  }

  template<typename EvalT, typename Traits, typename Type>
  void PressureMeltingEnthalpy<EvalT,Traits,Type>::
  evaluateFields(typename Traits::EvalData d)
  {
    const double powm6 = 1e-6; // [k^2], k=1000

    for (std::size_t cell = 0; cell < d.numCells; ++cell)
      for (std::size_t node = 0; node < numNodes; ++node) {
        enthalpyHs(cell,node) = rho_i * c_i * ( meltingTemp(cell,node) - T0 ) * powm6;
        surfaceEnthalpy(cell,node) = rho_i * c_i * ( surfaceTemp(cell,node) - T0 ) * powm6;
      }
  }


}
<|MERGE_RESOLUTION|>--- conflicted
+++ resolved
@@ -27,12 +27,8 @@
 
     numNodes = dims[1];
 
-<<<<<<< HEAD
     this->addDependentField(meltingTemp.fieldTag());
-=======
-    this->addDependentField(meltingTemp);
-    this->addDependentField(surfaceTemp);
->>>>>>> 5e14b5a7
+    this->addDependentField(surfaceTemp.fieldTag());
 
     this->addEvaluatedField(enthalpyHs);
     this->addEvaluatedField(surfaceEnthalpy);
