--- conflicted
+++ resolved
@@ -30,10 +30,10 @@
   BF        = decltype(BF)(p.get<std::string> ("BF Side Name"), dl_basal->node_qp_scalar);
   w_measure = decltype(w_measure)(p.get<std::string> ("Weighted Measure Name"), dl_basal->qp_scalar);
 
-  this->addDependentField(u.fieldTag());
-  this->addDependentField(beta.fieldTag());
-  this->addDependentField(BF.fieldTag());
-  this->addDependentField(w_measure.fieldTag());
+  this->addDependentField(u);
+  this->addDependentField(beta);
+  this->addDependentField(BF);
+  this->addDependentField(w_measure);
 
   this->addEvaluatedField(basalResid);
 
@@ -52,14 +52,9 @@
   regularized = p.get<Teuchos::ParameterList*>("Parameter List")->get("Regularize With Continuation",false);
   if (regularized)
   {
-<<<<<<< HEAD
-    homotopyParam = PHX::MDField<ScalarT,Dim>("Glen's Law Homotopy Parameter", dl->shared_param);
-    this->addDependentField(homotopyParam.fieldTag());
-=======
     homotopyParam = decltype(homotopyParam)(
         "Glen's Law Homotopy Parameter", dl->shared_param);
     this->addDependentField(homotopyParam);
->>>>>>> d3968fc9
   }
 
   // Index of the nodes on the sides in the numeration of the cell
