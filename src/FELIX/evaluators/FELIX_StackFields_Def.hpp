//*****************************************************************//
//    Albany 3.0:  Copyright 2016 Sandia Corporation               //
//    This Software is released under the BSD license detailed     //
//    in the file "license.txt" in the top-level Albany directory  //
//*****************************************************************//

#include "Teuchos_TestForException.hpp"
#include "Teuchos_VerboseObject.hpp"
#include "Phalanx_DataLayout.hpp"
#include "Phalanx_TypeStrings.hpp"

//uncomment the following line if you want debug output to be printed to screen
//#define OUTPUT_TO_SCREEN



namespace FELIX {

//**********************************************************************
template<typename EvalT, typename Traits, typename ScalarT>
StackFieldsBase<EvalT, Traits, ScalarT>::
StackFieldsBase(const Teuchos::ParameterList& p,
                 const Teuchos::RCP<Albany::Layouts>& dl_in_1,
                 const Teuchos::RCP<Albany::Layouts>& dl_in_2,
                 const Teuchos::RCP<Albany::Layouts>& dl_out)
{
  std::string str_layout_out = p.get<std::string>("Stacked Field Layout");
  Teuchos::RCP<PHX::DataLayout> layout_out = getLayout(str_layout_out, dl_out);
  rank_out = layout_out->rank();
  std::string last_tag = layout_out->name(rank_out-1);
  TEUCHOS_TEST_FOR_EXCEPTION (last_tag!="Vector" && last_tag!="Gradient", std::logic_error,
                              "Error! Output stacked field must be xxx_vector or xxx_gradient.\n");
  dims_out.resize(rank_out);
  for (int i=0; i<rank_out; ++i)
    dims_out[i] = layout_out->dimension(i);

  field_out = PHX::MDField<ScalarT>(p.get<std::string>("Stacked Field Name"),layout_out);
  this->addEvaluatedField(field_out);

  num_fields_in = 2;
  fields_in.reserve(2);
  ranks_in.resize(2);
  dims_in.resize(2);
  offsets.resize(3);

  std::string name_1 = p.get<std::string>("First Field Name");
  std::string name_2 = p.get<std::string>("Second Field Name");

  std::string str_layout_1 = p.get<std::string>("First Field Layout");
  std::string str_layout_2 = p.get<std::string>("Second Field Layout");

  Teuchos::RCP<PHX::DataLayout> layout_1 = getLayout(str_layout_1, dl_in_1);
  Teuchos::RCP<PHX::DataLayout> layout_2 = getLayout(str_layout_2, dl_in_2);

  TEUCHOS_TEST_FOR_EXCEPTION (!isCompatible(layout_1,layout_out), std::logic_error,
                              "Error! The number of Cell/Node/QuadPoint must be the same across fields.\n");
  TEUCHOS_TEST_FOR_EXCEPTION (!isCompatible(layout_2,layout_out), std::logic_error,
                              "Error! The number of Cell/Node/QuadPoint must be the same across fields.\n");

  ranks_in[0] = layout_1->rank();
  ranks_in[1] = layout_2->rank();

  dims_in[0] = ranks_in[0]==rank_out ? layout_1->dimension(layout_1->rank()-1) : 1;
  dims_in[1] = ranks_in[1]==rank_out ? layout_2->dimension(layout_2->rank()-1) : 1;

  offsets[0] = 0;
  offsets[1] = dims_in[0];
  offsets[2] = dims_in[0]+dims_in[1];

  fields_in.push_back(PHX::MDField<const ScalarT>(name_1,layout_1));
  fields_in.push_back(PHX::MDField<const ScalarT>(name_2,layout_2));

  this->addDependentField(fields_in[0].fieldTag());
  this->addDependentField(fields_in[1].fieldTag());

  TEUCHOS_TEST_FOR_EXCEPTION (offsets[2]!=dims_out.back(), std::logic_error,
                              "Error! The sum of input fields dimensions does not match the output field dimension.\n");

  this->setName("StackFieldsBase"+PHX::typeAsString<EvalT>());
}

//**********************************************************************
template<typename EvalT, typename Traits, typename ScalarT>
StackFieldsBase<EvalT, Traits, ScalarT>::
StackFieldsBase(const Teuchos::ParameterList& p,
                 const std::vector<Teuchos::RCP<Albany::Layouts>>& dls_in,
                 const Teuchos::RCP<Albany::Layouts>& dl_out)
{
  std::string str_layout_out = p.get<std::string>("Stacked Field Layout");
  Teuchos::RCP<PHX::DataLayout> layout_out = getLayout(str_layout_out, dl_out);
  rank_out = layout_out->rank();
  std::string last_tag = layout_out->name(rank_out-1);
  TEUCHOS_TEST_FOR_EXCEPTION (last_tag!="Vector" && last_tag!="Gradient", std::logic_error,
                              "Error! Output stacked field must be xxx_vector or xxx_gradient.\n");
  dims_out.resize(rank_out);
  for (int i=0; i<rank_out; ++i)
    dims_out[i] = layout_out->dimension(i);

  field_out = PHX::MDField<ScalarT>(p.get<std::string>("Stacked Field Name"),layout_out);
  this->addEvaluatedField(field_out);

  num_fields_in = dls_in.size();
  fields_in.resize(num_fields_in);
  dims_in.resize(num_fields_in);
  ranks_in.resize(num_fields_in);
  offsets.resize(num_fields_in+1);

  Teuchos::Array<std::string> names = p.get<Teuchos::Array<std::string>>("Fields Names");
  Teuchos::Array<std::string> str_layouts = p.get<Teuchos::Array<std::string>>("Fields Layouts");

  TEUCHOS_TEST_FOR_EXCEPTION (names.size()!=num_fields_in, Teuchos::Exceptions::InvalidParameter,
                              "Error! Input names array has the wrong size.\n");
  TEUCHOS_TEST_FOR_EXCEPTION (str_layouts.size()!=num_fields_in, Teuchos::Exceptions::InvalidParameter,
                              "Error! Input layouts array has the wrong size.\n");

  offsets[0] = 0;
  for (int i=0; i<num_fields_in; ++i)
  {
    Teuchos::RCP<PHX::DataLayout> layout_i = getLayout(str_layouts[i],dls_in[i]);
    TEUCHOS_TEST_FOR_EXCEPTION (!isCompatible(layout_i,layout_out), std::logic_error,
                                "Error! The number of Cell/Node/QuadPoint must be the same across fields.\n");

    ranks_in[i] = layout_i->rank();
    dims_in[i] = ranks_in[i]==rank_out ? layout_i->dimension(ranks_in[i]-1) : 1;
    offsets[i+1] = offsets[i] + dims_in[i];

<<<<<<< HEAD
    fields_in[i] = PHX::MDField<ScalarT>(names[i],layout_i);
    this->addDependentField(fields_in[i].fieldTag());
=======
    fields_in[i] = PHX::MDField<const ScalarT>(names[i],layout_i);
    this->addDependentField(fields_in[i]);
>>>>>>> d3968fc9
  }

  TEUCHOS_TEST_FOR_EXCEPTION (offsets.back()!=dims_out.back(), std::logic_error,
                              "Error! The sum of input fields dimensions does not match the output field dimension.\n");

  this->setName("StackFieldsBase"+PHX::typeAsString<EvalT>());
}

//**********************************************************************
template<typename EvalT, typename Traits, typename ScalarT>
void StackFieldsBase<EvalT, Traits, ScalarT>::
postRegistrationSetup(typename Traits::SetupData d,
                      PHX::FieldManager<Traits>& fm)
{
  for (int i=0; i<num_fields_in; ++i)
    this->utils.setFieldData(fields_in[i],fm);

  this->utils.setFieldData(field_out,fm);
}

//**********************************************************************
template<typename EvalT, typename Traits, typename ScalarT>
void StackFieldsBase<EvalT, Traits, ScalarT>::
evaluateFields(typename Traits::EvalData workset)
{
  switch (rank_out)
  {
    case 2:
      for (int i=0; i<num_fields_in; ++i)
        if (ranks_in[i]==rank_out)
          for (int cell=0; cell<workset.numCells; ++cell)
            for (int dim=0; dim<dims_in[i]; ++dim)
              field_out(cell,dim+offsets[i]) = fields_in[i](cell,dim);
        else
          for (int cell=0; cell<workset.numCells; ++cell)
            field_out(cell,offsets[i]) = fields_in[i](cell);
      break;
    case 3:
      for (int i=0; i<num_fields_in; ++i)
        if (ranks_in[i]==rank_out)
          for (int cell=0; cell<workset.numCells; ++cell)
            for (int j=0; j<dims_out[1]; ++j)
              for (int dim=0; dim<dims_in[i]; ++dim)
                field_out(cell,j,dim+offsets[i]) = fields_in[i](cell,j,dim);
        else
          for (int cell=0; cell<workset.numCells; ++cell)
            for (int j=0; j<dims_out[1]; ++j)
              field_out(cell,j,offsets[i]) = fields_in[i](cell,j);
      break;
    case 4:
      for (int i=0; i<num_fields_in; ++i)
        if (ranks_in[i]==rank_out)
          for (int cell=0; cell<workset.numCells; ++cell)
            for (int j=0; j<dims_out[1]; ++j)
              for (int k=0; k<dims_out[2]; ++k)
                for (int dim=0; dim<dims_in[i]; ++dim)
                  field_out(cell,j,k,dim+offsets[i]) = fields_in[i](cell,j,k,dim);
        else
          for (int cell=0; cell<workset.numCells; ++cell)
            for (int j=0; j<dims_out[1]; ++j)
              for (int k=0; k<dims_out[2]; ++k)
                field_out(cell,j,k,offsets[i]) = fields_in[i](cell,j,k);
      break;
    default:
      TEUCHOS_TEST_FOR_EXCEPTION (true, std::runtime_error, "Error! Invalid output field rank. An error should already have been raised.\n");
  }
}

//**********************************************************************
template<typename EvalT, typename Traits, typename ScalarT>
Teuchos::RCP<PHX::DataLayout>
StackFieldsBase<EvalT, Traits, ScalarT>::
getLayout (const std::string& name,
           const Teuchos::RCP<Albany::Layouts>& dl) const
{
  Teuchos::RCP<PHX::DataLayout> layout;
  if (name=="Cell Scalar")
    layout = dl->cell_scalar2;
  else if (name=="Cell Vector")
    layout = dl->cell_vector;
  else if (name=="Cell Gradient")
    layout = dl->cell_gradient;
  else if (name=="Cell Node Scalar")
    layout = dl->node_scalar;
  else if (name=="Cell Node Vector")
    layout = dl->node_vector;
  else if (name=="Cell Node Gradient")
    layout = dl->node_gradient;
  else if (name=="Cell QuadPoint Scalar")
    layout = dl->qp_scalar;
  else if (name=="Cell QuadPoint Vector")
    layout = dl->qp_vector;
  else if (name=="Cell QuadPoint Gradient")
    layout = dl->qp_gradient;
  else
    TEUCHOS_TEST_FOR_EXCEPTION (true, Teuchos::Exceptions::InvalidParameter, "Error! Layout not supported.\n");

  return layout;
}

//**********************************************************************
template<typename EvalT, typename Traits, typename ScalarT>
bool StackFieldsBase<EvalT, Traits, ScalarT>::
isCompatible (const Teuchos::RCP<PHX::DataLayout>& layout_1,
              const Teuchos::RCP<PHX::DataLayout>& layout_2) const
{
  int rank_1 = layout_1->rank();
  int rank_2 = layout_2->rank();

  if (rank_1==rank_2)
  {
    for (int i=0; i<rank_1-1; ++i)
      if (layout_1->name(i)!=layout_2->name(i))
        return false;
  }
  else if (rank_1==rank_2-1)
  {
    for (int i=0; i<rank_1; ++i)
      if (layout_1->name(i)!=layout_2->name(i))
        return false;
  }
  else if (rank_2==rank_1-1)
  {
    for (int i=0; i<rank_2; ++i)
      if (layout_1->name(i)!=layout_2->name(i))
        return false;
  }
  else
  {
    return false;
  }

  return true;
}

} // Namespace FELIX<|MERGE_RESOLUTION|>--- conflicted
+++ resolved
@@ -70,8 +70,8 @@
   fields_in.push_back(PHX::MDField<const ScalarT>(name_1,layout_1));
   fields_in.push_back(PHX::MDField<const ScalarT>(name_2,layout_2));
 
-  this->addDependentField(fields_in[0].fieldTag());
-  this->addDependentField(fields_in[1].fieldTag());
+  this->addDependentField(fields_in[0]);
+  this->addDependentField(fields_in[1]);
 
   TEUCHOS_TEST_FOR_EXCEPTION (offsets[2]!=dims_out.back(), std::logic_error,
                               "Error! The sum of input fields dimensions does not match the output field dimension.\n");
@@ -124,13 +124,8 @@
     dims_in[i] = ranks_in[i]==rank_out ? layout_i->dimension(ranks_in[i]-1) : 1;
     offsets[i+1] = offsets[i] + dims_in[i];
 
-<<<<<<< HEAD
-    fields_in[i] = PHX::MDField<ScalarT>(names[i],layout_i);
-    this->addDependentField(fields_in[i].fieldTag());
-=======
     fields_in[i] = PHX::MDField<const ScalarT>(names[i],layout_i);
     this->addDependentField(fields_in[i]);
->>>>>>> d3968fc9
   }
 
   TEUCHOS_TEST_FOR_EXCEPTION (offsets.back()!=dims_out.back(), std::logic_error,
