--- conflicted
+++ resolved
@@ -45,12 +45,6 @@
 
 
 private:
-<<<<<<< HEAD
-
-  typedef typename EvalT::MeshScalarT MeshScalarT;
-=======
- 
->>>>>>> 5720a3b1
 
   ScalarT dummyParam;
   ScalarT printedH;
@@ -132,13 +126,8 @@
   void operator() (const ViscosityFO_GLENSLAW_XZ_FROMCISM_Tag& tag, const int& i) const;
 
   KOKKOS_INLINE_FUNCTION
-<<<<<<< HEAD
-  void glenslaw (const ScalarT &flowFactorVec, const int& cell) const;
+  void glenslaw (const ParamScalarT &flowFactorVec, const int& cell) const;
 
-=======
-  void glenslaw (const ParamScalarT &flowFactorVec, const int& cell) const;
-  
->>>>>>> 5720a3b1
   KOKKOS_INLINE_FUNCTION
   void glenslaw_xz (const ParamScalarT &flowFactorVec, const int& cell) const;
 
