--- conflicted
+++ resolved
@@ -16,8 +16,6 @@
   BF        (p.get<std::string> ("BF Name"), dl->node_qp_scalar),
   w_measure (p.get<std::string> ("Weighted Measure Name"), dl->qp_scalar),
   h         (p.get<std::string> ("Water Thickness QP Variable Name"), dl->qp_scalar),
-  h_dot     (p.get<std::string> ("Water Thickness Dot QP Variable Name"), dl->qp_scalar),
-  h_dot_eval(p.get<std::string> ("Water Thickness Dot QP Variable Name"), dl->qp_scalar),
   N         (p.get<std::string> ("Effective Pressure QP Variable Name"), dl->qp_scalar),
   m         (p.get<std::string> ("Melting Rate QP Variable Name"), dl->qp_scalar),
   u_b       (p.get<std::string> ("Sliding Velocity QP Variable Name"), dl->qp_scalar),
@@ -42,24 +40,19 @@
     numQPs   = dl->qp_scalar->dimension(1);
   }
 
-  this->addDependentField(BF.fieldTag());
-  this->addDependentField(w_measure.fieldTag());
-  this->addDependentField(h.fieldTag());
-  this->addDependentField(N.fieldTag());
-  this->addDependentField(m.fieldTag());
-  this->addDependentField(u_b.fieldTag());
+  this->addDependentField(BF);
+  this->addDependentField(w_measure);
+  this->addDependentField(h);
+  this->addDependentField(N);
+  this->addDependentField(m);
+  this->addDependentField(u_b);
 
   unsteady = p.get<bool>("Unsteady");
   if (unsteady)
-    this->addDependentField(h_dot.fieldTag());
-  else
-<<<<<<< HEAD
-    this->addEvaluatedField(h_dot); // Will be set to zero
-=======
-    this->addEvaluatedField(h_dot_eval);
-
-  residual = PHX::MDField<ScalarT,Cell,Node>(p.get<std::string> ("Thickness Eqn Residual Name"),dl->node_scalar);
->>>>>>> d3968fc9
+  {
+    h_dot = decltype(h_dot) (p.get<std::string> ("Water Thickness Dot QP Variable Name"), dl->qp_scalar);
+    this->addDependentField(h_dot);
+  }
 
   this->addEvaluatedField(residual);
 
@@ -96,15 +89,13 @@
   this->utils.setFieldData(BF,fm);
   this->utils.setFieldData(w_measure,fm);
   this->utils.setFieldData(h,fm);
-  this->utils.setFieldData(h_dot,fm);
+  if (unsteady)
+    this->utils.setFieldData(h_dot,fm);
   this->utils.setFieldData(N,fm);
   this->utils.setFieldData(m,fm);
   this->utils.setFieldData(u_b,fm);
 
   this->utils.setFieldData(residual,fm);
-
-  if (!unsteady)
-    h_dot_eval.deep_copy(ScalarT(0.0));
 }
 
 template<typename EvalT, typename Traits, bool IsStokes>
@@ -113,7 +104,7 @@
 {
   // h' = W_O - W_C = (m/rho_i + u_b*(h_b-h)/l_b) - AhN^n
 
-  ScalarT res_node, res_qp;
+  ScalarT res_node, res_qp, zero(0.0);
 
   if (IsStokes)
   {
@@ -136,7 +127,7 @@
         for (int qp=0; qp < numQPs; ++qp)
         {
           res_qp = rho_i_inv*m(cell,side,qp) - (h_r - use_eff_cav*h(cell,side,qp))*u_b(cell,side,qp)/l_r
-                 + h(cell,side,qp)*A*std::pow(N(cell,side,qp),3) - h_dot(cell,side,qp);
+                 + h(cell,side,qp)*A*std::pow(N(cell,side,qp),3) - (unsteady ? h_dot(cell,side,qp) : zero);
 
           res_node += res_qp * BF(cell,side,node,qp) * w_measure(cell,side,qp);
         }
@@ -155,149 +146,11 @@
         for (int qp=0; qp < numQPs; ++qp)
         {
           res_qp = rho_i_inv*m(cell,qp) + (h_r - use_eff_cav*h(cell,qp))*u_b(cell,qp)/l_r
-                 - h(cell,qp)*A*std::pow(N(cell,qp),3) - h_dot(cell,qp);
+                 - h(cell,qp)*A*std::pow(N(cell,qp),3) - (unsteady ? h_dot(cell,qp) : zero);
 
           res_node += res_qp * BF(cell,node,qp) * w_measure(cell,qp);
         }
-<<<<<<< HEAD
         residual (cell,node) += res_node;
-=======
-        residual (cell,node) = res_node;
-      }
-    }
-  }
-}
-
-//**********************************************************************
-// PARTIAL SPECIALIZATION: StokesFOHydrology ***************************
-//**********************************************************************
-template<typename EvalT, typename Traits>
-HydrologyResidualThicknessEqn<EvalT, Traits, true>::
-HydrologyResidualThicknessEqn (const Teuchos::ParameterList& p,
-                               const Teuchos::RCP<Albany::Layouts>& dl) :
-  BF        (p.get<std::string> ("BF Name"), dl->node_qp_scalar),
-  w_measure (p.get<std::string> ("Weighted Measure Name"), dl->qp_scalar),
-  h         (p.get<std::string> ("Water Thickness QP Variable Name"), dl->qp_scalar),
-  h_dot     (p.get<std::string> ("Water Thickness Dot QP Variable Name"), dl->qp_scalar),
-  h_dot_eval(p.get<std::string> ("Water Thickness Dot QP Variable Name"), dl->qp_scalar),
-  N         (p.get<std::string> ("Effective Pressure QP Variable Name"), dl->qp_scalar),
-  m         (p.get<std::string> ("Melting Rate QP Variable Name"), dl->qp_scalar),
-  u_b       (p.get<std::string> ("Sliding Velocity QP Variable Name"), dl->qp_scalar)
-{
-  TEUCHOS_TEST_FOR_EXCEPTION (!dl->isSideLayouts, Teuchos::Exceptions::InvalidParameter,
-                                "Error! For Stokes-coupled hydrology, provide a side set layout structure.\n");
-
-  numNodes = dl->node_scalar->dimension(2);
-  numQPs   = dl->qp_scalar->dimension(2);
-  numDims  = dl->qp_gradient->dimension(3);
-
-  sideSetName = p.get<std::string>("Side Set Name");
-
-  // Index of the nodes on the sides in the numeration of the cell
-  int numSides = dl->node_scalar->dimension(1);
-  int sideDim  = dl->qp_gradient->dimension(3);
-
-  Teuchos::RCP<shards::CellTopology> cellType;
-  cellType = p.get<Teuchos::RCP <shards::CellTopology> > ("Cell Type");
-  sideNodes.resize(numSides);
-  for (int side=0; side<numSides; ++side)
-  {
-    // Need to get the subcell exact count, since different sides may have different number of nodes (e.g., Wedge)
-    int thisSideNodes = cellType->getNodeCount(sideDim,side);
-    sideNodes[side].resize(thisSideNodes);
-    for (int node=0; node<thisSideNodes; ++node)
-    {
-      sideNodes[side][node] = cellType->getNodeMap(sideDim,side,node);
-    }
-  }
-
-  this->addDependentField(BF);
-  this->addDependentField(w_measure);
-  this->addDependentField(h);
-  this->addDependentField(N);
-  this->addDependentField(m);
-  this->addDependentField(u_b);
-
-  unsteady = p.get<bool>("Unsteady");
-  if (unsteady)
-    this->addDependentField(h_dot);
-  else
-    this->addEvaluatedField(h_dot_eval);
-
-  residual = PHX::MDField<ScalarT,Cell,Node>(p.get<std::string> ("Thickness Eqn Residual Name"),dl->node_scalar);
-
-  this->addEvaluatedField(residual);
-
-  // Setting parameters
-  Teuchos::ParameterList& hydrology_params = *p.get<Teuchos::ParameterList*>("FELIX Hydrology");
-  Teuchos::ParameterList& physical_params  = *p.get<Teuchos::ParameterList*>("FELIX Physical Parameters");
-
-  rho_i = physical_params.get<double>("Ice Density");
-  h_r = hydrology_params.get<double>("Bed Bumps Height");
-  l_r = hydrology_params.get<double>("Bed Bumps Length");
-  n   = hydrology_params.get<double>("Potential Eqn Mass Term Exponent");
-  A   = hydrology_params.get<double>("Flow Factor Constant");
-
-  // Adjusting constants (for units)
-  A         = std::cbrt( A*1e-21/31536000 ); // The factor 1e-21/3153600 is to account for different units. In particular, ice velocity
-                                             // is in yr (rather than s) and pressure/stresses are in kPa (rather than Pa)
-                                             // while all other quantities are in SI units. The cubic root instead is
-                                             // to bring A inside the power with N and allow for general exponents
-  l_r *= 31536000;  // Again, this is to adjust from [yr] (ice) to [s] (hydrology). The quantity to adjust is u_b, but since
-                    // u_b gets divided by l_r, we can adjust l_r here once and for all.
-
-  this->setName("HydrologyResidualThicknessEqn"+PHX::typeAsString<EvalT>());
-}
-
-template<typename EvalT, typename Traits>
-void HydrologyResidualThicknessEqn<EvalT, Traits, true>::
-postRegistrationSetup(typename Traits::SetupData d,
-                      PHX::FieldManager<Traits>& fm)
-{
-  this->utils.setFieldData(BF,fm);
-  this->utils.setFieldData(w_measure,fm);
-  this->utils.setFieldData(h,fm);
-  this->utils.setFieldData(h_dot,fm);
-  this->utils.setFieldData(N,fm);
-  this->utils.setFieldData(m,fm);
-  this->utils.setFieldData(u_b,fm);
-
-  this->utils.setFieldData(residual,fm);
-
-  if (!unsteady)
-    h_dot_eval.deep_copy(ScalarT(0.0));
-}
-
-template<typename EvalT, typename Traits>
-void HydrologyResidualThicknessEqn<EvalT, Traits, true>::evaluateFields (typename Traits::EvalData workset)
-{
-  // Zero out, to avoid leaving stuff from previous workset!
-  const int numCellNodes = residual.fieldTag().dataLayout().dimension(1);
-  for (int cell=0; cell<workset.numCells; ++cell)
-    for (int node=0; node<numCellNodes; ++node)
-      residual(cell,node) = 0;
-
-  if (workset.sideSets->find(sideSetName)==workset.sideSets->end())
-    return;
-
-  ScalarT res_qp, res_node;
-  const std::vector<Albany::SideStruct>& sideSet = workset.sideSets->at(sideSetName);
-  for (auto const& it_side : sideSet)
-  {
-    // Get the local data of side and cell
-    const int cell = it_side.elem_LID;
-    const int side = it_side.side_local_id;
-
-    for (int node=0; node < numNodes; ++node)
-    {
-      res_node = 0;
-      for (int qp=0; qp < numQPs; ++qp)
-      {
-        res_qp = m(cell,side,qp)/rho_i - (h_r -h(cell,side,qp))*u_b(cell,side,qp)/l_r
-               + h(cell,side,qp)*std::pow(A*N(cell,side,qp),n) - h_dot(cell,side,qp);
-
-        res_node += res_qp * BF(cell,side,node,qp) * w_measure(cell,side,qp);
->>>>>>> d3968fc9
       }
     }
   }
