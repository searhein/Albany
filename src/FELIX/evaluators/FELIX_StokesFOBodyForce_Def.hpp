--- conflicted
+++ resolved
@@ -62,21 +62,12 @@
 #ifdef OUTPUT_TO_SCREEN
     *out << "INTERP SURFACE GRAD Source!" << std::endl;
 #endif
-<<<<<<< HEAD
-    surfaceGrad = PHX::MDField<ScalarT,Cell,QuadPoint,Dim>(
+    surfaceGrad = PHX::MDField<ParamScalarT,Cell,QuadPoint,Dim>(
              p.get<std::string>("Surface Height Gradient Name"), dl->qp_gradient);
     this->addDependentField(surfaceGrad);
 
     if(useStereographicMap) {
-      surface = PHX::MDField<ScalarT,Cell,QuadPoint>(p.get<std::string>("Surface Height Name"), dl->qp_scalar);
-=======
-    surfaceGrad = PHX::MDField<ParamScalarT,Cell,QuadPoint,Dim>(
-             p.get<std::string>("surface_height Gradient Name"), dl->qp_gradient);
-    this->addDependentField(surfaceGrad);
-
-    if(useStereographicMap) {
-      surface = PHX::MDField<ParamScalarT,Cell,QuadPoint>(p.get<std::string>("surface_height Name"), dl->qp_scalar);
->>>>>>> 5720a3b1
+      surface = PHX::MDField<ParamScalarT,Cell,QuadPoint>(p.get<std::string>("Surface Height Name"), dl->qp_scalar);
       this->addDependentField(surface);
       coordVec = PHX::MDField<MeshScalarT,Cell,QuadPoint,Dim>(
                   p.get<std::string>("Coordinate Vector Variable Name"), dl->qp_gradient);
@@ -89,7 +80,7 @@
 #ifdef OUTPUT_TO_SCREEN
     *out << "Surface Grad Provided Source!" << std::endl;
 #endif
-    surfaceGrad = PHX::MDField<ScalarT,Cell,QuadPoint,Dim>(
+    surfaceGrad = PHX::MDField<ParamScalarT,Cell,QuadPoint,Dim>(
              p.get<std::string>("Surface Height Gradient QP Variable Name"), dl->qp_gradient);
     this->addDependentField(surfaceGrad);
     bf_type = FO_SURF_GRAD_PROVIDED;
@@ -170,15 +161,9 @@
   }
   //kept for backward compatibility. Use type = "FO INTERP GRAD SURF" instead.
   else if ((type == "FO ISMIP-HOM Test A") || (type == "FO ISMIP-HOM Test B") || (type == "FO ISMIP-HOM Test C") || (type == "FO ISMIP-HOM Test D")) {
-<<<<<<< HEAD
   *out << "ISMIP-HOM Tests A/B/C/D \n WARNING: computing INTERP SURFACE GRAD Source! \nPlease set  Force Type = FO INTERP GRAD SURF." << std::endl;
-    surfaceGrad = PHX::MDField<ScalarT,Cell,QuadPoint,Dim>(
+    surfaceGrad = PHX::MDField<ParamScalarT,Cell,QuadPoint,Dim>(
         p.get<std::string>("Surface Height Gradient Name"), dl->qp_gradient);
-=======
-	*out << "ISMIP-HOM Tests A/B/C/D \n WARNING: computing INTERP SURFACE GRAD Source! \nPlease set  Force Type = FO INTERP GRAD SURF." << std::endl;
-    surfaceGrad = PHX::MDField<ParamScalarT,Cell,QuadPoint,Dim>(
-    		p.get<std::string>("surface_height Gradient Name"), dl->qp_gradient);
->>>>>>> 5720a3b1
     this->addDependentField(surfaceGrad);
     bf_type = FO_INTERP_SURF_GRAD;
   }
