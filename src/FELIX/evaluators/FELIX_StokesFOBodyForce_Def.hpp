--- conflicted
+++ resolved
@@ -63,21 +63,15 @@
 #endif
     surfaceGrad = decltype(surfaceGrad)(
              p.get<std::string>("Surface Height Gradient Name"), dl->qp_gradient);
-    this->addDependentField(surfaceGrad.fieldTag());
+    this->addDependentField(surfaceGrad);
 
     if(useStereographicMap) {
-<<<<<<< HEAD
-      surface = PHX::MDField<ParamScalarT,Cell,QuadPoint>(p.get<std::string>("Surface Height Name"), dl->qp_scalar);
-      this->addDependentField(surface.fieldTag());
-      coordVec = PHX::MDField<MeshScalarT,Cell,QuadPoint,Dim>(
-=======
       surface = decltype(surface)(
           p.get<std::string>("Surface Height Name"), dl->qp_scalar);
       this->addDependentField(surface);
       coordVec = decltype(coordVec)(
->>>>>>> d3968fc9
                   p.get<std::string>("Coordinate Vector Variable Name"), dl->qp_gradient);
-      this->addDependentField(coordVec.fieldTag());
+      this->addDependentField(coordVec);
     }
      bf_type = FO_INTERP_SURF_GRAD;
   }
@@ -88,7 +82,7 @@
 #endif
     surfaceGrad = decltype(surfaceGrad)(
              p.get<std::string>("Surface Height Gradient QP Variable Name"), dl->qp_gradient);
-    this->addDependentField(surfaceGrad.fieldTag());
+    this->addDependentField(surfaceGrad);
     bf_type = FO_SURF_GRAD_PROVIDED;
   }
 #endif
@@ -98,8 +92,8 @@
             p.get<std::string>("FELIX Viscosity QP Variable Name"), dl->qp_scalar);
     coordVec = decltype(coordVec)(
             p.get<std::string>("Coordinate Vector Variable Name"), dl->qp_gradient);
-    this->addDependentField(muFELIX.fieldTag());
-    this->addDependentField(coordVec.fieldTag());
+    this->addDependentField(muFELIX);
+    this->addDependentField(coordVec);
   }
   else if (type == "FOSinExp2D") {
     bf_type = FO_SINEXP2D;
@@ -107,8 +101,8 @@
             p.get<std::string>("FELIX Viscosity QP Variable Name"), dl->qp_scalar);
     coordVec = decltype(coordVec)(
             p.get<std::string>("Coordinate Vector Variable Name"), dl->qp_gradient);
-    this->addDependentField(muFELIX.fieldTag());
-    this->addDependentField(coordVec.fieldTag());
+    this->addDependentField(muFELIX);
+    this->addDependentField(coordVec);
   }
   else if (type == "FOCosExp2D") {
     bf_type = FO_COSEXP2D;
@@ -116,8 +110,8 @@
             p.get<std::string>("FELIX Viscosity QP Variable Name"), dl->qp_scalar);
     coordVec = decltype(coordVec)(
             p.get<std::string>("Coordinate Vector Variable Name"), dl->qp_gradient);
-    this->addDependentField(muFELIX.fieldTag());
-    this->addDependentField(coordVec.fieldTag());
+    this->addDependentField(muFELIX);
+    this->addDependentField(coordVec);
   }
   else if (type == "FOCosExp2DFlip") {
     bf_type = FO_COSEXP2DFLIP;
@@ -125,8 +119,8 @@
             p.get<std::string>("FELIX Viscosity QP Variable Name"), dl->qp_scalar);
     coordVec = decltype(coordVec)(
             p.get<std::string>("Coordinate Vector Variable Name"), dl->qp_gradient);
-    this->addDependentField(muFELIX.fieldTag());
-    this->addDependentField(coordVec.fieldTag());
+    this->addDependentField(muFELIX);
+    this->addDependentField(coordVec);
   }
   else if (type == "FOCosExp2DAll") {
     bf_type = FO_COSEXP2DALL;
@@ -134,8 +128,8 @@
             p.get<std::string>("FELIX Viscosity QP Variable Name"), dl->qp_scalar);
     coordVec = decltype(coordVec)(
             p.get<std::string>("Coordinate Vector Variable Name"), dl->qp_gradient);
-    this->addDependentField(muFELIX.fieldTag());
-    this->addDependentField(coordVec.fieldTag());
+    this->addDependentField(muFELIX);
+    this->addDependentField(coordVec);
   }
   else if (type == "FOSinCosZ") {
     bf_type = FO_SINCOSZ;
@@ -143,8 +137,8 @@
             p.get<std::string>("FELIX Viscosity QP Variable Name"), dl->qp_scalar);
     coordVec = decltype(coordVec)(
             p.get<std::string>("Coordinate Vector Variable Name"), dl->qp_gradient);
-    this->addDependentField(muFELIX.fieldTag());
-    this->addDependentField(coordVec.fieldTag());
+    this->addDependentField(muFELIX);
+    this->addDependentField(coordVec);
   }
   else if (type == "Poisson") {
     bf_type = POISSON;
@@ -152,8 +146,8 @@
             p.get<std::string>("FELIX Viscosity QP Variable Name"), dl->qp_scalar);
     coordVec = decltype(coordVec)(
             p.get<std::string>("Coordinate Vector Variable Name"), dl->qp_gradient);
-    this->addDependentField(muFELIX.fieldTag());
-    this->addDependentField(coordVec.fieldTag());
+    this->addDependentField(muFELIX);
+    this->addDependentField(coordVec);
   }
   //Source for xz MMS problem derived by Mauro.
   else if (type == "FO_XZ_MMS") {
@@ -162,15 +156,15 @@
             p.get<std::string>("FELIX Viscosity QP Variable Name"), dl->qp_scalar);
     coordVec = decltype(coordVec)(
             p.get<std::string>("Coordinate Vector Variable Name"), dl->qp_gradient);
-    this->addDependentField(muFELIX.fieldTag());
-    this->addDependentField(coordVec.fieldTag());
+    this->addDependentField(muFELIX);
+    this->addDependentField(coordVec);
   }
   //kept for backward compatibility. Use type = "FO INTERP GRAD SURF" instead.
   else if ((type == "FO ISMIP-HOM Test A") || (type == "FO ISMIP-HOM Test B") || (type == "FO ISMIP-HOM Test C") || (type == "FO ISMIP-HOM Test D")) {
   *out << "ISMIP-HOM Tests A/B/C/D \n WARNING: computing INTERP SURFACE GRAD Source! \nPlease set  Force Type = FO INTERP GRAD SURF." << std::endl;
     surfaceGrad = decltype(surfaceGrad)(
         p.get<std::string>("Surface Height Gradient Name"), dl->qp_gradient);
-    this->addDependentField(surfaceGrad.fieldTag());
+    this->addDependentField(surfaceGrad);
     bf_type = FO_INTERP_SURF_GRAD;
   }
   else if (type == "FO Dome") {
@@ -180,7 +174,7 @@
     coordVec = decltype(coordVec)(
             p.get<std::string>("Coordinate Vector Variable Name"), dl->qp_gradient);
     bf_type = FO_DOME;
-    this->addDependentField(coordVec.fieldTag());
+    this->addDependentField(coordVec);
   }
 
   this->addEvaluatedField(force);
