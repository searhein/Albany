//*****************************************************************//
//    Albany 2.0:  Copyright 2012 Sandia Corporation               //
//    This Software is released under the BSD license detailed     //
//    in the file "license.txt" in the top-level Albany directory  //
//*****************************************************************//

#include "Phalanx_DataLayout.hpp"
#include "Phalanx_TypeStrings.hpp"

//uncomment the following line if you want debug output to be printed to screen
#define OUTPUT_TO_SCREEN

namespace FELIX {

//**********************************************************************
template<typename EvalT, typename Traits>
Elliptic2DResidual<EvalT, Traits>::Elliptic2DResidual (const Teuchos::ParameterList& p,
                                                       const Teuchos::RCP<Albany::Layouts>& dl) :
  u         (p.get<std::string> ("Solution QP Variable Name"), dl->qp_scalar),
  grad_u    (p.get<std::string> ("Solution Gradient QP Variable Name"), dl->qp_gradient),
  BF        (p.get<std::string> ("BF Variable Name"), dl->node_qp_scalar),
  GradBF    (p.get<std::string> ("Gradient BF Variable Name"), dl->node_qp_gradient),
  coords    (p.get<std::string> ("Coordinate Vector Variable Name"),dl->vertices_vector),
  residual  (p.get<std::string> ("Residual Variable Name"),dl->node_scalar),
  w_measure (p.get<std::string> ("Weighted Measure Variable Name"), dl->qp_scalar)
{
  sideSetEquation = p.get<bool>("Side Equation");
  if (sideSetEquation)
  {
    TEUCHOS_TEST_FOR_EXCEPTION (!dl->isSideLayouts, Teuchos::Exceptions::InvalidParameter,
                                "Error! The layout structure does not appear to be that of a side set.\n");

<<<<<<< HEAD
    inv_metric   = PHX::MDField<RealType,Cell,Side,QuadPoint,Dim,Dim>(p.get<std::string> ("Inverse Metric Name"), dl->qp_tensor);
    this->addDependentField(inv_metric.fieldTag());
=======
    inv_metric   = PHX::MDField<const RealType,Cell,Side,QuadPoint,Dim,Dim>(p.get<std::string> ("Inverse Metric Name"), dl->qp_tensor);
    this->addDependentField(inv_metric);
>>>>>>> d3968fc9

    sideSetName = p.get<std::string>("Side Set Name");

    int numSides = dl->cell_gradient->dimension(1);
    numNodes     = dl->node_scalar->dimension(2);
    numQPs       = dl->qp_scalar->dimension(2);
    int sideDim  = dl->cell_gradient->dimension(2);

    // Index of the nodes on the sides in the numeration of the cell
    Teuchos::RCP<shards::CellTopology> cellType;
    cellType = p.get<Teuchos::RCP <shards::CellTopology> > ("Cell Type");
    sideNodes.resize(numSides);
    for (int side=0; side<numSides; ++side)
    {
      sideNodes[side].resize(numNodes);
      for (int node=0; node<numNodes; ++node)
        sideNodes[side][node] = cellType->getNodeMap(sideDim,side,node);
    }
  }
  else
  {
    numNodes     = dl->node_scalar->dimension(1);
    numQPs       = dl->qp_scalar->dimension(1);
  }

  gradDim = 2;

  this->addDependentField(u.fieldTag());
  this->addDependentField(grad_u.fieldTag());
  this->addDependentField(BF.fieldTag());
  this->addDependentField(GradBF.fieldTag());
  this->addDependentField(coords.fieldTag());
  this->addEvaluatedField(residual);

  this->setName("Elliptic2DResidual"+PHX::typeAsString<EvalT>());
}

//**********************************************************************
template<typename EvalT, typename Traits>
void Elliptic2DResidual<EvalT, Traits>::
postRegistrationSetup(typename Traits::SetupData d,
                      PHX::FieldManager<Traits>& fm)
{
  if (sideSetEquation)
  {
    this->utils.setFieldData(inv_metric,fm);
  }

  this->utils.setFieldData(coords,fm);
  this->utils.setFieldData(u,fm);
  this->utils.setFieldData(grad_u,fm);
  this->utils.setFieldData(BF,fm);
  this->utils.setFieldData(GradBF,fm);
  this->utils.setFieldData(w_measure,fm);
  this->utils.setFieldData(residual,fm);
}

//**********************************************************************
template<typename EvalT, typename Traits>
void Elliptic2DResidual<EvalT, Traits>::evaluateFields (typename Traits::EvalData workset)
{
  for (int cell(0); cell<workset.numCells; ++cell)
  {
    for (int node(0); node<numNodes; ++node)
    {
      residual(cell,node) = 0;
    }
  }

  if (sideSetEquation)
  {
    const Albany::SideSetList& ssList = *(workset.sideSets);
    Albany::SideSetList::const_iterator it_ss = ssList.find(sideSetName);

    if (it_ss==ssList.end())
      return;

    const std::vector<Albany::SideStruct>& sideSet = it_ss->second;
    std::vector<Albany::SideStruct>::const_iterator iter_s;
    for (iter_s=sideSet.begin(); iter_s!=sideSet.end(); ++iter_s)
    {
      // Get the local data of side and cell
      const int cell = iter_s->elem_LID;
      const int side = iter_s->side_local_id;

      std::vector<ScalarT> f_qp(numQPs,0);
      for (int qp=0; qp<numQPs; ++qp)
      {
        for (int idim=0; idim<gradDim; ++idim)
        {
          MeshScalarT x_qp = 0;
          for (int node=0; node<numNodes; ++node)
            x_qp += coords(cell,sideNodes[side][node],idim)*BF(cell,side,node,qp);

          f_qp[qp] += std::pow(x_qp-0.5,2);
        }
        f_qp[qp] -= 4.0;
      }

      for (int node=0; node<numNodes; ++node)
      {
        for (int qp=0; qp<numQPs; ++qp)
        {
          for (int idim(0); idim<gradDim; ++idim)
          {
            for (int jdim(0); jdim<gradDim; ++jdim)
            {
              residual(cell,sideNodes[side][node]) -= grad_u(cell,side,qp,idim)
                                                    * inv_metric(cell,side,qp,idim,jdim)
                                                    * GradBF(cell,side,node,qp,jdim)
                                                    * w_measure(cell,side,qp);
            }
          }
          residual(cell,sideNodes[side][node]) -= u(cell,side,qp) * BF(cell,side,node,qp) * w_measure(cell,side,qp);
          residual(cell,sideNodes[side][node]) += f_qp[qp] * BF(cell,side,node,qp) * w_measure(cell,side,qp);
        }
      }
    }
  }
  else
  {
    for (int cell(0); cell<workset.numCells; ++cell)
    {
      std::vector<ScalarT> f_qp(numQPs,0);

      for (int qp=0; qp<numQPs; ++qp)
      {
        for (int idim=0; idim<gradDim; ++idim)
        {
          MeshScalarT x_qp = 0;
          for (int node=0; node<numNodes; ++node)
            x_qp += coords(cell,node,idim)*BF(cell,node,qp);

          f_qp[qp] += std::pow(x_qp-0.5,2);
        }
        f_qp[qp] -= 4.0;
      }

      for (int node(0); node<numNodes; ++node)
      {
        residual(cell,node) = 0;
        for (int qp=0; qp<numQPs; ++qp)
        {
          for (int idim(0); idim<gradDim; ++idim)
          {
            residual(cell,node) -= grad_u(cell,qp,idim)*GradBF(cell,node,qp,idim)*w_measure(cell,qp);
          }
          residual(cell,node) -= u(cell,qp)*BF(cell,node,qp)*w_measure(cell,qp);
          residual(cell,node) += f_qp[qp]*BF(cell,node,qp)*w_measure(cell,qp);
        }
      }
    }
  }
}

} // Namespace FELIX<|MERGE_RESOLUTION|>--- conflicted
+++ resolved
@@ -30,13 +30,8 @@
     TEUCHOS_TEST_FOR_EXCEPTION (!dl->isSideLayouts, Teuchos::Exceptions::InvalidParameter,
                                 "Error! The layout structure does not appear to be that of a side set.\n");
 
-<<<<<<< HEAD
-    inv_metric   = PHX::MDField<RealType,Cell,Side,QuadPoint,Dim,Dim>(p.get<std::string> ("Inverse Metric Name"), dl->qp_tensor);
-    this->addDependentField(inv_metric.fieldTag());
-=======
     inv_metric   = PHX::MDField<const RealType,Cell,Side,QuadPoint,Dim,Dim>(p.get<std::string> ("Inverse Metric Name"), dl->qp_tensor);
     this->addDependentField(inv_metric);
->>>>>>> d3968fc9
 
     sideSetName = p.get<std::string>("Side Set Name");
 
@@ -64,11 +59,11 @@
 
   gradDim = 2;
 
-  this->addDependentField(u.fieldTag());
-  this->addDependentField(grad_u.fieldTag());
-  this->addDependentField(BF.fieldTag());
-  this->addDependentField(GradBF.fieldTag());
-  this->addDependentField(coords.fieldTag());
+  this->addDependentField(u);
+  this->addDependentField(grad_u);
+  this->addDependentField(BF);
+  this->addDependentField(GradBF);
+  this->addDependentField(coords);
   this->addEvaluatedField(residual);
 
   this->setName("Elliptic2DResidual"+PHX::typeAsString<EvalT>());
