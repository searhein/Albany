--- conflicted
+++ resolved
@@ -36,8 +36,8 @@
   Teuchos::RCP<Albany::Layouts> dl_surface = dls.at(surfaceSideName);
 
   velocity            = PHX::MDField<ScalarT,Cell,Side,QuadPoint,VecDim>(velocity_name, dl_surface->side_qp_vector);
-  observedVelocity    = PHX::MDField<ScalarT,Cell,Side,QuadPoint,VecDim>(obs_velocity_name, dl_surface->side_qp_vector);
-  observedVelocityRMS = PHX::MDField<ScalarT,Cell,Side,QuadPoint,VecDim>(obs_velocityRMS_name, dl_surface->side_qp_vector);
+  observedVelocity    = PHX::MDField<ParamScalarT,Cell,Side,QuadPoint,VecDim>(obs_velocity_name, dl_surface->side_qp_vector);
+  observedVelocityRMS = PHX::MDField<ParamScalarT,Cell,Side,QuadPoint,VecDim>(obs_velocityRMS_name, dl_surface->side_qp_vector);
   BF_surface          = PHX::MDField<RealType,Cell,Side,Node,QuadPoint>(BF_surface_name, dl_surface->side_node_qp_scalar);
   w_measure_surface   = PHX::MDField<RealType,Cell,Side,QuadPoint>(w_measure_surface_name, dl_surface->side_qp_scalar);
 
@@ -65,24 +65,14 @@
 
     basalSideName = paramList->get<std::string> ("Basal Side Name");
 
-<<<<<<< HEAD
     TEUCHOS_TEST_FOR_EXCEPTION (dls.find(basalSideName)==dls.end(), std::logic_error, "Error! Basal side data layout not found.\n");
     Teuchos::RCP<Albany::Layouts> dl_basal = dls.at(basalSideName);
-=======
-  intrepidBasis = Albany::getIntrepid2Basis(*elem_top);
->>>>>>> 5720a3b1
 
     const std::string& grad_beta_name          = paramList->get<std::string>("Basal Friction Coefficient Gradient Name");
     const std::string& w_measure_basal_name    = paramList->get<std::string>("Weighted Measure Basal Name");
 
-<<<<<<< HEAD
     grad_beta           = PHX::MDField<ScalarT,Cell,Side,QuadPoint,Dim>(grad_beta_name, dl_basal->side_qp_gradient);
     w_measure_basal     = PHX::MDField<RealType,Cell,Side,QuadPoint>(w_measure_basal_name, dl_basal->side_qp_scalar);
-=======
-  Intrepid2::DefaultCubatureFactory<RealType, Intrepid2::FieldContainer_Kokkos<RealType, PHX::Layout, PHX::Device> > cubFactory;
-  cubatureCell = cubFactory.create(*cellType, 1); //meshSpecs->cubatureDegree);
-  cubatureDegree = plist->isParameter("Cubature Degree") ? plist->get<int>("Cubature Degree") : meshSpecs->cubatureDegree;
->>>>>>> 5720a3b1
 
     numBasalQPs = dl_basal->side_qp_scalar->dimension(2);
 
@@ -128,8 +118,8 @@
   const std::string& w_measure_surface_name  = paramList->get<std::string>("Weighted Measure Surface Name");
 
   velocity            = PHX::MDField<ScalarT,Cell,Side,QuadPoint,VecDim>(velocity_name, dl->side_qp_vector);
-  observedVelocity    = PHX::MDField<ScalarT,Cell,Side,QuadPoint,VecDim>(obs_velocity_name, dl->side_qp_vector);
-  observedVelocityRMS = PHX::MDField<ScalarT,Cell,Side,QuadPoint,VecDim>(obs_velocityRMS_name, dl->side_qp_vector);
+  observedVelocity    = PHX::MDField<ParamScalarT,Cell,Side,QuadPoint,VecDim>(obs_velocity_name, dl->side_qp_vector);
+  observedVelocityRMS = PHX::MDField<ParamScalarT,Cell,Side,QuadPoint,VecDim>(obs_velocityRMS_name, dl->side_qp_vector);
   BF_surface          = PHX::MDField<RealType,Cell,Side,Node,QuadPoint>(BF_surface_name, dl->side_node_qp_scalar);
   w_measure_surface   = PHX::MDField<RealType,Cell,Side,QuadPoint>(w_measure_surface_name, dl->side_qp_scalar);
 
@@ -225,7 +215,6 @@
 
 // **********************************************************************
 template<typename EvalT, typename Traits>
-<<<<<<< HEAD
 void FELIX::ResponseSurfaceVelocityMismatch<EvalT, Traits>::evaluateFields(typename Traits::EvalData workset)
 {
   TEUCHOS_TEST_FOR_EXCEPTION (workset.sideSets==Teuchos::null, std::logic_error,
@@ -244,149 +233,14 @@
       // Get the local data of side and cell
       const int cell = it_side.elem_LID;
       const int side = it_side.side_local_id;
-=======
-void FELIX::ResponseSurfaceVelocityMismatch<EvalT, Traits>::evaluateFields(typename Traits::EvalData workset) {
-  if (workset.sideSets == Teuchos::null)
-    TEUCHOS_TEST_FOR_EXCEPTION(true, std::logic_error, "Side sets defined in input file but not properly specified on the mesh" << std::endl);
-
-  const Albany::SideSetList& ssList = *(workset.sideSets);
-  Albany::SideSetList::const_iterator it = ssList.find("upperside");
-
-  if (it != ssList.end()) {
-    const std::vector<Albany::SideStruct>& sideSet = it->second;
-
-    Intrepid2::FieldContainer_Kokkos<ScalarT, PHX::Layout, PHX::Device> surfaceVelocityOnSide;
-    Intrepid2::FieldContainer_Kokkos<ScalarT, PHX::Layout, PHX::Device> velocityRMSOnSide;
-    Intrepid2::FieldContainer_Kokkos<ScalarT, PHX::Layout, PHX::Device> velocityOnSide;
-
-    // Zero out local response
-    PHAL::set(this->local_response, 0.0);
-
-    // Loop over the sides that form the boundary condition
-    for (std::size_t side = 0; side < sideSet.size(); ++side) { // loop over the sides on this ws and name
-
-      // Get the data that corresponds to the side
-      const int elem_GID = sideSet[side].elem_GID;
-      const int elem_LID = sideSet[side].elem_LID;
-      const int elem_side = sideSet[side].side_local_id;
-
-      sideType = Teuchos::rcp(new shards::CellTopology(cellType->getCellTopologyData()->side[elem_side].topology));
-      Intrepid2::DefaultCubatureFactory<RealType, Intrepid2::FieldContainer_Kokkos<RealType, PHX::Layout, PHX::Device> > cubFactory;
-      cubatureSide = cubFactory.create(*sideType, cubatureDegree);
-      sideDims = sideType->getDimension();
-      numQPsSide = cubatureSide->getNumPoints();
-
-      // Allocate Temporary FieldContainers
-      cubPointsSide.resize(numQPsSide, sideDims);
-      refPointsSide.resize(numQPsSide, cellDims);
-      cubWeightsSide.resize(numQPsSide);
-      physPointsSide.resize(1, numQPsSide, cellDims);
-      dofSide.resize(1, numQPsSide);
-      dofSideVec.resize(1, numQPsSide, numVecDim);
-
-      // Do the BC one side at a time for now
-      jacobianSide.resize(1, numQPsSide, cellDims, cellDims);
-      invJacobianSide.resize(1, numQPsSide, cellDims, cellDims);
-      jacobianSide_det.resize(1, numQPsSide);
-
-      weighted_measure.resize(1, numQPsSide);
-      basis_refPointsSide.resize(numNodes, numQPsSide);
-      basisGrad_refPointsSide.resize(numNodes, numQPsSide, cellDims);
-      trans_basis_refPointsSide.resize(1, numNodes, numQPsSide);
-      trans_gradBasis_refPointsSide.resize(1, numNodes, numQPsSide, cellDims);
-      weighted_trans_basis_refPointsSide.resize(1, numNodes, numQPsSide);
-      data.resize(1, numQPsSide);
-
-      // Pre-Calculate reference element quantitites
-      cubatureSide->getCubature(cubPointsSide, cubWeightsSide);
-
-      surfaceVelocityOnSide.resize(1, numQPsSide, numVecDim);
-      velocityRMSOnSide.resize(1, numQPsSide, numVecDim);
-      velocityOnSide.resize(1, numQPsSide, numVecDim);
-
-      // Copy the coordinate data over to a temp container
-      for (std::size_t node = 0; node < numNodes; ++node) {
-        for (std::size_t dim = 0; dim < cellDims; ++dim)
-          physPointsCell(0, node, dim) = coordVec(elem_LID, node, dim);
-      }
-
-      // Map side cubature points to the reference parent cell based on the appropriate side (elem_side)
-      Intrepid2::CellTools<RealType>::mapToReferenceSubcell(refPointsSide, cubPointsSide, sideDims, elem_side, *cellType);
-
-      // Calculate side geometry
-      Intrepid2::CellTools<MeshScalarT>::setJacobian(jacobianSide, refPointsSide, physPointsCell, *cellType);
-
-      Intrepid2::CellTools<MeshScalarT>::setJacobianDet(jacobianSide_det, jacobianSide);
-
-      if (sideDims < 2) { //for 1 and 2D, get weighted edge measure
-        Intrepid2::FunctionSpaceTools::computeEdgeMeasure<MeshScalarT>(weighted_measure, jacobianSide, cubWeightsSide, elem_side, *cellType);
-      } else { //for 3D, get weighted face measure
-        Intrepid2::FunctionSpaceTools::computeFaceMeasure<MeshScalarT>(weighted_measure, jacobianSide, cubWeightsSide, elem_side, *cellType);
-      }
-
-      // Values of the basis functions at side cubature points, in the reference parent cell domain
-      intrepidBasis->getValues(basis_refPointsSide, refPointsSide, Intrepid2::OPERATOR_VALUE);
-
-      // Transform values of the basis functions
-      Intrepid2::FunctionSpaceTools::HGRADtransformVALUE<MeshScalarT>(trans_basis_refPointsSide, basis_refPointsSide);
-
-      // Multiply with weighted measure
-      Intrepid2::FunctionSpaceTools::multiplyMeasure<MeshScalarT>(weighted_trans_basis_refPointsSide, weighted_measure, trans_basis_refPointsSide);
-
-      // Map cell (reference) cubature points to the appropriate side (elem_side) in physical space
-      Intrepid2::CellTools<RealType>::mapToPhysicalFrame(physPointsSide, refPointsSide, physPointsCell, intrepidBasis);
-
-      // Map cell (reference) degree of freedom points to the appropriate side (elem_side)
-      Intrepid2::FieldContainer_Kokkos<ScalarT, PHX::Layout, PHX::Device> surfaceVelocityOnCell(1, numNodes, numVecDim);
-      Intrepid2::FieldContainer_Kokkos<ScalarT, PHX::Layout, PHX::Device> velocityRMSOnCell(1, numNodes, numVecDim);
-      Intrepid2::FieldContainer_Kokkos<ScalarT, PHX::Layout, PHX::Device> velocityOnCell(1, numNodes, numVecDim);
-      for (std::size_t node = 0; node < numNodes; ++node)
-        for (std::size_t dim = 0; dim < numVecDim; ++dim) {
-          surfaceVelocityOnCell(0, node, dim) = surfaceVelocity_field(elem_LID, node, dim);
-          velocityRMSOnCell(0, node, dim) = velocityRMS_field(elem_LID, node, dim);
-          dofCellVec(0, node, dim) = velocity_field(elem_LID, node, dim);
-        }
-        // This is needed, since evaluate currently sums into
-        for (int i = 0; i < numQPsSide; i++) {
-          for (std::size_t dim = 0; dim < numVecDim; ++dim) {
-            surfaceVelocityOnSide(0, i, dim) = 0.0;
-            velocityRMSOnSide(0, i, dim) = 0.0;
-          }
-        }
-        for (int i = 0; i < dofSideVec.size(); i++)
-          dofSideVec[i] = 0.0;
-
-        // Get dof at cubature points of appropriate side (see DOFVecInterpolation evaluator)
-        for (std::size_t node = 0; node < numNodes; ++node) {
-          for (std::size_t qp = 0; qp < numQPsSide; ++qp) {
-            for (std::size_t dim = 0; dim < numVecDim; ++dim) {
-              surfaceVelocityOnSide(0, qp, dim) += surfaceVelocityOnCell(0, node, dim) * trans_basis_refPointsSide(0, node, qp);
-              velocityRMSOnSide(0, qp, dim) += velocityRMSOnCell(0, node, dim) * trans_basis_refPointsSide(0, node, qp);
-              dofSideVec(0, qp, dim) += dofCellVec(0, node, dim) * trans_basis_refPointsSide(0, node, qp);
-            }
-          }
-        }
-
-      int numCells = data.dimension(0); // How many cell's worth of data is being computed?
-      int numPoints = data.dimension(1); // How many QPs per cell?
-
-      for (int cell = 0; cell < numCells; cell++) {
-        for (int pt = 0; pt < numPoints; pt++) {
-          ScalarT refVel0 = asinh(surfaceVelocityOnSide(cell, pt, 0) / velocityRMSOnSide(cell, pt, 0) / asinh_scaling);
-          ScalarT refVel1 = asinh(surfaceVelocityOnSide(cell, pt, 1) / velocityRMSOnSide(cell, pt, 1) / asinh_scaling);
-          ScalarT vel0 = asinh(dofSideVec(cell, pt, 0) / velocityRMSOnSide(cell, pt, 0) / asinh_scaling);
-          ScalarT vel1 = asinh(dofSideVec(cell, pt, 1) / velocityRMSOnSide(cell, pt, 1) / asinh_scaling);
-          data(cell, pt) = asinh_scaling * asinh_scaling * ((refVel0 - vel0) * (refVel0 - vel0) + (refVel1 - vel1) * (refVel1 - vel1));
-        }
-      }
->>>>>>> 5720a3b1
+
 
       ScalarT t = 0;
       ScalarT data = 0;
       for (int qp=0; qp<numSurfaceQPs; ++qp)
       {
-        ScalarT refVel0 = asinh(observedVelocity (cell, side, qp, 0) / observedVelocityRMS(cell, side, qp, 0) / asinh_scaling);
-        ScalarT refVel1 = asinh(observedVelocity (cell, side, qp, 1) / observedVelocityRMS(cell, side, qp, 1) / asinh_scaling);
+        ParamScalarT refVel0 = asinh(observedVelocity (cell, side, qp, 0) / observedVelocityRMS(cell, side, qp, 0) / asinh_scaling);
+        ParamScalarT refVel1 = asinh(observedVelocity (cell, side, qp, 1) / observedVelocityRMS(cell, side, qp, 1) / asinh_scaling);
         ScalarT vel0 = asinh(velocity(cell, side, qp, 0) / observedVelocityRMS(cell, side, qp, 0) / asinh_scaling);
         ScalarT vel1 = asinh(velocity(cell, side, qp, 1) / observedVelocityRMS(cell, side, qp, 1) / asinh_scaling);
         data = asinh_scaling * asinh_scaling * ((refVel0 - vel0) * (refVel0 - vel0) + (refVel1 - vel1) * (refVel1 - vel1));
@@ -404,7 +258,6 @@
 
   // --------------- Regularization term on the basal side ----------------- //
 
-<<<<<<< HEAD
   if (workset.sideSets->find(basalSideName) != workset.sideSets->end() && alpha!=0)
   {
     const std::vector<Albany::SideStruct>& sideSet = workset.sideSets->at(basalSideName);
@@ -413,109 +266,6 @@
       // Get the local data of side and cell
       const int cell = it_side.elem_LID;
       const int side = it_side.side_local_id;
-=======
-  //Regularization term on the basal side
-  Albany::SideSetList::const_iterator ib = ssList.find("basalside");
-
-  if (ib != ssList.end() && (alpha != 0)) {
-    const std::vector<Albany::SideStruct>& sideSet = ib->second;
-
-    Intrepid2::FieldContainer_Kokkos<ScalarT, PHX::Layout, PHX::Device> basalFrictionOnSide(1, numQPsSide);
-    Intrepid2::FieldContainer_Kokkos<ScalarT, PHX::Layout, PHX::Device> basalFrictionGradOnSide(1, numQPsSide, cellDims);
-    Intrepid2::FieldContainer_Kokkos<ScalarT, PHX::Layout, PHX::Device> basalFrictionGradOnSideT(1, numQPsSide, cellDims);
-
-    // Loop over the sides that form the boundary condition
-    for (std::size_t side = 0; side < sideSet.size(); ++side) { // loop over the sides on this ws and name
-
-      // Get the data that corresponds to the side
-      const int elem_GID = sideSet[side].elem_GID;
-      const int elem_LID = sideSet[side].elem_LID;
-      const int elem_side = sideSet[side].side_local_id;
-
-      // Copy the coordinate data over to a temp container
-      for (std::size_t node = 0; node < numNodes; ++node) {
-        for (std::size_t dim = 0; dim < cellDims; ++dim)
-          physPointsCell(0, node, dim) = coordVec(elem_LID, node, dim);
-      }
-
-      // Map side cubature points to the reference parent cell based on the appropriate side (elem_side)
-      Intrepid2::CellTools<RealType>::mapToReferenceSubcell(refPointsSide, cubPointsSide, sideDims, elem_side, *cellType);
-
-      // Calculate side geometry
-      Intrepid2::CellTools<MeshScalarT>::setJacobian(jacobianSide, refPointsSide, physPointsCell, *cellType);
-
-      Intrepid2::CellTools<MeshScalarT>::setJacobianInv(invJacobianSide, jacobianSide);
-
-      Intrepid2::CellTools<MeshScalarT>::setJacobianDet(jacobianSide_det, jacobianSide);
-
-      if (sideDims < 2) { //for 1 and 2D, get weighted edge measure
-        Intrepid2::FunctionSpaceTools::computeEdgeMeasure<MeshScalarT>(weighted_measure, jacobianSide, cubWeightsSide, elem_side, *cellType);
-      } else { //for 3D, get weighted face measure
-        Intrepid2::FunctionSpaceTools::computeFaceMeasure<MeshScalarT>(weighted_measure, jacobianSide, cubWeightsSide, elem_side, *cellType);
-      }
-
-      // Values of the basis functions at side cubature points, in the reference parent cell domain
-      intrepidBasis->getValues(basis_refPointsSide, refPointsSide, Intrepid2::OPERATOR_VALUE);
-      intrepidBasis->getValues(basisGrad_refPointsSide, refPointsSide, Intrepid2::OPERATOR_GRAD);
-
-      // Transform values of the basis functions
-      Intrepid2::FunctionSpaceTools::HGRADtransformVALUE<MeshScalarT>(trans_basis_refPointsSide, basis_refPointsSide);
-
-      Intrepid2::FunctionSpaceTools::HGRADtransformGRAD<MeshScalarT>(trans_gradBasis_refPointsSide, invJacobianSide, basisGrad_refPointsSide);
-
-      Intrepid2::FieldContainer_Kokkos<ScalarT, PHX::Layout, PHX::Device> uTan(1, numQPsSide, cellDims), vTan(1, numQPsSide, cellDims);
-      Intrepid2::CellTools<MeshScalarT>::getPhysicalFaceTangents(uTan, vTan,jacobianSide,elem_side,*cellType);
-
-      // Multiply with weighted measure
-      Intrepid2::FunctionSpaceTools::multiplyMeasure<MeshScalarT>(weighted_trans_basis_refPointsSide, weighted_measure, trans_basis_refPointsSide);
-
-      // Map cell (reference) cubature points to the appropriate side (elem_side) in physical space
-      Intrepid2::CellTools<RealType>::mapToPhysicalFrame(physPointsSide, refPointsSide, physPointsCell, intrepidBasis);
-
-      // Map cell (reference) degree of freedom points to the appropriate side (elem_side)
-      Intrepid2::FieldContainer_Kokkos<ParamScalarT, PHX::Layout, PHX::Device> basalFrictionOnCell(1, numNodes);
-
-      for (std::size_t node = 0; node < numNodes; ++node) {
-        basalFrictionOnCell(0,node) = basal_friction_field(elem_LID, node);
-      //  std::cout << basalFrictionOnCell(0,node)<< " ";
-      }
-      // This is needed, since evaluate currently sums into
-      for (int qp = 0; qp < numQPsSide; qp++) {
-        basalFrictionOnSide(0,qp) = 0.0;
-        for (std::size_t dim = 0; dim < cellDims; ++dim) {
-          basalFrictionGradOnSide(0,qp,dim) = 0;
-        basalFrictionGradOnSideT(0,qp,dim) = 0;
-        }
-      }
-
-      for (int i = 0; i < dofSideVec.size(); i++)
-        dofSideVec[i] = 0.0;
-
-      // Get dof at cubature points of appropriate side (see DOFVecInterpolation evaluator)
-      for (std::size_t qp = 0; qp < numQPsSide; ++qp) {
-        for (std::size_t node = 0; node < numNodes; ++node)
-          for (std::size_t dim = 0; dim < cellDims; ++dim)
-            basalFrictionGradOnSide(0,qp,dim) += basalFrictionOnCell(0,node) * trans_gradBasis_refPointsSide(0, node, qp, dim);
-
-        for (std::size_t dim = 0; dim < cellDims; ++dim) {
-          basalFrictionGradOnSideT(0,qp,0) += basalFrictionGradOnSide(0,qp,dim)*uTan(0,qp,dim);
-          basalFrictionGradOnSideT(0,qp,1) += basalFrictionGradOnSide(0,qp,dim)*vTan(0,qp,dim);
-        }
-      }
-
-      int numCells = data.dimension(0); // How many cell's worth of data is being computed?
-      int numPoints = data.dimension(1); // How many QPs per cell?
-
-      for (int cell = 0; cell < numCells; cell++) {
-        for (int pt = 0; pt < numPoints; pt++) {
-          ScalarT sum=0;
-         for (std::size_t dim = 0; dim < 2; ++dim)
-            sum += std::pow(basalFrictionGradOnSideT(0,pt,dim),2.0);
-          data(cell, pt) = sum;
-        }
-      }
-
->>>>>>> 5720a3b1
       ScalarT t = 0;
       for (int qp=0; qp<numBasalQPs; ++qp)
       {
