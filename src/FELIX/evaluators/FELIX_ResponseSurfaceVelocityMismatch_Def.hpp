//*****************************************************************//
//    Albany 2.0:  Copyright 2012 Sandia Corporation               //
//    This Software is released under the BSD license detailed     //
//    in the file "license.txt" in the top-level Albany directory  //
//*****************************************************************//

#include <fstream>
#include "Teuchos_TestForException.hpp"
#include "Phalanx_DataLayout.hpp"
#include "Teuchos_CommHelpers.hpp"
#include "Phalanx.hpp"
#include "Intrepid_FunctionSpaceTools.hpp"
#include "PHAL_Utilities.hpp"

template<typename EvalT, typename Traits>
<<<<<<< HEAD
FELIX::ResponseSurfaceVelocityMismatch<EvalT, Traits>::
ResponseSurfaceVelocityMismatch(Teuchos::ParameterList& p, const Teuchos::RCP<Albany::Layouts>& dl)
{
=======
FELIX::ResponseSurfaceVelocityMismatch<EvalT, Traits>::ResponseSurfaceVelocityMismatch(Teuchos::ParameterList& p, const Teuchos::RCP<Albany::Layouts>& dl) :
    coordVec("Coord Vec", dl->vertices_vector), surfaceVelocity_field("surface_velocity", dl->node_vector), basal_friction_field("basal_friction", dl->node_scalar), velocityRMS_field("surface_velocity_rms", dl->node_vector),
    velocity_field(p.get<Teuchos::RCP<Teuchos::ParameterList> >("Parameters From Problem")->get("Velocity Name", "Velocity"), dl->node_vector), numVecDim(2) {
>>>>>>> 6c4d1e79
  // get and validate Response parameter list
  Teuchos::ParameterList* plist = p.get<Teuchos::ParameterList*>("Parameter List");
  Teuchos::RCP<Teuchos::ParameterList> paramList = p.get<Teuchos::RCP<Teuchos::ParameterList> >("Parameters From Problem");
  std::string fieldName ="";
  Teuchos::RCP<ParamLib> paramLib = paramList->get< Teuchos::RCP<ParamLib> > ("Parameter Library");
  scaling = plist->get<double>("Scaling Coefficient", 1.0);
  alpha = plist->get<double>("Regularization Coefficient", 0.0);
  asinh_scaling = plist->get<double>("Asinh Scaling", 10.0);

  const std::string& grad_beta_name          = paramList->get<std::string>("Basal Friction Coefficient Gradient Name");
  const std::string& velocity_name           = paramList->get<std::string>("Surface Velocity Side QP Variable Name");
  const std::string& obs_velocity_name       = paramList->get<std::string>("Observed Surface Velocity Side QP Variable Name");
  const std::string& obs_velocityRMS_name    = paramList->get<std::string>("Observed Surface Velocity RMS Side QP Variable Name");
  const std::string& BF_basal_name           = paramList->get<std::string>("BF Basal Name");
  const std::string& w_measure_basal_name    = paramList->get<std::string>("Weighted Measure Basal Name");
  const std::string& w_measure_surface_name  = paramList->get<std::string>("Weighted Measure Surface Name");
  const std::string& inv_metric_surface_name = paramList->get<std::string>("Inverse Metric Surface Name");

  grad_beta           = PHX::MDField<ScalarT,Cell,Side,QuadPoint,Dim>(grad_beta_name, dl->side_qp_gradient);
  velocity            = PHX::MDField<ScalarT,Cell,Side,QuadPoint,VecDim>(velocity_name, dl->side_qp_vector);
  observedVelocity    = PHX::MDField<ScalarT,Cell,Side,QuadPoint,VecDim>(obs_velocity_name, dl->side_qp_vector);
  observedVelocityRMS = PHX::MDField<ScalarT,Cell,Side,QuadPoint,VecDim>(obs_velocityRMS_name, dl->side_qp_vector);
  BF_basal            = PHX::MDField<RealType,Cell,Side,Node,QuadPoint>(BF_basal_name, dl->side_node_qp_scalar);
  w_measure_basal     = PHX::MDField<RealType,Cell,Side,QuadPoint>(w_measure_basal_name, dl->side_qp_scalar);
  w_measure_surface   = PHX::MDField<RealType,Cell,Side,QuadPoint>(w_measure_surface_name, dl->side_qp_scalar);
  inv_metric_surface  = PHX::MDField<RealType,Cell,Side,QuadPoint,Dim,Dim>(inv_metric_surface_name, dl->side_qp_tensor);

  Teuchos::RCP<const Albany::MeshSpecsStruct> meshSpecs = paramList->get<Teuchos::RCP<const Albany::MeshSpecsStruct> >("Mesh Specs Struct");
  Teuchos::RCP<const Teuchos::ParameterList> reflist = this->getValidResponseParameters();
  plist->validateParameters(*reflist, 0);

  // Get Dimensions
  std::vector<PHX::DataLayout::size_type> dims;
  dl->side_node_qp_gradient->dimensions(dims);
  numSideNodes = dims[2];
  numSideQPs   = dims[3];
  numSideDims  = dims[4];

  basalSideName = paramList->get<std::string> ("Basal Side Name");
  surfaceSideName = paramList->get<std::string> ("Surface Side Name");

  // add dependent fields
  this->addDependentField(grad_beta);
  this->addDependentField(velocity);
  this->addDependentField(observedVelocity);
  this->addDependentField(observedVelocityRMS);
  this->addDependentField(BF_basal);
  this->addDependentField(w_measure_basal);
  this->addDependentField(w_measure_surface);
  this->addDependentField(inv_metric_surface);

  this->setName(fieldName + " Response surface_velocity Mismatch" + PHX::typeAsString<EvalT>());

  using PHX::MDALayout;

  // Setup scatter evaluator
  p.set("Stand-alone Evaluator", false);
  std::string local_response_name = fieldName + " Local Response surface_velocity Mismatch";
  std::string global_response_name = fieldName + " Global Response surface_velocity Mismatch";
  int worksetSize = dl->qp_scalar->dimension(0);
  int responseSize = 1;
  Teuchos::RCP<PHX::DataLayout> local_response_layout = Teuchos::rcp(new MDALayout<Cell, Dim>(worksetSize, responseSize));
  Teuchos::RCP<PHX::DataLayout> global_response_layout = Teuchos::rcp(new MDALayout<Dim>(responseSize));
  PHX::Tag<ScalarT> local_response_tag(local_response_name, local_response_layout);
  PHX::Tag<ScalarT> global_response_tag(global_response_name, global_response_layout);
  p.set("Local Response Field Tag", local_response_tag);
  p.set("Global Response Field Tag", global_response_tag);
  PHAL::SeparableScatterScalarResponse<EvalT, Traits>::setup(p, dl);
}

// **********************************************************************
template<typename EvalT, typename Traits>
void FELIX::ResponseSurfaceVelocityMismatch<EvalT, Traits>::
postRegistrationSetup(typename Traits::SetupData d, PHX::FieldManager<Traits>& fm)
{
  this->utils.setFieldData(velocity, fm);
  this->utils.setFieldData(observedVelocity, fm);
  this->utils.setFieldData(observedVelocityRMS, fm);
  this->utils.setFieldData(grad_beta, fm);
  this->utils.setFieldData(BF_basal, fm);
  this->utils.setFieldData(w_measure_basal, fm);
  this->utils.setFieldData(w_measure_surface, fm);
  this->utils.setFieldData(inv_metric_surface, fm);

  PHAL::SeparableScatterScalarResponse<EvalT, Traits>::postRegistrationSetup(d, fm);
}

// **********************************************************************
template<typename EvalT, typename Traits>
void FELIX::ResponseSurfaceVelocityMismatch<EvalT, Traits>::preEvaluate(typename Traits::PreEvalData workset)
{
  PHAL::set(this->global_response, 0.0);

  p_resp = p_reg = 0;

  // Do global initialization
  PHAL::SeparableScatterScalarResponse<EvalT, Traits>::preEvaluate(workset);
}

// **********************************************************************
template<typename EvalT, typename Traits>
void FELIX::ResponseSurfaceVelocityMismatch<EvalT, Traits>::evaluateFields(typename Traits::EvalData workset)
{
  TEUCHOS_TEST_FOR_EXCEPTION (workset.sideSets==Teuchos::null, std::logic_error,
                              "Side sets defined in input file but not properly specified on the mesh" << std::endl);

<<<<<<< HEAD
  // Zero out local response
  PHAL::set(this->local_response, 0.0);
=======
      if (sideDims < 2) { //for 1 and 2D, get weighted edge measure
        Intrepid::FunctionSpaceTools::computeEdgeMeasure<MeshScalarT>(weighted_measure, jacobianSide, cubWeightsSide, elem_side, *cellType);
      } else { //for 3D, get weighted face measure
        Intrepid::FunctionSpaceTools::computeFaceMeasure<MeshScalarT>(weighted_measure, jacobianSide, cubWeightsSide, elem_side, *cellType);
      }

      // Values of the basis functions at side cubature points, in the reference parent cell domain
      intrepidBasis->getValues(basis_refPointsSide, refPointsSide, Intrepid::OPERATOR_VALUE);

      // Transform values of the basis functions
      Intrepid::FunctionSpaceTools::HGRADtransformVALUE<MeshScalarT>(trans_basis_refPointsSide, basis_refPointsSide);

      // Multiply with weighted measure
      Intrepid::FunctionSpaceTools::multiplyMeasure<MeshScalarT>(weighted_trans_basis_refPointsSide, weighted_measure, trans_basis_refPointsSide);

      // Map cell (reference) cubature points to the appropriate side (elem_side) in physical space
#ifdef ALBANY_USE_PUBLICTRILINOS
      Intrepid::CellTools<MeshScalarT>::mapToPhysicalFrame(physPointsSide, refPointsSide, physPointsCell, *cellType);
#else
      Intrepid::CellTools<MeshScalarT>::mapToPhysicalFrame(physPointsSide, refPointsSide, physPointsCell, intrepidBasis);
#endif

      // Map cell (reference) degree of freedom points to the appropriate side (elem_side)
      Intrepid::FieldContainer<ScalarT> surfaceVelocityOnCell(1, numNodes, numVecDim);
      Intrepid::FieldContainer<ScalarT> velocityRMSOnCell(1, numNodes, numVecDim);
      Intrepid::FieldContainer<ScalarT> velocityOnCell(1, numNodes, numVecDim);
      for (std::size_t node = 0; node < numNodes; ++node)
        for (std::size_t dim = 0; dim < numVecDim; ++dim) {
          surfaceVelocityOnCell(0, node, dim) = surfaceVelocity_field(elem_LID, node, dim);
          velocityRMSOnCell(0, node, dim) = velocityRMS_field(elem_LID, node, dim);
          dofCellVec(0, node, dim) = velocity_field(elem_LID, node, dim);
        }
        // This is needed, since evaluate currently sums into
        for (int i = 0; i < numQPsSide; i++) {
          for (std::size_t dim = 0; dim < numVecDim; ++dim) {
            surfaceVelocityOnSide(0, i, dim) = 0.0;
            velocityRMSOnSide(0, i, dim) = 0.0;
          }
        }
        for (int i = 0; i < dofSideVec.size(); i++)
          dofSideVec[i] = 0.0;

        // Get dof at cubature points of appropriate side (see DOFVecInterpolation evaluator)
        for (std::size_t node = 0; node < numNodes; ++node) {
          for (std::size_t qp = 0; qp < numQPsSide; ++qp) {
            for (std::size_t dim = 0; dim < numVecDim; ++dim) {
              surfaceVelocityOnSide(0, qp, dim) += surfaceVelocityOnCell(0, node, dim) * trans_basis_refPointsSide(0, node, qp);
              velocityRMSOnSide(0, qp, dim) += velocityRMSOnCell(0, node, dim) * trans_basis_refPointsSide(0, node, qp);
              dofSideVec(0, qp, dim) += dofCellVec(0, node, dim) * trans_basis_refPointsSide(0, node, qp);
            }
          }
        }
>>>>>>> 6c4d1e79

  // ----------------- Surface side ---------------- //

  if (workset.sideSets->find(surfaceSideName) != workset.sideSets->end())
  {
    const std::vector<Albany::SideStruct>& sideSet = workset.sideSets->at(surfaceSideName);
    for (auto const& it_side : sideSet)
    {
      // Get the local data of side and cell
      const int cell = it_side.elem_LID;
      const int side = it_side.side_local_id;

      ScalarT t = 0;
      ScalarT data = 0;
      for (int qp=0; qp<numSideQPs; ++qp)
      {
        ScalarT refVel0 = asinh(observedVelocity (cell, side, qp, 0) / observedVelocityRMS(cell, side, qp, 0) / asinh_scaling);
        ScalarT refVel1 = asinh(observedVelocity (cell, side, qp, 1) / observedVelocityRMS(cell, side, qp, 1) / asinh_scaling);
        ScalarT vel0 = asinh(velocity(cell, side, qp, 0) / observedVelocityRMS(cell, side, qp, 0) / asinh_scaling);
        ScalarT vel1 = asinh(velocity(cell, side, qp, 1) / observedVelocityRMS(cell, side, qp, 1) / asinh_scaling);
        data = asinh_scaling * asinh_scaling * ((refVel0 - vel0) * (refVel0 - vel0) + (refVel1 - vel1) * (refVel1 - vel1));
        for (int node=0; node<numSideNodes; ++node)
        {
          t += data * BF_basal (cell,side,node,qp) * w_measure_basal(cell,side,qp);
        }
      }

      this->local_response(cell, 0) += t*scaling;
      this->global_response(0) += t*scaling;
      p_resp += t*scaling;
    }
  }

  // --------------- Regularization term on the basal side ----------------- //

<<<<<<< HEAD
  if (workset.sideSets->find(basalSideName) != workset.sideSets->end() && alpha!=0)
  {
    const std::vector<Albany::SideStruct>& sideSet = workset.sideSets->at(basalSideName);
    for (auto const& it_side : sideSet)
    {
      // Get the local data of side and cell
      const int cell = it_side.elem_LID;
      const int side = it_side.side_local_id;
=======
  //Regularization term on the basal side
  Albany::SideSetList::const_iterator ib = ssList.find("basalside");

  if (ib != ssList.end() && (alpha != 0)) {
    const std::vector<Albany::SideStruct>& sideSet = ib->second;

    Intrepid::FieldContainer<ScalarT> basalFrictionOnSide(1, numQPsSide);
    Intrepid::FieldContainer<ScalarT> basalFrictionGradOnSide(1, numQPsSide, cellDims);
    Intrepid::FieldContainer<ScalarT> basalFrictionGradOnSideT(1, numQPsSide, cellDims);

    // Loop over the sides that form the boundary condition
    for (std::size_t side = 0; side < sideSet.size(); ++side) { // loop over the sides on this ws and name

      // Get the data that corresponds to the side
      const int elem_GID = sideSet[side].elem_GID;
      const int elem_LID = sideSet[side].elem_LID;
      const int elem_side = sideSet[side].side_local_id;

      // Copy the coordinate data over to a temp container
      for (std::size_t node = 0; node < numNodes; ++node) {
        for (std::size_t dim = 0; dim < cellDims; ++dim)
          physPointsCell(0, node, dim) = coordVec(elem_LID, node, dim);
      }

      // Map side cubature points to the reference parent cell based on the appropriate side (elem_side)
      Intrepid::CellTools<RealType>::mapToReferenceSubcell(refPointsSide, cubPointsSide, sideDims, elem_side, *cellType);

      // Calculate side geometry
      Intrepid::CellTools<MeshScalarT>::setJacobian(jacobianSide, refPointsSide, physPointsCell, *cellType);

      Intrepid::CellTools<MeshScalarT>::setJacobianInv(invJacobianSide, jacobianSide);

      Intrepid::CellTools<MeshScalarT>::setJacobianDet(jacobianSide_det, jacobianSide);

      if (sideDims < 2) { //for 1 and 2D, get weighted edge measure
        Intrepid::FunctionSpaceTools::computeEdgeMeasure<MeshScalarT>(weighted_measure, jacobianSide, cubWeightsSide, elem_side, *cellType);
      } else { //for 3D, get weighted face measure
        Intrepid::FunctionSpaceTools::computeFaceMeasure<MeshScalarT>(weighted_measure, jacobianSide, cubWeightsSide, elem_side, *cellType);
      }

      // Values of the basis functions at side cubature points, in the reference parent cell domain
      intrepidBasis->getValues(basis_refPointsSide, refPointsSide, Intrepid::OPERATOR_VALUE);
      intrepidBasis->getValues(basisGrad_refPointsSide, refPointsSide, Intrepid::OPERATOR_GRAD);

      // Transform values of the basis functions
      Intrepid::FunctionSpaceTools::HGRADtransformVALUE<MeshScalarT>(trans_basis_refPointsSide, basis_refPointsSide);

      Intrepid::FunctionSpaceTools::HGRADtransformGRAD<MeshScalarT>(trans_gradBasis_refPointsSide, invJacobianSide, basisGrad_refPointsSide);

      Intrepid::FieldContainer<ScalarT> uTan(1, numQPsSide, cellDims), vTan(1, numQPsSide, cellDims);
      Intrepid::CellTools<MeshScalarT>::getPhysicalFaceTangents(uTan, vTan,jacobianSide,elem_side,*cellType);

      // Multiply with weighted measure
      Intrepid::FunctionSpaceTools::multiplyMeasure<MeshScalarT>(weighted_trans_basis_refPointsSide, weighted_measure, trans_basis_refPointsSide);

      // Map cell (reference) cubature points to the appropriate side (elem_side) in physical space
#ifdef ALBANY_USE_PUBLICTRILINOS
      Intrepid::CellTools<MeshScalarT>::mapToPhysicalFrame(physPointsSide, refPointsSide, physPointsCell, *cellType);
#else
      Intrepid::CellTools<MeshScalarT>::mapToPhysicalFrame(physPointsSide, refPointsSide, physPointsCell, intrepidBasis);
#endif

      // Map cell (reference) degree of freedom points to the appropriate side (elem_side)
      Intrepid::FieldContainer<ScalarT> basalFrictionOnCell(1, numNodes);

      for (std::size_t node = 0; node < numNodes; ++node) {
        basalFrictionOnCell(0,node) = basal_friction_field(elem_LID, node);
      //  std::cout << basalFrictionOnCell(0,node)<< " ";
      }
      // This is needed, since evaluate currently sums into
      for (int qp = 0; qp < numQPsSide; qp++) {
        basalFrictionOnSide(0,qp) = 0.0;
        for (std::size_t dim = 0; dim < cellDims; ++dim) {
          basalFrictionGradOnSide(0,qp,dim) = 0;
        basalFrictionGradOnSideT(0,qp,dim) = 0;
        }
      }

      for (int i = 0; i < dofSideVec.size(); i++)
        dofSideVec[i] = 0.0;

      // Get dof at cubature points of appropriate side (see DOFVecInterpolation evaluator)
      for (std::size_t qp = 0; qp < numQPsSide; ++qp) {
        for (std::size_t node = 0; node < numNodes; ++node)
          for (std::size_t dim = 0; dim < cellDims; ++dim)
            basalFrictionGradOnSide(0,qp,dim) += basalFrictionOnCell(0,node) * trans_gradBasis_refPointsSide(0, node, qp, dim);

        for (std::size_t dim = 0; dim < cellDims; ++dim) {
          basalFrictionGradOnSideT(0,qp,0) += basalFrictionGradOnSide(0,qp,dim)*uTan(0,qp,dim);
          basalFrictionGradOnSideT(0,qp,1) += basalFrictionGradOnSide(0,qp,dim)*vTan(0,qp,dim);
        }
      }

      int numCells = data.dimension(0); // How many cell's worth of data is being computed?
      int numPoints = data.dimension(1); // How many QPs per cell?

      for (int cell = 0; cell < numCells; cell++) {
        for (int pt = 0; pt < numPoints; pt++) {
          ScalarT sum=0;
         for (std::size_t dim = 0; dim < 2; ++dim)
            sum += std::pow(basalFrictionGradOnSideT(0,pt,dim),2.0);
          data(cell, pt) = sum;
        }
      }
>>>>>>> 6c4d1e79

      ScalarT t = 0;
      for (int qp=0; qp<numSideQPs; ++qp)
      {
        ScalarT sum=0;
        for (int idim=0; idim<numSideDims; ++idim)
          for (int jdim=0; jdim<numSideDims; ++jdim)
            sum += grad_beta(cell,side,qp,idim)*inv_metric_surface(cell,side,qp,idim,jdim)*grad_beta(cell,side,qp,jdim);

        t += sum * w_measure_surface(cell,side,qp);
      }

      this->local_response(cell, 0) += t*scaling*alpha;//*50.0;
      this->global_response(0) += t*scaling*alpha;//*50.0;
      p_reg += t*scaling*alpha;
    }
  }

  // Do any local-scattering necessary
  PHAL::SeparableScatterScalarResponse<EvalT, Traits>::evaluateFields(workset);
}

// **********************************************************************
template<typename EvalT, typename Traits>
void FELIX::ResponseSurfaceVelocityMismatch<EvalT, Traits>::postEvaluate(typename Traits::PostEvalData workset) {
#if 0
  // Add contributions across processors
  Teuchos::RCP<Teuchos::ValueTypeSerializer<int, ScalarT> > serializer = workset.serializerManager.template getValue<EvalT>();

  // we cannot pass the same object for both the send and receive buffers in reduceAll call
  // creating a copy of the global_response, not a view
  std::vector<ScalarT> partial_vector(&this->global_response[0],&this->global_response[0]+this->global_response.size()); //needed for allocating new storage
  PHX::MDField<ScalarT> partial_response(this->global_response);
  partial_response.setFieldData(Teuchos::ArrayRCP<ScalarT>(partial_vector.data(),0,partial_vector.size(),false));

  Teuchos::reduceAll(*workset.comm, *serializer, Teuchos::REDUCE_SUM, partial_response.size(), &partial_response[0], &this->global_response[0]);
  Teuchos::reduceAll(*workset.comm, *serializer, Teuchos::REDUCE_SUM,1, &p_resp, &resp);
  Teuchos::reduceAll(*workset.comm, *serializer, Teuchos::REDUCE_SUM, 1, &p_reg, &reg);
#else
  //amb Deal with op[], pointers, and reduceAll.
  PHAL::reduceAll<ScalarT>(*workset.comm, Teuchos::REDUCE_SUM,
                           this->global_response);
  PHAL::reduceAll<ScalarT>(*workset.comm, Teuchos::REDUCE_SUM, p_resp);
  resp = p_resp;
  PHAL::reduceAll<ScalarT>(*workset.comm, Teuchos::REDUCE_SUM, p_reg);
  reg = p_reg;
#endif

  if(workset.comm->getRank()   ==0)
    std::cout << "resp: " << Sacado::ScalarValue<ScalarT>::eval(resp) << ", reg: " << Sacado::ScalarValue<ScalarT>::eval(reg) <<std::endl;

  if (rank(*workset.comm) == 0) {
    std::ofstream ofile;
    ofile.open("mismatch");
    if (ofile.is_open(), std::ofstream::out | std::ofstream::trunc) {
      //ofile << sqrt(this->global_response[0]);
      PHAL::MDFieldIterator<ScalarT> gr(this->global_response);
      ofile << sqrt(*gr);
      ofile.close();
    }
  }

  // Do global scattering
  PHAL::SeparableScatterScalarResponse<EvalT, Traits>::postEvaluate(workset);
}

// **********************************************************************
template<typename EvalT, typename Traits>
Teuchos::RCP<const Teuchos::ParameterList> FELIX::ResponseSurfaceVelocityMismatch<EvalT, Traits>::getValidResponseParameters() const
{
  Teuchos::RCP<Teuchos::ParameterList> validPL = rcp(new Teuchos::ParameterList("Valid ResponseSurfaceVelocityMismatch Params"));
  Teuchos::RCP<const Teuchos::ParameterList> baseValidPL = PHAL::SeparableScatterScalarResponse<EvalT, Traits>::getValidResponseParameters();
  validPL->setParameters(*baseValidPL);

  validPL->set<std::string>("Name", "", "Name of response function");
  validPL->set<std::string>("Field Name", "Solution", "Not used");
  validPL->set<double>("Regularization Coefficient", 1.0, "Regularization Coefficient");
  validPL->set<double>("Scaling Coefficient", 1.0, "Coefficient that scales the response");
  validPL->set<double>("Asinh Scaling", 1.0, "Scaling s in asinh(s*x)/s. Used to penalize high values of velocity");
  validPL->set<int>("Cubature Degree", 3, "degree of cubature used to compute the velocity mismatch");
  validPL->set<int>("Phalanx Graph Visualization Detail", 0, "Make dot file to visualize phalanx graph");
  validPL->set<std::string>("Description", "", "Description of this response used by post processors");

  validPL->set<std::string> ("Basal Side Name", "", "Name of the side set correspongint to the ice-bedrock interface");
  validPL->set<std::string> ("Surface Side Name", "", "Name of the side set corresponding to the ice surface");

  return validPL;
}
// **********************************************************************
<|MERGE_RESOLUTION|>--- conflicted
+++ resolved
@@ -13,15 +13,10 @@
 #include "PHAL_Utilities.hpp"
 
 template<typename EvalT, typename Traits>
-<<<<<<< HEAD
+
 FELIX::ResponseSurfaceVelocityMismatch<EvalT, Traits>::
 ResponseSurfaceVelocityMismatch(Teuchos::ParameterList& p, const Teuchos::RCP<Albany::Layouts>& dl)
 {
-=======
-FELIX::ResponseSurfaceVelocityMismatch<EvalT, Traits>::ResponseSurfaceVelocityMismatch(Teuchos::ParameterList& p, const Teuchos::RCP<Albany::Layouts>& dl) :
-    coordVec("Coord Vec", dl->vertices_vector), surfaceVelocity_field("surface_velocity", dl->node_vector), basal_friction_field("basal_friction", dl->node_scalar), velocityRMS_field("surface_velocity_rms", dl->node_vector),
-    velocity_field(p.get<Teuchos::RCP<Teuchos::ParameterList> >("Parameters From Problem")->get("Velocity Name", "Velocity"), dl->node_vector), numVecDim(2) {
->>>>>>> 6c4d1e79
   // get and validate Response parameter list
   Teuchos::ParameterList* plist = p.get<Teuchos::ParameterList*>("Parameter List");
   Teuchos::RCP<Teuchos::ParameterList> paramList = p.get<Teuchos::RCP<Teuchos::ParameterList> >("Parameters From Problem");
@@ -128,63 +123,8 @@
   TEUCHOS_TEST_FOR_EXCEPTION (workset.sideSets==Teuchos::null, std::logic_error,
                               "Side sets defined in input file but not properly specified on the mesh" << std::endl);
 
-<<<<<<< HEAD
   // Zero out local response
   PHAL::set(this->local_response, 0.0);
-=======
-      if (sideDims < 2) { //for 1 and 2D, get weighted edge measure
-        Intrepid::FunctionSpaceTools::computeEdgeMeasure<MeshScalarT>(weighted_measure, jacobianSide, cubWeightsSide, elem_side, *cellType);
-      } else { //for 3D, get weighted face measure
-        Intrepid::FunctionSpaceTools::computeFaceMeasure<MeshScalarT>(weighted_measure, jacobianSide, cubWeightsSide, elem_side, *cellType);
-      }
-
-      // Values of the basis functions at side cubature points, in the reference parent cell domain
-      intrepidBasis->getValues(basis_refPointsSide, refPointsSide, Intrepid::OPERATOR_VALUE);
-
-      // Transform values of the basis functions
-      Intrepid::FunctionSpaceTools::HGRADtransformVALUE<MeshScalarT>(trans_basis_refPointsSide, basis_refPointsSide);
-
-      // Multiply with weighted measure
-      Intrepid::FunctionSpaceTools::multiplyMeasure<MeshScalarT>(weighted_trans_basis_refPointsSide, weighted_measure, trans_basis_refPointsSide);
-
-      // Map cell (reference) cubature points to the appropriate side (elem_side) in physical space
-#ifdef ALBANY_USE_PUBLICTRILINOS
-      Intrepid::CellTools<MeshScalarT>::mapToPhysicalFrame(physPointsSide, refPointsSide, physPointsCell, *cellType);
-#else
-      Intrepid::CellTools<MeshScalarT>::mapToPhysicalFrame(physPointsSide, refPointsSide, physPointsCell, intrepidBasis);
-#endif
-
-      // Map cell (reference) degree of freedom points to the appropriate side (elem_side)
-      Intrepid::FieldContainer<ScalarT> surfaceVelocityOnCell(1, numNodes, numVecDim);
-      Intrepid::FieldContainer<ScalarT> velocityRMSOnCell(1, numNodes, numVecDim);
-      Intrepid::FieldContainer<ScalarT> velocityOnCell(1, numNodes, numVecDim);
-      for (std::size_t node = 0; node < numNodes; ++node)
-        for (std::size_t dim = 0; dim < numVecDim; ++dim) {
-          surfaceVelocityOnCell(0, node, dim) = surfaceVelocity_field(elem_LID, node, dim);
-          velocityRMSOnCell(0, node, dim) = velocityRMS_field(elem_LID, node, dim);
-          dofCellVec(0, node, dim) = velocity_field(elem_LID, node, dim);
-        }
-        // This is needed, since evaluate currently sums into
-        for (int i = 0; i < numQPsSide; i++) {
-          for (std::size_t dim = 0; dim < numVecDim; ++dim) {
-            surfaceVelocityOnSide(0, i, dim) = 0.0;
-            velocityRMSOnSide(0, i, dim) = 0.0;
-          }
-        }
-        for (int i = 0; i < dofSideVec.size(); i++)
-          dofSideVec[i] = 0.0;
-
-        // Get dof at cubature points of appropriate side (see DOFVecInterpolation evaluator)
-        for (std::size_t node = 0; node < numNodes; ++node) {
-          for (std::size_t qp = 0; qp < numQPsSide; ++qp) {
-            for (std::size_t dim = 0; dim < numVecDim; ++dim) {
-              surfaceVelocityOnSide(0, qp, dim) += surfaceVelocityOnCell(0, node, dim) * trans_basis_refPointsSide(0, node, qp);
-              velocityRMSOnSide(0, qp, dim) += velocityRMSOnCell(0, node, dim) * trans_basis_refPointsSide(0, node, qp);
-              dofSideVec(0, qp, dim) += dofCellVec(0, node, dim) * trans_basis_refPointsSide(0, node, qp);
-            }
-          }
-        }
->>>>>>> 6c4d1e79
 
   // ----------------- Surface side ---------------- //
 
@@ -220,7 +160,7 @@
 
   // --------------- Regularization term on the basal side ----------------- //
 
-<<<<<<< HEAD
+
   if (workset.sideSets->find(basalSideName) != workset.sideSets->end() && alpha!=0)
   {
     const std::vector<Albany::SideStruct>& sideSet = workset.sideSets->at(basalSideName);
@@ -229,112 +169,7 @@
       // Get the local data of side and cell
       const int cell = it_side.elem_LID;
       const int side = it_side.side_local_id;
-=======
-  //Regularization term on the basal side
-  Albany::SideSetList::const_iterator ib = ssList.find("basalside");
-
-  if (ib != ssList.end() && (alpha != 0)) {
-    const std::vector<Albany::SideStruct>& sideSet = ib->second;
-
-    Intrepid::FieldContainer<ScalarT> basalFrictionOnSide(1, numQPsSide);
-    Intrepid::FieldContainer<ScalarT> basalFrictionGradOnSide(1, numQPsSide, cellDims);
-    Intrepid::FieldContainer<ScalarT> basalFrictionGradOnSideT(1, numQPsSide, cellDims);
-
-    // Loop over the sides that form the boundary condition
-    for (std::size_t side = 0; side < sideSet.size(); ++side) { // loop over the sides on this ws and name
-
-      // Get the data that corresponds to the side
-      const int elem_GID = sideSet[side].elem_GID;
-      const int elem_LID = sideSet[side].elem_LID;
-      const int elem_side = sideSet[side].side_local_id;
-
-      // Copy the coordinate data over to a temp container
-      for (std::size_t node = 0; node < numNodes; ++node) {
-        for (std::size_t dim = 0; dim < cellDims; ++dim)
-          physPointsCell(0, node, dim) = coordVec(elem_LID, node, dim);
-      }
-
-      // Map side cubature points to the reference parent cell based on the appropriate side (elem_side)
-      Intrepid::CellTools<RealType>::mapToReferenceSubcell(refPointsSide, cubPointsSide, sideDims, elem_side, *cellType);
-
-      // Calculate side geometry
-      Intrepid::CellTools<MeshScalarT>::setJacobian(jacobianSide, refPointsSide, physPointsCell, *cellType);
-
-      Intrepid::CellTools<MeshScalarT>::setJacobianInv(invJacobianSide, jacobianSide);
-
-      Intrepid::CellTools<MeshScalarT>::setJacobianDet(jacobianSide_det, jacobianSide);
-
-      if (sideDims < 2) { //for 1 and 2D, get weighted edge measure
-        Intrepid::FunctionSpaceTools::computeEdgeMeasure<MeshScalarT>(weighted_measure, jacobianSide, cubWeightsSide, elem_side, *cellType);
-      } else { //for 3D, get weighted face measure
-        Intrepid::FunctionSpaceTools::computeFaceMeasure<MeshScalarT>(weighted_measure, jacobianSide, cubWeightsSide, elem_side, *cellType);
-      }
-
-      // Values of the basis functions at side cubature points, in the reference parent cell domain
-      intrepidBasis->getValues(basis_refPointsSide, refPointsSide, Intrepid::OPERATOR_VALUE);
-      intrepidBasis->getValues(basisGrad_refPointsSide, refPointsSide, Intrepid::OPERATOR_GRAD);
-
-      // Transform values of the basis functions
-      Intrepid::FunctionSpaceTools::HGRADtransformVALUE<MeshScalarT>(trans_basis_refPointsSide, basis_refPointsSide);
-
-      Intrepid::FunctionSpaceTools::HGRADtransformGRAD<MeshScalarT>(trans_gradBasis_refPointsSide, invJacobianSide, basisGrad_refPointsSide);
-
-      Intrepid::FieldContainer<ScalarT> uTan(1, numQPsSide, cellDims), vTan(1, numQPsSide, cellDims);
-      Intrepid::CellTools<MeshScalarT>::getPhysicalFaceTangents(uTan, vTan,jacobianSide,elem_side,*cellType);
-
-      // Multiply with weighted measure
-      Intrepid::FunctionSpaceTools::multiplyMeasure<MeshScalarT>(weighted_trans_basis_refPointsSide, weighted_measure, trans_basis_refPointsSide);
-
-      // Map cell (reference) cubature points to the appropriate side (elem_side) in physical space
-#ifdef ALBANY_USE_PUBLICTRILINOS
-      Intrepid::CellTools<MeshScalarT>::mapToPhysicalFrame(physPointsSide, refPointsSide, physPointsCell, *cellType);
-#else
-      Intrepid::CellTools<MeshScalarT>::mapToPhysicalFrame(physPointsSide, refPointsSide, physPointsCell, intrepidBasis);
-#endif
-
-      // Map cell (reference) degree of freedom points to the appropriate side (elem_side)
-      Intrepid::FieldContainer<ScalarT> basalFrictionOnCell(1, numNodes);
-
-      for (std::size_t node = 0; node < numNodes; ++node) {
-        basalFrictionOnCell(0,node) = basal_friction_field(elem_LID, node);
-      //  std::cout << basalFrictionOnCell(0,node)<< " ";
-      }
-      // This is needed, since evaluate currently sums into
-      for (int qp = 0; qp < numQPsSide; qp++) {
-        basalFrictionOnSide(0,qp) = 0.0;
-        for (std::size_t dim = 0; dim < cellDims; ++dim) {
-          basalFrictionGradOnSide(0,qp,dim) = 0;
-        basalFrictionGradOnSideT(0,qp,dim) = 0;
-        }
-      }
-
-      for (int i = 0; i < dofSideVec.size(); i++)
-        dofSideVec[i] = 0.0;
-
-      // Get dof at cubature points of appropriate side (see DOFVecInterpolation evaluator)
-      for (std::size_t qp = 0; qp < numQPsSide; ++qp) {
-        for (std::size_t node = 0; node < numNodes; ++node)
-          for (std::size_t dim = 0; dim < cellDims; ++dim)
-            basalFrictionGradOnSide(0,qp,dim) += basalFrictionOnCell(0,node) * trans_gradBasis_refPointsSide(0, node, qp, dim);
-
-        for (std::size_t dim = 0; dim < cellDims; ++dim) {
-          basalFrictionGradOnSideT(0,qp,0) += basalFrictionGradOnSide(0,qp,dim)*uTan(0,qp,dim);
-          basalFrictionGradOnSideT(0,qp,1) += basalFrictionGradOnSide(0,qp,dim)*vTan(0,qp,dim);
-        }
-      }
-
-      int numCells = data.dimension(0); // How many cell's worth of data is being computed?
-      int numPoints = data.dimension(1); // How many QPs per cell?
-
-      for (int cell = 0; cell < numCells; cell++) {
-        for (int pt = 0; pt < numPoints; pt++) {
-          ScalarT sum=0;
-         for (std::size_t dim = 0; dim < 2; ++dim)
-            sum += std::pow(basalFrictionGradOnSideT(0,pt,dim),2.0);
-          data(cell, pt) = sum;
-        }
-      }
->>>>>>> 6c4d1e79
+
 
       ScalarT t = 0;
       for (int qp=0; qp<numSideQPs; ++qp)
