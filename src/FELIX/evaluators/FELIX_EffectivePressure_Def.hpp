--- conflicted
+++ resolved
@@ -20,29 +20,7 @@
   H (p.get<std::string> ("Ice Thickness Variable Name"), dl->node_scalar),
   N (p.get<std::string> ("Effective Pressure Variable Name"), dl->node_scalar)
 {
-<<<<<<< HEAD
   regularized = false;
-=======
-  basalSideName = p.get<std::string>("Side Set Name");
-  numNodes = dl->node_scalar->dimension(2);
-
-  alphaParam = PHX::MDField<const ScalarT,Dim> ("Hydraulic-Over-Hydrostatic Potential Ratio",dl->shared_param);
-  this->addDependentField (alphaParam);
-
-  regularized = p.get<Teuchos::ParameterList*>("Parameter List")->get("Regularize With Continuation",false);
-  printedAlpha = -1.0;
-
-  if (regularized)
-    regularizationParam = PHX::MDField<const ScalarT,Dim>(p.get<std::string>("Regularization Parameter Name"),dl->shared_param);
-
-  H   = PHX::MDField<const ParamScalarT>(p.get<std::string> ("Ice Thickness Variable Name"), dl->node_scalar);
-  this->addDependentField (H);
-
-  this->addEvaluatedField (N);
-
-  // Setting parameters
-  Teuchos::ParameterList& physics  = *p.get<Teuchos::ParameterList*>("FELIX Physical Parameters");
->>>>>>> d3968fc9
 
   numNodes = dl->node_scalar->dimension(1); // If OnSide=true, it will be fixed
 
@@ -57,8 +35,8 @@
 
   if (Surrogate)
   {
-    alphaParam = PHX::MDField<ScalarT,Dim> ("Hydraulic-Over-Hydrostatic Potential Ratio",dl->shared_param);
-    this->addDependentField (alphaParam.fieldTag());
+    alphaParam = PHX::MDField<const ScalarT,Dim> ("Hydraulic-Over-Hydrostatic Potential Ratio",dl->shared_param);
+    this->addDependentField (alphaParam);
 
     Teuchos::ParameterList& plist = *p.get<Teuchos::ParameterList*>("Parameter List");
 
@@ -66,42 +44,18 @@
     printedAlpha = -1.0;
 
     if (regularized)
-      regularizationParam = PHX::MDField<ScalarT,Dim>(plist.get<std::string>("Regularization Parameter Name"),dl->shared_param);
-  }
-  else
-  {
-    z_s  = PHX::MDField<ParamScalarT>(p.get<std::string> ("Surface Height Variable Name"), dl->node_scalar);
-    phi  = PHX::MDField<HydroScalarT>(p.get<std::string> ("Hydraulic Potential Variable Name"), dl->node_scalar);
-
-    this->addDependentField (phi.fieldTag());
-    this->addDependentField (z_s.fieldTag());
-  }
-<<<<<<< HEAD
-=======
-}
-
-//**********************************************************************
-// PARTIAL SPECIALIZATION: StokesFOHydrology ***************************
-//**********************************************************************
-template<typename EvalT, typename Traits>
-EffectivePressure<EvalT, Traits, true, true>::
-EffectivePressure (const Teuchos::ParameterList& p,
-                   const Teuchos::RCP<Albany::Layouts>& dl) :
-  N          (p.get<std::string> ("Effective Pressure Variable Name"), dl->node_scalar)
-{
-  basalSideName = p.get<std::string>("Side Set Name");
-  numNodes = dl->node_scalar->dimension(2);
-
-  z_s  = decltype(z_s)(p.get<std::string> ("Surface Height Variable Name"), dl->node_scalar);
-  phi  = decltype(phi)(p.get<std::string> ("Hydraulic Potential Variable Name"), dl->node_scalar);
-  H    = decltype(H)(p.get<std::string> ("Ice Thickness Variable Name"), dl->node_scalar);
-
-  this->addDependentField (phi);
-  this->addDependentField (z_s);
+      regularizationParam = PHX::MDField<const ScalarT,Dim>(plist.get<std::string>("Regularization Parameter Name"),dl->shared_param);
+  }
+  else
+  {
+    z_s  = PHX::MDField<const ParamScalarT>(p.get<std::string> ("Surface Height Variable Name"), dl->node_scalar);
+    phi  = PHX::MDField<const HydroScalarT>(p.get<std::string> ("Hydraulic Potential Variable Name"), dl->node_scalar);
+
+    this->addDependentField (phi);
+    this->addDependentField (z_s);
+  }
+
   this->addDependentField (H);
->>>>>>> d3968fc9
-
-  this->addDependentField (H.fieldTag());
   this->addEvaluatedField (N);
 
   // Setting parameters
@@ -215,7 +169,6 @@
 void EffectivePressure<EvalT, Traits, OnSide, Surrogate>::
 evaluateFieldsCell (typename Traits::EvalData workset)
 {
-<<<<<<< HEAD
   if (Surrogate)
   {
     ParamScalarT alpha = Albany::convertScalar<ScalarT,ParamScalarT>(alphaParam(0));
@@ -223,29 +176,6 @@
     {
       alpha = alpha*std::sqrt(Albany::convertScalar<ScalarT,ParamScalarT>(regularizationParam(0)));
     }
-=======
-  numNodes = dl->node_scalar->dimension(1);
-
-  z_s  = decltype(z_s)(p.get<std::string> ("Surface Height Variable Name"), dl->node_scalar);
-  phi  = decltype(phi)(p.get<std::string> ("Hydraulic Potential Variable Name"), dl->node_scalar);
-  H   = decltype(H)(p.get<std::string> ("Ice Thickness Variable Name"), dl->node_scalar);
-
-  this->addDependentField (phi);
-  this->addDependentField (z_s);
-  this->addDependentField (H);
-
-  this->addEvaluatedField (N);
-
-  // Setting parameters
-  Teuchos::ParameterList& physics  = *p.get<Teuchos::ParameterList*>("FELIX Physical Parameters");
-
-  rho_i = physics.get<double>("Ice Density",910);
-  rho_w = physics.get<double>("Water Density",1000);
-  g     = physics.get<double>("Gravity Acceleration",9.8);
-
-  this->setName("EffectivePressure"+PHX::typeAsString<EvalT>());
-}
->>>>>>> d3968fc9
 
 #ifdef OUTPUT_TO_SCREEN
     Teuchos::RCP<Teuchos::FancyOStream> output(Teuchos::VerboseObjectBase::getDefaultOStream());
