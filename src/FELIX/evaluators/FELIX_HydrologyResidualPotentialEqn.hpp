//*****************************************************************//
//    Albany 2.0:  Copyright 2012 Sandia Corporation               //
//    This Software is released under the BSD license detailed     //
//    in the file "license.txt" in the top-level Albany directory  //
//*****************************************************************//

#ifndef FELIX_HYDROLOGY_RESIDUAL_ELLIPTIC_EQN_HPP
#define FELIX_HYDROLOGY_RESIDUAL_ELLIPTIC_EQN_HPP 1

#include "Phalanx_config.hpp"
#include "Phalanx_Evaluator_WithBaseImpl.hpp"
#include "Phalanx_Evaluator_Derived.hpp"
#include "Phalanx_MDField.hpp"
#include "Albany_Layouts.hpp"

namespace FELIX
{

/** \brief Hydrology ResidualPotentialEqn Evaluator

    This evaluator evaluates the residual of the Hydrology model (quasi-static formulation)
*/

template<typename EvalT, typename Traits, bool HasThicknessEqn, bool IsStokesCoupling>
<<<<<<< HEAD
class HydrologyResidualPotentialEqn : public PHX::EvaluatorWithBaseImpl<Traits>,
                                      public PHX::EvaluatorDerived<EvalT, Traits>
=======
class HydrologyResidualPotentialEqn;

// Partial specialization for Hydrology problem
template<typename EvalT, typename Traits, bool HasThicknessEqn>
class HydrologyResidualPotentialEqn<EvalT,Traits,HasThicknessEqn,false> :
      public PHX::EvaluatorWithBaseImpl<Traits>,
      public PHX::EvaluatorDerived<EvalT, Traits>
{
public:

  typedef typename EvalT::MeshScalarT   MeshScalarT;
  typedef typename EvalT::ParamScalarT  ParamScalarT;
  typedef typename EvalT::ScalarT       ScalarT;

  typedef typename std::conditional<HasThicknessEqn,ScalarT,ParamScalarT>::type hScalarT;

  HydrologyResidualPotentialEqn (const Teuchos::ParameterList& p,
                                 const Teuchos::RCP<Albany::Layouts>& dl);

  void postRegistrationSetup (typename Traits::SetupData d,
                              PHX::FieldManager<Traits>& fm);

  void evaluateFields (typename Traits::EvalData d);

private:

  // Input:
  PHX::MDField<const RealType,Cell,Node,QuadPoint>      BF;
  PHX::MDField<const RealType,Cell,Node,QuadPoint,Dim>  GradBF;
  PHX::MDField<const MeshScalarT,Cell,QuadPoint>        w_measure;
  PHX::MDField<const ScalarT,Cell,QuadPoint>            N;
  PHX::MDField<const ScalarT,Cell,QuadPoint,Dim>        q;
  PHX::MDField<const hScalarT,Cell,QuadPoint>           h;
  PHX::MDField<const ParamScalarT,Cell,QuadPoint>       m;
  PHX::MDField<const ParamScalarT,Cell,QuadPoint>       omega;
  PHX::MDField<const ParamScalarT,Cell,QuadPoint>       u_b;

  // Output:
  PHX::MDField<ScalarT,Cell,Node> residual;

  int numNodes;
  int numQPs;
  int numDims;

  double mu_w;
  double rho_combo;
  double h_r;
  double l_r;
  double A;
};

// Partial specialization for StokesFO coupling
template<typename EvalT, typename Traits, bool HasThicknessEqn>
class HydrologyResidualPotentialEqn<EvalT,Traits,HasThicknessEqn,true> :
        public PHX::EvaluatorWithBaseImpl<Traits>,
        public PHX::EvaluatorDerived<EvalT, Traits>
>>>>>>> d3968fc9
{
public:

  typedef typename EvalT::MeshScalarT   MeshScalarT;
  typedef typename EvalT::ParamScalarT  ParamScalarT;
  typedef typename EvalT::ScalarT       ScalarT;

  typedef typename std::conditional<IsStokesCoupling,ScalarT,ParamScalarT>::type  uScalarT;
  typedef typename std::conditional<HasThicknessEqn,ScalarT,ParamScalarT>::type   hScalarT;

  HydrologyResidualPotentialEqn (const Teuchos::ParameterList& p,
                                 const Teuchos::RCP<Albany::Layouts>& dl);

  void postRegistrationSetup (typename Traits::SetupData d,
                              PHX::FieldManager<Traits>& fm);

  void evaluateFields (typename Traits::EvalData d);

private:

  // Input:
<<<<<<< HEAD
  PHX::MDField<RealType>      BF;
  PHX::MDField<RealType>      GradBF;
  PHX::MDField<MeshScalarT>   w_measure;
  PHX::MDField<ScalarT>       N;
  PHX::MDField<ScalarT>       q;
  PHX::MDField<hScalarT>      h;
  PHX::MDField<ScalarT>       m;
  PHX::MDField<ParamScalarT>  omega;
  PHX::MDField<uScalarT>      u_b;
=======
  PHX::MDField<const RealType,Cell,Side,Node,QuadPoint>       BF;
  PHX::MDField<const RealType,Cell,Side,Node,QuadPoint,Dim>   GradBF;
  PHX::MDField<const MeshScalarT,Cell,Side,QuadPoint>         w_measure;
  PHX::MDField<const ScalarT,Cell,Side,QuadPoint>             N;
  PHX::MDField<const ScalarT,Cell,Side,QuadPoint,Dim>         q;
  PHX::MDField<const hScalarT,Cell,Side,QuadPoint>            h;
  PHX::MDField<const ScalarT,Cell,Side,QuadPoint>             m;
  PHX::MDField<const ScalarT,Cell,Side,QuadPoint>             omega;
  PHX::MDField<const ScalarT,Cell,Side,QuadPoint>             u_b;
>>>>>>> d3968fc9

  // Output:
  PHX::MDField<ScalarT>       residual;

  int numNodes;
  int numQPs;
  int numDims;

  double eta_i;
  double use_eff_cav;
  double mu_w;
  double rho_combo;
  double h_r;
  double l_r;
  double A;

  // Variables necessary for stokes coupling
  std::string                     sideSetName;
  std::vector<std::vector<int> >  sideNodes;
};

} // Namespace FELIX

#endif // FELIX_HYDROLOGY_RESIDUAL_ELLIPTIC_EQN_HPP<|MERGE_RESOLUTION|>--- conflicted
+++ resolved
@@ -22,67 +22,8 @@
 */
 
 template<typename EvalT, typename Traits, bool HasThicknessEqn, bool IsStokesCoupling>
-<<<<<<< HEAD
 class HydrologyResidualPotentialEqn : public PHX::EvaluatorWithBaseImpl<Traits>,
                                       public PHX::EvaluatorDerived<EvalT, Traits>
-=======
-class HydrologyResidualPotentialEqn;
-
-// Partial specialization for Hydrology problem
-template<typename EvalT, typename Traits, bool HasThicknessEqn>
-class HydrologyResidualPotentialEqn<EvalT,Traits,HasThicknessEqn,false> :
-      public PHX::EvaluatorWithBaseImpl<Traits>,
-      public PHX::EvaluatorDerived<EvalT, Traits>
-{
-public:
-
-  typedef typename EvalT::MeshScalarT   MeshScalarT;
-  typedef typename EvalT::ParamScalarT  ParamScalarT;
-  typedef typename EvalT::ScalarT       ScalarT;
-
-  typedef typename std::conditional<HasThicknessEqn,ScalarT,ParamScalarT>::type hScalarT;
-
-  HydrologyResidualPotentialEqn (const Teuchos::ParameterList& p,
-                                 const Teuchos::RCP<Albany::Layouts>& dl);
-
-  void postRegistrationSetup (typename Traits::SetupData d,
-                              PHX::FieldManager<Traits>& fm);
-
-  void evaluateFields (typename Traits::EvalData d);
-
-private:
-
-  // Input:
-  PHX::MDField<const RealType,Cell,Node,QuadPoint>      BF;
-  PHX::MDField<const RealType,Cell,Node,QuadPoint,Dim>  GradBF;
-  PHX::MDField<const MeshScalarT,Cell,QuadPoint>        w_measure;
-  PHX::MDField<const ScalarT,Cell,QuadPoint>            N;
-  PHX::MDField<const ScalarT,Cell,QuadPoint,Dim>        q;
-  PHX::MDField<const hScalarT,Cell,QuadPoint>           h;
-  PHX::MDField<const ParamScalarT,Cell,QuadPoint>       m;
-  PHX::MDField<const ParamScalarT,Cell,QuadPoint>       omega;
-  PHX::MDField<const ParamScalarT,Cell,QuadPoint>       u_b;
-
-  // Output:
-  PHX::MDField<ScalarT,Cell,Node> residual;
-
-  int numNodes;
-  int numQPs;
-  int numDims;
-
-  double mu_w;
-  double rho_combo;
-  double h_r;
-  double l_r;
-  double A;
-};
-
-// Partial specialization for StokesFO coupling
-template<typename EvalT, typename Traits, bool HasThicknessEqn>
-class HydrologyResidualPotentialEqn<EvalT,Traits,HasThicknessEqn,true> :
-        public PHX::EvaluatorWithBaseImpl<Traits>,
-        public PHX::EvaluatorDerived<EvalT, Traits>
->>>>>>> d3968fc9
 {
 public:
 
@@ -104,27 +45,15 @@
 private:
 
   // Input:
-<<<<<<< HEAD
-  PHX::MDField<RealType>      BF;
-  PHX::MDField<RealType>      GradBF;
-  PHX::MDField<MeshScalarT>   w_measure;
-  PHX::MDField<ScalarT>       N;
-  PHX::MDField<ScalarT>       q;
-  PHX::MDField<hScalarT>      h;
-  PHX::MDField<ScalarT>       m;
-  PHX::MDField<ParamScalarT>  omega;
-  PHX::MDField<uScalarT>      u_b;
-=======
-  PHX::MDField<const RealType,Cell,Side,Node,QuadPoint>       BF;
-  PHX::MDField<const RealType,Cell,Side,Node,QuadPoint,Dim>   GradBF;
-  PHX::MDField<const MeshScalarT,Cell,Side,QuadPoint>         w_measure;
-  PHX::MDField<const ScalarT,Cell,Side,QuadPoint>             N;
-  PHX::MDField<const ScalarT,Cell,Side,QuadPoint,Dim>         q;
-  PHX::MDField<const hScalarT,Cell,Side,QuadPoint>            h;
-  PHX::MDField<const ScalarT,Cell,Side,QuadPoint>             m;
-  PHX::MDField<const ScalarT,Cell,Side,QuadPoint>             omega;
-  PHX::MDField<const ScalarT,Cell,Side,QuadPoint>             u_b;
->>>>>>> d3968fc9
+  PHX::MDField<const RealType>      BF;
+  PHX::MDField<const RealType>      GradBF;
+  PHX::MDField<const MeshScalarT>   w_measure;
+  PHX::MDField<const ScalarT>       N;
+  PHX::MDField<const ScalarT>       q;
+  PHX::MDField<const hScalarT>      h;
+  PHX::MDField<const ScalarT>       m;
+  PHX::MDField<const ParamScalarT>  omega;
+  PHX::MDField<const uScalarT>      u_b;
 
   // Output:
   PHX::MDField<ScalarT>       residual;
