--- conflicted
+++ resolved
@@ -78,13 +78,9 @@
   int numNodes;
   int numQPs;
 
-<<<<<<< HEAD
   bool fixed_point_beta;
 
-  enum BETA_TYPE {GIVEN_CONSTANT, GIVEN_FIELD, POWER_LAW, REGULARIZED_COULOMB};
-=======
-  enum BETA_TYPE {GIVEN_CONSTANT, GIVEN_FIELD, POWER_LAW, REGULARIZED_COULOMB, EXP_GIVEN_FIELD};
->>>>>>> 7d3102cc
+  enum BETA_TYPE {GIVEN_CONSTANT, EXP_GIVEN_FIELD, GIVEN_FIELD, POWER_LAW, REGULARIZED_COULOMB};
   BETA_TYPE beta_type;
 };
 
