/*
 * FELIX_StokesFOThermoCoupled.hpp
 *
 *  Created on: Jun 23, 2016
 *      Author: abarone
 */

#ifndef FELIX_STOKESFOTHERMOCOUPLED_PROBLEM_HPP
#define FELIX_STOKESFOTHERMOCOUPLED_PROBLEM_HPP

#include "Intrepid2_FieldContainer.hpp"
#include "Intrepid2_DefaultCubatureFactory.hpp"
#include "Phalanx.hpp"
#include "Shards_CellTopology.hpp"
#include "Teuchos_RCP.hpp"
#include "Teuchos_ParameterList.hpp"

#include "Albany_AbstractProblem.hpp"
#include "Albany_Utils.hpp"
#include "Albany_ProblemUtils.hpp"
#include "Albany_EvaluatorUtils.hpp"
#include "Albany_ResponseUtilities.hpp"

#include "Phalanx.hpp"
#include "PHAL_Workset.hpp"
#include "PHAL_Dimension.hpp"
#include "PHAL_AlbanyTraits.hpp"
#include "PHAL_SaveCellStateField.hpp"
#include "PHAL_LoadSideSetStateField.hpp"
#include "FELIX_SharedParameter.hpp"
#include "FELIX_ParamEnum.hpp"

// Include for Velocity
#include "FELIX_StokesFOResid.hpp"
#include "FELIX_StokesFOBasalResid.hpp"
#include "FELIX_StokesFOBodyForce.hpp"

// Include for Enthalpy
#include "FELIX_EnthalpyResid.hpp"
#include "FELIX_w_ZResid.hpp"
#include "FELIX_ViscosityFO.hpp"
#include "FELIX_Dissipation.hpp"
#include "FELIX_BasalFrictionHeat.hpp"
#include "FELIX_GeoFluxHeat.hpp"
#include "FELIX_HydrostaticPressure.hpp"
#include "FELIX_LiquidWaterFraction.hpp"
#include "FELIX_PressureMeltingEnthalpy.hpp"
#include "FELIX_PressureMeltingTemperature.hpp"
#include "FELIX_Temperature.hpp"
#include "FELIX_Integral1Dw_Z.hpp"
#include "FELIX_VerticalVelocity.hpp"
#include "FELIX_BasalMeltRate.hpp"


namespace FELIX
{

class StokesFOThermoCoupled : public Albany::AbstractProblem
{
  public:
    //! Default constructor
    StokesFOThermoCoupled(const Teuchos::RCP<Teuchos::ParameterList>& params,
             const Teuchos::RCP<ParamLib>& paramLib,
             const int numDim_);

    //! Destructor
    ~StokesFOThermoCoupled();

    //! Return number of spatial dimensions
    virtual int spatialDimension() const { return numDim; }

    //! Build the PDE instantiations, boundary conditions, and initial solution
    virtual void buildProblem(Teuchos::ArrayRCP<Teuchos::RCP<Albany::MeshSpecsStruct> >  meshSpecs,
                  Albany::StateManager& stateMgr);

    // Build evaluators
    virtual Teuchos::Array< Teuchos::RCP<const PHX::FieldTag> > buildEvaluators(PHX::FieldManager<PHAL::AlbanyTraits>& fm0,
                                          const Albany::MeshSpecsStruct& meshSpecs,
                                          Albany::StateManager& stateMgr,
                                          Albany::FieldManagerChoice fmchoice,
                                          const Teuchos::RCP<Teuchos::ParameterList>& responseList);

    //! Each problem must generate its list of valid parameters
    Teuchos::RCP<const Teuchos::ParameterList> getValidProblemParameters() const;

      //! Main problem setup routine. Not directly called, but indirectly by following functions
      template <typename EvalT> Teuchos::RCP<const PHX::FieldTag>
      constructEvaluators(PHX::FieldManager<PHAL::AlbanyTraits>& fm0,
                const Albany::MeshSpecsStruct& meshSpecs,
                Albany::StateManager& stateMgr,
                Albany::FieldManagerChoice fmchoice,
                const Teuchos::RCP<Teuchos::ParameterList>& responseList);

      void constructDirichletEvaluators(const Albany::MeshSpecsStruct& meshSpecs);
      void constructNeumannEvaluators(const Teuchos::RCP<Albany::MeshSpecsStruct>& meshSpecs);

  private:

    //! Private to prohibit copying
      StokesFOThermoCoupled(const StokesFOThermoCoupled&);

    //! Private to prohibit copying
      StokesFOThermoCoupled& operator=(const StokesFOThermoCoupled&);


  protected:
      Teuchos::RCP<shards::CellTopology> cellType;
      Teuchos::RCP<shards::CellTopology> basalSideType;
      Teuchos::RCP<shards::CellTopology> surfaceSideType;

<<<<<<< HEAD
	    Teuchos::RCP<Intrepid2::Cubature<RealType, Intrepid2::FieldContainer_Kokkos<RealType, PHX::Layout,PHX::Device> > > cellCubature;
	    Teuchos::RCP<Intrepid2::Cubature<RealType, Intrepid2::FieldContainer_Kokkos<RealType, PHX::Layout,PHX::Device> > > basalCubature;
	    Teuchos::RCP<Intrepid2::Cubature<RealType, Intrepid2::FieldContainer_Kokkos<RealType, PHX::Layout,PHX::Device> > > surfaceCubature;
=======
      Teuchos::RCP<Intrepid2::Cubature<RealType, Intrepid2::FieldContainer_Kokkos<RealType, PHX::Layout,PHX::Device> > >  cellCubature;
      Teuchos::RCP<Intrepid2::Cubature<RealType, Intrepid2::FieldContainer_Kokkos<RealType, PHX::Layout,PHX::Device> > >  basalCubature;
      Teuchos::RCP<Intrepid2::Cubature<RealType, Intrepid2::FieldContainer_Kokkos<RealType, PHX::Layout,PHX::Device> > >  surfaceCubature;
>>>>>>> 8500b36d

      Teuchos::RCP<Intrepid2::Basis<RealType, Intrepid2::FieldContainer_Kokkos<RealType, PHX::Layout, PHX::Device> > > cellBasis;
      Teuchos::RCP<Intrepid2::Basis<RealType, Intrepid2::FieldContainer_Kokkos<RealType, PHX::Layout, PHX::Device> > > basalSideBasis;
      Teuchos::RCP<Intrepid2::Basis<RealType, Intrepid2::FieldContainer_Kokkos<RealType, PHX::Layout, PHX::Device> > > surfaceSideBasis;

    int numDim;
    Teuchos::RCP<Albany::Layouts> dl, dl_basal, dl_surface;

<<<<<<< HEAD
		// Flags for Velocity
		bool sliding;
=======
    // Flags for Velocity
    bool  sliding;
>>>>>>> 8500b36d

        // Flags for Enthalpy
        bool haveSUPG;
        bool needsDiss, needsBasFric;
        bool isGeoFluxConst;

        std::string basalSideName,surfaceSideName;
        std::string basalEBName, surfaceEBName, elementBlockName;
};

} // end of the namespace FELIX

// ================================ IMPLEMENTATION ============================ //
template <typename EvalT>
Teuchos::RCP<const PHX::FieldTag>
FELIX::StokesFOThermoCoupled::constructEvaluators (PHX::FieldManager<PHAL::AlbanyTraits>& fm0,
                                      const Albany::MeshSpecsStruct& meshSpecs,
                                      Albany::StateManager& stateMgr,
                                      Albany::FieldManagerChoice fieldManagerChoice,
                                      const Teuchos::RCP<Teuchos::ParameterList>& responseList)
{
<<<<<<< HEAD
	  Albany::StateStruct::MeshFieldEntity entity;

	  Teuchos::RCP<Teuchos::ParameterList> p;

	  Albany::EvaluatorUtils<EvalT, PHAL::AlbanyTraits> evalUtils(dl);

	  Teuchos::RCP<PHX::Evaluator<PHAL::AlbanyTraits> > ev;

	  // ---------------------------- Registering state variables ------------------------- //
	  std::string stateName, fieldName;

	  // Enthalpy Dirichlet field on the surface
	  {
		  entity = Albany::StateStruct::NodalDistParameter;
		  stateName = "surface_air_enthalpy";
		  p = stateMgr.registerStateVariable(stateName, dl->node_scalar, elementBlockName, true, &entity, "");
		  ev = Teuchos::rcp(new PHAL::LoadStateField<EvalT,PHAL::AlbanyTraits>(*p));
		  fm0.template registerEvaluator<EvalT>(ev);
	  }

	  // Flow factor - actually, this is not used if viscosity is temperature based
	  {
		  entity = Albany::StateStruct::ElemData;
		  stateName = "flow_factor";
		  p = stateMgr.registerStateVariable(stateName, dl->cell_scalar2, elementBlockName, true, &entity);
		  ev = Teuchos::rcp(new PHAL::LoadStateField<EvalT,PHAL::AlbanyTraits>(*p));
		  fm0.template registerEvaluator<EvalT>(ev);
	  }

	  // Basal friction
	  if(needsBasFric)
	  {
		  entity = Albany::StateStruct::NodalDataToElemNode;
		  stateName = "basal_friction";
		  fieldName = "Beta";

		  p = stateMgr.registerStateVariable(stateName, dl->node_scalar, elementBlockName,true, &entity);
          p->set<std::string>("Field Name", fieldName);
		  ev = Teuchos::rcp(new PHAL::LoadStateField<EvalT,PHAL::AlbanyTraits>(*p));
		  fm0.template registerEvaluator<EvalT>(ev);
	  }

	  // Geothermal flux
	  if(!isGeoFluxConst)
	  {
		  entity = Albany::StateStruct::NodalDataToElemNode;
		  stateName = "basal_heat_flux";
		  fieldName = "Basal Heat Flux";

		  p = stateMgr.registerStateVariable(stateName, dl->node_scalar, elementBlockName,true, &entity);
          p->set<std::string>("Field Name", fieldName);
		  ev = Teuchos::rcp(new PHAL::LoadStateField<EvalT,PHAL::AlbanyTraits>(*p));
		  fm0.template registerEvaluator<EvalT>(ev);
	  }

	  // Thickness
	  {
		  entity = Albany::StateStruct::NodalDataToElemNode;
		  stateName = "thickness";
		  fieldName = "Ice Thickness";

		  p = stateMgr.registerStateVariable(stateName, dl->node_scalar, elementBlockName,true, &entity);
		  p->set<std::string>("Field Name", fieldName);
		  ev = Teuchos::rcp(new PHAL::LoadStateField<EvalT,PHAL::AlbanyTraits>(*p));
		  fm0.template registerEvaluator<EvalT>(ev);
	  }

	  // Surface Height
	  {
		  entity = Albany::StateStruct::NodalDataToElemNode;
		  stateName = "surface_height";
		  fieldName = "Surface Height";

		  p = stateMgr.registerStateVariable(stateName, dl->node_scalar, elementBlockName,true, &entity);
		  p->set<std::string>("Field Name", fieldName);
		  ev = Teuchos::rcp(new PHAL::LoadStateField<EvalT,PHAL::AlbanyTraits>(*p));
		  fm0.template registerEvaluator<EvalT>(ev);
	  }
=======
    Albany::StateStruct::MeshFieldEntity entity;

    Teuchos::RCP<Teuchos::ParameterList> p;

    Albany::EvaluatorUtils<EvalT, PHAL::AlbanyTraits> evalUtils(dl);

    Teuchos::RCP<PHX::Evaluator<PHAL::AlbanyTraits> > ev;

    // ---------------------------- Registering state variables ------------------------- //
    std::string stateName, fieldName;
    // Here is how to register the field for dirichlet condition.
    // Enthalpy Dirichlet field on the surface
    {
      entity = Albany::StateStruct::NodalDistParameter;
      stateName = "surface_air_enthalpy";
      p = stateMgr.registerStateVariable(stateName, dl->node_scalar, elementBlockName, true, &entity, "");
      ev = Teuchos::rcp(new PHAL::LoadStateField<EvalT,PHAL::AlbanyTraits>(*p));
      fm0.template registerEvaluator<EvalT>(ev);
    }

    // Velocity from mesh- if you wanna decouple velocity and enthalpy
    {
      entity = Albany::StateStruct::NodalDataToElemNode;
      std::string stateName = "velocity";
      p = stateMgr.registerStateVariable(stateName, dl->node_vector, elementBlockName, true, &entity, "");
      ev = Teuchos::rcp(new PHAL::LoadStateField<EvalT,PHAL::AlbanyTraits>(*p));
      fm0.template registerEvaluator<EvalT>(ev);
    }

    // Flow factor
    {
      entity = Albany::StateStruct::ElemData;
      stateName = "flow_factor";
      p = stateMgr.registerStateVariable(stateName, dl->cell_scalar2, elementBlockName, true, &entity);
      ev = Teuchos::rcp(new PHAL::LoadStateField<EvalT,PHAL::AlbanyTraits>(*p));
      fm0.template registerEvaluator<EvalT>(ev);
    }

    // Basal friction
    if(needsBasFric)
    {
      stateName = "basal_friction";
      fieldName = "Beta";
      entity = Albany::StateStruct::NodalDataToElemNode;

      // if basal_friction is required at the base
      if (ss_requirements.find(basalSideName) != ss_requirements.end())
      {
        const Albany::AbstractFieldContainer::FieldContainerRequirements& req = ss_requirements.at(basalSideName);
        if (std::find(req.begin(), req.end(), stateName) != req.end())
        {
          p = stateMgr.registerSideSetStateVariable(basalSideName, stateName, fieldName, dl_basal->node_scalar, basalEBName, true, &entity);
            ev = Teuchos::rcp(new PHAL::LoadSideSetStateField<EvalT,PHAL::AlbanyTraits>(*p));
            fm0.template registerEvaluator<EvalT>(ev);
        }
      }
      // if basal_friction is required in the whole mesh
      if (std::find(requirements.begin(),requirements.end(),stateName) != requirements.end())
      {
          p = stateMgr.registerStateVariable(stateName, dl->node_scalar, elementBlockName, true, &entity);
          p->set<std::string>("Field Name", fieldName);

              ev = Teuchos::rcp(new PHAL::LoadStateField<EvalT,PHAL::AlbanyTraits>(*p));
          fm0.template registerEvaluator<EvalT>(ev);
      }
    }

    // Geotermal flux
    if(!isGeoFluxConst)
    {
      stateName = "basal_heat_flux";
      fieldName = "Basal Heat Flux";
      entity = Albany::StateStruct::NodalDataToElemNode;

      // if basal_heat_flux is required at the base
      if (ss_requirements.find(basalSideName) != ss_requirements.end())
      {
        const Albany::AbstractFieldContainer::FieldContainerRequirements& req = ss_requirements.at(basalSideName);
        if (std::find(req.begin(), req.end(), stateName) != req.end())
        {
          p = stateMgr.registerSideSetStateVariable(basalSideName, stateName, fieldName, dl_basal->node_scalar, basalEBName, true, &entity);
            ev = Teuchos::rcp(new PHAL::LoadSideSetStateField<EvalT,PHAL::AlbanyTraits>(*p));
            fm0.template registerEvaluator<EvalT>(ev);
        }
      }
    }

    // Thickness
    {
      stateName = "thickness";
      fieldName = "Ice Thickness";
      entity = Albany::StateStruct::NodalDataToElemNode;

      // if thickness is required at the base
      if (ss_requirements.find(basalSideName) != ss_requirements.end())
      {
        const Albany::AbstractFieldContainer::FieldContainerRequirements& req = ss_requirements.at(basalSideName);
        if (std::find(req.begin(), req.end(), stateName) != req.end())
        {
          p = stateMgr.registerSideSetStateVariable(basalSideName, stateName, fieldName, dl_basal->node_scalar, basalEBName, true, &entity);
            ev = Teuchos::rcp(new PHAL::LoadSideSetStateField<EvalT,PHAL::AlbanyTraits>(*p));
          fm0.template registerEvaluator<EvalT>(ev);
        }
      }

      // if thickness is required in the whole mesh
      if (std::find(requirements.begin(),requirements.end(),stateName) != requirements.end())
      {
          p = stateMgr.registerStateVariable(stateName, dl->node_scalar, elementBlockName, true, &entity);
          p->set<std::string>("Field Name", fieldName);

              ev = Teuchos::rcp(new PHAL::LoadStateField<EvalT,PHAL::AlbanyTraits>(*p));
          fm0.template registerEvaluator<EvalT>(ev);
      }
    }

    // Surface Height
    {
      stateName = "surface_height";
      fieldName = "Surface Height";
      entity = Albany::StateStruct::NodalDataToElemNode;

      // if surface_height is required at the base
      if (ss_requirements.find(basalSideName) != ss_requirements.end())
      {
        const Albany::AbstractFieldContainer::FieldContainerRequirements& req = ss_requirements.at(basalSideName);
        if (std::find(req.begin(), req.end(), stateName) != req.end())
        {
          p = stateMgr.registerSideSetStateVariable(basalSideName, stateName, fieldName, dl_basal->node_scalar, basalEBName, true, &entity);
            ev = Teuchos::rcp(new PHAL::LoadSideSetStateField<EvalT,PHAL::AlbanyTraits>(*p));
          fm0.template registerEvaluator<EvalT>(ev);
        }
      }

      // if surface_height is required in the whole mesh
      if (std::find(requirements.begin(),requirements.end(),stateName) != requirements.end())
      {
        p = stateMgr.registerStateVariable(stateName, dl->node_scalar, elementBlockName,true, &entity);
        p->set<std::string>("Field Name", fieldName);

        ev = Teuchos::rcp(new PHAL::LoadStateField<EvalT,PHAL::AlbanyTraits>(*p));
        fm0.template registerEvaluator<EvalT>(ev);
      }
    }
>>>>>>> 8500b36d

    // ----------  Define Field Names ----------- //

    int offset = 0;
    { // Velocity
      Teuchos::ArrayRCP<std::string> dof_names(1);
      Teuchos::ArrayRCP<std::string> resid_names(1);
      dof_names[0] = "Velocity";
      resid_names[0] = "Stokes Residual";

      // --- Interpolation and utilities ---
      fm0.template registerEvaluator<EvalT> (evalUtils.constructGatherSolutionEvaluator_noTransient(true, dof_names, offset));

      fm0.template registerEvaluator<EvalT> (evalUtils.constructScatterResidualEvaluator(true, resid_names, offset, "Scatter Stokes"));

      fm0.template registerEvaluator<EvalT> (evalUtils.constructDOFVecInterpolationEvaluator(dof_names[0],offset));

      fm0.template registerEvaluator<EvalT> (evalUtils.constructDOFVecGradInterpolationEvaluator(dof_names[0],offset));

<<<<<<< HEAD
		  if (basalSideName!="INVALID")
		  {
			  //---- Restrict velocity from cell-based to cell-side-based
			  fm0.template registerEvaluator<EvalT> (evalUtils.constructDOFCellToSideEvaluator(dof_names[0],basalSideName,"Node Vector",cellType,"Basal Velocity"));
=======
      fm0.template registerEvaluator<EvalT> (evalUtils.getPSTUtils().constructDOFVecInterpolationEvaluator("velocity"));

      fm0.template registerEvaluator<EvalT> (evalUtils.getPSTUtils().constructDOFVecGradInterpolationEvaluator("velocity"));
      if (basalSideName!="INVALID")
      {
        //---- Restrict velocity from cell-based to cell-side-based
        fm0.template registerEvaluator<EvalT> (evalUtils.constructDOFCellToSideEvaluator(dof_names[0],basalSideName,"Node Vector",cellType,"Basal Velocity"));
>>>>>>> 8500b36d

        //---- Interpolate velocity on QP on side
        fm0.template registerEvaluator<EvalT> (evalUtils.constructDOFVecInterpolationSideEvaluator("Basal Velocity", basalSideName));

<<<<<<< HEAD
		  	  //---- Interpolate velocity gradient on QP on side
		  	  fm0.template registerEvaluator<EvalT> (evalUtils.constructDOFVecGradInterpolationSideEvaluator("Basal Velocity", basalSideName));
		  }
		  if (surfaceSideName!="INVALID")
		  {
			  //---- Restrict velocity (the solution) from cell-based to cell-side-based on upper side
			  fm0.template registerEvaluator<EvalT> (evalUtils.constructDOFCellToSideEvaluator(dof_names[0],surfaceSideName,"Node Vector",cellType,"Surface Velocity"));
		  }
=======
          //---- Interpolate velocity gradient on QP on side
          fm0.template registerEvaluator<EvalT> (evalUtils.constructDOFVecGradInterpolationSideEvaluator("Basal Velocity", basalSideName));

        //---- Restrict velocity from cell-based to cell-side-based
        fm0.template registerEvaluator<EvalT> (evalUtils.getPSTUtils().constructDOFCellToSideEvaluator("velocity",basalSideName,"Node Vector",cellType));

        //---- Interpolate velocity on QP on side
        fm0.template registerEvaluator<EvalT> (evalUtils.getPSTUtils().constructDOFVecInterpolationSideEvaluator("velocity", basalSideName));

          //---- Interpolate velocity gradient on QP on side
          fm0.template registerEvaluator<EvalT> (evalUtils.getPSTUtils().constructDOFVecGradInterpolationSideEvaluator("velocity", basalSideName));
      }
      if (surfaceSideName!="INVALID")
      {
        //---- Restrict velocity (the solution) from cell-based to cell-side-based on upper side
        fm0.template registerEvaluator<EvalT> (evalUtils.constructDOFCellToSideEvaluator(dof_names[0],surfaceSideName,"Node Vector",cellType,"Surface Velocity"));
      }
>>>>>>> 8500b36d

      offset += 2;
    }

    { // Enthalpy
      Teuchos::ArrayRCP<std::string> dof_names(1);
      Teuchos::ArrayRCP<std::string> resid_names(1);
      dof_names[0] = "Enthalpy";
      resid_names[0] = "Enthalpy Residual";

      // no transient
      fm0.template registerEvaluator<EvalT> (evalUtils.constructGatherSolutionEvaluator_noTransient(false, dof_names, offset));

      fm0.template registerEvaluator<EvalT> (evalUtils.constructScatterResidualEvaluator(false, resid_names, offset, "Scatter Enthalpy"));

      fm0.template registerEvaluator<EvalT> (evalUtils.constructDOFInterpolationEvaluator(dof_names[0], offset));

      fm0.template registerEvaluator<EvalT> (evalUtils.constructDOFGradInterpolationEvaluator(dof_names[0], offset));

<<<<<<< HEAD
		  // --- Restrict enthalpy from cell-based to cell-side-based
		  fm0.template registerEvaluator<EvalT> (evalUtils.constructDOFCellToSideEvaluator(dof_names[0],basalSideName,"Node Scalar",cellType));
=======
      // --- Restrict enthalpy from cell-based to cell-side-based
      fm0.template registerEvaluator<EvalT> (evalUtils.getPSTUtils().constructDOFCellToSideEvaluator(dof_names[0],basalSideName,"Node Vector",cellType));
>>>>>>> 8500b36d

      offset++;
    }

    { // w_z
      Teuchos::ArrayRCP<std::string> dof_names(1);
      Teuchos::ArrayRCP<std::string> resid_names(1);
      dof_names[0] = "w_z";
      resid_names[0] = "w_z Residual";

      // no transient
      fm0.template registerEvaluator<EvalT> (evalUtils.constructGatherSolutionEvaluator_noTransient(false, dof_names, offset));

      fm0.template registerEvaluator<EvalT> (evalUtils.constructScatterResidualEvaluator(false, resid_names, offset, "Scatter w_z"));

      fm0.template registerEvaluator<EvalT> (evalUtils.constructDOFInterpolationEvaluator(dof_names[0], offset));
    }

    // ------------------- Interpolations and utilities ------------------ //

    fm0.template registerEvaluator<EvalT> (evalUtils.constructGatherCoordinateVectorEvaluator());

    fm0.template registerEvaluator<EvalT> (evalUtils.constructMapToPhysicalFrameEvaluator(cellType, cellCubature));

    fm0.template registerEvaluator<EvalT> (evalUtils.constructComputeBasisFunctionsEvaluator(cellType, cellBasis, cellCubature));

    // Interpolate surface height ---> for Stokes
    fm0.template registerEvaluator<EvalT> (evalUtils.getPSTUtils().constructDOFInterpolationEvaluator("Surface Height"));

    // Interpolate surface height gradient ---> for Stokes
    fm0.template registerEvaluator<EvalT> (evalUtils.getPSTUtils().constructDOFGradInterpolationEvaluator("Surface Height"));

    fm0.template registerEvaluator<EvalT> (evalUtils.getPSTUtils().constructDOFGradInterpolationEvaluator("Melting Temp"));

<<<<<<< HEAD
	  fm0.template registerEvaluator<EvalT> (evalUtils.constructDOFInterpolationEvaluator("phi"));

	  fm0.template registerEvaluator<EvalT> (evalUtils.constructDOFGradInterpolationEvaluator("phi"));

	  // Interpolate temperature from nodes to cell
	  if(needsDiss)
		  fm0.template registerEvaluator<EvalT> (evalUtils.constructNodesToCellInterpolationEvaluator("Temperature",false));
=======
    // Interpolate temperature from nodes to cell
    if(needsDiss)
      fm0.template registerEvaluator<EvalT> (evalUtils.constructNodesToCellInterpolationEvaluator("Temperature",false));
>>>>>>> 8500b36d

    // Interpolate pressure melting temperature gradient from nodes to QPs
    fm0.template registerEvaluator<EvalT> (evalUtils.getPSTUtils().constructDOFGradInterpolationSideEvaluator("Melting Temp",basalSideName));

<<<<<<< HEAD
	  fm0.template registerEvaluator<EvalT> (evalUtils.getPSTUtils().constructDOFInterpolationEvaluator("Melting Temp"));
=======
    fm0.template registerEvaluator<EvalT> (evalUtils.constructDOFInterpolationEvaluator("Melting Temp"));
>>>>>>> 8500b36d

    fm0.template registerEvaluator<EvalT> (evalUtils.getPSTUtils().constructDOFInterpolationEvaluator("Melting Enthalpy"));

    if(needsBasFric)
    {
      fm0.template registerEvaluator<EvalT> (evalUtils.constructDOFInterpolationEvaluator("Basal Heat"));

      fm0.template registerEvaluator<EvalT> (evalUtils.constructDOFInterpolationEvaluator("Basal Heat SUPG"));
    }

<<<<<<< HEAD
	  // --- Utilities for Geothermal flux
	  if(!isGeoFluxConst)
	  {
		  fm0.template registerEvaluator<EvalT> (evalUtils.constructDOFInterpolationEvaluator("Geo Flux Heat"));
=======
    // --- Utilities for Geotermal flux
    if(!isGeoFluxConst)
    {
      fm0.template registerEvaluator<EvalT> (evalUtils.constructDOFInterpolationEvaluator("Geo Flux Heat"));
>>>>>>> 8500b36d

      fm0.template registerEvaluator<EvalT> (evalUtils.constructDOFInterpolationEvaluator("Geo Flux Heat SUPG"));
    }

    fm0.template registerEvaluator<EvalT> (evalUtils.constructDOFInterpolationEvaluator("w"));

<<<<<<< HEAD
	  fm0.template registerEvaluator<EvalT> (evalUtils.constructDOFSideToCellEvaluator("basal_melt_rate",basalSideName,"Node Scalar",cellType,"basal_melt_rate"));

	  if (basalSideName!="INVALID")
	  {
		  // -------------------- Special evaluators for side handling ----------------- //
=======
    if (basalSideName!="INVALID")
    {
      // -------------------- Special evaluators for side handling ----------------- //
>>>>>>> 8500b36d

        //---- Restrict vertex coordinates from cell-based to cell-side-based
      fm0.template registerEvaluator<EvalT> (evalUtils.getMSTUtils().constructDOFCellToSideEvaluator("Coord Vec",basalSideName,"Vertex Vector",cellType,"Coord Vec " + basalSideName));

        //---- Compute side basis functions
      fm0.template registerEvaluator<EvalT> (evalUtils.constructComputeBasisFunctionsSideEvaluator(cellType, basalSideBasis, basalCubature, basalSideName));

        //---- Compute Quad Points coordinates on the side set
      fm0.template registerEvaluator<EvalT> (evalUtils.constructMapToPhysicalFrameSideEvaluator(cellType,basalCubature,basalSideName));

<<<<<<< HEAD
	      //---- Interpolate thickness gradient on QP on side
		  //fm0.template registerEvaluator<EvalT>(evalUtils.getPSTUtils().constructDOFGradInterpolationSideEvaluator("Ice Thickness", basalSideName));

	      //---- Interpolate thickness on QP on side
	      //fm0.template registerEvaluator<EvalT>(evalUtils.getPSTUtils().constructDOFInterpolationSideEvaluator("Ice Thickness", basalSideName));

	      if(needsBasFric)
		  {
	    	  // --- Restrict Beta from cell-based to cell-side-based
			  fm0.template registerEvaluator<EvalT> (evalUtils.getPSTUtils().constructDOFCellToSideEvaluator("Beta",basalSideName,"Node Scalar",cellType));

			  // --- Interpolate Beta on QP on side
			  fm0.template registerEvaluator<EvalT> (evalUtils.getPSTUtils().constructDOFInterpolationSideEvaluator("Beta", basalSideName));
		  }

	      if(!isGeoFluxConst)
		  {
			  // --- Restrict geothermal flux from cell-based to cell-side-based
			  fm0.template registerEvaluator<EvalT> (evalUtils.getPSTUtils().constructDOFCellToSideEvaluator("Basal Heat Flux",basalSideName,"Node Scalar",cellType));

		  	  // --- Interpolate geothermal_flux on QP on side
		  	  fm0.template registerEvaluator<EvalT> (evalUtils.getPSTUtils().constructDOFInterpolationSideEvaluator("Basal Heat Flux", basalSideName));
		  }

	      //---- Interpolate surface height on QP on side
	      //fm0.template registerEvaluator<EvalT>(evalUtils.getPSTUtils().constructDOFInterpolationSideEvaluator("Surface Height", basalSideName));

		  // --- Restrict enthalpy Hs from cell-based to cell-side-based
		  fm0.template registerEvaluator<EvalT> (evalUtils.getPSTUtils().constructDOFCellToSideEvaluator("Melting Enthalpy",basalSideName,"Node Scalar",cellType));
=======
        //---- Interpolate thickness gradient on QP on side
      fm0.template registerEvaluator<EvalT>(evalUtils.getPSTUtils().constructDOFGradInterpolationSideEvaluator("Ice Thickness", basalSideName));

        //---- Interpolate thickness on QP on side
        fm0.template registerEvaluator<EvalT>(evalUtils.getPSTUtils().constructDOFInterpolationSideEvaluator("Ice Thickness", basalSideName));

        if(needsBasFric)
      {
          // --- Interpolate Beta on QP on side
          fm0.template registerEvaluator<EvalT> (evalUtils.getPSTUtils().constructDOFInterpolationSideEvaluator("Beta", basalSideName));
      }

        //---- Interpolate surface height on QP on side
        fm0.template registerEvaluator<EvalT>(evalUtils.getPSTUtils().constructDOFInterpolationSideEvaluator("Surface Height", basalSideName));

      // --- Restrict enthalpy Hs from cell-based to cell-side-based
      fm0.template registerEvaluator<EvalT> (evalUtils.getPSTUtils().constructDOFCellToSideEvaluator("Melting Enthalpy",basalSideName,"Node Vector",cellType));
>>>>>>> 8500b36d

      // --- Utilities for Basal Melt Rate
      fm0.template registerEvaluator<EvalT> (evalUtils.getPSTUtils().constructDOFCellToSideEvaluator("Melting Temp",basalSideName,"Node Scalar",cellType));

<<<<<<< HEAD
		  fm0.template registerEvaluator<EvalT> (evalUtils.constructDOFCellToSideEvaluator("phi",basalSideName,"Node Scalar",cellType));

		  // --- Restrict vertical velocity from cell-based to cell-side-based
		  fm0.template registerEvaluator<EvalT> (evalUtils.constructDOFCellToSideEvaluator("w",basalSideName,"Node Scalar",cellType));

		  fm0.template registerEvaluator<EvalT> (evalUtils.constructDOFInterpolationSideEvaluator("w", basalSideName));
	  }
=======
      fm0.template registerEvaluator<EvalT> (evalUtils.getPSTUtils().constructDOFCellToSideEvaluator("Omega",basalSideName,"Node Scalar",cellType));

        // --- Interpolate geotermal_flux on QP on side
        fm0.template registerEvaluator<EvalT> (evalUtils.getPSTUtils().constructDOFInterpolationSideEvaluator("Basal Heat Flux", basalSideName));
    }
>>>>>>> 8500b36d

    if (surfaceSideName!="INVALID")
    {
      //---- Restrict vertex coordinates from cell-based to cell-side-based
      fm0.template registerEvaluator<EvalT> (evalUtils.getMSTUtils().constructDOFCellToSideEvaluator("Coord Vec",surfaceSideName,"Vertex Vector",cellType,"Coord Vec " + surfaceSideName));

      //---- Compute side basis functions
      fm0.template registerEvaluator<EvalT> (evalUtils.constructComputeBasisFunctionsSideEvaluator(cellType, surfaceSideBasis, surfaceCubature, surfaceSideName));

      //---- Interpolate surface velocity on QP on side
      fm0.template registerEvaluator<EvalT>(evalUtils.getPSTUtils().constructDOFVecInterpolationSideEvaluator("Observed Surface Velocity", surfaceSideName));

      //---- Interpolate surface velocity rms on QP on side
      fm0.template registerEvaluator<EvalT>(evalUtils.getPSTUtils().constructDOFVecInterpolationSideEvaluator("Observed Surface Velocity RMS", surfaceSideName));

      //---- Interpolate velocity (the solution) on QP on side
      fm0.template registerEvaluator<EvalT>(evalUtils.constructDOFVecInterpolationSideEvaluator("Surface Velocity", surfaceSideName));
    }

    // -------------------------------- FELIX evaluators ------------------------- //

<<<<<<< HEAD
	  // --- FO Stokes Resid --- //
	  {
		  p = Teuchos::rcp(new Teuchos::ParameterList("Stokes Resid"));

		  //Input
		  p->set<std::string>("Weighted BF Variable Name", "wBF");
		  p->set<std::string>("Weighted Gradient BF Variable Name", "wGrad BF");
		  p->set<std::string>("Velocity QP Variable Name", "Velocity");
		  p->set<std::string>("Velocity Gradient QP Variable Name", "Velocity Gradient");
		  p->set<std::string>("Body Force Variable Name", "Body Force");
		  p->set<std::string>("Viscosity QP Variable Name", "FELIX Viscosity");
		  p->set<std::string>("Coordinate Vector Name", "Coord Vec");
		  p->set<std::string>("Basal Residual Variable Name", "Basal Residual");

		  p->set<bool>("Needs Basal Residual", sliding);

		  p->set<Teuchos::ParameterList*>("Stereographic Map", &params->sublist("Stereographic Map"));
		  p->set<Teuchos::ParameterList*>("Parameter List", &params->sublist("Equation Set"));

		  //Output
		  p->set<std::string>("Residual Variable Name", "Stokes Residual");

		  ev = Teuchos::rcp(new FELIX::StokesFOResid<EvalT,PHAL::AlbanyTraits>(*p,dl));
		  fm0.template registerEvaluator<EvalT>(ev);
	  }

	  if (sliding)
	  {
		  // --- Basal Residual --- //
		  p = Teuchos::rcp(new Teuchos::ParameterList("Stokes Basal Residual"));

		  //Input
		  p->set<std::string>("BF Side Name", "BF "+basalSideName);
		  p->set<std::string>("Weighted Measure Name", "Weighted Measure "+basalSideName);
		  p->set<std::string>("Basal Friction Coefficient Side QP Variable Name", "Beta");
		  p->set<std::string>("Velocity Side QP Variable Name", "Basal Velocity");
		  p->set<std::string>("Side Set Name", basalSideName);

		  p->set<Teuchos::RCP<shards::CellTopology> >("Cell Type", cellType);
		  p->set<Teuchos::ParameterList*>("Parameter List", &params->sublist("FELIX Basal Friction Coefficient"));
		  p->set<Teuchos::RCP<ParamLib> >("Parameter Library", paramLib);

		  p->set<std::string>("Continuation Parameter Name","Glen's Law Homotopy Parameter");

		  //Output
		  p->set<std::string>("Basal Residual Variable Name", "Basal Residual");

		  ev = Teuchos::rcp(new FELIX::StokesFOBasalResid<EvalT,PHAL::AlbanyTraits,typename EvalT::ParamScalarT>(*p,dl));
		  fm0.template registerEvaluator<EvalT>(ev);
	  }

	  // --- FELIX Viscosity ---
	  {
		  p = Teuchos::rcp(new Teuchos::ParameterList("FELIX Viscosity"));

		  //Input
		  p->set<std::string>("Coordinate Vector Variable Name", "Coord Vec");
		  p->set<std::string>("Velocity QP Variable Name", "Velocity");
		  p->set<std::string>("Velocity Gradient QP Variable Name", "Velocity Gradient");
		  p->set<std::string>("Temperature Variable Name", "Temperature");
		  p->set<std::string>("Flow Factor Variable Name", "flow_factor");

		  p->set<Teuchos::ParameterList*>("Stereographic Map", &params->sublist("Stereographic Map"));
		  p->set<Teuchos::ParameterList*>("Parameter List", &params->sublist("FELIX Viscosity"));
		  p->set<Teuchos::RCP<ParamLib> >("Parameter Library", paramLib);

		  p->set<std::string>("Continuation Parameter Name","Glen's Law Homotopy Parameter");

		  //Output
		  p->set<std::string>("Viscosity QP Variable Name", "FELIX Viscosity");
		  p->set<std::string>("EpsilonSq QP Variable Name", "FELIX EpsilonSq");

		  ev = Teuchos::rcp(new FELIX::ViscosityFO<EvalT,PHAL::AlbanyTraits,typename EvalT::ScalarT,typename EvalT::ScalarT>(*p,dl));
		  fm0.template registerEvaluator<EvalT>(ev);
	  }

	  //--- Body Force ---//
	  {
		  p = Teuchos::rcp(new Teuchos::ParameterList("Body Force"));

		  //Input
		  p->set<std::string>("FELIX Viscosity QP Variable Name", "FELIX Viscosity");
		  p->set<std::string>("Surface Height Gradient Name", "Surface Height Gradient");
		  p->set<std::string>("Surface Height Name", "Surface Height");
		  p->set<std::string>("Coordinate Vector Variable Name", "Coord Vec");

		  p->set<Teuchos::ParameterList*>("Parameter List", &params->sublist("Body Force"));
		  p->set<Teuchos::ParameterList*>("Stereographic Map", &params->sublist("Stereographic Map"));
		  p->set<Teuchos::ParameterList*>("Physical Parameter List", &params->sublist("FELIX Physical Parameters"));

		  #ifdef CISM_HAS_FELIX
		  p->set<std::string>("Surface Height Gradient QP Variable Name", "CISM Surface Height Gradient");
		  #endif

		  //Output
		  p->set<std::string>("Body Force Variable Name", "Body Force");

		  ev = Teuchos::rcp(new FELIX::StokesFOBodyForce<EvalT,PHAL::AlbanyTraits>(*p,dl));
		  fm0.template registerEvaluator<EvalT>(ev);
	  }

	  // --- Enthalpy Residual --- //
	  {
		  p = Teuchos::rcp(new Teuchos::ParameterList("Enthalpy Resid"));

		  //Input
		  p->set<std::string>("Weighted BF Variable Name", "wBF");
		  p->set< Teuchos::RCP<PHX::DataLayout> >("Node QP Scalar Data Layout", dl->node_qp_scalar);
		  p->set<std::string>("Weighted Gradient BF Variable Name", "wGrad BF");
		  p->set< Teuchos::RCP<PHX::DataLayout> >("Node QP Vector Data Layout", dl->node_qp_vector);

		  p->set<std::string>("Enthalpy QP Variable Name", "Enthalpy");
		  p->set< Teuchos::RCP<PHX::DataLayout> >("QP Scalar Data Layout", dl->qp_scalar);
		  p->set<std::string>("Enthalpy Gradient QP Variable Name", "Enthalpy Gradient");
		  p->set< Teuchos::RCP<PHX::DataLayout> >("QP Vector Data Layout", dl->qp_gradient);
		  p->set<std::string>("Enthalpy Hs QP Variable Name", "Melting Enthalpy");
		  p->set< Teuchos::RCP<PHX::DataLayout> >("QP Scalar Data Layout", dl->qp_scalar);

		  p->set<std::string>("Velocity QP Variable Name", "Velocity");
		  p->set< Teuchos::RCP<PHX::DataLayout> >("QP Vector Data Layout", dl->qp_vector);

		  p->set<std::string>("Coordinate Vector Name", "Coord Vec");

		  // Vertical velocity derived from the continuity equation
		  p->set<std::string>("Vertical Velocity QP Variable Name", "w");

		  p->set<std::string>("Geothermal Flux Heat QP Variable Name","Geo Flux Heat");
		  p->set<std::string>("Geothermal Flux Heat QP SUPG Variable Name","Geo Flux Heat SUPG");

		  p->set<std::string>("Melting Temperature Gradient QP Variable Name","Melting Temp Gradient");

		  if(needsDiss)
		  {
			  p->set<std::string>("Dissipation QP Variable Name", "FELIX Dissipation");
		  }

		  if(needsBasFric)
		  {
			  p->set<std::string>("Basal Friction Heat QP Variable Name", "Basal Heat");
			  p->set<std::string>("Basal Friction Heat QP SUPG Variable Name", "Basal Heat SUPG");
		  }

		  p->set<std::string>("Water Content QP Variable Name","phi");
		  p->set<std::string>("Water Content Gradient QP Variable Name","phi Gradient");

		  p->set<bool>("Needs Dissipation", needsDiss);
		  p->set<bool>("Needs Basal Friction", needsBasFric);
		  p->set<bool>("Constant Geothermal Flux", isGeoFluxConst);

		  p->set<Teuchos::RCP<ParamLib> >("Parameter Library", paramLib);
		  p->set<std::string>("Continuation Parameter Name","Glen's Law Homotopy Parameter");

		  p->set<Teuchos::ParameterList*>("FELIX Physical Parameters", &params->sublist("FELIX Physical Parameters"));
		  p->set<Teuchos::ParameterList*>("SUPG Settings", &params->sublist("SUPG Settings"));

		  //Output
		  p->set<std::string>("Residual Variable Name", "Enthalpy Residual");
		  p->set< Teuchos::RCP<PHX::DataLayout> >("Node Scalar Data Layout", dl->node_scalar);

		  ev = Teuchos::rcp(new FELIX::EnthalpyResid<EvalT,PHAL::AlbanyTraits,typename EvalT::ScalarT>(*p,dl));
		  fm0.template registerEvaluator<EvalT>(ev);
	  }

	  // --- FELIX Dissipation ---
	  if(needsDiss)
	  {
		  {
		  p = Teuchos::rcp(new Teuchos::ParameterList("FELIX Dissipation"));

		  //Input
		  p->set<std::string>("Viscosity QP Variable Name", "FELIX Viscosity");
		  p->set<std::string>("EpsilonSq QP Variable Name", "FELIX EpsilonSq");
=======
    // --- FO Stokes Resid --- //
    {
    p = Teuchos::rcp(new Teuchos::ParameterList("Stokes Resid"));

    //Input
    p->set<std::string>("Weighted BF Variable Name", "wBF");
    p->set<std::string>("Weighted Gradient BF Variable Name", "wGrad BF");
    p->set<std::string>("Velocity QP Variable Name", "Velocity");
    p->set<std::string>("Velocity Gradient QP Variable Name", "Velocity Gradient");
    p->set<std::string>("Body Force Variable Name", "Body Force");
    p->set<std::string>("Viscosity QP Variable Name", "FELIX Viscosity");
    p->set<std::string>("Coordinate Vector Name", "Coord Vec");
    p->set<Teuchos::ParameterList*>("Stereographic Map", &params->sublist("Stereographic Map"));
    p->set<Teuchos::ParameterList*>("Parameter List", &params->sublist("Equation Set"));
    p->set<std::string>("Basal Residual Variable Name", "Basal Residual");
    p->set<bool>("Needs Basal Residual", sliding);

    //Output
    p->set<std::string>("Residual Variable Name", "Stokes Residual");

    ev = Teuchos::rcp(new FELIX::StokesFOResid<EvalT,PHAL::AlbanyTraits>(*p,dl));
    fm0.template registerEvaluator<EvalT>(ev);
    }

    if (sliding)
    {
      // --- Basal Residual --- //
      p = Teuchos::rcp(new Teuchos::ParameterList("Stokes Basal Residual"));

      //Input
      p->set<std::string>("BF Side Name", "BF "+basalSideName);
      p->set<std::string>("Weighted Measure Name", "Weighted Measure "+basalSideName);
      p->set<std::string>("Basal Friction Coefficient Side QP Variable Name", "Beta");
      p->set<std::string>("Velocity Side QP Variable Name", "Basal Velocity");
      p->set<std::string>("Side Set Name", basalSideName);
      p->set<Teuchos::RCP<shards::CellTopology> >("Cell Type", cellType);
      p->set<Teuchos::ParameterList*>("Parameter List", &params->sublist("FELIX Basal Friction Coefficient"));
      p->set<Teuchos::RCP<ParamLib> >("Parameter Library", paramLib);
      p->set<std::string>("Continuation Parameter Name","Glen's Law Homotopy Parameter");

      //Output
      p->set<std::string>("Basal Residual Variable Name", "Basal Residual");

      ev = Teuchos::rcp(new FELIX::StokesFOBasalResid<EvalT,PHAL::AlbanyTraits,typename EvalT::ParamScalarT>(*p,dl));
      fm0.template registerEvaluator<EvalT>(ev);
    }

    // --- FELIX Viscosity ---
    {
    p = Teuchos::rcp(new Teuchos::ParameterList("FELIX Viscosity"));

    //Input
    p->set<std::string>("Coordinate Vector Variable Name", "Coord Vec");
    p->set<std::string>("Velocity QP Variable Name", "Velocity");
    p->set<std::string>("Velocity Gradient QP Variable Name", "Velocity Gradient");
    p->set<std::string>("Temperature Variable Name", "Temperature");
    p->set<std::string>("Flow Factor Variable Name", "flow_factor");
    p->set<Teuchos::ParameterList*>("Stereographic Map", &params->sublist("Stereographic Map"));
    p->set<Teuchos::ParameterList*>("Parameter List", &params->sublist("FELIX Viscosity"));
    p->set<Teuchos::RCP<ParamLib> >("Parameter Library", paramLib);
    p->set<std::string>("Continuation Parameter Name","Glen's Law Homotopy Parameter");

    //Output
    p->set<std::string>("Viscosity QP Variable Name", "FELIX Viscosity");
    p->set<std::string>("EpsilonSq QP Variable Name", "FELIX EpsilonSq");

    ev = Teuchos::rcp(new FELIX::ViscosityFO<EvalT,PHAL::AlbanyTraits,typename EvalT::ScalarT,typename EvalT::ScalarT>(*p,dl));
    fm0.template registerEvaluator<EvalT>(ev);
    }

    //--- Body Force ---//
    {
    p = Teuchos::rcp(new Teuchos::ParameterList("Body Force"));

    //Input
    p->set<std::string>("FELIX Viscosity QP Variable Name", "FELIX Viscosity");
    #ifdef CISM_HAS_FELIX
    p->set<std::string>("Surface Height Gradient QP Variable Name", "CISM Surface Height Gradient");
    #endif
    p->set<std::string>("Coordinate Vector Variable Name", "Coord Vec");
    p->set<std::string>("Surface Height Gradient Name", "Surface Height Gradient");
    p->set<std::string>("Surface Height Name", "Surface Height");
    p->set<Teuchos::ParameterList*>("Parameter List", &params->sublist("Body Force"));
    p->set<Teuchos::ParameterList*>("Stereographic Map", &params->sublist("Stereographic Map"));
    p->set<Teuchos::ParameterList*>("Physical Parameter List", &params->sublist("FELIX Physical Parameters"));

    //Output
    p->set<std::string>("Body Force Variable Name", "Body Force");

    ev = Teuchos::rcp(new FELIX::StokesFOBodyForce<EvalT,PHAL::AlbanyTraits>(*p,dl));
    fm0.template registerEvaluator<EvalT>(ev);
    }

    // --- Enthalpy Residual --- //
    {
    p = Teuchos::rcp(new Teuchos::ParameterList("Enthalpy Resid"));

    //Input
    p->set<std::string>("Weighted BF Variable Name", "wBF");
    p->set< Teuchos::RCP<PHX::DataLayout> >("Node QP Scalar Data Layout", dl->node_qp_scalar);
    p->set<std::string>("Weighted Gradient BF Variable Name", "wGrad BF");
    p->set< Teuchos::RCP<PHX::DataLayout> >("Node QP Vector Data Layout", dl->node_qp_vector);

    p->set<std::string>("Enthalpy QP Variable Name", "Enthalpy");
    p->set< Teuchos::RCP<PHX::DataLayout> >("QP Scalar Data Layout", dl->qp_scalar);
    p->set<std::string>("Enthalpy Gradient QP Variable Name", "Enthalpy Gradient");
    p->set< Teuchos::RCP<PHX::DataLayout> >("QP Vector Data Layout", dl->qp_gradient);
    p->set<std::string>("Enthalpy Hs QP Variable Name", "Melting Enthalpy");
    p->set< Teuchos::RCP<PHX::DataLayout> >("QP Scalar Data Layout", dl->qp_scalar);

    p->set<std::string>("Velocity QP Variable Name", "velocity");
    p->set< Teuchos::RCP<PHX::DataLayout> >("QP Vector Data Layout", dl->qp_vector);

    p->set<std::string>("Coordinate Vector Name", "Coord Vec");

    // Vertical velocity derived from the continuity equation
    p->set<std::string>("Vertical Velocity QP Variable Name", "w");

    p->set<std::string>("Geotermal Flux Heat QP Variable Name","Geo Flux Heat");
    p->set<std::string>("Geotermal Flux Heat QP SUPG Variable Name","Geo Flux Heat SUPG");

    p->set<std::string>("Melting Temperature Gradient QP Variable Name","Melting Temp Gradient");

    if(needsDiss)
    {
      p->set<std::string>("Dissipation QP Variable Name", "FELIX Dissipation");
    }

    if(needsBasFric)
    {
      p->set<std::string>("Basal Friction Heat QP Variable Name", "Basal Heat");
      p->set<std::string>("Basal Friction Heat QP SUPG Variable Name", "Basal Heat SUPG");
    }

    p->set<bool>("Needs Dissipation", needsDiss);
    p->set<bool>("Needs Basal Friction", needsBasFric);
    p->set<bool>("Constant Geotermal Flux", isGeoFluxConst);

    p->set<Teuchos::RCP<ParamLib> >("Parameter Library", paramLib);
    p->set<std::string>("Continuation Parameter Name","Glen's Law Homotopy Parameter");

    p->set<Teuchos::ParameterList*>("FELIX Physical Parameters", &params->sublist("FELIX Physical Parameters"));
    p->set<Teuchos::ParameterList*>("SUPG Settings", &params->sublist("SUPG Settings"));

    //Output
    p->set<std::string>("Residual Variable Name", "Enthalpy Residual");
    p->set< Teuchos::RCP<PHX::DataLayout> >("Node Scalar Data Layout", dl->node_scalar);

    ev = Teuchos::rcp(new FELIX::EnthalpyResid<EvalT,PHAL::AlbanyTraits,typename EvalT::ParamScalarT>(*p,dl));
    fm0.template registerEvaluator<EvalT>(ev);
    }

    // --- FELIX Dissipation ---
    if(needsDiss)
    {
      {
      p = Teuchos::rcp(new Teuchos::ParameterList("FELIX Dissipation"));

      //Input
      p->set<std::string>("Viscosity QP Variable Name", "FELIX Viscosity");
      p->set<std::string>("EpsilonSq QP Variable Name", "FELIX EpsilonSq");
>>>>>>> 8500b36d

      //Output
      p->set<std::string>("Dissipation QP Variable Name", "FELIX Dissipation");

      ev = Teuchos::rcp(new FELIX::Dissipation<EvalT,PHAL::AlbanyTraits>(*p,dl));
      fm0.template registerEvaluator<EvalT>(ev);
      }
    }

<<<<<<< HEAD
	  // --- FELIX Basal friction heat ---
	  if(needsBasFric)
	  {
		  p = Teuchos::rcp(new Teuchos::ParameterList("FELIX Basal Friction Heat"));
		  //Input
		  p->set<std::string>("BF Side Name", "BF "+basalSideName);
		  p->set<std::string>("Gradient BF Side Name", "Grad BF "+basalSideName);
		  p->set<std::string>("Weighted Measure Name", "Weighted Measure "+basalSideName);
		  p->set<std::string>("Velocity Side QP Variable Name", "Basal Velocity");
		  p->set<std::string>("Vertical Velocity Side QP Variable Name", "w");
		  p->set<std::string>("Basal Friction Coefficient Side QP Variable Name", "Beta");

		  p->set<std::string>("Side Set Name", basalSideName);
=======
    // --- FELIX Basal friction heat ---
    if(needsBasFric)
    {
      p = Teuchos::rcp(new Teuchos::ParameterList("FELIX Basal Friction Heat"));
      //Input
      p->set<std::string>("BF Side Name", "BF "+basalSideName);
      p->set<std::string>("Gradient BF Side Name", "Grad BF "+basalSideName);
      p->set<std::string>("Weighted Measure Name", "Weighted Measure "+basalSideName);
      p->set<std::string>("Velocity Side QP Variable Name", "velocity");  //"Basal Velocity"
      p->set<std::string>("Basal Friction Coefficient Side QP Variable Name", "Beta");
      p->set<std::string>("Side Set Name", basalSideName);
>>>>>>> 8500b36d

      p->set<Teuchos::ParameterList*>("SUPG Settings", &params->sublist("SUPG Settings"));

      p->set<Teuchos::RCP<shards::CellTopology> >("Cell Type", cellType);

      //Output
      p->set<std::string>("Basal Friction Heat Variable Name", "Basal Heat");

      if(haveSUPG)
        p->set<std::string>("Basal Friction Heat SUPG Variable Name", "Basal Heat SUPG");

<<<<<<< HEAD
		  ev = Teuchos::rcp(new FELIX::BasalFrictionHeat<EvalT,PHAL::AlbanyTraits,typename EvalT::ScalarT>(*p,dl));
		  fm0.template registerEvaluator<EvalT>(ev);
	  }

	  // --- FELIX Geothermal flux heat
	  {
		  p = Teuchos::rcp(new Teuchos::ParameterList("FELIX Geothermal Flux Heat"));
		  //Input
		  p->set<std::string>("BF Side Name", "BF "+basalSideName);
		  p->set<std::string>("Gradient BF Side Name", "Grad BF "+basalSideName);
		  p->set<std::string>("Weighted Measure Name", "Weighted Measure "+basalSideName);
		  p->set<std::string>("Velocity Side QP Variable Name", "Basal Velocity");
		  p->set<std::string>("Vertical Velocity Side QP Variable Name", "w");

		  p->set<std::string>("Side Set Name", basalSideName);
		  p->set<Teuchos::RCP<shards::CellTopology> >("Cell Type", cellType);
=======
      ev = Teuchos::rcp(new FELIX::BasalFrictionHeat<EvalT,PHAL::AlbanyTraits,typename EvalT::ParamScalarT>(*p,dl));
      fm0.template registerEvaluator<EvalT>(ev);
    }

    // --- FELIX Geotermal flux heat
    {
      p = Teuchos::rcp(new Teuchos::ParameterList("FELIX Geotermal Flux Heat"));
      //Input
      p->set<std::string>("BF Side Name", "BF "+basalSideName);
      p->set<std::string>("Gradient BF Side Name", "Grad BF "+basalSideName);
      p->set<std::string>("Weighted Measure Name", "Weighted Measure "+basalSideName);
      p->set<std::string>("Velocity Side QP Variable Name", "velocity"); //"Basal Velocity"
      p->set<std::string>("Side Set Name", basalSideName);
      p->set<Teuchos::RCP<shards::CellTopology> >("Cell Type", cellType);
>>>>>>> 8500b36d

      p->set<Teuchos::ParameterList*>("SUPG Settings", &params->sublist("SUPG Settings"));

<<<<<<< HEAD
		  if(!isGeoFluxConst)
			  p->set<std::string>("Geothermal Flux Side QP Variable Name", "Basal Heat Flux");

		  p->set<bool>("Constant Geothermal Flux", isGeoFluxConst);

		  //Output
		  p->set<std::string>("Geothermal Flux Heat Variable Name", "Geo Flux Heat");

		  if(haveSUPG)
			  p->set<std::string>("Geothermal Flux Heat SUPG Variable Name", "Geo Flux Heat SUPG");

		  ev = Teuchos::rcp(new FELIX::GeoFluxHeat<EvalT,PHAL::AlbanyTraits,typename EvalT::ScalarT>(*p,dl));
		  fm0.template registerEvaluator<EvalT>(ev);
	  }

	  // --- FELIX hydrostatic pressure
	  {
		  p = Teuchos::rcp(new Teuchos::ParameterList("FELIX Hydrostatic Pressure"));
=======
      if(!isGeoFluxConst)
        p->set<std::string>("Geotermal Flux Side QP Variable Name", "Basal Heat Flux");

      p->set<bool>("Constant Geotermal Flux", isGeoFluxConst);

      //Output
      p->set<std::string>("Geotermal Flux Heat Variable Name", "Geo Flux Heat");

      if(haveSUPG)
        p->set<std::string>("Geotermal Flux Heat SUPG Variable Name", "Geo Flux Heat SUPG");

      ev = Teuchos::rcp(new FELIX::GeoFluxHeat<EvalT,PHAL::AlbanyTraits,typename EvalT::ParamScalarT>(*p,dl));
      fm0.template registerEvaluator<EvalT>(ev);
    }

    // --- FELIX hydrostatic pressure
    {
      p = Teuchos::rcp(new Teuchos::ParameterList("FELIX Hydrostatic Pressure"));
>>>>>>> 8500b36d

      //Input
      p->set<std::string>("Surface Height Variable Name", "Surface Height");
      p->set<std::string>("Coordinate Vector Variable Name", "Coord Vec");

      p->set<Teuchos::ParameterList*>("FELIX Physical Parameters", &params->sublist("FELIX Physical Parameters"));

      //Output
      p->set<std::string>("Hydrostatic Pressure Variable Name", "Hydrostatic Pressure");

      ev = Teuchos::rcp(new FELIX::HydrostaticPressure<EvalT,PHAL::AlbanyTraits,typename EvalT::ParamScalarT>(*p,dl));
      fm0.template registerEvaluator<EvalT>(ev);
    }

    // --- FELIX pressure-melting temperature
    {
      p = Teuchos::rcp(new Teuchos::ParameterList("FELIX Pressure Melting Temperature"));

      //Input
      p->set<std::string>("Hydrostatic Pressure Variable Name", "Hydrostatic Pressure");

      p->set<Teuchos::ParameterList*>("FELIX Physical Parameters", &params->sublist("FELIX Physical Parameters"));

      //Output
      p->set<std::string>("Melting Temperature Variable Name", "Melting Temp");

      ev = Teuchos::rcp(new FELIX::PressureMeltingTemperature<EvalT,PHAL::AlbanyTraits,typename EvalT::ParamScalarT>(*p,dl));
      fm0.template registerEvaluator<EvalT>(ev);
    }

    // --- FELIX pressure-melting enthalpy
    {
      p = Teuchos::rcp(new Teuchos::ParameterList("FELIX Pressure Melting Enthalpy"));

      //Input
      p->set<std::string>("Melting Temperature Variable Name", "Melting Temp");

      p->set<Teuchos::ParameterList*>("FELIX Physical Parameters", &params->sublist("FELIX Physical Parameters"));

      //Output
      p->set<std::string>("Enthalpy Hs Variable Name", "Melting Enthalpy");
      ev = Teuchos::rcp(new FELIX::PressureMeltingEnthalpy<EvalT,PHAL::AlbanyTraits,typename EvalT::ParamScalarT>(*p,dl));
      fm0.template registerEvaluator<EvalT>(ev);
    }

    // --- FELIX Temperature
    {
      p = Teuchos::rcp(new Teuchos::ParameterList("FELIX Temperature"));

      //Input
      p->set<std::string>("Melting Temperature Variable Name", "Melting Temp");
      p->set<std::string>("Enthalpy Hs Variable Name", "Melting Enthalpy");
      p->set<std::string>("Enthalpy Variable Name", "Enthalpy");

      p->set<Teuchos::ParameterList*>("FELIX Physical Parameters", &params->sublist("FELIX Physical Parameters"));

<<<<<<< HEAD
		  //Output
		  p->set<std::string>("Temperature Variable Name", "Temperature");
		  p->set<std::string>("Diff Enthalpy Variable Name", "Diff Enth");

		  ev = Teuchos::rcp(new FELIX::Temperature<EvalT,PHAL::AlbanyTraits,typename EvalT::ParamScalarT>(*p,dl));
		  fm0.template registerEvaluator<EvalT>(ev);
=======
      //Output
      p->set<std::string>("Temperature Variable Name", "Temperature");
      ev = Teuchos::rcp(new FELIX::Temperature<EvalT,PHAL::AlbanyTraits,typename EvalT::ParamScalarT>(*p,dl));
      fm0.template registerEvaluator<EvalT>(ev);
>>>>>>> 8500b36d

      // Saving the temperature in the output mesh
      {
        std::string stateName = "Temperature_Cell";
        p = stateMgr.registerStateVariable(stateName, dl->cell_scalar2, dl->dummy, elementBlockName, "scalar", 0.0, /* save state = */ false, /* write output = */ true);
        p->set<std::string>("Field Name", "Temperature");
        p->set<std::string>("Weights Name","Weights");
        p->set("Weights Layout", dl->qp_scalar);
        p->set("Field Layout", dl->cell_scalar2);
        p->set< Teuchos::RCP<PHX::DataLayout> >("Dummy Data Layout",dl->dummy);

<<<<<<< HEAD
			  ev = Teuchos::rcp(new PHAL::SaveCellStateField<EvalT,PHAL::AlbanyTraits>(*p));
			  fm0.template registerEvaluator<EvalT>(ev);
		  }

		  // Saving the diff enthalpy field in the output mesh
		  {
			  fm0.template registerEvaluator<EvalT> (evalUtils.constructNodesToCellInterpolationEvaluator("Diff Enth",false));

			  std::string stateName = "h-hs_Cell";
			  p = stateMgr.registerStateVariable(stateName, dl->cell_scalar2, dl->dummy, elementBlockName, "scalar", 0.0, /* save state = */ false, /* write output = */ true);
			  p->set<std::string>("Field Name", "Diff Enth");
			  p->set<std::string>("Weights Name","Weights");
			  p->set("Weights Layout", dl->qp_scalar);
			  p->set("Field Layout", dl->cell_scalar2);
			  p->set< Teuchos::RCP<PHX::DataLayout> >("Dummy Data Layout",dl->dummy);

			  ev = Teuchos::rcp(new PHAL::SaveCellStateField<EvalT,PHAL::AlbanyTraits>(*p));
			  fm0.template registerEvaluator<EvalT>(ev);
		  }
	  }
=======
        ev = Teuchos::rcp(new PHAL::SaveCellStateField<EvalT,PHAL::AlbanyTraits>(*p));
        fm0.template registerEvaluator<EvalT>(ev);
      }
    }
>>>>>>> 8500b36d

    // --- FELIX Liquid Water Fraction
    {
      p = Teuchos::rcp(new Teuchos::ParameterList("FELIX Liquid Water Fraction"));

      //Input
      p->set<std::string>("Enthalpy Hs Variable Name", "Melting Enthalpy");
      p->set<std::string>("Enthalpy Variable Name", "Enthalpy");

      p->set<Teuchos::ParameterList*>("FELIX Physical Parameters", &params->sublist("FELIX Physical Parameters"));

<<<<<<< HEAD
		  p->set<Teuchos::RCP<ParamLib> >("Parameter Library", paramLib);
		  p->set<std::string>("Continuation Parameter Name","Glen's Law Homotopy Parameter");

		  //Output
		  p->set<std::string>("Water Content Variable Name", "phi");
		  ev = Teuchos::rcp(new FELIX::LiquidWaterFraction<EvalT,PHAL::AlbanyTraits,typename EvalT::ParamScalarT>(*p,dl));
		  fm0.template registerEvaluator<EvalT>(ev);

		  // Saving phi in the output mesh
		  {
			  fm0.template registerEvaluator<EvalT> (evalUtils.constructNodesToCellInterpolationEvaluator("phi",false));

			  std::string stateName = "phi";
			  entity = Albany::StateStruct::NodalDataToElemNode;
			  p = stateMgr.registerStateVariable(stateName, dl->cell_scalar2, dl->dummy, elementBlockName, "scalar", 0.0, /* save state = */ false, /* write output = */ true);

			  p->set<std::string>("Weights Name","Weights");
			  p->set("Weights Layout", dl->qp_scalar);
			  p->set("Field Layout", dl->cell_scalar2);
			  p->set< Teuchos::RCP<PHX::DataLayout> >("Dummy Data Layout",dl->dummy);

			  ev = Teuchos::rcp(new PHAL::SaveCellStateField<EvalT,PHAL::AlbanyTraits>(*p));
			  fm0.template registerEvaluator<EvalT>(ev);
		  }

		  // Forcing the execution of the evaluator
	      if (fieldManagerChoice == Albany::BUILD_RESID_FM)
	      {
	    	  if (ev->evaluatedFields().size()>0)
	      	  {
	    		  fm0.template requireField<EvalT>(*ev->evaluatedFields()[0]);
	      	  }
	      }
	  }

	  // --- w_z Residual ---
	  {
		  p = Teuchos::rcp(new Teuchos::ParameterList("w_z Resid"));

		  //Input
		  p->set<std::string>("Weighted BF Variable Name", "wBF");
		  p->set< Teuchos::RCP<PHX::DataLayout> >("Node QP Scalar Data Layout", dl->node_qp_scalar);

		  p->set<std::string>("w_z QP Variable Name", "w_z");
		  p->set< Teuchos::RCP<PHX::DataLayout> >("QP Scalar Data Layout", dl->qp_scalar);

		  p->set<std::string>("Velocity Gradient QP Variable Name", "Velocity Gradient");
		  p->set< Teuchos::RCP<PHX::DataLayout> >("QP Vector Data Layout", dl->qp_vecgradient);

		  //Output
		  p->set<std::string>("Residual Variable Name", "w_z Residual");
		  p->set< Teuchos::RCP<PHX::DataLayout> >("Node Scalar Data Layout", dl->node_scalar);

		  ev = Teuchos::rcp(new FELIX::w_ZResid<EvalT,PHAL::AlbanyTraits,typename EvalT::ScalarT>(*p,dl));
		  fm0.template registerEvaluator<EvalT>(ev);
	  }

	  // --- FELIX Integral 1D w_z
	  {
		  p = Teuchos::rcp(new Teuchos::ParameterList("FELIX Integral 1D w_z"));

		  p->set<std::string>("Basal Melt Rate Variable Name", "basal_melt_rate");
		  p->set<std::string>("Thickness Variable Name", "Ice Thickness");

		  p->set<Teuchos::RCP<const CellTopologyData> >("Cell Topology",Teuchos::rcp(new CellTopologyData(meshSpecs.ctd)));

		  p->set<bool>("Stokes and Thermo coupled", true);

		  //Output
		  p->set<std::string>("Integral1D w_z Variable Name", "int1Dw_z");
	      ev = Teuchos::rcp(new FELIX::Integral1Dw_Z<EvalT,PHAL::AlbanyTraits>(*p,dl));
	      fm0.template registerEvaluator<EvalT>(ev);
	  }

	  // --- FELIX Vertical Velocity
	  {
		  p = Teuchos::rcp(new Teuchos::ParameterList("FELIX Vertical Velocity"));

		  //Input
		  p->set<std::string>("Thickness Variable Name", "Ice Thickness");
		  p->set<std::string>("Integral1D w_z Variable Name", "int1Dw_z");

		  //Output
		  p->set<std::string>("Vertical Velocity Variable Name", "w");
		  ev = Teuchos::rcp(new FELIX::VerticalVelocity<EvalT,PHAL::AlbanyTraits,typename EvalT::ParamScalarT>(*p,dl));
		  fm0.template registerEvaluator<EvalT>(ev);

		  {
			  fm0.template registerEvaluator<EvalT> (evalUtils.constructNodesToCellInterpolationEvaluator("w",false));

			  std::string stateName = "w";
			  entity = Albany::StateStruct::NodalDataToElemNode;
			  p = stateMgr.registerStateVariable(stateName, dl->cell_scalar2, dl->dummy, elementBlockName, "scalar", 0.0, /* save state = */ false, /* write output = */ true);

			  p->set<std::string>("Weights Name","Weights");
			  p->set("Weights Layout", dl->qp_scalar);
			  p->set("Field Layout", dl->cell_scalar2);
			  p->set< Teuchos::RCP<PHX::DataLayout> >("Dummy Data Layout",dl->dummy);

			  ev = Teuchos::rcp(new PHAL::SaveCellStateField<EvalT,PHAL::AlbanyTraits>(*p));
			  fm0.template registerEvaluator<EvalT>(ev);
		  }
	  }

	  // --- FELIX Basal Melt Rate
	  {
		  p = Teuchos::rcp(new Teuchos::ParameterList("FELIX Basal Melt Rate"));

		  //Input
		  p->set<std::string>("Water Content Side Variable Name", "phi");
		  p->set<std::string>("Geothermal Flux Side Variable Name", "Basal Heat Flux");
		  p->set<std::string>("Velocity Side Variable Name", "Basal Velocity");
		  p->set<std::string>("Basal Friction Coefficient Side Variable Name", "Beta");
		  p->set<std::string>("Enthalpy Hs Side Variable Name", "Melting Enthalpy");
		  p->set<std::string>("Enthalpy Side Variable Name", "Enthalpy");

		  p->set<Teuchos::RCP<ParamLib> >("Parameter Library", paramLib);
		  p->set<std::string>("Continuation Parameter Name","Glen's Law Homotopy Parameter");

		  p->set<Teuchos::ParameterList*>("FELIX Physical Parameters", &params->sublist("FELIX Physical Parameters"));

		  p->set<std::string>("Side Set Name", basalSideName);

		  //Output
		  p->set<std::string>("Basal Melt Rate Variable Name", "basal_melt_rate");
	      ev = Teuchos::rcp(new FELIX::BasalMeltRate<EvalT,PHAL::AlbanyTraits,typename EvalT::ScalarT>(*p,dl_basal));
	      fm0.template registerEvaluator<EvalT>(ev);

		  {
			  fm0.template registerEvaluator<EvalT> (evalUtils.constructNodesToCellInterpolationEvaluator("basal_melt_rate",false));

			  std::string stateName = "basal_melt_rate";
			  entity = Albany::StateStruct::NodalDataToElemNode;
			  p = stateMgr.registerStateVariable(stateName, dl->cell_scalar2, dl->dummy, elementBlockName, "scalar", 0.0, /* save state = */ false, /* write output = */ true);

			  p->set<std::string>("Weights Name","Weights");
			  p->set("Weights Layout", dl->qp_scalar);
			  p->set("Field Layout", dl->cell_scalar2);
			  p->set< Teuchos::RCP<PHX::DataLayout> >("Dummy Data Layout",dl->dummy);

			  ev = Teuchos::rcp(new PHAL::SaveCellStateField<EvalT,PHAL::AlbanyTraits>(*p));
			  fm0.template registerEvaluator<EvalT>(ev);
		  }
	  }

	  {
		  //--- Shared Parameter for homotopy parameter: h ---//
		  p = Teuchos::rcp(new Teuchos::ParameterList("Glen's Law Homotopy Parameter"));

		  std::string param_name = "Glen's Law Homotopy Parameter";
		  p->set<std::string>("Parameter Name", param_name);
		  p->set< Teuchos::RCP<ParamLib> >("Parameter Library", paramLib);

		  Teuchos::RCP<FELIX::SharedParameter<EvalT,PHAL::AlbanyTraits,StokesParamEnum,Homotopy>> ptr_h;
		  ptr_h = Teuchos::rcp(new FELIX::SharedParameter<EvalT,PHAL::AlbanyTraits,StokesParamEnum,Homotopy>(*p,dl));
		  ptr_h->setNominalValue(params->sublist("Parameters"),params->sublist("FELIX Viscosity").get<double>(param_name,-1.0));
		  fm0.template registerEvaluator<EvalT>(ptr_h);
	  }

	  if (fieldManagerChoice == Albany::BUILD_RESID_FM)
	  {
		  PHX::Tag<typename EvalT::ScalarT> res_tag0("Scatter Stokes", dl->dummy);
		  fm0.requireField<EvalT>(res_tag0);
		  PHX::Tag<typename EvalT::ScalarT> res_tag1("Scatter Enthalpy", dl->dummy);
	      fm0.requireField<EvalT>(res_tag1);
	      PHX::Tag<typename EvalT::ScalarT> res_tag2("Scatter w_z", dl->dummy);
	      fm0.requireField<EvalT>(res_tag2);
	  }
	  else if (fieldManagerChoice == Albany::BUILD_RESPONSE_FM)
	  {
		  Albany::ResponseUtilities<EvalT, PHAL::AlbanyTraits> respUtils(dl);
	      return respUtils.constructResponses(fm0, *responseList, Teuchos::null, stateMgr);
	  }

	  return Teuchos::null;
=======
      //Output
      p->set<std::string>("Omega Variable Name", "Omega");
      ev = Teuchos::rcp(new FELIX::LiquidWaterFraction<EvalT,PHAL::AlbanyTraits,typename EvalT::ParamScalarT>(*p,dl));
      fm0.template registerEvaluator<EvalT>(ev);

      // Saving omega in the output mesh
      {
        fm0.template registerEvaluator<EvalT> (evalUtils.constructNodesToCellInterpolationEvaluator("Omega",false));

        std::string stateName = "Omega";
        entity = Albany::StateStruct::NodalDataToElemNode;
        p = stateMgr.registerStateVariable(stateName, dl->cell_scalar2, dl->dummy, elementBlockName, "scalar", 0.0, /* save state = */ false, /* write output = */ true);

        p->set<std::string>("Weights Name","Weights");
        p->set("Weights Layout", dl->qp_scalar);
        p->set("Field Layout", dl->cell_scalar2);
        p->set< Teuchos::RCP<PHX::DataLayout> >("Dummy Data Layout",dl->dummy);

        ev = Teuchos::rcp(new PHAL::SaveCellStateField<EvalT,PHAL::AlbanyTraits>(*p));
        fm0.template registerEvaluator<EvalT>(ev);
      }

      // Forcing the execution of the evaluator
        if (fieldManagerChoice == Albany::BUILD_RESID_FM)
        {
          if (ev->evaluatedFields().size()>0)
            {
            fm0.template requireField<EvalT>(*ev->evaluatedFields()[0]);
            }
        }
    }

    // --- w_z Residual ---
    {
      p = Teuchos::rcp(new Teuchos::ParameterList("w_z Resid"));

      //Input
      p->set<std::string>("Weighted BF Variable Name", "wBF");
      p->set< Teuchos::RCP<PHX::DataLayout> >("Node QP Scalar Data Layout", dl->node_qp_scalar);

      p->set<std::string>("w_z QP Variable Name", "w_z");
      p->set< Teuchos::RCP<PHX::DataLayout> >("QP Scalar Data Layout", dl->qp_scalar);

      p->set<std::string>("Velocity Gradient QP Variable Name", "velocity Gradient"); //Velocity Gradient
      p->set< Teuchos::RCP<PHX::DataLayout> >("QP Vector Data Layout", dl->qp_vecgradient);

      //Output
      p->set<std::string>("Residual Variable Name", "w_z Residual");
      p->set< Teuchos::RCP<PHX::DataLayout> >("Node Scalar Data Layout", dl->node_scalar);

      ev = Teuchos::rcp(new FELIX::w_ZResid<EvalT,PHAL::AlbanyTraits,typename EvalT::ParamScalarT>(*p,dl));
      fm0.template registerEvaluator<EvalT>(ev);
    }

    // --- FELIX Integral 1D w_z
    {
      p = Teuchos::rcp(new Teuchos::ParameterList("FELIX Integral 1D w_z"));

      p->set<Teuchos::RCP<const CellTopologyData> >("Cell Topology",Teuchos::rcp(new CellTopologyData(meshSpecs.ctd)));

      p->set<bool>("Stokes and Thermo coupled", true);

      //Output
      p->set<std::string>("Integral1D w_z Variable Name", "int1Dw_z");
        ev = Teuchos::rcp(new FELIX::Integral1Dw_Z<EvalT,PHAL::AlbanyTraits>(*p,dl));
        fm0.template registerEvaluator<EvalT>(ev);
    }

    // --- FELIX Vertical Velocity
    {
      p = Teuchos::rcp(new Teuchos::ParameterList("FELIX Vertical Velocity"));

      //Input
      p->set<std::string>("Thickness Variable Name", "Ice Thickness");
      p->set<std::string>("Integral1D w_z Variable Name", "int1Dw_z");

      //Output
      p->set<std::string>("Vertical Velocity Variable Name", "w");
      ev = Teuchos::rcp(new FELIX::VerticalVelocity<EvalT,PHAL::AlbanyTraits,typename EvalT::ParamScalarT>(*p,dl));
      fm0.template registerEvaluator<EvalT>(ev);

      {
        fm0.template registerEvaluator<EvalT> (evalUtils.constructNodesToCellInterpolationEvaluator("w",false));

        std::string stateName = "w";
        entity = Albany::StateStruct::NodalDataToElemNode;
        p = stateMgr.registerStateVariable(stateName, dl->cell_scalar2, dl->dummy, elementBlockName, "scalar", 0.0, /* save state = */ false, /* write output = */ true);

        p->set<std::string>("Weights Name","Weights");
        p->set("Weights Layout", dl->qp_scalar);
        p->set("Field Layout", dl->cell_scalar2);
        p->set< Teuchos::RCP<PHX::DataLayout> >("Dummy Data Layout",dl->dummy);

        ev = Teuchos::rcp(new PHAL::SaveCellStateField<EvalT,PHAL::AlbanyTraits>(*p));
        fm0.template registerEvaluator<EvalT>(ev);
      }
    }

    {
      //--- Shared Parameter for homotopy parameter: h ---//
      p = Teuchos::rcp(new Teuchos::ParameterList("Glen's Law Homotopy Parameter"));

      std::string param_name = "Glen's Law Homotopy Parameter";
      p->set<std::string>("Parameter Name", param_name);
      p->set< Teuchos::RCP<ParamLib> >("Parameter Library", paramLib);

      Teuchos::RCP<FELIX::SharedParameter<EvalT,PHAL::AlbanyTraits,FelixParamEnum,FelixParamEnum::Homotopy>> ptr_h;
      ptr_h = Teuchos::rcp(new FELIX::SharedParameter<EvalT,PHAL::AlbanyTraits,FelixParamEnum,FelixParamEnum::Homotopy>(*p,dl));
      ptr_h->setNominalValue(params->sublist("Parameters"),params->sublist("FELIX Viscosity").get<double>(param_name,-1.0));
      fm0.template registerEvaluator<EvalT>(ptr_h);
    }

    if (fieldManagerChoice == Albany::BUILD_RESID_FM)
    {
      PHX::Tag<typename EvalT::ScalarT> res_tag0("Scatter Stokes", dl->dummy);
      fm0.requireField<EvalT>(res_tag0);
      PHX::Tag<typename EvalT::ScalarT> res_tag1("Scatter Enthalpy", dl->dummy);
        fm0.requireField<EvalT>(res_tag1);
        PHX::Tag<typename EvalT::ScalarT> res_tag2("Scatter w_z", dl->dummy);
        fm0.requireField<EvalT>(res_tag2);
    }
    else if (fieldManagerChoice == Albany::BUILD_RESPONSE_FM)
    {
      Albany::ResponseUtilities<EvalT, PHAL::AlbanyTraits> respUtils(dl);
        return respUtils.constructResponses(fm0, *responseList, Teuchos::null, stateMgr);
    }

    return Teuchos::null;
>>>>>>> 8500b36d
}

#endif /* FELIX_STOKESFOTHERMOCOUPLED_PROBLEM_HPP */<|MERGE_RESOLUTION|>--- conflicted
+++ resolved
@@ -108,15 +108,9 @@
       Teuchos::RCP<shards::CellTopology> basalSideType;
       Teuchos::RCP<shards::CellTopology> surfaceSideType;
 
-<<<<<<< HEAD
-	    Teuchos::RCP<Intrepid2::Cubature<RealType, Intrepid2::FieldContainer_Kokkos<RealType, PHX::Layout,PHX::Device> > > cellCubature;
-	    Teuchos::RCP<Intrepid2::Cubature<RealType, Intrepid2::FieldContainer_Kokkos<RealType, PHX::Layout,PHX::Device> > > basalCubature;
-	    Teuchos::RCP<Intrepid2::Cubature<RealType, Intrepid2::FieldContainer_Kokkos<RealType, PHX::Layout,PHX::Device> > > surfaceCubature;
-=======
       Teuchos::RCP<Intrepid2::Cubature<RealType, Intrepid2::FieldContainer_Kokkos<RealType, PHX::Layout,PHX::Device> > >  cellCubature;
       Teuchos::RCP<Intrepid2::Cubature<RealType, Intrepid2::FieldContainer_Kokkos<RealType, PHX::Layout,PHX::Device> > >  basalCubature;
       Teuchos::RCP<Intrepid2::Cubature<RealType, Intrepid2::FieldContainer_Kokkos<RealType, PHX::Layout,PHX::Device> > >  surfaceCubature;
->>>>>>> 8500b36d
 
       Teuchos::RCP<Intrepid2::Basis<RealType, Intrepid2::FieldContainer_Kokkos<RealType, PHX::Layout, PHX::Device> > > cellBasis;
       Teuchos::RCP<Intrepid2::Basis<RealType, Intrepid2::FieldContainer_Kokkos<RealType, PHX::Layout, PHX::Device> > > basalSideBasis;
@@ -125,13 +119,8 @@
     int numDim;
     Teuchos::RCP<Albany::Layouts> dl, dl_basal, dl_surface;
 
-<<<<<<< HEAD
-		// Flags for Velocity
-		bool sliding;
-=======
     // Flags for Velocity
     bool  sliding;
->>>>>>> 8500b36d
 
         // Flags for Enthalpy
         bool haveSUPG;
@@ -153,86 +142,6 @@
                                       Albany::FieldManagerChoice fieldManagerChoice,
                                       const Teuchos::RCP<Teuchos::ParameterList>& responseList)
 {
-<<<<<<< HEAD
-	  Albany::StateStruct::MeshFieldEntity entity;
-
-	  Teuchos::RCP<Teuchos::ParameterList> p;
-
-	  Albany::EvaluatorUtils<EvalT, PHAL::AlbanyTraits> evalUtils(dl);
-
-	  Teuchos::RCP<PHX::Evaluator<PHAL::AlbanyTraits> > ev;
-
-	  // ---------------------------- Registering state variables ------------------------- //
-	  std::string stateName, fieldName;
-
-	  // Enthalpy Dirichlet field on the surface
-	  {
-		  entity = Albany::StateStruct::NodalDistParameter;
-		  stateName = "surface_air_enthalpy";
-		  p = stateMgr.registerStateVariable(stateName, dl->node_scalar, elementBlockName, true, &entity, "");
-		  ev = Teuchos::rcp(new PHAL::LoadStateField<EvalT,PHAL::AlbanyTraits>(*p));
-		  fm0.template registerEvaluator<EvalT>(ev);
-	  }
-
-	  // Flow factor - actually, this is not used if viscosity is temperature based
-	  {
-		  entity = Albany::StateStruct::ElemData;
-		  stateName = "flow_factor";
-		  p = stateMgr.registerStateVariable(stateName, dl->cell_scalar2, elementBlockName, true, &entity);
-		  ev = Teuchos::rcp(new PHAL::LoadStateField<EvalT,PHAL::AlbanyTraits>(*p));
-		  fm0.template registerEvaluator<EvalT>(ev);
-	  }
-
-	  // Basal friction
-	  if(needsBasFric)
-	  {
-		  entity = Albany::StateStruct::NodalDataToElemNode;
-		  stateName = "basal_friction";
-		  fieldName = "Beta";
-
-		  p = stateMgr.registerStateVariable(stateName, dl->node_scalar, elementBlockName,true, &entity);
-          p->set<std::string>("Field Name", fieldName);
-		  ev = Teuchos::rcp(new PHAL::LoadStateField<EvalT,PHAL::AlbanyTraits>(*p));
-		  fm0.template registerEvaluator<EvalT>(ev);
-	  }
-
-	  // Geothermal flux
-	  if(!isGeoFluxConst)
-	  {
-		  entity = Albany::StateStruct::NodalDataToElemNode;
-		  stateName = "basal_heat_flux";
-		  fieldName = "Basal Heat Flux";
-
-		  p = stateMgr.registerStateVariable(stateName, dl->node_scalar, elementBlockName,true, &entity);
-          p->set<std::string>("Field Name", fieldName);
-		  ev = Teuchos::rcp(new PHAL::LoadStateField<EvalT,PHAL::AlbanyTraits>(*p));
-		  fm0.template registerEvaluator<EvalT>(ev);
-	  }
-
-	  // Thickness
-	  {
-		  entity = Albany::StateStruct::NodalDataToElemNode;
-		  stateName = "thickness";
-		  fieldName = "Ice Thickness";
-
-		  p = stateMgr.registerStateVariable(stateName, dl->node_scalar, elementBlockName,true, &entity);
-		  p->set<std::string>("Field Name", fieldName);
-		  ev = Teuchos::rcp(new PHAL::LoadStateField<EvalT,PHAL::AlbanyTraits>(*p));
-		  fm0.template registerEvaluator<EvalT>(ev);
-	  }
-
-	  // Surface Height
-	  {
-		  entity = Albany::StateStruct::NodalDataToElemNode;
-		  stateName = "surface_height";
-		  fieldName = "Surface Height";
-
-		  p = stateMgr.registerStateVariable(stateName, dl->node_scalar, elementBlockName,true, &entity);
-		  p->set<std::string>("Field Name", fieldName);
-		  ev = Teuchos::rcp(new PHAL::LoadStateField<EvalT,PHAL::AlbanyTraits>(*p));
-		  fm0.template registerEvaluator<EvalT>(ev);
-	  }
-=======
     Albany::StateStruct::MeshFieldEntity entity;
 
     Teuchos::RCP<Teuchos::ParameterList> p;
@@ -243,7 +152,7 @@
 
     // ---------------------------- Registering state variables ------------------------- //
     std::string stateName, fieldName;
-    // Here is how to register the field for dirichlet condition.
+
     // Enthalpy Dirichlet field on the surface
     {
       entity = Albany::StateStruct::NodalDistParameter;
@@ -253,16 +162,7 @@
       fm0.template registerEvaluator<EvalT>(ev);
     }
 
-    // Velocity from mesh- if you wanna decouple velocity and enthalpy
-    {
-      entity = Albany::StateStruct::NodalDataToElemNode;
-      std::string stateName = "velocity";
-      p = stateMgr.registerStateVariable(stateName, dl->node_vector, elementBlockName, true, &entity, "");
-      ev = Teuchos::rcp(new PHAL::LoadStateField<EvalT,PHAL::AlbanyTraits>(*p));
-      fm0.template registerEvaluator<EvalT>(ev);
-    }
-
-    // Flow factor
+    // Flow factor - actually, this is not used if viscosity is temperature based
     {
       entity = Albany::StateStruct::ElemData;
       stateName = "flow_factor";
@@ -274,110 +174,53 @@
     // Basal friction
     if(needsBasFric)
     {
+      entity = Albany::StateStruct::NodalDataToElemNode;
       stateName = "basal_friction";
       fieldName = "Beta";
+
+      p = stateMgr.registerStateVariable(stateName, dl->node_scalar, elementBlockName,true, &entity);
+      p->set<std::string>("Field Name", fieldName);
+      ev = Teuchos::rcp(new PHAL::LoadStateField<EvalT,PHAL::AlbanyTraits>(*p));
+      fm0.template registerEvaluator<EvalT>(ev);
+    }
+
+    // Geothermal flux
+    if(!isGeoFluxConst)
+    {
       entity = Albany::StateStruct::NodalDataToElemNode;
-
-      // if basal_friction is required at the base
-      if (ss_requirements.find(basalSideName) != ss_requirements.end())
-      {
-        const Albany::AbstractFieldContainer::FieldContainerRequirements& req = ss_requirements.at(basalSideName);
-        if (std::find(req.begin(), req.end(), stateName) != req.end())
-        {
-          p = stateMgr.registerSideSetStateVariable(basalSideName, stateName, fieldName, dl_basal->node_scalar, basalEBName, true, &entity);
-            ev = Teuchos::rcp(new PHAL::LoadSideSetStateField<EvalT,PHAL::AlbanyTraits>(*p));
-            fm0.template registerEvaluator<EvalT>(ev);
-        }
-      }
-      // if basal_friction is required in the whole mesh
-      if (std::find(requirements.begin(),requirements.end(),stateName) != requirements.end())
-      {
-          p = stateMgr.registerStateVariable(stateName, dl->node_scalar, elementBlockName, true, &entity);
-          p->set<std::string>("Field Name", fieldName);
-
-              ev = Teuchos::rcp(new PHAL::LoadStateField<EvalT,PHAL::AlbanyTraits>(*p));
-          fm0.template registerEvaluator<EvalT>(ev);
-      }
-    }
-
-    // Geotermal flux
-    if(!isGeoFluxConst)
-    {
       stateName = "basal_heat_flux";
       fieldName = "Basal Heat Flux";
+
+      p = stateMgr.registerStateVariable(stateName, dl->node_scalar, elementBlockName,true, &entity);
+      p->set<std::string>("Field Name", fieldName);
+      ev = Teuchos::rcp(new PHAL::LoadStateField<EvalT,PHAL::AlbanyTraits>(*p));
+      fm0.template registerEvaluator<EvalT>(ev);
+    }
+
+    // Thickness
+    {
       entity = Albany::StateStruct::NodalDataToElemNode;
-
-      // if basal_heat_flux is required at the base
-      if (ss_requirements.find(basalSideName) != ss_requirements.end())
-      {
-        const Albany::AbstractFieldContainer::FieldContainerRequirements& req = ss_requirements.at(basalSideName);
-        if (std::find(req.begin(), req.end(), stateName) != req.end())
-        {
-          p = stateMgr.registerSideSetStateVariable(basalSideName, stateName, fieldName, dl_basal->node_scalar, basalEBName, true, &entity);
-            ev = Teuchos::rcp(new PHAL::LoadSideSetStateField<EvalT,PHAL::AlbanyTraits>(*p));
-            fm0.template registerEvaluator<EvalT>(ev);
-        }
-      }
-    }
-
-    // Thickness
-    {
       stateName = "thickness";
       fieldName = "Ice Thickness";
+
+      p = stateMgr.registerStateVariable(stateName, dl->node_scalar, elementBlockName,true, &entity);
+      p->set<std::string>("Field Name", fieldName);
+      ev = Teuchos::rcp(new PHAL::LoadStateField<EvalT,PHAL::AlbanyTraits>(*p));
+      fm0.template registerEvaluator<EvalT>(ev);
+    }
+
+    // Surface Height
+    {
       entity = Albany::StateStruct::NodalDataToElemNode;
-
-      // if thickness is required at the base
-      if (ss_requirements.find(basalSideName) != ss_requirements.end())
-      {
-        const Albany::AbstractFieldContainer::FieldContainerRequirements& req = ss_requirements.at(basalSideName);
-        if (std::find(req.begin(), req.end(), stateName) != req.end())
-        {
-          p = stateMgr.registerSideSetStateVariable(basalSideName, stateName, fieldName, dl_basal->node_scalar, basalEBName, true, &entity);
-            ev = Teuchos::rcp(new PHAL::LoadSideSetStateField<EvalT,PHAL::AlbanyTraits>(*p));
-          fm0.template registerEvaluator<EvalT>(ev);
-        }
-      }
-
-      // if thickness is required in the whole mesh
-      if (std::find(requirements.begin(),requirements.end(),stateName) != requirements.end())
-      {
-          p = stateMgr.registerStateVariable(stateName, dl->node_scalar, elementBlockName, true, &entity);
-          p->set<std::string>("Field Name", fieldName);
-
-              ev = Teuchos::rcp(new PHAL::LoadStateField<EvalT,PHAL::AlbanyTraits>(*p));
-          fm0.template registerEvaluator<EvalT>(ev);
-      }
-    }
-
-    // Surface Height
-    {
       stateName = "surface_height";
       fieldName = "Surface Height";
-      entity = Albany::StateStruct::NodalDataToElemNode;
-
-      // if surface_height is required at the base
-      if (ss_requirements.find(basalSideName) != ss_requirements.end())
-      {
-        const Albany::AbstractFieldContainer::FieldContainerRequirements& req = ss_requirements.at(basalSideName);
-        if (std::find(req.begin(), req.end(), stateName) != req.end())
-        {
-          p = stateMgr.registerSideSetStateVariable(basalSideName, stateName, fieldName, dl_basal->node_scalar, basalEBName, true, &entity);
-            ev = Teuchos::rcp(new PHAL::LoadSideSetStateField<EvalT,PHAL::AlbanyTraits>(*p));
-          fm0.template registerEvaluator<EvalT>(ev);
-        }
-      }
-
-      // if surface_height is required in the whole mesh
-      if (std::find(requirements.begin(),requirements.end(),stateName) != requirements.end())
-      {
-        p = stateMgr.registerStateVariable(stateName, dl->node_scalar, elementBlockName,true, &entity);
-        p->set<std::string>("Field Name", fieldName);
-
-        ev = Teuchos::rcp(new PHAL::LoadStateField<EvalT,PHAL::AlbanyTraits>(*p));
-        fm0.template registerEvaluator<EvalT>(ev);
-      }
-    }
->>>>>>> 8500b36d
+
+      p = stateMgr.registerStateVariable(stateName, dl->node_scalar, elementBlockName,true, &entity);
+      p->set<std::string>("Field Name", fieldName);
+      ev = Teuchos::rcp(new PHAL::LoadStateField<EvalT,PHAL::AlbanyTraits>(*p));
+      fm0.template registerEvaluator<EvalT>(ev);
+    }
+
 
     // ----------  Define Field Names ----------- //
 
@@ -397,52 +240,22 @@
 
       fm0.template registerEvaluator<EvalT> (evalUtils.constructDOFVecGradInterpolationEvaluator(dof_names[0],offset));
 
-<<<<<<< HEAD
-		  if (basalSideName!="INVALID")
-		  {
-			  //---- Restrict velocity from cell-based to cell-side-based
-			  fm0.template registerEvaluator<EvalT> (evalUtils.constructDOFCellToSideEvaluator(dof_names[0],basalSideName,"Node Vector",cellType,"Basal Velocity"));
-=======
-      fm0.template registerEvaluator<EvalT> (evalUtils.getPSTUtils().constructDOFVecInterpolationEvaluator("velocity"));
-
-      fm0.template registerEvaluator<EvalT> (evalUtils.getPSTUtils().constructDOFVecGradInterpolationEvaluator("velocity"));
       if (basalSideName!="INVALID")
       {
         //---- Restrict velocity from cell-based to cell-side-based
         fm0.template registerEvaluator<EvalT> (evalUtils.constructDOFCellToSideEvaluator(dof_names[0],basalSideName,"Node Vector",cellType,"Basal Velocity"));
->>>>>>> 8500b36d
 
         //---- Interpolate velocity on QP on side
         fm0.template registerEvaluator<EvalT> (evalUtils.constructDOFVecInterpolationSideEvaluator("Basal Velocity", basalSideName));
 
-<<<<<<< HEAD
-		  	  //---- Interpolate velocity gradient on QP on side
-		  	  fm0.template registerEvaluator<EvalT> (evalUtils.constructDOFVecGradInterpolationSideEvaluator("Basal Velocity", basalSideName));
-		  }
-		  if (surfaceSideName!="INVALID")
-		  {
-			  //---- Restrict velocity (the solution) from cell-based to cell-side-based on upper side
-			  fm0.template registerEvaluator<EvalT> (evalUtils.constructDOFCellToSideEvaluator(dof_names[0],surfaceSideName,"Node Vector",cellType,"Surface Velocity"));
-		  }
-=======
-          //---- Interpolate velocity gradient on QP on side
-          fm0.template registerEvaluator<EvalT> (evalUtils.constructDOFVecGradInterpolationSideEvaluator("Basal Velocity", basalSideName));
-
-        //---- Restrict velocity from cell-based to cell-side-based
-        fm0.template registerEvaluator<EvalT> (evalUtils.getPSTUtils().constructDOFCellToSideEvaluator("velocity",basalSideName,"Node Vector",cellType));
-
-        //---- Interpolate velocity on QP on side
-        fm0.template registerEvaluator<EvalT> (evalUtils.getPSTUtils().constructDOFVecInterpolationSideEvaluator("velocity", basalSideName));
-
-          //---- Interpolate velocity gradient on QP on side
-          fm0.template registerEvaluator<EvalT> (evalUtils.getPSTUtils().constructDOFVecGradInterpolationSideEvaluator("velocity", basalSideName));
+        //---- Interpolate velocity gradient on QP on side
+        fm0.template registerEvaluator<EvalT> (evalUtils.constructDOFVecGradInterpolationSideEvaluator("Basal Velocity", basalSideName));
       }
       if (surfaceSideName!="INVALID")
       {
         //---- Restrict velocity (the solution) from cell-based to cell-side-based on upper side
         fm0.template registerEvaluator<EvalT> (evalUtils.constructDOFCellToSideEvaluator(dof_names[0],surfaceSideName,"Node Vector",cellType,"Surface Velocity"));
       }
->>>>>>> 8500b36d
 
       offset += 2;
     }
@@ -462,13 +275,8 @@
 
       fm0.template registerEvaluator<EvalT> (evalUtils.constructDOFGradInterpolationEvaluator(dof_names[0], offset));
 
-<<<<<<< HEAD
-		  // --- Restrict enthalpy from cell-based to cell-side-based
-		  fm0.template registerEvaluator<EvalT> (evalUtils.constructDOFCellToSideEvaluator(dof_names[0],basalSideName,"Node Scalar",cellType));
-=======
       // --- Restrict enthalpy from cell-based to cell-side-based
-      fm0.template registerEvaluator<EvalT> (evalUtils.getPSTUtils().constructDOFCellToSideEvaluator(dof_names[0],basalSideName,"Node Vector",cellType));
->>>>>>> 8500b36d
+      fm0.template registerEvaluator<EvalT> (evalUtils.constructDOFCellToSideEvaluator(dof_names[0],basalSideName,"Node Scalar",cellType));
 
       offset++;
     }
@@ -503,28 +311,18 @@
 
     fm0.template registerEvaluator<EvalT> (evalUtils.getPSTUtils().constructDOFGradInterpolationEvaluator("Melting Temp"));
 
-<<<<<<< HEAD
-	  fm0.template registerEvaluator<EvalT> (evalUtils.constructDOFInterpolationEvaluator("phi"));
-
-	  fm0.template registerEvaluator<EvalT> (evalUtils.constructDOFGradInterpolationEvaluator("phi"));
-
-	  // Interpolate temperature from nodes to cell
-	  if(needsDiss)
-		  fm0.template registerEvaluator<EvalT> (evalUtils.constructNodesToCellInterpolationEvaluator("Temperature",false));
-=======
+    fm0.template registerEvaluator<EvalT> (evalUtils.constructDOFInterpolationEvaluator("phi"));
+
+    fm0.template registerEvaluator<EvalT> (evalUtils.constructDOFGradInterpolationEvaluator("phi"));
+
     // Interpolate temperature from nodes to cell
     if(needsDiss)
       fm0.template registerEvaluator<EvalT> (evalUtils.constructNodesToCellInterpolationEvaluator("Temperature",false));
->>>>>>> 8500b36d
 
     // Interpolate pressure melting temperature gradient from nodes to QPs
     fm0.template registerEvaluator<EvalT> (evalUtils.getPSTUtils().constructDOFGradInterpolationSideEvaluator("Melting Temp",basalSideName));
 
-<<<<<<< HEAD
-	  fm0.template registerEvaluator<EvalT> (evalUtils.getPSTUtils().constructDOFInterpolationEvaluator("Melting Temp"));
-=======
-    fm0.template registerEvaluator<EvalT> (evalUtils.constructDOFInterpolationEvaluator("Melting Temp"));
->>>>>>> 8500b36d
+    fm0.template registerEvaluator<EvalT> (evalUtils.getPSTUtils().constructDOFInterpolationEvaluator("Melting Temp"));
 
     fm0.template registerEvaluator<EvalT> (evalUtils.getPSTUtils().constructDOFInterpolationEvaluator("Melting Enthalpy"));
 
@@ -535,34 +333,22 @@
       fm0.template registerEvaluator<EvalT> (evalUtils.constructDOFInterpolationEvaluator("Basal Heat SUPG"));
     }
 
-<<<<<<< HEAD
-	  // --- Utilities for Geothermal flux
-	  if(!isGeoFluxConst)
-	  {
-		  fm0.template registerEvaluator<EvalT> (evalUtils.constructDOFInterpolationEvaluator("Geo Flux Heat"));
-=======
-    // --- Utilities for Geotermal flux
+    // --- Utilities for Geothermal flux
     if(!isGeoFluxConst)
     {
       fm0.template registerEvaluator<EvalT> (evalUtils.constructDOFInterpolationEvaluator("Geo Flux Heat"));
->>>>>>> 8500b36d
+
 
       fm0.template registerEvaluator<EvalT> (evalUtils.constructDOFInterpolationEvaluator("Geo Flux Heat SUPG"));
     }
 
     fm0.template registerEvaluator<EvalT> (evalUtils.constructDOFInterpolationEvaluator("w"));
 
-<<<<<<< HEAD
-	  fm0.template registerEvaluator<EvalT> (evalUtils.constructDOFSideToCellEvaluator("basal_melt_rate",basalSideName,"Node Scalar",cellType,"basal_melt_rate"));
-
-	  if (basalSideName!="INVALID")
-	  {
-		  // -------------------- Special evaluators for side handling ----------------- //
-=======
+    fm0.template registerEvaluator<EvalT> (evalUtils.constructDOFSideToCellEvaluator("basal_melt_rate",basalSideName,"Node Scalar",cellType,"basal_melt_rate"));
+
     if (basalSideName!="INVALID")
     {
       // -------------------- Special evaluators for side handling ----------------- //
->>>>>>> 8500b36d
 
         //---- Restrict vertex coordinates from cell-based to cell-side-based
       fm0.template registerEvaluator<EvalT> (evalUtils.getMSTUtils().constructDOFCellToSideEvaluator("Coord Vec",basalSideName,"Vertex Vector",cellType,"Coord Vec " + basalSideName));
@@ -573,74 +359,46 @@
         //---- Compute Quad Points coordinates on the side set
       fm0.template registerEvaluator<EvalT> (evalUtils.constructMapToPhysicalFrameSideEvaluator(cellType,basalCubature,basalSideName));
 
-<<<<<<< HEAD
-	      //---- Interpolate thickness gradient on QP on side
-		  //fm0.template registerEvaluator<EvalT>(evalUtils.getPSTUtils().constructDOFGradInterpolationSideEvaluator("Ice Thickness", basalSideName));
-
-	      //---- Interpolate thickness on QP on side
-	      //fm0.template registerEvaluator<EvalT>(evalUtils.getPSTUtils().constructDOFInterpolationSideEvaluator("Ice Thickness", basalSideName));
-
-	      if(needsBasFric)
-		  {
-	    	  // --- Restrict Beta from cell-based to cell-side-based
-			  fm0.template registerEvaluator<EvalT> (evalUtils.getPSTUtils().constructDOFCellToSideEvaluator("Beta",basalSideName,"Node Scalar",cellType));
-
-			  // --- Interpolate Beta on QP on side
-			  fm0.template registerEvaluator<EvalT> (evalUtils.getPSTUtils().constructDOFInterpolationSideEvaluator("Beta", basalSideName));
-		  }
-
-	      if(!isGeoFluxConst)
-		  {
-			  // --- Restrict geothermal flux from cell-based to cell-side-based
-			  fm0.template registerEvaluator<EvalT> (evalUtils.getPSTUtils().constructDOFCellToSideEvaluator("Basal Heat Flux",basalSideName,"Node Scalar",cellType));
-
-		  	  // --- Interpolate geothermal_flux on QP on side
-		  	  fm0.template registerEvaluator<EvalT> (evalUtils.getPSTUtils().constructDOFInterpolationSideEvaluator("Basal Heat Flux", basalSideName));
-		  }
-
-	      //---- Interpolate surface height on QP on side
-	      //fm0.template registerEvaluator<EvalT>(evalUtils.getPSTUtils().constructDOFInterpolationSideEvaluator("Surface Height", basalSideName));
-
-		  // --- Restrict enthalpy Hs from cell-based to cell-side-based
-		  fm0.template registerEvaluator<EvalT> (evalUtils.getPSTUtils().constructDOFCellToSideEvaluator("Melting Enthalpy",basalSideName,"Node Scalar",cellType));
-=======
-        //---- Interpolate thickness gradient on QP on side
-      fm0.template registerEvaluator<EvalT>(evalUtils.getPSTUtils().constructDOFGradInterpolationSideEvaluator("Ice Thickness", basalSideName));
-
-        //---- Interpolate thickness on QP on side
-        fm0.template registerEvaluator<EvalT>(evalUtils.getPSTUtils().constructDOFInterpolationSideEvaluator("Ice Thickness", basalSideName));
-
-        if(needsBasFric)
-      {
-          // --- Interpolate Beta on QP on side
-          fm0.template registerEvaluator<EvalT> (evalUtils.getPSTUtils().constructDOFInterpolationSideEvaluator("Beta", basalSideName));
-      }
-
-        //---- Interpolate surface height on QP on side
-        fm0.template registerEvaluator<EvalT>(evalUtils.getPSTUtils().constructDOFInterpolationSideEvaluator("Surface Height", basalSideName));
-
-      // --- Restrict enthalpy Hs from cell-based to cell-side-based
-      fm0.template registerEvaluator<EvalT> (evalUtils.getPSTUtils().constructDOFCellToSideEvaluator("Melting Enthalpy",basalSideName,"Node Vector",cellType));
->>>>>>> 8500b36d
+      //---- Interpolate thickness gradient on QP on side
+  	  //fm0.template registerEvaluator<EvalT>(evalUtils.getPSTUtils().constructDOFGradInterpolationSideEvaluator("Ice Thickness", basalSideName));
+
+  	  //---- Interpolate thickness on QP on side
+  	  //fm0.template registerEvaluator<EvalT>(evalUtils.getPSTUtils().constructDOFInterpolationSideEvaluator("Ice Thickness", basalSideName));
+
+  	  if(needsBasFric)
+  	  {
+  	    // --- Restrict Beta from cell-based to cell-side-based
+  	    fm0.template registerEvaluator<EvalT> (evalUtils.getPSTUtils().constructDOFCellToSideEvaluator("Beta",basalSideName,"Node Scalar",cellType));
+
+  	    // --- Interpolate Beta on QP on side
+  	    fm0.template registerEvaluator<EvalT> (evalUtils.getPSTUtils().constructDOFInterpolationSideEvaluator("Beta", basalSideName));
+  	  }
+
+  	  if(!isGeoFluxConst)
+  	  {
+  	    // --- Restrict geothermal flux from cell-based to cell-side-based
+  	    fm0.template registerEvaluator<EvalT> (evalUtils.getPSTUtils().constructDOFCellToSideEvaluator("Basal Heat Flux",basalSideName,"Node Scalar",cellType));
+
+  	    // --- Interpolate geothermal_flux on QP on side
+  	    fm0.template registerEvaluator<EvalT> (evalUtils.getPSTUtils().constructDOFInterpolationSideEvaluator("Basal Heat Flux", basalSideName));
+  	  }
+
+  	  //---- Interpolate surface height on QP on side
+  	  //fm0.template registerEvaluator<EvalT>(evalUtils.getPSTUtils().constructDOFInterpolationSideEvaluator("Surface Height", basalSideName));
+
+  	  // --- Restrict enthalpy Hs from cell-based to cell-side-based
+  	  fm0.template registerEvaluator<EvalT> (evalUtils.getPSTUtils().constructDOFCellToSideEvaluator("Melting Enthalpy",basalSideName,"Node Scalar",cellType));
 
       // --- Utilities for Basal Melt Rate
       fm0.template registerEvaluator<EvalT> (evalUtils.getPSTUtils().constructDOFCellToSideEvaluator("Melting Temp",basalSideName,"Node Scalar",cellType));
 
-<<<<<<< HEAD
-		  fm0.template registerEvaluator<EvalT> (evalUtils.constructDOFCellToSideEvaluator("phi",basalSideName,"Node Scalar",cellType));
-
-		  // --- Restrict vertical velocity from cell-based to cell-side-based
-		  fm0.template registerEvaluator<EvalT> (evalUtils.constructDOFCellToSideEvaluator("w",basalSideName,"Node Scalar",cellType));
-
-		  fm0.template registerEvaluator<EvalT> (evalUtils.constructDOFInterpolationSideEvaluator("w", basalSideName));
-	  }
-=======
-      fm0.template registerEvaluator<EvalT> (evalUtils.getPSTUtils().constructDOFCellToSideEvaluator("Omega",basalSideName,"Node Scalar",cellType));
-
-        // --- Interpolate geotermal_flux on QP on side
-        fm0.template registerEvaluator<EvalT> (evalUtils.getPSTUtils().constructDOFInterpolationSideEvaluator("Basal Heat Flux", basalSideName));
-    }
->>>>>>> 8500b36d
+  	  fm0.template registerEvaluator<EvalT> (evalUtils.constructDOFCellToSideEvaluator("phi",basalSideName,"Node Scalar",cellType));
+
+  	  // --- Restrict vertical velocity from cell-based to cell-side-based
+  	  fm0.template registerEvaluator<EvalT> (evalUtils.constructDOFCellToSideEvaluator("w",basalSideName,"Node Scalar",cellType));
+
+  	  fm0.template registerEvaluator<EvalT> (evalUtils.constructDOFInterpolationSideEvaluator("w", basalSideName));
+  	}
 
     if (surfaceSideName!="INVALID")
     {
@@ -662,202 +420,30 @@
 
     // -------------------------------- FELIX evaluators ------------------------- //
 
-<<<<<<< HEAD
-	  // --- FO Stokes Resid --- //
-	  {
-		  p = Teuchos::rcp(new Teuchos::ParameterList("Stokes Resid"));
-
-		  //Input
-		  p->set<std::string>("Weighted BF Variable Name", "wBF");
-		  p->set<std::string>("Weighted Gradient BF Variable Name", "wGrad BF");
-		  p->set<std::string>("Velocity QP Variable Name", "Velocity");
-		  p->set<std::string>("Velocity Gradient QP Variable Name", "Velocity Gradient");
-		  p->set<std::string>("Body Force Variable Name", "Body Force");
-		  p->set<std::string>("Viscosity QP Variable Name", "FELIX Viscosity");
-		  p->set<std::string>("Coordinate Vector Name", "Coord Vec");
-		  p->set<std::string>("Basal Residual Variable Name", "Basal Residual");
-
-		  p->set<bool>("Needs Basal Residual", sliding);
-
-		  p->set<Teuchos::ParameterList*>("Stereographic Map", &params->sublist("Stereographic Map"));
-		  p->set<Teuchos::ParameterList*>("Parameter List", &params->sublist("Equation Set"));
-
-		  //Output
-		  p->set<std::string>("Residual Variable Name", "Stokes Residual");
-
-		  ev = Teuchos::rcp(new FELIX::StokesFOResid<EvalT,PHAL::AlbanyTraits>(*p,dl));
-		  fm0.template registerEvaluator<EvalT>(ev);
-	  }
-
-	  if (sliding)
-	  {
-		  // --- Basal Residual --- //
-		  p = Teuchos::rcp(new Teuchos::ParameterList("Stokes Basal Residual"));
-
-		  //Input
-		  p->set<std::string>("BF Side Name", "BF "+basalSideName);
-		  p->set<std::string>("Weighted Measure Name", "Weighted Measure "+basalSideName);
-		  p->set<std::string>("Basal Friction Coefficient Side QP Variable Name", "Beta");
-		  p->set<std::string>("Velocity Side QP Variable Name", "Basal Velocity");
-		  p->set<std::string>("Side Set Name", basalSideName);
-
-		  p->set<Teuchos::RCP<shards::CellTopology> >("Cell Type", cellType);
-		  p->set<Teuchos::ParameterList*>("Parameter List", &params->sublist("FELIX Basal Friction Coefficient"));
-		  p->set<Teuchos::RCP<ParamLib> >("Parameter Library", paramLib);
-
-		  p->set<std::string>("Continuation Parameter Name","Glen's Law Homotopy Parameter");
-
-		  //Output
-		  p->set<std::string>("Basal Residual Variable Name", "Basal Residual");
-
-		  ev = Teuchos::rcp(new FELIX::StokesFOBasalResid<EvalT,PHAL::AlbanyTraits,typename EvalT::ParamScalarT>(*p,dl));
-		  fm0.template registerEvaluator<EvalT>(ev);
-	  }
-
-	  // --- FELIX Viscosity ---
-	  {
-		  p = Teuchos::rcp(new Teuchos::ParameterList("FELIX Viscosity"));
-
-		  //Input
-		  p->set<std::string>("Coordinate Vector Variable Name", "Coord Vec");
-		  p->set<std::string>("Velocity QP Variable Name", "Velocity");
-		  p->set<std::string>("Velocity Gradient QP Variable Name", "Velocity Gradient");
-		  p->set<std::string>("Temperature Variable Name", "Temperature");
-		  p->set<std::string>("Flow Factor Variable Name", "flow_factor");
-
-		  p->set<Teuchos::ParameterList*>("Stereographic Map", &params->sublist("Stereographic Map"));
-		  p->set<Teuchos::ParameterList*>("Parameter List", &params->sublist("FELIX Viscosity"));
-		  p->set<Teuchos::RCP<ParamLib> >("Parameter Library", paramLib);
-
-		  p->set<std::string>("Continuation Parameter Name","Glen's Law Homotopy Parameter");
-
-		  //Output
-		  p->set<std::string>("Viscosity QP Variable Name", "FELIX Viscosity");
-		  p->set<std::string>("EpsilonSq QP Variable Name", "FELIX EpsilonSq");
-
-		  ev = Teuchos::rcp(new FELIX::ViscosityFO<EvalT,PHAL::AlbanyTraits,typename EvalT::ScalarT,typename EvalT::ScalarT>(*p,dl));
-		  fm0.template registerEvaluator<EvalT>(ev);
-	  }
-
-	  //--- Body Force ---//
-	  {
-		  p = Teuchos::rcp(new Teuchos::ParameterList("Body Force"));
-
-		  //Input
-		  p->set<std::string>("FELIX Viscosity QP Variable Name", "FELIX Viscosity");
-		  p->set<std::string>("Surface Height Gradient Name", "Surface Height Gradient");
-		  p->set<std::string>("Surface Height Name", "Surface Height");
-		  p->set<std::string>("Coordinate Vector Variable Name", "Coord Vec");
-
-		  p->set<Teuchos::ParameterList*>("Parameter List", &params->sublist("Body Force"));
-		  p->set<Teuchos::ParameterList*>("Stereographic Map", &params->sublist("Stereographic Map"));
-		  p->set<Teuchos::ParameterList*>("Physical Parameter List", &params->sublist("FELIX Physical Parameters"));
-
-		  #ifdef CISM_HAS_FELIX
-		  p->set<std::string>("Surface Height Gradient QP Variable Name", "CISM Surface Height Gradient");
-		  #endif
-
-		  //Output
-		  p->set<std::string>("Body Force Variable Name", "Body Force");
-
-		  ev = Teuchos::rcp(new FELIX::StokesFOBodyForce<EvalT,PHAL::AlbanyTraits>(*p,dl));
-		  fm0.template registerEvaluator<EvalT>(ev);
-	  }
-
-	  // --- Enthalpy Residual --- //
-	  {
-		  p = Teuchos::rcp(new Teuchos::ParameterList("Enthalpy Resid"));
-
-		  //Input
-		  p->set<std::string>("Weighted BF Variable Name", "wBF");
-		  p->set< Teuchos::RCP<PHX::DataLayout> >("Node QP Scalar Data Layout", dl->node_qp_scalar);
-		  p->set<std::string>("Weighted Gradient BF Variable Name", "wGrad BF");
-		  p->set< Teuchos::RCP<PHX::DataLayout> >("Node QP Vector Data Layout", dl->node_qp_vector);
-
-		  p->set<std::string>("Enthalpy QP Variable Name", "Enthalpy");
-		  p->set< Teuchos::RCP<PHX::DataLayout> >("QP Scalar Data Layout", dl->qp_scalar);
-		  p->set<std::string>("Enthalpy Gradient QP Variable Name", "Enthalpy Gradient");
-		  p->set< Teuchos::RCP<PHX::DataLayout> >("QP Vector Data Layout", dl->qp_gradient);
-		  p->set<std::string>("Enthalpy Hs QP Variable Name", "Melting Enthalpy");
-		  p->set< Teuchos::RCP<PHX::DataLayout> >("QP Scalar Data Layout", dl->qp_scalar);
-
-		  p->set<std::string>("Velocity QP Variable Name", "Velocity");
-		  p->set< Teuchos::RCP<PHX::DataLayout> >("QP Vector Data Layout", dl->qp_vector);
-
-		  p->set<std::string>("Coordinate Vector Name", "Coord Vec");
-
-		  // Vertical velocity derived from the continuity equation
-		  p->set<std::string>("Vertical Velocity QP Variable Name", "w");
-
-		  p->set<std::string>("Geothermal Flux Heat QP Variable Name","Geo Flux Heat");
-		  p->set<std::string>("Geothermal Flux Heat QP SUPG Variable Name","Geo Flux Heat SUPG");
-
-		  p->set<std::string>("Melting Temperature Gradient QP Variable Name","Melting Temp Gradient");
-
-		  if(needsDiss)
-		  {
-			  p->set<std::string>("Dissipation QP Variable Name", "FELIX Dissipation");
-		  }
-
-		  if(needsBasFric)
-		  {
-			  p->set<std::string>("Basal Friction Heat QP Variable Name", "Basal Heat");
-			  p->set<std::string>("Basal Friction Heat QP SUPG Variable Name", "Basal Heat SUPG");
-		  }
-
-		  p->set<std::string>("Water Content QP Variable Name","phi");
-		  p->set<std::string>("Water Content Gradient QP Variable Name","phi Gradient");
-
-		  p->set<bool>("Needs Dissipation", needsDiss);
-		  p->set<bool>("Needs Basal Friction", needsBasFric);
-		  p->set<bool>("Constant Geothermal Flux", isGeoFluxConst);
-
-		  p->set<Teuchos::RCP<ParamLib> >("Parameter Library", paramLib);
-		  p->set<std::string>("Continuation Parameter Name","Glen's Law Homotopy Parameter");
-
-		  p->set<Teuchos::ParameterList*>("FELIX Physical Parameters", &params->sublist("FELIX Physical Parameters"));
-		  p->set<Teuchos::ParameterList*>("SUPG Settings", &params->sublist("SUPG Settings"));
-
-		  //Output
-		  p->set<std::string>("Residual Variable Name", "Enthalpy Residual");
-		  p->set< Teuchos::RCP<PHX::DataLayout> >("Node Scalar Data Layout", dl->node_scalar);
-
-		  ev = Teuchos::rcp(new FELIX::EnthalpyResid<EvalT,PHAL::AlbanyTraits,typename EvalT::ScalarT>(*p,dl));
-		  fm0.template registerEvaluator<EvalT>(ev);
-	  }
-
-	  // --- FELIX Dissipation ---
-	  if(needsDiss)
-	  {
-		  {
-		  p = Teuchos::rcp(new Teuchos::ParameterList("FELIX Dissipation"));
-
-		  //Input
-		  p->set<std::string>("Viscosity QP Variable Name", "FELIX Viscosity");
-		  p->set<std::string>("EpsilonSq QP Variable Name", "FELIX EpsilonSq");
-=======
     // --- FO Stokes Resid --- //
     {
-    p = Teuchos::rcp(new Teuchos::ParameterList("Stokes Resid"));
-
-    //Input
-    p->set<std::string>("Weighted BF Variable Name", "wBF");
-    p->set<std::string>("Weighted Gradient BF Variable Name", "wGrad BF");
-    p->set<std::string>("Velocity QP Variable Name", "Velocity");
-    p->set<std::string>("Velocity Gradient QP Variable Name", "Velocity Gradient");
-    p->set<std::string>("Body Force Variable Name", "Body Force");
-    p->set<std::string>("Viscosity QP Variable Name", "FELIX Viscosity");
-    p->set<std::string>("Coordinate Vector Name", "Coord Vec");
-    p->set<Teuchos::ParameterList*>("Stereographic Map", &params->sublist("Stereographic Map"));
-    p->set<Teuchos::ParameterList*>("Parameter List", &params->sublist("Equation Set"));
-    p->set<std::string>("Basal Residual Variable Name", "Basal Residual");
-    p->set<bool>("Needs Basal Residual", sliding);
-
-    //Output
-    p->set<std::string>("Residual Variable Name", "Stokes Residual");
-
-    ev = Teuchos::rcp(new FELIX::StokesFOResid<EvalT,PHAL::AlbanyTraits>(*p,dl));
-    fm0.template registerEvaluator<EvalT>(ev);
+      p = Teuchos::rcp(new Teuchos::ParameterList("Stokes Resid"));
+
+      //Input
+      p->set<std::string>("Weighted BF Variable Name", "wBF");
+      p->set<std::string>("Weighted Gradient BF Variable Name", "wGrad BF");
+      p->set<std::string>("Velocity QP Variable Name", "Velocity");
+      p->set<std::string>("Velocity Gradient QP Variable Name", "Velocity Gradient");
+      p->set<std::string>("Body Force Variable Name", "Body Force");
+      p->set<std::string>("Viscosity QP Variable Name", "FELIX Viscosity");
+      p->set<std::string>("Coordinate Vector Name", "Coord Vec");
+      p->set<std::string>("Basal Residual Variable Name", "Basal Residual");
+
+      p->set<bool>("Needs Basal Residual", sliding);
+
+      p->set<Teuchos::ParameterList*>("Stereographic Map", &params->sublist("Stereographic Map"));
+      p->set<Teuchos::ParameterList*>("Parameter List", &params->sublist("Equation Set"));
+
+      //Output
+      p->set<std::string>("Residual Variable Name", "Stokes Residual");
+
+      ev = Teuchos::rcp(new FELIX::StokesFOResid<EvalT,PHAL::AlbanyTraits>(*p,dl));
+      fm0.template registerEvaluator<EvalT>(ev);
     }
 
     if (sliding)
@@ -871,9 +457,11 @@
       p->set<std::string>("Basal Friction Coefficient Side QP Variable Name", "Beta");
       p->set<std::string>("Velocity Side QP Variable Name", "Basal Velocity");
       p->set<std::string>("Side Set Name", basalSideName);
+
       p->set<Teuchos::RCP<shards::CellTopology> >("Cell Type", cellType);
       p->set<Teuchos::ParameterList*>("Parameter List", &params->sublist("FELIX Basal Friction Coefficient"));
       p->set<Teuchos::RCP<ParamLib> >("Parameter Library", paramLib);
+
       p->set<std::string>("Continuation Parameter Name","Glen's Law Homotopy Parameter");
 
       //Output
@@ -885,144 +473,132 @@
 
     // --- FELIX Viscosity ---
     {
-    p = Teuchos::rcp(new Teuchos::ParameterList("FELIX Viscosity"));
-
-    //Input
-    p->set<std::string>("Coordinate Vector Variable Name", "Coord Vec");
-    p->set<std::string>("Velocity QP Variable Name", "Velocity");
-    p->set<std::string>("Velocity Gradient QP Variable Name", "Velocity Gradient");
-    p->set<std::string>("Temperature Variable Name", "Temperature");
-    p->set<std::string>("Flow Factor Variable Name", "flow_factor");
-    p->set<Teuchos::ParameterList*>("Stereographic Map", &params->sublist("Stereographic Map"));
-    p->set<Teuchos::ParameterList*>("Parameter List", &params->sublist("FELIX Viscosity"));
-    p->set<Teuchos::RCP<ParamLib> >("Parameter Library", paramLib);
-    p->set<std::string>("Continuation Parameter Name","Glen's Law Homotopy Parameter");
-
-    //Output
-    p->set<std::string>("Viscosity QP Variable Name", "FELIX Viscosity");
-    p->set<std::string>("EpsilonSq QP Variable Name", "FELIX EpsilonSq");
-
-    ev = Teuchos::rcp(new FELIX::ViscosityFO<EvalT,PHAL::AlbanyTraits,typename EvalT::ScalarT,typename EvalT::ScalarT>(*p,dl));
-    fm0.template registerEvaluator<EvalT>(ev);
+      p = Teuchos::rcp(new Teuchos::ParameterList("FELIX Viscosity"));
+
+      //Input
+      p->set<std::string>("Coordinate Vector Variable Name", "Coord Vec");
+      p->set<std::string>("Velocity QP Variable Name", "Velocity");
+      p->set<std::string>("Velocity Gradient QP Variable Name", "Velocity Gradient");
+      p->set<std::string>("Temperature Variable Name", "Temperature");
+      p->set<std::string>("Flow Factor Variable Name", "flow_factor");
+
+      p->set<Teuchos::ParameterList*>("Stereographic Map", &params->sublist("Stereographic Map"));
+      p->set<Teuchos::ParameterList*>("Parameter List", &params->sublist("FELIX Viscosity"));
+      p->set<Teuchos::RCP<ParamLib> >("Parameter Library", paramLib);
+
+      p->set<std::string>("Continuation Parameter Name","Glen's Law Homotopy Parameter");
+
+      //Output
+      p->set<std::string>("Viscosity QP Variable Name", "FELIX Viscosity");
+      p->set<std::string>("EpsilonSq QP Variable Name", "FELIX EpsilonSq");
+
+      ev = Teuchos::rcp(new FELIX::ViscosityFO<EvalT,PHAL::AlbanyTraits,typename EvalT::ScalarT,typename EvalT::ScalarT>(*p,dl));
+      fm0.template registerEvaluator<EvalT>(ev);
     }
 
     //--- Body Force ---//
     {
-    p = Teuchos::rcp(new Teuchos::ParameterList("Body Force"));
-
-    //Input
-    p->set<std::string>("FELIX Viscosity QP Variable Name", "FELIX Viscosity");
-    #ifdef CISM_HAS_FELIX
-    p->set<std::string>("Surface Height Gradient QP Variable Name", "CISM Surface Height Gradient");
-    #endif
-    p->set<std::string>("Coordinate Vector Variable Name", "Coord Vec");
-    p->set<std::string>("Surface Height Gradient Name", "Surface Height Gradient");
-    p->set<std::string>("Surface Height Name", "Surface Height");
-    p->set<Teuchos::ParameterList*>("Parameter List", &params->sublist("Body Force"));
-    p->set<Teuchos::ParameterList*>("Stereographic Map", &params->sublist("Stereographic Map"));
-    p->set<Teuchos::ParameterList*>("Physical Parameter List", &params->sublist("FELIX Physical Parameters"));
-
-    //Output
-    p->set<std::string>("Body Force Variable Name", "Body Force");
-
-    ev = Teuchos::rcp(new FELIX::StokesFOBodyForce<EvalT,PHAL::AlbanyTraits>(*p,dl));
-    fm0.template registerEvaluator<EvalT>(ev);
+      p = Teuchos::rcp(new Teuchos::ParameterList("Body Force"));
+
+      //Input
+      p->set<std::string>("FELIX Viscosity QP Variable Name", "FELIX Viscosity");
+      p->set<std::string>("Surface Height Gradient Name", "Surface Height Gradient");
+      p->set<std::string>("Surface Height Name", "Surface Height");
+      p->set<std::string>("Coordinate Vector Variable Name", "Coord Vec");
+
+      p->set<Teuchos::ParameterList*>("Parameter List", &params->sublist("Body Force"));
+      p->set<Teuchos::ParameterList*>("Stereographic Map", &params->sublist("Stereographic Map"));
+      p->set<Teuchos::ParameterList*>("Physical Parameter List", &params->sublist("FELIX Physical Parameters"));
+
+      #ifdef CISM_HAS_FELIX
+      p->set<std::string>("Surface Height Gradient QP Variable Name", "CISM Surface Height Gradient");
+      #endif
+
+      //Output
+      p->set<std::string>("Body Force Variable Name", "Body Force");
+
+      ev = Teuchos::rcp(new FELIX::StokesFOBodyForce<EvalT,PHAL::AlbanyTraits>(*p,dl));
+      fm0.template registerEvaluator<EvalT>(ev);
     }
 
     // --- Enthalpy Residual --- //
     {
-    p = Teuchos::rcp(new Teuchos::ParameterList("Enthalpy Resid"));
-
-    //Input
-    p->set<std::string>("Weighted BF Variable Name", "wBF");
-    p->set< Teuchos::RCP<PHX::DataLayout> >("Node QP Scalar Data Layout", dl->node_qp_scalar);
-    p->set<std::string>("Weighted Gradient BF Variable Name", "wGrad BF");
-    p->set< Teuchos::RCP<PHX::DataLayout> >("Node QP Vector Data Layout", dl->node_qp_vector);
-
-    p->set<std::string>("Enthalpy QP Variable Name", "Enthalpy");
-    p->set< Teuchos::RCP<PHX::DataLayout> >("QP Scalar Data Layout", dl->qp_scalar);
-    p->set<std::string>("Enthalpy Gradient QP Variable Name", "Enthalpy Gradient");
-    p->set< Teuchos::RCP<PHX::DataLayout> >("QP Vector Data Layout", dl->qp_gradient);
-    p->set<std::string>("Enthalpy Hs QP Variable Name", "Melting Enthalpy");
-    p->set< Teuchos::RCP<PHX::DataLayout> >("QP Scalar Data Layout", dl->qp_scalar);
-
-    p->set<std::string>("Velocity QP Variable Name", "velocity");
-    p->set< Teuchos::RCP<PHX::DataLayout> >("QP Vector Data Layout", dl->qp_vector);
-
-    p->set<std::string>("Coordinate Vector Name", "Coord Vec");
-
-    // Vertical velocity derived from the continuity equation
-    p->set<std::string>("Vertical Velocity QP Variable Name", "w");
-
-    p->set<std::string>("Geotermal Flux Heat QP Variable Name","Geo Flux Heat");
-    p->set<std::string>("Geotermal Flux Heat QP SUPG Variable Name","Geo Flux Heat SUPG");
-
-    p->set<std::string>("Melting Temperature Gradient QP Variable Name","Melting Temp Gradient");
-
-    if(needsDiss)
-    {
-      p->set<std::string>("Dissipation QP Variable Name", "FELIX Dissipation");
-    }
-
-    if(needsBasFric)
-    {
-      p->set<std::string>("Basal Friction Heat QP Variable Name", "Basal Heat");
-      p->set<std::string>("Basal Friction Heat QP SUPG Variable Name", "Basal Heat SUPG");
-    }
-
-    p->set<bool>("Needs Dissipation", needsDiss);
-    p->set<bool>("Needs Basal Friction", needsBasFric);
-    p->set<bool>("Constant Geotermal Flux", isGeoFluxConst);
-
-    p->set<Teuchos::RCP<ParamLib> >("Parameter Library", paramLib);
-    p->set<std::string>("Continuation Parameter Name","Glen's Law Homotopy Parameter");
-
-    p->set<Teuchos::ParameterList*>("FELIX Physical Parameters", &params->sublist("FELIX Physical Parameters"));
-    p->set<Teuchos::ParameterList*>("SUPG Settings", &params->sublist("SUPG Settings"));
-
-    //Output
-    p->set<std::string>("Residual Variable Name", "Enthalpy Residual");
-    p->set< Teuchos::RCP<PHX::DataLayout> >("Node Scalar Data Layout", dl->node_scalar);
-
-    ev = Teuchos::rcp(new FELIX::EnthalpyResid<EvalT,PHAL::AlbanyTraits,typename EvalT::ParamScalarT>(*p,dl));
-    fm0.template registerEvaluator<EvalT>(ev);
+      p = Teuchos::rcp(new Teuchos::ParameterList("Enthalpy Resid"));
+
+      //Input
+      p->set<std::string>("Weighted BF Variable Name", "wBF");
+      p->set< Teuchos::RCP<PHX::DataLayout> >("Node QP Scalar Data Layout", dl->node_qp_scalar);
+      p->set<std::string>("Weighted Gradient BF Variable Name", "wGrad BF");
+      p->set< Teuchos::RCP<PHX::DataLayout> >("Node QP Vector Data Layout", dl->node_qp_vector);
+
+      p->set<std::string>("Enthalpy QP Variable Name", "Enthalpy");
+      p->set< Teuchos::RCP<PHX::DataLayout> >("QP Scalar Data Layout", dl->qp_scalar);
+      p->set<std::string>("Enthalpy Gradient QP Variable Name", "Enthalpy Gradient");
+      p->set< Teuchos::RCP<PHX::DataLayout> >("QP Vector Data Layout", dl->qp_gradient);
+      p->set<std::string>("Enthalpy Hs QP Variable Name", "Melting Enthalpy");
+      p->set< Teuchos::RCP<PHX::DataLayout> >("QP Scalar Data Layout", dl->qp_scalar);
+
+      p->set<std::string>("Velocity QP Variable Name", "Velocity");
+      p->set< Teuchos::RCP<PHX::DataLayout> >("QP Vector Data Layout", dl->qp_vector);
+
+      p->set<std::string>("Coordinate Vector Name", "Coord Vec");
+
+      //Vertical velocity derived from the continuity equation
+      p->set<std::string>("Vertical Velocity QP Variable Name", "w");
+
+      p->set<std::string>("Geothermal Flux Heat QP Variable Name","Geo Flux Heat");
+      p->set<std::string>("Geothermal Flux Heat QP SUPG Variable Name","Geo Flux Heat SUPG");
+
+      p->set<std::string>("Melting Temperature Gradient QP Variable Name","Melting Temp Gradient");
+
+      if(needsDiss)
+      {
+        p->set<std::string>("Dissipation QP Variable Name", "FELIX Dissipation");
+      }
+
+      if(needsBasFric)
+      {
+        p->set<std::string>("Basal Friction Heat QP Variable Name", "Basal Heat");
+        p->set<std::string>("Basal Friction Heat QP SUPG Variable Name", "Basal Heat SUPG");
+      }
+
+      p->set<std::string>("Water Content QP Variable Name","phi");
+      p->set<std::string>("Water Content Gradient QP Variable Name","phi Gradient");
+
+      p->set<bool>("Needs Dissipation", needsDiss);
+      p->set<bool>("Needs Basal Friction", needsBasFric);
+      p->set<bool>("Constant Geothermal Flux", isGeoFluxConst);
+
+      p->set<Teuchos::RCP<ParamLib> >("Parameter Library", paramLib);
+      p->set<std::string>("Continuation Parameter Name","Glen's Law Homotopy Parameter");
+
+      p->set<Teuchos::ParameterList*>("FELIX Physical Parameters", &params->sublist("FELIX Physical Parameters"));
+      p->set<Teuchos::ParameterList*>("SUPG Settings", &params->sublist("SUPG Settings"));
+
+		  //Output
+      p->set<std::string>("Residual Variable Name", "Enthalpy Residual");
+      p->set< Teuchos::RCP<PHX::DataLayout> >("Node Scalar Data Layout", dl->node_scalar);
+
+      ev = Teuchos::rcp(new FELIX::EnthalpyResid<EvalT,PHAL::AlbanyTraits,typename EvalT::ScalarT>(*p,dl));
+      fm0.template registerEvaluator<EvalT>(ev);
     }
 
     // --- FELIX Dissipation ---
     if(needsDiss)
     {
-      {
       p = Teuchos::rcp(new Teuchos::ParameterList("FELIX Dissipation"));
 
-      //Input
+        //Input
       p->set<std::string>("Viscosity QP Variable Name", "FELIX Viscosity");
       p->set<std::string>("EpsilonSq QP Variable Name", "FELIX EpsilonSq");
->>>>>>> 8500b36d
-
       //Output
       p->set<std::string>("Dissipation QP Variable Name", "FELIX Dissipation");
 
       ev = Teuchos::rcp(new FELIX::Dissipation<EvalT,PHAL::AlbanyTraits>(*p,dl));
       fm0.template registerEvaluator<EvalT>(ev);
-      }
-    }
-
-<<<<<<< HEAD
-	  // --- FELIX Basal friction heat ---
-	  if(needsBasFric)
-	  {
-		  p = Teuchos::rcp(new Teuchos::ParameterList("FELIX Basal Friction Heat"));
-		  //Input
-		  p->set<std::string>("BF Side Name", "BF "+basalSideName);
-		  p->set<std::string>("Gradient BF Side Name", "Grad BF "+basalSideName);
-		  p->set<std::string>("Weighted Measure Name", "Weighted Measure "+basalSideName);
-		  p->set<std::string>("Velocity Side QP Variable Name", "Basal Velocity");
-		  p->set<std::string>("Vertical Velocity Side QP Variable Name", "w");
-		  p->set<std::string>("Basal Friction Coefficient Side QP Variable Name", "Beta");
-
-		  p->set<std::string>("Side Set Name", basalSideName);
-=======
-    // --- FELIX Basal friction heat ---
+    }
+
+      // --- FELIX Basal friction heat ---
     if(needsBasFric)
     {
       p = Teuchos::rcp(new Teuchos::ParameterList("FELIX Basal Friction Heat"));
@@ -1030,10 +606,11 @@
       p->set<std::string>("BF Side Name", "BF "+basalSideName);
       p->set<std::string>("Gradient BF Side Name", "Grad BF "+basalSideName);
       p->set<std::string>("Weighted Measure Name", "Weighted Measure "+basalSideName);
-      p->set<std::string>("Velocity Side QP Variable Name", "velocity");  //"Basal Velocity"
+      p->set<std::string>("Velocity Side QP Variable Name", "Basal Velocity");
+      p->set<std::string>("Vertical Velocity Side QP Variable Name", "w");
       p->set<std::string>("Basal Friction Coefficient Side QP Variable Name", "Beta");
+
       p->set<std::string>("Side Set Name", basalSideName);
->>>>>>> 8500b36d
 
       p->set<Teuchos::ParameterList*>("SUPG Settings", &params->sublist("SUPG Settings"));
 
@@ -1045,9 +622,8 @@
       if(haveSUPG)
         p->set<std::string>("Basal Friction Heat SUPG Variable Name", "Basal Heat SUPG");
 
-<<<<<<< HEAD
-		  ev = Teuchos::rcp(new FELIX::BasalFrictionHeat<EvalT,PHAL::AlbanyTraits,typename EvalT::ScalarT>(*p,dl));
-		  fm0.template registerEvaluator<EvalT>(ev);
+      ev = Teuchos::rcp(new FELIX::BasalFrictionHeat<EvalT,PHAL::AlbanyTraits,typename EvalT::ScalarT>(*p,dl));
+      fm0.template registerEvaluator<EvalT>(ev);
 	  }
 
 	  // --- FELIX Geothermal flux heat
@@ -1062,28 +638,11 @@
 
 		  p->set<std::string>("Side Set Name", basalSideName);
 		  p->set<Teuchos::RCP<shards::CellTopology> >("Cell Type", cellType);
-=======
-      ev = Teuchos::rcp(new FELIX::BasalFrictionHeat<EvalT,PHAL::AlbanyTraits,typename EvalT::ParamScalarT>(*p,dl));
-      fm0.template registerEvaluator<EvalT>(ev);
-    }
-
-    // --- FELIX Geotermal flux heat
-    {
-      p = Teuchos::rcp(new Teuchos::ParameterList("FELIX Geotermal Flux Heat"));
-      //Input
-      p->set<std::string>("BF Side Name", "BF "+basalSideName);
-      p->set<std::string>("Gradient BF Side Name", "Grad BF "+basalSideName);
-      p->set<std::string>("Weighted Measure Name", "Weighted Measure "+basalSideName);
-      p->set<std::string>("Velocity Side QP Variable Name", "velocity"); //"Basal Velocity"
-      p->set<std::string>("Side Set Name", basalSideName);
-      p->set<Teuchos::RCP<shards::CellTopology> >("Cell Type", cellType);
->>>>>>> 8500b36d
 
       p->set<Teuchos::ParameterList*>("SUPG Settings", &params->sublist("SUPG Settings"));
 
-<<<<<<< HEAD
-		  if(!isGeoFluxConst)
-			  p->set<std::string>("Geothermal Flux Side QP Variable Name", "Basal Heat Flux");
+  	  if(!isGeoFluxConst)
+  		  p->set<std::string>("Geothermal Flux Side QP Variable Name", "Basal Heat Flux");
 
 		  p->set<bool>("Constant Geothermal Flux", isGeoFluxConst);
 
@@ -1100,26 +659,6 @@
 	  // --- FELIX hydrostatic pressure
 	  {
 		  p = Teuchos::rcp(new Teuchos::ParameterList("FELIX Hydrostatic Pressure"));
-=======
-      if(!isGeoFluxConst)
-        p->set<std::string>("Geotermal Flux Side QP Variable Name", "Basal Heat Flux");
-
-      p->set<bool>("Constant Geotermal Flux", isGeoFluxConst);
-
-      //Output
-      p->set<std::string>("Geotermal Flux Heat Variable Name", "Geo Flux Heat");
-
-      if(haveSUPG)
-        p->set<std::string>("Geotermal Flux Heat SUPG Variable Name", "Geo Flux Heat SUPG");
-
-      ev = Teuchos::rcp(new FELIX::GeoFluxHeat<EvalT,PHAL::AlbanyTraits,typename EvalT::ParamScalarT>(*p,dl));
-      fm0.template registerEvaluator<EvalT>(ev);
-    }
-
-    // --- FELIX hydrostatic pressure
-    {
-      p = Teuchos::rcp(new Teuchos::ParameterList("FELIX Hydrostatic Pressure"));
->>>>>>> 8500b36d
 
       //Input
       p->set<std::string>("Surface Height Variable Name", "Surface Height");
@@ -1176,19 +715,12 @@
 
       p->set<Teuchos::ParameterList*>("FELIX Physical Parameters", &params->sublist("FELIX Physical Parameters"));
 
-<<<<<<< HEAD
-		  //Output
-		  p->set<std::string>("Temperature Variable Name", "Temperature");
-		  p->set<std::string>("Diff Enthalpy Variable Name", "Diff Enth");
-
-		  ev = Teuchos::rcp(new FELIX::Temperature<EvalT,PHAL::AlbanyTraits,typename EvalT::ParamScalarT>(*p,dl));
-		  fm0.template registerEvaluator<EvalT>(ev);
-=======
       //Output
       p->set<std::string>("Temperature Variable Name", "Temperature");
+      p->set<std::string>("Diff Enthalpy Variable Name", "Diff Enth");
+
       ev = Teuchos::rcp(new FELIX::Temperature<EvalT,PHAL::AlbanyTraits,typename EvalT::ParamScalarT>(*p,dl));
       fm0.template registerEvaluator<EvalT>(ev);
->>>>>>> 8500b36d
 
       // Saving the temperature in the output mesh
       {
@@ -1200,234 +732,17 @@
         p->set("Field Layout", dl->cell_scalar2);
         p->set< Teuchos::RCP<PHX::DataLayout> >("Dummy Data Layout",dl->dummy);
 
-<<<<<<< HEAD
-			  ev = Teuchos::rcp(new PHAL::SaveCellStateField<EvalT,PHAL::AlbanyTraits>(*p));
-			  fm0.template registerEvaluator<EvalT>(ev);
-		  }
-
-		  // Saving the diff enthalpy field in the output mesh
-		  {
-			  fm0.template registerEvaluator<EvalT> (evalUtils.constructNodesToCellInterpolationEvaluator("Diff Enth",false));
-
-			  std::string stateName = "h-hs_Cell";
-			  p = stateMgr.registerStateVariable(stateName, dl->cell_scalar2, dl->dummy, elementBlockName, "scalar", 0.0, /* save state = */ false, /* write output = */ true);
-			  p->set<std::string>("Field Name", "Diff Enth");
-			  p->set<std::string>("Weights Name","Weights");
-			  p->set("Weights Layout", dl->qp_scalar);
-			  p->set("Field Layout", dl->cell_scalar2);
-			  p->set< Teuchos::RCP<PHX::DataLayout> >("Dummy Data Layout",dl->dummy);
-
-			  ev = Teuchos::rcp(new PHAL::SaveCellStateField<EvalT,PHAL::AlbanyTraits>(*p));
-			  fm0.template registerEvaluator<EvalT>(ev);
-		  }
-	  }
-=======
         ev = Teuchos::rcp(new PHAL::SaveCellStateField<EvalT,PHAL::AlbanyTraits>(*p));
         fm0.template registerEvaluator<EvalT>(ev);
       }
-    }
->>>>>>> 8500b36d
-
-    // --- FELIX Liquid Water Fraction
-    {
-      p = Teuchos::rcp(new Teuchos::ParameterList("FELIX Liquid Water Fraction"));
-
-      //Input
-      p->set<std::string>("Enthalpy Hs Variable Name", "Melting Enthalpy");
-      p->set<std::string>("Enthalpy Variable Name", "Enthalpy");
-
-      p->set<Teuchos::ParameterList*>("FELIX Physical Parameters", &params->sublist("FELIX Physical Parameters"));
-
-<<<<<<< HEAD
-		  p->set<Teuchos::RCP<ParamLib> >("Parameter Library", paramLib);
-		  p->set<std::string>("Continuation Parameter Name","Glen's Law Homotopy Parameter");
-
-		  //Output
-		  p->set<std::string>("Water Content Variable Name", "phi");
-		  ev = Teuchos::rcp(new FELIX::LiquidWaterFraction<EvalT,PHAL::AlbanyTraits,typename EvalT::ParamScalarT>(*p,dl));
-		  fm0.template registerEvaluator<EvalT>(ev);
-
-		  // Saving phi in the output mesh
-		  {
-			  fm0.template registerEvaluator<EvalT> (evalUtils.constructNodesToCellInterpolationEvaluator("phi",false));
-
-			  std::string stateName = "phi";
-			  entity = Albany::StateStruct::NodalDataToElemNode;
-			  p = stateMgr.registerStateVariable(stateName, dl->cell_scalar2, dl->dummy, elementBlockName, "scalar", 0.0, /* save state = */ false, /* write output = */ true);
-
-			  p->set<std::string>("Weights Name","Weights");
-			  p->set("Weights Layout", dl->qp_scalar);
-			  p->set("Field Layout", dl->cell_scalar2);
-			  p->set< Teuchos::RCP<PHX::DataLayout> >("Dummy Data Layout",dl->dummy);
-
-			  ev = Teuchos::rcp(new PHAL::SaveCellStateField<EvalT,PHAL::AlbanyTraits>(*p));
-			  fm0.template registerEvaluator<EvalT>(ev);
-		  }
-
-		  // Forcing the execution of the evaluator
-	      if (fieldManagerChoice == Albany::BUILD_RESID_FM)
-	      {
-	    	  if (ev->evaluatedFields().size()>0)
-	      	  {
-	    		  fm0.template requireField<EvalT>(*ev->evaluatedFields()[0]);
-	      	  }
-	      }
-	  }
-
-	  // --- w_z Residual ---
-	  {
-		  p = Teuchos::rcp(new Teuchos::ParameterList("w_z Resid"));
-
-		  //Input
-		  p->set<std::string>("Weighted BF Variable Name", "wBF");
-		  p->set< Teuchos::RCP<PHX::DataLayout> >("Node QP Scalar Data Layout", dl->node_qp_scalar);
-
-		  p->set<std::string>("w_z QP Variable Name", "w_z");
-		  p->set< Teuchos::RCP<PHX::DataLayout> >("QP Scalar Data Layout", dl->qp_scalar);
-
-		  p->set<std::string>("Velocity Gradient QP Variable Name", "Velocity Gradient");
-		  p->set< Teuchos::RCP<PHX::DataLayout> >("QP Vector Data Layout", dl->qp_vecgradient);
-
-		  //Output
-		  p->set<std::string>("Residual Variable Name", "w_z Residual");
-		  p->set< Teuchos::RCP<PHX::DataLayout> >("Node Scalar Data Layout", dl->node_scalar);
-
-		  ev = Teuchos::rcp(new FELIX::w_ZResid<EvalT,PHAL::AlbanyTraits,typename EvalT::ScalarT>(*p,dl));
-		  fm0.template registerEvaluator<EvalT>(ev);
-	  }
-
-	  // --- FELIX Integral 1D w_z
-	  {
-		  p = Teuchos::rcp(new Teuchos::ParameterList("FELIX Integral 1D w_z"));
-
-		  p->set<std::string>("Basal Melt Rate Variable Name", "basal_melt_rate");
-		  p->set<std::string>("Thickness Variable Name", "Ice Thickness");
-
-		  p->set<Teuchos::RCP<const CellTopologyData> >("Cell Topology",Teuchos::rcp(new CellTopologyData(meshSpecs.ctd)));
-
-		  p->set<bool>("Stokes and Thermo coupled", true);
-
-		  //Output
-		  p->set<std::string>("Integral1D w_z Variable Name", "int1Dw_z");
-	      ev = Teuchos::rcp(new FELIX::Integral1Dw_Z<EvalT,PHAL::AlbanyTraits>(*p,dl));
-	      fm0.template registerEvaluator<EvalT>(ev);
-	  }
-
-	  // --- FELIX Vertical Velocity
-	  {
-		  p = Teuchos::rcp(new Teuchos::ParameterList("FELIX Vertical Velocity"));
-
-		  //Input
-		  p->set<std::string>("Thickness Variable Name", "Ice Thickness");
-		  p->set<std::string>("Integral1D w_z Variable Name", "int1Dw_z");
-
-		  //Output
-		  p->set<std::string>("Vertical Velocity Variable Name", "w");
-		  ev = Teuchos::rcp(new FELIX::VerticalVelocity<EvalT,PHAL::AlbanyTraits,typename EvalT::ParamScalarT>(*p,dl));
-		  fm0.template registerEvaluator<EvalT>(ev);
-
-		  {
-			  fm0.template registerEvaluator<EvalT> (evalUtils.constructNodesToCellInterpolationEvaluator("w",false));
-
-			  std::string stateName = "w";
-			  entity = Albany::StateStruct::NodalDataToElemNode;
-			  p = stateMgr.registerStateVariable(stateName, dl->cell_scalar2, dl->dummy, elementBlockName, "scalar", 0.0, /* save state = */ false, /* write output = */ true);
-
-			  p->set<std::string>("Weights Name","Weights");
-			  p->set("Weights Layout", dl->qp_scalar);
-			  p->set("Field Layout", dl->cell_scalar2);
-			  p->set< Teuchos::RCP<PHX::DataLayout> >("Dummy Data Layout",dl->dummy);
-
-			  ev = Teuchos::rcp(new PHAL::SaveCellStateField<EvalT,PHAL::AlbanyTraits>(*p));
-			  fm0.template registerEvaluator<EvalT>(ev);
-		  }
-	  }
-
-	  // --- FELIX Basal Melt Rate
-	  {
-		  p = Teuchos::rcp(new Teuchos::ParameterList("FELIX Basal Melt Rate"));
-
-		  //Input
-		  p->set<std::string>("Water Content Side Variable Name", "phi");
-		  p->set<std::string>("Geothermal Flux Side Variable Name", "Basal Heat Flux");
-		  p->set<std::string>("Velocity Side Variable Name", "Basal Velocity");
-		  p->set<std::string>("Basal Friction Coefficient Side Variable Name", "Beta");
-		  p->set<std::string>("Enthalpy Hs Side Variable Name", "Melting Enthalpy");
-		  p->set<std::string>("Enthalpy Side Variable Name", "Enthalpy");
-
-		  p->set<Teuchos::RCP<ParamLib> >("Parameter Library", paramLib);
-		  p->set<std::string>("Continuation Parameter Name","Glen's Law Homotopy Parameter");
-
-		  p->set<Teuchos::ParameterList*>("FELIX Physical Parameters", &params->sublist("FELIX Physical Parameters"));
-
-		  p->set<std::string>("Side Set Name", basalSideName);
-
-		  //Output
-		  p->set<std::string>("Basal Melt Rate Variable Name", "basal_melt_rate");
-	      ev = Teuchos::rcp(new FELIX::BasalMeltRate<EvalT,PHAL::AlbanyTraits,typename EvalT::ScalarT>(*p,dl_basal));
-	      fm0.template registerEvaluator<EvalT>(ev);
-
-		  {
-			  fm0.template registerEvaluator<EvalT> (evalUtils.constructNodesToCellInterpolationEvaluator("basal_melt_rate",false));
-
-			  std::string stateName = "basal_melt_rate";
-			  entity = Albany::StateStruct::NodalDataToElemNode;
-			  p = stateMgr.registerStateVariable(stateName, dl->cell_scalar2, dl->dummy, elementBlockName, "scalar", 0.0, /* save state = */ false, /* write output = */ true);
-
-			  p->set<std::string>("Weights Name","Weights");
-			  p->set("Weights Layout", dl->qp_scalar);
-			  p->set("Field Layout", dl->cell_scalar2);
-			  p->set< Teuchos::RCP<PHX::DataLayout> >("Dummy Data Layout",dl->dummy);
-
-			  ev = Teuchos::rcp(new PHAL::SaveCellStateField<EvalT,PHAL::AlbanyTraits>(*p));
-			  fm0.template registerEvaluator<EvalT>(ev);
-		  }
-	  }
-
-	  {
-		  //--- Shared Parameter for homotopy parameter: h ---//
-		  p = Teuchos::rcp(new Teuchos::ParameterList("Glen's Law Homotopy Parameter"));
-
-		  std::string param_name = "Glen's Law Homotopy Parameter";
-		  p->set<std::string>("Parameter Name", param_name);
-		  p->set< Teuchos::RCP<ParamLib> >("Parameter Library", paramLib);
-
-		  Teuchos::RCP<FELIX::SharedParameter<EvalT,PHAL::AlbanyTraits,StokesParamEnum,Homotopy>> ptr_h;
-		  ptr_h = Teuchos::rcp(new FELIX::SharedParameter<EvalT,PHAL::AlbanyTraits,StokesParamEnum,Homotopy>(*p,dl));
-		  ptr_h->setNominalValue(params->sublist("Parameters"),params->sublist("FELIX Viscosity").get<double>(param_name,-1.0));
-		  fm0.template registerEvaluator<EvalT>(ptr_h);
-	  }
-
-	  if (fieldManagerChoice == Albany::BUILD_RESID_FM)
-	  {
-		  PHX::Tag<typename EvalT::ScalarT> res_tag0("Scatter Stokes", dl->dummy);
-		  fm0.requireField<EvalT>(res_tag0);
-		  PHX::Tag<typename EvalT::ScalarT> res_tag1("Scatter Enthalpy", dl->dummy);
-	      fm0.requireField<EvalT>(res_tag1);
-	      PHX::Tag<typename EvalT::ScalarT> res_tag2("Scatter w_z", dl->dummy);
-	      fm0.requireField<EvalT>(res_tag2);
-	  }
-	  else if (fieldManagerChoice == Albany::BUILD_RESPONSE_FM)
-	  {
-		  Albany::ResponseUtilities<EvalT, PHAL::AlbanyTraits> respUtils(dl);
-	      return respUtils.constructResponses(fm0, *responseList, Teuchos::null, stateMgr);
-	  }
-
-	  return Teuchos::null;
-=======
-      //Output
-      p->set<std::string>("Omega Variable Name", "Omega");
-      ev = Teuchos::rcp(new FELIX::LiquidWaterFraction<EvalT,PHAL::AlbanyTraits,typename EvalT::ParamScalarT>(*p,dl));
-      fm0.template registerEvaluator<EvalT>(ev);
-
-      // Saving omega in the output mesh
+
+      // Saving the diff enthalpy field in the output mesh
       {
-        fm0.template registerEvaluator<EvalT> (evalUtils.constructNodesToCellInterpolationEvaluator("Omega",false));
-
-        std::string stateName = "Omega";
-        entity = Albany::StateStruct::NodalDataToElemNode;
+        fm0.template registerEvaluator<EvalT> (evalUtils.constructNodesToCellInterpolationEvaluator("Diff Enth",false));
+
+        std::string stateName = "h-hs_Cell";
         p = stateMgr.registerStateVariable(stateName, dl->cell_scalar2, dl->dummy, elementBlockName, "scalar", 0.0, /* save state = */ false, /* write output = */ true);
-
+        p->set<std::string>("Field Name", "Diff Enth");
         p->set<std::string>("Weights Name","Weights");
         p->set("Weights Layout", dl->qp_scalar);
         p->set("Field Layout", dl->cell_scalar2);
@@ -1436,70 +751,31 @@
         ev = Teuchos::rcp(new PHAL::SaveCellStateField<EvalT,PHAL::AlbanyTraits>(*p));
         fm0.template registerEvaluator<EvalT>(ev);
       }
-
-      // Forcing the execution of the evaluator
-        if (fieldManagerChoice == Albany::BUILD_RESID_FM)
-        {
-          if (ev->evaluatedFields().size()>0)
-            {
-            fm0.template requireField<EvalT>(*ev->evaluatedFields()[0]);
-            }
-        }
-    }
-
-    // --- w_z Residual ---
-    {
-      p = Teuchos::rcp(new Teuchos::ParameterList("w_z Resid"));
-
-      //Input
-      p->set<std::string>("Weighted BF Variable Name", "wBF");
-      p->set< Teuchos::RCP<PHX::DataLayout> >("Node QP Scalar Data Layout", dl->node_qp_scalar);
-
-      p->set<std::string>("w_z QP Variable Name", "w_z");
-      p->set< Teuchos::RCP<PHX::DataLayout> >("QP Scalar Data Layout", dl->qp_scalar);
-
-      p->set<std::string>("Velocity Gradient QP Variable Name", "velocity Gradient"); //Velocity Gradient
-      p->set< Teuchos::RCP<PHX::DataLayout> >("QP Vector Data Layout", dl->qp_vecgradient);
-
-      //Output
-      p->set<std::string>("Residual Variable Name", "w_z Residual");
-      p->set< Teuchos::RCP<PHX::DataLayout> >("Node Scalar Data Layout", dl->node_scalar);
-
-      ev = Teuchos::rcp(new FELIX::w_ZResid<EvalT,PHAL::AlbanyTraits,typename EvalT::ParamScalarT>(*p,dl));
-      fm0.template registerEvaluator<EvalT>(ev);
-    }
-
-    // --- FELIX Integral 1D w_z
-    {
-      p = Teuchos::rcp(new Teuchos::ParameterList("FELIX Integral 1D w_z"));
-
-      p->set<Teuchos::RCP<const CellTopologyData> >("Cell Topology",Teuchos::rcp(new CellTopologyData(meshSpecs.ctd)));
-
-      p->set<bool>("Stokes and Thermo coupled", true);
-
-      //Output
-      p->set<std::string>("Integral1D w_z Variable Name", "int1Dw_z");
-        ev = Teuchos::rcp(new FELIX::Integral1Dw_Z<EvalT,PHAL::AlbanyTraits>(*p,dl));
-        fm0.template registerEvaluator<EvalT>(ev);
-    }
-
-    // --- FELIX Vertical Velocity
-    {
-      p = Teuchos::rcp(new Teuchos::ParameterList("FELIX Vertical Velocity"));
-
-      //Input
-      p->set<std::string>("Thickness Variable Name", "Ice Thickness");
-      p->set<std::string>("Integral1D w_z Variable Name", "int1Dw_z");
-
-      //Output
-      p->set<std::string>("Vertical Velocity Variable Name", "w");
-      ev = Teuchos::rcp(new FELIX::VerticalVelocity<EvalT,PHAL::AlbanyTraits,typename EvalT::ParamScalarT>(*p,dl));
-      fm0.template registerEvaluator<EvalT>(ev);
-
+    }
+
+    // --- FELIX Liquid Water Fraction
+    {
+      p = Teuchos::rcp(new Teuchos::ParameterList("FELIX Liquid Water Fraction"));
+
+      //Input
+      p->set<std::string>("Enthalpy Hs Variable Name", "Melting Enthalpy");
+      p->set<std::string>("Enthalpy Variable Name", "Enthalpy");
+
+      p->set<Teuchos::ParameterList*>("FELIX Physical Parameters", &params->sublist("FELIX Physical Parameters"));
+
+      p->set<Teuchos::RCP<ParamLib> >("Parameter Library", paramLib);
+      p->set<std::string>("Continuation Parameter Name","Glen's Law Homotopy Parameter");
+
+      //Output
+      p->set<std::string>("Water Content Variable Name", "phi");
+      ev = Teuchos::rcp(new FELIX::LiquidWaterFraction<EvalT,PHAL::AlbanyTraits,typename EvalT::ParamScalarT>(*p,dl));
+      fm0.template registerEvaluator<EvalT>(ev);
+
+      // Saving phi in the output mesh
       {
-        fm0.template registerEvaluator<EvalT> (evalUtils.constructNodesToCellInterpolationEvaluator("w",false));
-
-        std::string stateName = "w";
+        fm0.template registerEvaluator<EvalT> (evalUtils.constructNodesToCellInterpolationEvaluator("phi",false));
+
+        std::string stateName = "phi";
         entity = Albany::StateStruct::NodalDataToElemNode;
         p = stateMgr.registerStateVariable(stateName, dl->cell_scalar2, dl->dummy, elementBlockName, "scalar", 0.0, /* save state = */ false, /* write output = */ true);
 
@@ -1511,6 +787,125 @@
         ev = Teuchos::rcp(new PHAL::SaveCellStateField<EvalT,PHAL::AlbanyTraits>(*p));
         fm0.template registerEvaluator<EvalT>(ev);
       }
+
+      // Forcing the execution of the evaluator
+      if (fieldManagerChoice == Albany::BUILD_RESID_FM)
+      {
+        if (ev->evaluatedFields().size()>0)
+        {
+          fm0.template requireField<EvalT>(*ev->evaluatedFields()[0]);
+        }
+      }
+    }
+
+    // --- w_z Residual ---
+    {
+      p = Teuchos::rcp(new Teuchos::ParameterList("w_z Resid"));
+
+      //Input
+      p->set<std::string>("Weighted BF Variable Name", "wBF");
+      p->set< Teuchos::RCP<PHX::DataLayout> >("Node QP Scalar Data Layout", dl->node_qp_scalar);
+
+      p->set<std::string>("w_z QP Variable Name", "w_z");
+      p->set< Teuchos::RCP<PHX::DataLayout> >("QP Scalar Data Layout", dl->qp_scalar);
+
+      p->set<std::string>("Velocity Gradient QP Variable Name", "Velocity Gradient");
+      p->set< Teuchos::RCP<PHX::DataLayout> >("QP Vector Data Layout", dl->qp_vecgradient);
+
+      //Output
+      p->set<std::string>("Residual Variable Name", "w_z Residual");
+      p->set< Teuchos::RCP<PHX::DataLayout> >("Node Scalar Data Layout", dl->node_scalar);
+
+      ev = Teuchos::rcp(new FELIX::w_ZResid<EvalT,PHAL::AlbanyTraits,typename EvalT::ScalarT>(*p,dl));
+      fm0.template registerEvaluator<EvalT>(ev);
+    }
+
+    // --- FELIX Integral 1D w_z
+    {
+      p = Teuchos::rcp(new Teuchos::ParameterList("FELIX Integral 1D w_z"));
+
+      p->set<std::string>("Basal Melt Rate Variable Name", "basal_melt_rate");
+      p->set<std::string>("Thickness Variable Name", "Ice Thickness");
+
+      p->set<Teuchos::RCP<const CellTopologyData> >("Cell Topology",Teuchos::rcp(new CellTopologyData(meshSpecs.ctd)));
+
+      p->set<bool>("Stokes and Thermo coupled", true);
+
+      //Output
+      p->set<std::string>("Integral1D w_z Variable Name", "int1Dw_z");
+      ev = Teuchos::rcp(new FELIX::Integral1Dw_Z<EvalT,PHAL::AlbanyTraits>(*p,dl));
+      fm0.template registerEvaluator<EvalT>(ev);
+    }
+
+    // --- FELIX Vertical Velocity
+    {
+      p = Teuchos::rcp(new Teuchos::ParameterList("FELIX Vertical Velocity"));
+
+      //Input
+      p->set<std::string>("Thickness Variable Name", "Ice Thickness");
+      p->set<std::string>("Integral1D w_z Variable Name", "int1Dw_z");
+
+      //Output
+      p->set<std::string>("Vertical Velocity Variable Name", "w");
+      ev = Teuchos::rcp(new FELIX::VerticalVelocity<EvalT,PHAL::AlbanyTraits,typename EvalT::ParamScalarT>(*p,dl));
+      fm0.template registerEvaluator<EvalT>(ev);
+
+      {
+        fm0.template registerEvaluator<EvalT> (evalUtils.constructNodesToCellInterpolationEvaluator("w",false));
+
+        std::string stateName = "w";
+        entity = Albany::StateStruct::NodalDataToElemNode;
+        p = stateMgr.registerStateVariable(stateName, dl->cell_scalar2, dl->dummy, elementBlockName, "scalar", 0.0, /* save state = */ false, /* write output = */ true);
+
+        p->set<std::string>("Weights Name","Weights");
+        p->set("Weights Layout", dl->qp_scalar);
+        p->set("Field Layout", dl->cell_scalar2);
+        p->set< Teuchos::RCP<PHX::DataLayout> >("Dummy Data Layout",dl->dummy);
+
+        ev = Teuchos::rcp(new PHAL::SaveCellStateField<EvalT,PHAL::AlbanyTraits>(*p));
+        fm0.template registerEvaluator<EvalT>(ev);
+      }
+    }
+
+    // --- FELIX Basal Melt Rate
+    {
+      p = Teuchos::rcp(new Teuchos::ParameterList("FELIX Basal Melt Rate"));
+
+      //Input
+      p->set<std::string>("Water Content Side Variable Name", "phi");
+      p->set<std::string>("Geothermal Flux Side Variable Name", "Basal Heat Flux");
+      p->set<std::string>("Velocity Side Variable Name", "Basal Velocity");
+      p->set<std::string>("Basal Friction Coefficient Side Variable Name", "Beta");
+      p->set<std::string>("Enthalpy Hs Side Variable Name", "Melting Enthalpy");
+      p->set<std::string>("Enthalpy Side Variable Name", "Enthalpy");
+
+      p->set<Teuchos::RCP<ParamLib> >("Parameter Library", paramLib);
+      p->set<std::string>("Continuation Parameter Name","Glen's Law Homotopy Parameter");
+
+      p->set<Teuchos::ParameterList*>("FELIX Physical Parameters", &params->sublist("FELIX Physical Parameters"));
+
+      p->set<std::string>("Side Set Name", basalSideName);
+
+      //Output
+      p->set<std::string>("Basal Melt Rate Variable Name", "basal_melt_rate");
+      ev = Teuchos::rcp(new FELIX::BasalMeltRate<EvalT,PHAL::AlbanyTraits,typename EvalT::ScalarT>(*p,dl_basal));
+      fm0.template registerEvaluator<EvalT>(ev);
+
+      {
+        fm0.template registerEvaluator<EvalT> (evalUtils.constructNodesToCellInterpolationEvaluator("basal_melt_rate",false));
+
+        std::string stateName = "basal_melt_rate";
+        entity = Albany::StateStruct::NodalDataToElemNode;
+        p = stateMgr.registerStateVariable(stateName, dl->cell_scalar2, dl->dummy, elementBlockName, "scalar", 0.0, /* save state = */ false, /* write output = */ true);
+
+        p->set<std::string>("Weights Name","Weights");
+        p->set("Weights Layout", dl->qp_scalar);
+        p->set("Field Layout", dl->cell_scalar2);
+        p->set< Teuchos::RCP<PHX::DataLayout> >("Dummy Data Layout",dl->dummy);
+
+        ev = Teuchos::rcp(new PHAL::SaveCellStateField<EvalT,PHAL::AlbanyTraits>(*p));
+        fm0.template registerEvaluator<EvalT>(ev);
+      }
     }
 
     {
@@ -1532,18 +927,17 @@
       PHX::Tag<typename EvalT::ScalarT> res_tag0("Scatter Stokes", dl->dummy);
       fm0.requireField<EvalT>(res_tag0);
       PHX::Tag<typename EvalT::ScalarT> res_tag1("Scatter Enthalpy", dl->dummy);
-        fm0.requireField<EvalT>(res_tag1);
-        PHX::Tag<typename EvalT::ScalarT> res_tag2("Scatter w_z", dl->dummy);
-        fm0.requireField<EvalT>(res_tag2);
+      fm0.requireField<EvalT>(res_tag1);
+      PHX::Tag<typename EvalT::ScalarT> res_tag2("Scatter w_z", dl->dummy);
+      fm0.requireField<EvalT>(res_tag2);
     }
     else if (fieldManagerChoice == Albany::BUILD_RESPONSE_FM)
     {
       Albany::ResponseUtilities<EvalT, PHAL::AlbanyTraits> respUtils(dl);
-        return respUtils.constructResponses(fm0, *responseList, Teuchos::null, stateMgr);
+      return respUtils.constructResponses(fm0, *responseList, Teuchos::null, stateMgr);
     }
 
     return Teuchos::null;
->>>>>>> 8500b36d
 }
 
 #endif /* FELIX_STOKESFOTHERMOCOUPLED_PROBLEM_HPP */