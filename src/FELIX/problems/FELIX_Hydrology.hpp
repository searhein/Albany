//*****************************************************************//
//    Albany 2.0:  Copyright 2012 Sandia Corporation               //
//    This Software is released under the BSD license detailed     //
//    in the file "license.txt" in the top-level Albany directory  //
//*****************************************************************//

#ifndef FELIX_HYDROLOGY_PROBLEM_HPP
#define FELIX_HYDROLOGY_PROBLEM_HPP 1

#include "Intrepid2_FieldContainer.hpp"
#include "Intrepid2_DefaultCubatureFactory.hpp"
#include "Phalanx.hpp"
#include "Shards_CellTopology.hpp"
#include "Teuchos_RCP.hpp"
#include "Teuchos_ParameterList.hpp"

#include "Albany_AbstractProblem.hpp"
#include "Albany_EvaluatorUtils.hpp"
#include "Albany_ResponseUtilities.hpp"

#include "PHAL_Workset.hpp"
#include "PHAL_Dimension.hpp"
#include "PHAL_SaveStateField.hpp"
#include "PHAL_LoadStateField.hpp"

#include "FELIX_BasalFrictionCoefficient.hpp"
#include "FELIX_EffectivePressure.hpp"
#include "FELIX_FieldNorm.hpp"
#include "FELIX_HydrologyWaterDischarge.hpp"
#include "FELIX_HydrologyMelting.hpp"
#include "FELIX_HydrologyResidualEllipticEqn.hpp"
#include "FELIX_HydrologyResidualEvolutionEqn.hpp"
#include "FELIX_SubglacialHydrostaticPotential.hpp"

namespace FELIX
{

/*!
 * \brief  A 2D problem for the subglacial hydrology
 */
class Hydrology : public Albany::AbstractProblem
{
public:

  //! Default constructor
  Hydrology (const Teuchos::RCP<Teuchos::ParameterList>& params,
             const Teuchos::RCP<ParamLib>& paramLib,
             const int numDimensions);

  //! Destructor
  virtual ~Hydrology();

  //! Return number of spatial dimensions
  virtual int spatialDimension () const
  {
      return numDim;
  }

  //! Build the PDE instantiations, boundary conditions, and initial solution
  virtual void buildProblem (Teuchos::ArrayRCP<Teuchos::RCP<Albany::MeshSpecsStruct> >  meshSpecs,
                             Albany::StateManager& stateMgr);

  // Build evaluators
  virtual Teuchos::Array< Teuchos::RCP<const PHX::FieldTag> >
  buildEvaluators (PHX::FieldManager<PHAL::AlbanyTraits>& fm0,
                   const Albany::MeshSpecsStruct& meshSpecs,
                   Albany::StateManager& stateMgr,
                   Albany::FieldManagerChoice fmchoice,
                   const Teuchos::RCP<Teuchos::ParameterList>& responseList);

  //! Each problem must generate it's list of valide parameters
  Teuchos::RCP<const Teuchos::ParameterList> getValidProblemParameters() const;

  //! Main problem setup routine. Not directly called, but indirectly by buildEvaluators
  template <typename EvalT> Teuchos::RCP<const PHX::FieldTag>
  constructEvaluators (PHX::FieldManager<PHAL::AlbanyTraits>& fm0,
                       const Albany::MeshSpecsStruct& meshSpecs,
                       Albany::StateManager& stateMgr,
                       Albany::FieldManagerChoice fmchoice,
                       const Teuchos::RCP<Teuchos::ParameterList>& responseList);

  //! Boundary conditions evaluators
  void constructDirichletEvaluators (const Albany::MeshSpecsStruct& meshSpecs);
  void constructNeumannEvaluators   (const Teuchos::RCP<Albany::MeshSpecsStruct>& meshSpecs);

protected:

  bool has_evolution_equation;
  int numDim;
  std::string elementBlockName;

  Teuchos::ArrayRCP<std::string> dof_names;
  Teuchos::ArrayRCP<std::string> dof_names_dot;
  Teuchos::ArrayRCP<std::string> resid_names;

  Teuchos::RCP<Albany::Layouts> dl;

<<<<<<< HEAD
  Teuchos::RCP<Intrepid::Basis<RealType, Intrepid::FieldContainer<RealType> > > intrepidBasis;
  Teuchos::RCP<shards::CellTopology> cellType;
  Teuchos::RCP<Intrepid::Cubature<RealType> > cubature;
=======
  Teuchos::RCP<Intrepid2::Basis<RealType, Intrepid2::FieldContainer_Kokkos<RealType, PHX::Layout, PHX::Device> > > intrepidBasis;
>>>>>>> 5720a3b1
};

// ===================================== IMPLEMENTATION ======================================= //

template <typename EvalT>
Teuchos::RCP<const PHX::FieldTag>
Hydrology::constructEvaluators (PHX::FieldManager<PHAL::AlbanyTraits>& fm0,
                                const Albany::MeshSpecsStruct& meshSpecs,
                                Albany::StateManager& stateMgr,
                                Albany::FieldManagerChoice fieldManagerChoice,
                                const Teuchos::RCP<Teuchos::ParameterList>& responseList)
{
  using Teuchos::RCP;
  using Teuchos::rcp;
<<<<<<< HEAD
=======
  using PHX::DataLayout;
  using PHX::MDALayout;
  using PHAL::AlbanyTraits;

  // Retrieving FE information (basis and cell type)
  if (intrepidBasis.get()==0)
    intrepidBasis = Albany::getIntrepid2Basis(meshSpecs.ctd);

  RCP<shards::CellTopology> cellType = rcp(new shards::CellTopology (&meshSpecs.ctd));

  // Building the right quadrature formula
  Intrepid2::DefaultCubatureFactory<RealType, Intrepid2::FieldContainer_Kokkos<RealType, PHX::Layout, PHX::Device> > cubFactory;
  RCP <Intrepid2::Cubature<RealType, Intrepid2::FieldContainer_Kokkos<RealType, PHX::Layout,PHX::Device> > > cubature = cubFactory.create(*cellType, meshSpecs.cubatureDegree);

  // Some constants
  const int numNodes = intrepidBasis->getCardinality();
  const int worksetSize = meshSpecs.worksetSize;
  const int numQPts = cubature->getNumPoints();
  const int numVertices = cellType->getNodeCount();
  const std::string& elementBlockName = meshSpecs.ebName;
  int offset = 0;

#ifdef OUTPUT_TO_SCREEN
  *out << "Field Dimensions: Workset=" << worksetSize
       << ", Vertices= " << numVertices
       << ", Nodes= " << numNodes
       << ", QuadPts= " << numQPts
       << ", Dim= " << numDim << std::endl;
#endif

  // Building the data layout
  dl = rcp(new Albany::Layouts(worksetSize,numVertices,numNodes,numQPts,numDim));
>>>>>>> 5720a3b1

  // Using the utility for the common evaluators
  Albany::EvaluatorUtils<EvalT, PHAL::AlbanyTraits> evalUtils(dl);

  // Service variables for registering state variables and evaluators
  Albany::StateStruct::MeshFieldEntity entity;
  RCP<PHX::Evaluator<PHAL::AlbanyTraits> > ev;
  RCP<Teuchos::ParameterList> p;

  // -------------- Registering state variables --------------- //

  // Surface height
  entity = Albany::StateStruct::NodalDataToElemNode;
  p = stateMgr.registerStateVariable("surface_height", dl->node_scalar, elementBlockName, true, &entity);
  p->set<const std::string>("Field Name","Surface Height");
  ev = rcp(new PHAL::LoadStateField<EvalT,PHAL::AlbanyTraits>(*p));
  fm0.template registerEvaluator<EvalT>(ev);

  // Basal velocity
  entity = Albany::StateStruct::NodalDataToElemNode;
  p = stateMgr.registerStateVariable("sliding_velocity", dl->node_vector, elementBlockName, true, &entity);
  p->set<const std::string>("Field Name","Basal Velocity");
  ev = rcp(new PHAL::LoadStateField<EvalT,PHAL::AlbanyTraits>(*p));
  fm0.template registerEvaluator<EvalT>(ev);

  // Ice thickness
  entity = Albany::StateStruct::NodalDataToElemNode;
  p = stateMgr.registerStateVariable("ice_thickness", dl->node_scalar, elementBlockName, true, &entity);
  p->set<const std::string>("Field Name","Ice Thickness");
  ev = rcp(new PHAL::LoadStateField<EvalT,PHAL::AlbanyTraits>(*p));
  fm0.template registerEvaluator<EvalT>(ev);

  // Surface water input
  entity = Albany::StateStruct::NodalDataToElemNode;
  p = stateMgr.registerStateVariable("surface_water_input", dl->node_scalar, elementBlockName, true, &entity);
  p->set<const std::string>("Field Name","Surface Water Input");
  ev = rcp(new PHAL::LoadStateField<EvalT,PHAL::AlbanyTraits>(*p));
  fm0.template registerEvaluator<EvalT>(ev);

  // GeothermaL flux
  entity = Albany::StateStruct::NodalDataToElemNode;
  p = stateMgr.registerStateVariable("geothermal_flux", dl->node_scalar, elementBlockName, true, &entity);
  p->set<const std::string>("Field Name","Geothermal Flux");
  ev = rcp(new PHAL::LoadStateField<EvalT,PHAL::AlbanyTraits>(*p));
  fm0.template registerEvaluator<EvalT>(ev);

  if (!has_evolution_equation)
  {
    // Drainage Sheet Depth is not part of the solution, so we need to register it as a state and load it
    entity = Albany::StateStruct::NodalDataToElemNode;
    p = stateMgr.registerStateVariable("drainage_sheet_depth", dl->node_scalar, elementBlockName, true, &entity);
    p->set<const std::string>("Field Name","Drainage Sheet Depth");
    ev = rcp(new PHAL::LoadStateField<EvalT,PHAL::AlbanyTraits>(*p));
    fm0.template registerEvaluator<EvalT>(ev);
  }

  // -------------------- Interpolation and utilities ------------------------ //

  // Gather solution field
  if (has_evolution_equation)
  {
    ev = evalUtils.constructGatherSolutionEvaluator (false, dof_names, dof_names_dot);
    fm0.template registerEvaluator<EvalT> (ev);
  }
  else
  {
    ev = evalUtils.constructGatherSolutionEvaluator_noTransient (false, dof_names);
    fm0.template registerEvaluator<EvalT> (ev);
  }

  // Compute basis functions
  ev = evalUtils.constructComputeBasisFunctionsEvaluator(cellType, intrepidBasis, cubature);
  fm0.template registerEvaluator<EvalT> (ev);

  // Gather coordinates
  ev = evalUtils.constructGatherCoordinateVectorEvaluator();
  fm0.template registerEvaluator<EvalT> (ev);

  // Scatter residual
  int offset = 0;
  ev = evalUtils.constructScatterResidualEvaluator(false, resid_names, offset, "Scatter Hydrology");
  fm0.template registerEvaluator<EvalT> (ev);

  // Get qp coordinates (for source terms)
  ev = evalUtils.constructMapToPhysicalFrameEvaluator(cellType, cubature);
  fm0.template registerEvaluator<EvalT> (ev);

  // Interpolate Hydraulic Potential
  ev = evalUtils.constructDOFInterpolationEvaluator("Hydraulic Potential");
  fm0.template registerEvaluator<EvalT> (ev);

  // Interpolate Effective Pressure
  ev = evalUtils.constructDOFInterpolationEvaluator("Effective Pressure");
  fm0.template registerEvaluator<EvalT> (ev);

  // Drainage Sheet Depth
<<<<<<< HEAD
  ev = evalUtils.constructDOFInterpolationEvaluator("Drainage Sheet Depth");
  fm0.template registerEvaluator<EvalT> (ev);

  if (has_evolution_equation)
  {
    // Interpolate Drainage Sheet Depth Time Derivative
    ev = evalUtils.constructDOFInterpolationEvaluator("Drainage Sheet Depth Dot");
    fm0.template registerEvaluator<EvalT> (ev);
  }

  // Hydraulic Potential Gradient
  ev = evalUtils.constructDOFGradInterpolationEvaluator("Hydraulic Potential");
  fm0.template registerEvaluator<EvalT> (ev);

  // Basal Velocity
  ev = evalUtils.constructDOFVecInterpolationEvaluator("Basal Velocity");
  fm0.template registerEvaluator<EvalT> (ev);

  // Surface Water Input
  ev = evalUtils.constructDOFInterpolationEvaluator("Surface Water Input");
  fm0.template registerEvaluator<EvalT> (ev);

  // Geothermal Flux
  ev = evalUtils.constructDOFInterpolationEvaluator("Geothermal Flux");
=======
  ev = evalUtils.constructDOFInterpolationEvaluator_noDeriv("h");
  fm0.template registerEvaluator<EvalT> (ev);

  // Ice Thickness
  ev = evalUtils.constructDOFInterpolationEvaluator_noDeriv("H");
  fm0.template registerEvaluator<EvalT> (ev);

  // Surface Height
  ev = evalUtils.constructDOFInterpolationEvaluator_noDeriv("z_s");
  fm0.template registerEvaluator<EvalT> (ev);

  // Sliding Velocity Norm
  ev = evalUtils.constructDOFInterpolationEvaluator_noDeriv("u_b");
  fm0.template registerEvaluator<EvalT> (ev);

  // Basal Friction Coefficient
  ev = evalUtils.constructDOFInterpolationEvaluator_noDeriv("beta");
  fm0.template registerEvaluator<EvalT> (ev);

  // Surface Water Input
  ev = evalUtils.constructDOFInterpolationEvaluator_noDeriv("omega");
  fm0.template registerEvaluator<EvalT> (ev);

  // Geothermal Flux
  ev = evalUtils.constructDOFInterpolationEvaluator_noDeriv("G");
>>>>>>> 5720a3b1
  fm0.template registerEvaluator<EvalT> (ev);

  // --------------------------------- FELIX evaluators -------------------------------- //

  // ----- Ice Hydrostatic Potential ---- //

  p = rcp(new Teuchos::ParameterList("Ice Hydrostatic Potential"));

  //Input
  p->set<std::string> ("Ice Thickness Variable Name","Ice Thickness");
  p->set<std::string> ("Surface Height Variable Name","Surface Height");
  p->set<Teuchos::ParameterList*> ("FELIX Physical Parameters",&params->sublist("FELIX Physical Parameters"));

  // Output
  p->set<std::string> ("Ice Potential Variable Name","Ice Overburden");

  ev = rcp(new FELIX::SubglacialHydrostaticPotential<EvalT,PHAL::AlbanyTraits>(*p,dl));
  fm0.template registerEvaluator<EvalT>(ev);

  // ------- Hydrology Water Discharge -------- //
  p = rcp(new Teuchos::ParameterList("Hydrology Water Discharge"));

  //Input
  p->set<std::string> ("Drainage Sheet Depth QP Variable Name","Drainage Sheet Depth");
  p->set<std::string> ("Hydraulic Potential Gradient QP Variable Name","Hydraulic Potential Gradient");

  p->set<Teuchos::ParameterList*> ("FELIX Hydrology",&params->sublist("FELIX Hydrology"));
  p->set<Teuchos::ParameterList*> ("FELIX Physical Parameters",&params->sublist("FELIX Physical Parameters"));

  //Output
  p->set<std::string> ("Water Discharge QP Variable Name","Water Discharge");

  ev = rcp(new FELIX::HydrologyWaterDischarge<EvalT,PHAL::AlbanyTraits>(*p,dl));
  fm0.template registerEvaluator<EvalT>(ev);

  // ------- Hydrology Melting Rate -------- //
  p = rcp(new Teuchos::ParameterList("Hydrology Melting Rate"));

  //Input
  p->set<std::string> ("Geothermal Heat Source QP Variable Name","Geothermal Flux");
  p->set<std::string> ("Sliding Velocity QP Variable Name","Sliding Velocity");
  p->set<std::string> ("Basal Friction Coefficient QP Variable Name","Beta");
  p->set<Teuchos::ParameterList*> ("FELIX Physical Parameters",&params->sublist("FELIX Physical Parameters"));

  //Output
  p->set<std::string> ("Melting Rate QP Variable Name","Melting Rate");

  ev = rcp(new FELIX::HydrologyMelting<EvalT,PHAL::AlbanyTraits>(*p,dl));
  fm0.template registerEvaluator<EvalT>(ev);

  // ------- Sliding Velocity -------- //
  p = Teuchos::rcp(new Teuchos::ParameterList("FELIX Velocity Norm"));

  // Input
  p->set<std::string>("Field Name","Basal Velocity");
  p->set<std::string>("Field Layout","Cell QuadPoint");

  // Output
  p->set<std::string>("Field Norm Name","Sliding Velocity");

  ev = Teuchos::rcp(new FELIX::FieldNorm<EvalT,PHAL::AlbanyTraits>(*p,dl));
  fm0.template registerEvaluator<EvalT>(ev);

  //--- Effective pressure calculation ---//
  p = Teuchos::rcp(new Teuchos::ParameterList("FELIX Effective Pressure"));

  // Input
  p->set<std::string>("Hydraulic Potential Variable Name","Hydraulic Potential");
  p->set<std::string>("Hydrostatic Potential Variable Name","Ice Overburden");
  p->set<bool>("Surrogate", false);
  p->set<bool>("Stokes", false);

  // Output
  p->set<std::string>("Effective Pressure Variable Name","Effective Pressure");

  ev = Teuchos::rcp(new FELIX::EffectivePressure<EvalT,PHAL::AlbanyTraits>(*p,dl));
  fm0.template registerEvaluator<EvalT>(ev);

  //--- FELIX basal friction coefficient ---//
  p = Teuchos::rcp(new Teuchos::ParameterList("FELIX Basal Friction Coefficient"));

  //Input
  p->set<std::string>("Sliding Velocity QP Variable Name", "Sliding Velocity");
  p->set<std::string>("BF Variable Name", "BF");
  p->set<std::string>("Effective Pressure QP Variable Name", "Effective Pressure");
  p->set<bool>("Hydrology",true);
  p->set<Teuchos::ParameterList*>("Parameter List", &params->sublist("FELIX Basal Friction Coefficient"));
  p->set<Teuchos::ParameterList*>("FELIX Physical Parameters", &params->sublist("FELIX Physical Parameters"));

  //Output
  p->set<std::string>("Basal Friction Coefficient Variable Name", "Beta");

  ev = Teuchos::rcp(new FELIX::BasalFrictionCoefficient<EvalT,PHAL::AlbanyTraits>(*p,dl));
  fm0.template registerEvaluator<EvalT>(ev);

  // ------- Hydrology Residual Elliptic Eqn-------- //
  p = rcp(new Teuchos::ParameterList("Hydrology Residual Elliptic Eqn"));

  //Input
  p->set<std::string> ("BF Name", "BF");
  p->set<std::string> ("Gradient BF Name", "Grad BF");
  p->set<std::string> ("Weighted Measure Name", "Weights");

  p->set<std::string> ("Water Discharge QP Variable Name", "Water Discharge");
  p->set<std::string> ("Effective Pressure QP Variable Name", "Effective Pressure");
  p->set<std::string> ("Drainage Sheet Depth QP Variable Name", "Drainage Sheet Depth");
  p->set<std::string> ("Melting Rate QP Variable Name","Melting Rate");
  p->set<std::string> ("Surface Water Input QP Variable Name","Surface Water Input");
  p->set<std::string> ("Sliding Velocity QP Variable Name","Sliding Velocity");

  p->set<Teuchos::ParameterList*> ("FELIX Physical Parameters",&params->sublist("FELIX Physical Parameters"));
  p->set<Teuchos::ParameterList*> ("FELIX Hydrology Parameters",&params->sublist("FELIX Hydrology"));

  //Output
  p->set<std::string> ("Hydrology Elliptic Eqn Residual Name",resid_names[0]);

  ev = rcp(new FELIX::HydrologyResidualEllipticEqn<EvalT,PHAL::AlbanyTraits>(*p,dl));
  fm0.template registerEvaluator<EvalT>(ev);

  if (has_evolution_equation)
  {
    // ------- Hydrology Evolution Residual -------- //
    p = rcp(new Teuchos::ParameterList("Hydrology Residual Evolution"));

    //Input
    p->set<std::string> ("Weighted BF Variable Name", "wBF");
    p->set<std::string> ("Drainage Sheet Depth QP Variable Name","h");
    p->set<std::string> ("Drainage Sheet Depth Dot QP Variable Name","h_dot");
    p->set<std::string> ("Effective Pressure QP Variable Name","N");
    p->set<std::string> ("Melting Rate QP Variable Name","m");
    p->set<std::string> ("Sliding Velocity QP Variable Name","u_b");

    p->set<Teuchos::ParameterList*> ("FELIX Hydrology",&params->sublist("FELIX Hydrology"));
    p->set<Teuchos::ParameterList*> ("FELIX Physics",&params->sublist("FELIX Physics"));

    //Output
    p->set<std::string> ("Residual Evolution Eqn Variable Name", resid_names[1]);

    ev = rcp(new FELIX::HydrologyResidualEvolutionEqn<EvalT,PHAL::AlbanyTraits>(*p,dl));
    fm0.template registerEvaluator<EvalT>(ev);
  }

  // ----------------------------------------------------- //

  if (fieldManagerChoice == Albany::BUILD_RESID_FM)
  {
    PHX::Tag<typename EvalT::ScalarT> res_tag("Scatter Hydrology", dl->dummy);
    fm0.requireField<EvalT>(res_tag);
  }
  else if (fieldManagerChoice == Albany::BUILD_RESPONSE_FM)
  {
    RCP<Teuchos::ParameterList> paramList = rcp(new Teuchos::ParameterList("Param List"));

    RCP<const Albany::MeshSpecsStruct> meshSpecsPtr = Teuchos::rcpFromRef(meshSpecs);
    paramList->set<RCP<const Albany::MeshSpecsStruct> >("Mesh Specs Struct", meshSpecsPtr);
    paramList->set<RCP<ParamLib> >("Parameter Library", paramLib);

    Albany::ResponseUtilities<EvalT, PHAL::AlbanyTraits> respUtils(dl);

    return respUtils.constructResponses(fm0, *responseList, paramList, stateMgr);
  }

  return Teuchos::null;
}

} // Namespace FELIX

#endif // FELIX_HYDROLOGY_PROBLEM_HPP<|MERGE_RESOLUTION|>--- conflicted
+++ resolved
@@ -95,13 +95,9 @@
 
   Teuchos::RCP<Albany::Layouts> dl;
 
-<<<<<<< HEAD
-  Teuchos::RCP<Intrepid::Basis<RealType, Intrepid::FieldContainer<RealType> > > intrepidBasis;
+  Teuchos::RCP<Intrepid2::Basis<RealType, Intrepid2::FieldContainer_Kokkos<RealType, PHX::Layout, PHX::Device> > > intrepidBasis;
   Teuchos::RCP<shards::CellTopology> cellType;
-  Teuchos::RCP<Intrepid::Cubature<RealType> > cubature;
-=======
-  Teuchos::RCP<Intrepid2::Basis<RealType, Intrepid2::FieldContainer_Kokkos<RealType, PHX::Layout, PHX::Device> > > intrepidBasis;
->>>>>>> 5720a3b1
+  Teuchos::RCP<Intrepid2::Cubature<RealType, Intrepid2::FieldContainer_Kokkos<RealType, PHX::Layout,PHX::Device> > > cubature;
 };
 
 // ===================================== IMPLEMENTATION ======================================= //
@@ -116,41 +112,6 @@
 {
   using Teuchos::RCP;
   using Teuchos::rcp;
-<<<<<<< HEAD
-=======
-  using PHX::DataLayout;
-  using PHX::MDALayout;
-  using PHAL::AlbanyTraits;
-
-  // Retrieving FE information (basis and cell type)
-  if (intrepidBasis.get()==0)
-    intrepidBasis = Albany::getIntrepid2Basis(meshSpecs.ctd);
-
-  RCP<shards::CellTopology> cellType = rcp(new shards::CellTopology (&meshSpecs.ctd));
-
-  // Building the right quadrature formula
-  Intrepid2::DefaultCubatureFactory<RealType, Intrepid2::FieldContainer_Kokkos<RealType, PHX::Layout, PHX::Device> > cubFactory;
-  RCP <Intrepid2::Cubature<RealType, Intrepid2::FieldContainer_Kokkos<RealType, PHX::Layout,PHX::Device> > > cubature = cubFactory.create(*cellType, meshSpecs.cubatureDegree);
-
-  // Some constants
-  const int numNodes = intrepidBasis->getCardinality();
-  const int worksetSize = meshSpecs.worksetSize;
-  const int numQPts = cubature->getNumPoints();
-  const int numVertices = cellType->getNodeCount();
-  const std::string& elementBlockName = meshSpecs.ebName;
-  int offset = 0;
-
-#ifdef OUTPUT_TO_SCREEN
-  *out << "Field Dimensions: Workset=" << worksetSize
-       << ", Vertices= " << numVertices
-       << ", Nodes= " << numNodes
-       << ", QuadPts= " << numQPts
-       << ", Dim= " << numDim << std::endl;
-#endif
-
-  // Building the data layout
-  dl = rcp(new Albany::Layouts(worksetSize,numVertices,numNodes,numQPts,numDim));
->>>>>>> 5720a3b1
 
   // Using the utility for the common evaluators
   Albany::EvaluatorUtils<EvalT, PHAL::AlbanyTraits> evalUtils(dl);
@@ -247,7 +208,6 @@
   fm0.template registerEvaluator<EvalT> (ev);
 
   // Drainage Sheet Depth
-<<<<<<< HEAD
   ev = evalUtils.constructDOFInterpolationEvaluator("Drainage Sheet Depth");
   fm0.template registerEvaluator<EvalT> (ev);
 
@@ -272,33 +232,6 @@
 
   // Geothermal Flux
   ev = evalUtils.constructDOFInterpolationEvaluator("Geothermal Flux");
-=======
-  ev = evalUtils.constructDOFInterpolationEvaluator_noDeriv("h");
-  fm0.template registerEvaluator<EvalT> (ev);
-
-  // Ice Thickness
-  ev = evalUtils.constructDOFInterpolationEvaluator_noDeriv("H");
-  fm0.template registerEvaluator<EvalT> (ev);
-
-  // Surface Height
-  ev = evalUtils.constructDOFInterpolationEvaluator_noDeriv("z_s");
-  fm0.template registerEvaluator<EvalT> (ev);
-
-  // Sliding Velocity Norm
-  ev = evalUtils.constructDOFInterpolationEvaluator_noDeriv("u_b");
-  fm0.template registerEvaluator<EvalT> (ev);
-
-  // Basal Friction Coefficient
-  ev = evalUtils.constructDOFInterpolationEvaluator_noDeriv("beta");
-  fm0.template registerEvaluator<EvalT> (ev);
-
-  // Surface Water Input
-  ev = evalUtils.constructDOFInterpolationEvaluator_noDeriv("omega");
-  fm0.template registerEvaluator<EvalT> (ev);
-
-  // Geothermal Flux
-  ev = evalUtils.constructDOFInterpolationEvaluator_noDeriv("G");
->>>>>>> 5720a3b1
   fm0.template registerEvaluator<EvalT> (ev);
 
   // --------------------------------- FELIX evaluators -------------------------------- //
