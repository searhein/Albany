//*****************************************************************//
//    Albany 2.0:  Copyright 2012 Sandia Corporation               //
//    This Software is released under the BSD license detailed     //
//    in the file "license.txt" in the top-level Albany directory  //
//*****************************************************************//

#include "FELIX_StokesFO.hpp"

#include "Intrepid_FieldContainer.hpp"
#include "Intrepid_DefaultCubatureFactory.hpp"
#include "Shards_CellTopology.hpp"
#include "PHAL_FactoryTraits.hpp"
#include "Albany_Utils.hpp"
#include "Albany_ProblemUtils.hpp"
#include <string>


<<<<<<< HEAD
FELIX::StokesFO::StokesFO (const Teuchos::RCP<Teuchos::ParameterList>& params_,
                           const Teuchos::RCP<ParamLib>& paramLib_,
                           const int numDim_) :
  Albany::AbstractProblem(params_, paramLib_),
=======
FELIX::StokesFO::
StokesFO( const Teuchos::RCP<Teuchos::ParameterList>& params_,
             const Teuchos::RCP<ParamLib>& paramLib_,
             const int numDim_) :
  Albany::AbstractProblem(params_, paramLib_, numDim_),
>>>>>>> 9fe5ab6b
  numDim(numDim_)
{
  //Set # of PDEs per node based on the Equation Set
  //Equation Set is FELIX by default (2 dofs / node -- usual FELIX Stokes FO).
  std::string eqnSet = params_->sublist("Equation Set").get<std::string>("Type", "FELIX");
  if (eqnSet == "FELIX")
    neq = 2; //FELIX FO Stokes system is a system of 2 PDEs
  else if (eqnSet == "Poisson" || eqnSet == "FELIX X-Z")
    neq = 1; //1 PDE/node for Poisson or FELIX X-Z physics

<<<<<<< HEAD
  // Set the num PDEs for the null space object to pass to ML
  this->rigidBodyModes->setNumPDEs(neq);

  if (params->isParameter("RequiredFields"))
  {
    // Need to allocate a fields in mesh database
    Teuchos::Array<std::string> req = params->get<Teuchos::Array<std::string> > ("Required Fields");
    for (int i(0); i<req.size(); ++i)
      this->requirements.push_back(req[i]);
  }
  else
  {
    this->requirements.push_back("surface_height");
=======

  // Set the num PDEs for the null space object to pass to ML
  this->rigidBodyModes->setNumPDEs(neq);

  // the following function returns the problem information required for setting the rigid body modes (RBMs) for elasticity problems
  //written by IK, Feb. 2012
  //Check if we want to give ML RBMs (from parameterlist)
  int numRBMs = params_->get<int>("Number RBMs for ML", 0); 
  bool setRBMs = false;   
  if (numRBMs > 0) {
    setRBMs = true; 
    int numScalar = 0;
    if (numRBMs == 2 || numRBMs == 3) 
      rigidBodyModes->setParameters(neq, numDim, numScalar, numRBMs, setRBMs);
    else
      TEUCHOS_TEST_FOR_EXCEPTION(true,std::logic_error,"The specified number of RBMs " 
                                     << numRBMs << " is not valid!  Valid values are 0, 2 and 3.");
  }

  // Need to allocate a fields in mesh database
  this->requirements.push_back("surface_height");
>>>>>>> 9fe5ab6b
#ifdef CISM_HAS_FELIX
    this->requirements.push_back("xgrad_surface_height"); //ds/dx which can be passed from CISM
    this->requirements.push_back("ygrad_surface_height"); //ds/dy which can be passed from CISM
#endif
    this->requirements.push_back("temperature");
    this->requirements.push_back("basal_friction");
    this->requirements.push_back("thickness");
    this->requirements.push_back("flow_factor");
    this->requirements.push_back("surface_velocity");
    this->requirements.push_back("surface_velocity_rms");
  }
}

FELIX::StokesFO::~StokesFO()
{
  // Nothing to be done here
}

void FELIX::StokesFO::buildProblem (Teuchos::ArrayRCP<Teuchos::RCP<Albany::MeshSpecsStruct> >  meshSpecs,
                                    Albany::StateManager& stateMgr)
{
  using Teuchos::rcp;

 /* Construct All Phalanx Evaluators */
  TEUCHOS_TEST_FOR_EXCEPTION(meshSpecs.size()!=1,std::logic_error,"Problem supports one Material Block");
  fm.resize(1);
  fm[0]  = rcp(new PHX::FieldManager<PHAL::AlbanyTraits>);
  buildEvaluators(*fm[0], *meshSpecs[0], stateMgr, Albany::BUILD_RESID_FM, Teuchos::null);
  constructDirichletEvaluators(*meshSpecs[0]);

  if(meshSpecs[0]->ssNames.size() > 0) // Build a sideset evaluator if sidesets are present
     constructNeumannEvaluators(meshSpecs[0]);
}

Teuchos::Array< Teuchos::RCP<const PHX::FieldTag> >
FELIX::StokesFO::buildEvaluators (PHX::FieldManager<PHAL::AlbanyTraits>& fm0,
                                  const Albany::MeshSpecsStruct& meshSpecs,
                                  Albany::StateManager& stateMgr,
                                  Albany::FieldManagerChoice fmchoice,
                                  const Teuchos::RCP<Teuchos::ParameterList>& responseList)
{
  // Call constructeEvaluators<EvalT>(*rfm[0], *meshSpecs[0], stateMgr);
  // for each EvalT in PHAL::AlbanyTraits::BEvalTypes
  Albany::ConstructEvaluatorsOp<StokesFO> op(*this, fm0, meshSpecs, stateMgr, fmchoice, responseList);
  boost::mpl::for_each<PHAL::AlbanyTraits::BEvalTypes>(op);

  return *op.tags;
}

void FELIX::StokesFO::constructDirichletEvaluators(
        const Albany::MeshSpecsStruct& meshSpecs)
{
   // Construct Dirichlet evaluators for all nodesets and names
   std::vector<std::string> dirichletNames(neq);
   for (int i=0; i<neq; i++)
   {
     std::stringstream s; s << "U" << i;
     dirichletNames[i] = s.str();
   }
   Albany::BCUtils<Albany::DirichletTraits> dirUtils;
   dfm = dirUtils.constructBCEvaluators(meshSpecs.nsNames, dirichletNames,
                                          this->params, this->paramLib);
}

// Neumann BCs
void FELIX::StokesFO::constructNeumannEvaluators (const Teuchos::RCP<Albany::MeshSpecsStruct>& meshSpecs)
{

   // Note: we only enter this function if sidesets are defined in the mesh file
   // i.e. meshSpecs.ssNames.size() > 0

   Albany::BCUtils<Albany::NeumannTraits> nbcUtils;

   // Check to make sure that Neumann BCs are given in the input file

   if (!nbcUtils.haveBCSpecified(this->params))
   {
      return;
   }


   // Construct BC evaluators for all side sets and names
   // Note that the string index sets up the equation offset, so ordering is important

   std::vector<std::string> neumannNames(neq + 1);
   Teuchos::Array<Teuchos::Array<int> > offsets;
   offsets.resize(neq + 1);

   neumannNames[0] = "U0";
   offsets[0].resize(1);
   offsets[0][0] = 0;
   offsets[neq].resize(neq);
   offsets[neq][0] = 0;

   if (neq>1)
   {
      neumannNames[1] = "U1";
      offsets[1].resize(1);
      offsets[1][0] = 1;
      offsets[neq][1] = 1;
   }

   if (neq>2)
   {
      neumannNames[2] = "U2";
      offsets[2].resize(1);
      offsets[2][0] = 2;
      offsets[neq][2] = 2;
   }

   neumannNames[neq] = "all";

   // Construct BC evaluators for all possible names of conditions
   // Should only specify flux vector components (dCdx, dCdy, dCdz), or dCdn, not both
   std::vector<std::string> condNames(7); //(dCdx, dCdy, dCdz), dCdn, basal, P, lateral, basal_scalar_field
   Teuchos::ArrayRCP<std::string> dof_names(1);
     dof_names[0] = "Velocity";

   // Note that sidesets are only supported for two and 3D currently
   if(numDim == 2)
    condNames[0] = "(dFluxdx, dFluxdy)";
   else if(numDim == 3)
    condNames[0] = "(dFluxdx, dFluxdy, dFluxdz)";
   else
    TEUCHOS_TEST_FOR_EXCEPTION(true, Teuchos::Exceptions::InvalidParameter,
       std::endl << "Error: Sidesets only supported in 2 and 3D." << std::endl);

   condNames[1] = "dFluxdn";
   condNames[2] = "basal";
   condNames[3] = "P";
   condNames[4] = "lateral";
   condNames[5] = "basal_scalar_field";

   std::vector< Teuchos::RCP<PHX::Evaluator<PHAL::AlbanyTraits> > > extra_evaluators;
   ConstructBasalEvaluatorOp constructor(*this,extra_evaluators);
   boost::mpl::for_each<PHAL::AlbanyTraits::BEvalTypes>(constructor);

   nfm.resize(1); // FELIX problem only has one element block

   nfm[0] = nbcUtils.constructBCEvaluators(meshSpecs, neumannNames, dof_names, true, 0,
                                           condNames, offsets, dl,
                                           this->params, this->paramLib, extra_evaluators);
}

Teuchos::RCP<const Teuchos::ParameterList>
FELIX::StokesFO::getValidProblemParameters () const
{
  Teuchos::RCP<Teuchos::ParameterList> validPL = this->getGenericProblemParams("ValidStokesFOProblemParams");

<<<<<<< HEAD
  validPL->set<Teuchos::Array<std::string> > ("Required Fields", Teuchos::Array<std::string>(), "");
  validPL->set<bool>("Ice-Hydrology Coupling", false, "If true, saves basalside quantities needed by the Hydrology model");
=======
  validPL->sublist("Stereographic Map", false, "");
>>>>>>> 9fe5ab6b
  validPL->sublist("FELIX Viscosity", false, "");
  validPL->sublist("FELIX Basal Friction Coefficient", false, "Parameters needed to compute the basal friction coefficient");
  validPL->sublist("FELIX Surface Gradient", false, "");
  validPL->sublist("Equation Set", false, "");
  validPL->sublist("Body Force", false, "");
<<<<<<< HEAD
  validPL->sublist("FELIX Physical Parameters", false, "");

=======
  validPL->sublist("Physical Parameters", false, "");
  validPL->sublist("Parameter Fields", false, "Parameter Fields to be registered");
>>>>>>> 9fe5ab6b
  return validPL;
}

// Instantiating the homotopy parameter holder class
PHAL_INSTANTIATE_TEMPLATE_CLASS(FELIX::HomotopyParamValue)<|MERGE_RESOLUTION|>--- conflicted
+++ resolved
@@ -15,43 +15,21 @@
 #include <string>
 
 
-<<<<<<< HEAD
-FELIX::StokesFO::StokesFO (const Teuchos::RCP<Teuchos::ParameterList>& params_,
-                           const Teuchos::RCP<ParamLib>& paramLib_,
-                           const int numDim_) :
-  Albany::AbstractProblem(params_, paramLib_),
-=======
 FELIX::StokesFO::
 StokesFO( const Teuchos::RCP<Teuchos::ParameterList>& params_,
              const Teuchos::RCP<ParamLib>& paramLib_,
              const int numDim_) :
   Albany::AbstractProblem(params_, paramLib_, numDim_),
->>>>>>> 9fe5ab6b
   numDim(numDim_)
 {
-  //Set # of PDEs per node based on the Equation Set
+  //Set # of PDEs per node based on the Equation Set.  
   //Equation Set is FELIX by default (2 dofs / node -- usual FELIX Stokes FO).
-  std::string eqnSet = params_->sublist("Equation Set").get<std::string>("Type", "FELIX");
-  if (eqnSet == "FELIX")
+  std::string eqnSet = params_->sublist("Equation Set").get<std::string>("Type", "FELIX"); 
+  if (eqnSet == "FELIX") 
     neq = 2; //FELIX FO Stokes system is a system of 2 PDEs
-  else if (eqnSet == "Poisson" || eqnSet == "FELIX X-Z")
+  else if (eqnSet == "Poisson" || eqnSet == "FELIX X-Z") 
     neq = 1; //1 PDE/node for Poisson or FELIX X-Z physics
 
-<<<<<<< HEAD
-  // Set the num PDEs for the null space object to pass to ML
-  this->rigidBodyModes->setNumPDEs(neq);
-
-  if (params->isParameter("RequiredFields"))
-  {
-    // Need to allocate a fields in mesh database
-    Teuchos::Array<std::string> req = params->get<Teuchos::Array<std::string> > ("Required Fields");
-    for (int i(0); i<req.size(); ++i)
-      this->requirements.push_back(req[i]);
-  }
-  else
-  {
-    this->requirements.push_back("surface_height");
-=======
 
   // Set the num PDEs for the null space object to pass to ML
   this->rigidBodyModes->setNumPDEs(neq);
@@ -72,8 +50,16 @@
   }
 
   // Need to allocate a fields in mesh database
-  this->requirements.push_back("surface_height");
->>>>>>> 9fe5ab6b
+  if (params->isParameter("RequiredFields"))
+  {
+    // Need to allocate a fields in mesh database
+    Teuchos::Array<std::string> req = params->get<Teuchos::Array<std::string> > ("Required Fields");
+    for (int i(0); i<req.size(); ++i)
+      this->requirements.push_back(req[i]);
+  }
+  else
+  {
+    this->requirements.push_back("surface_height");
 #ifdef CISM_HAS_FELIX
     this->requirements.push_back("xgrad_surface_height"); //ds/dx which can be passed from CISM
     this->requirements.push_back("ygrad_surface_height"); //ds/dy which can be passed from CISM
@@ -87,13 +73,17 @@
   }
 }
 
-FELIX::StokesFO::~StokesFO()
+FELIX::StokesFO::
+~StokesFO()
 {
   // Nothing to be done here
 }
 
-void FELIX::StokesFO::buildProblem (Teuchos::ArrayRCP<Teuchos::RCP<Albany::MeshSpecsStruct> >  meshSpecs,
-                                    Albany::StateManager& stateMgr)
+void
+FELIX::StokesFO::
+buildProblem(
+  Teuchos::ArrayRCP<Teuchos::RCP<Albany::MeshSpecsStruct> >  meshSpecs,
+  Albany::StateManager& stateMgr)
 {
   using Teuchos::rcp;
 
@@ -101,35 +91,38 @@
   TEUCHOS_TEST_FOR_EXCEPTION(meshSpecs.size()!=1,std::logic_error,"Problem supports one Material Block");
   fm.resize(1);
   fm[0]  = rcp(new PHX::FieldManager<PHAL::AlbanyTraits>);
-  buildEvaluators(*fm[0], *meshSpecs[0], stateMgr, Albany::BUILD_RESID_FM, Teuchos::null);
+  buildEvaluators(*fm[0], *meshSpecs[0], stateMgr, Albany::BUILD_RESID_FM, 
+		  Teuchos::null);
   constructDirichletEvaluators(*meshSpecs[0]);
-
+  
   if(meshSpecs[0]->ssNames.size() > 0) // Build a sideset evaluator if sidesets are present
      constructNeumannEvaluators(meshSpecs[0]);
 }
 
 Teuchos::Array< Teuchos::RCP<const PHX::FieldTag> >
-FELIX::StokesFO::buildEvaluators (PHX::FieldManager<PHAL::AlbanyTraits>& fm0,
-                                  const Albany::MeshSpecsStruct& meshSpecs,
-                                  Albany::StateManager& stateMgr,
-                                  Albany::FieldManagerChoice fmchoice,
-                                  const Teuchos::RCP<Teuchos::ParameterList>& responseList)
+FELIX::StokesFO::
+buildEvaluators(
+  PHX::FieldManager<PHAL::AlbanyTraits>& fm0,
+  const Albany::MeshSpecsStruct& meshSpecs,
+  Albany::StateManager& stateMgr,
+  Albany::FieldManagerChoice fmchoice,
+  const Teuchos::RCP<Teuchos::ParameterList>& responseList)
 {
   // Call constructeEvaluators<EvalT>(*rfm[0], *meshSpecs[0], stateMgr);
   // for each EvalT in PHAL::AlbanyTraits::BEvalTypes
-  Albany::ConstructEvaluatorsOp<StokesFO> op(*this, fm0, meshSpecs, stateMgr, fmchoice, responseList);
+  Albany::ConstructEvaluatorsOp<StokesFO> op(
+    *this, fm0, meshSpecs, stateMgr, fmchoice, responseList);
   boost::mpl::for_each<PHAL::AlbanyTraits::BEvalTypes>(op);
-
   return *op.tags;
 }
 
-void FELIX::StokesFO::constructDirichletEvaluators(
+void
+FELIX::StokesFO::constructDirichletEvaluators(
         const Albany::MeshSpecsStruct& meshSpecs)
 {
    // Construct Dirichlet evaluators for all nodesets and names
    std::vector<std::string> dirichletNames(neq);
-   for (int i=0; i<neq; i++)
-   {
+   for (int i=0; i<neq; i++) {
      std::stringstream s; s << "U" << i;
      dirichletNames[i] = s.str();
    }
@@ -149,8 +142,7 @@
 
    // Check to make sure that Neumann BCs are given in the input file
 
-   if (!nbcUtils.haveBCSpecified(this->params))
-   {
+   if(!nbcUtils.haveBCSpecified(this->params)) {
       return;
    }
 
@@ -168,27 +160,25 @@
    offsets[neq].resize(neq);
    offsets[neq][0] = 0;
 
-   if (neq>1)
-   {
-      neumannNames[1] = "U1";
-      offsets[1].resize(1);
-      offsets[1][0] = 1;
-      offsets[neq][1] = 1;
-   }
-
-   if (neq>2)
-   {
-      neumannNames[2] = "U2";
-      offsets[2].resize(1);
-      offsets[2][0] = 2;
-      offsets[neq][2] = 2;
+   if (neq>1){
+     neumannNames[1] = "U1";
+     offsets[1].resize(1);
+     offsets[1][0] = 1;
+     offsets[neq][1] = 1;
+   }
+
+   if (neq>2){
+     neumannNames[2] = "U2";
+     offsets[2].resize(1);
+     offsets[2][0] = 2;
+     offsets[neq][2] = 2;
    }
 
    neumannNames[neq] = "all";
 
    // Construct BC evaluators for all possible names of conditions
    // Should only specify flux vector components (dCdx, dCdy, dCdz), or dCdn, not both
-   std::vector<std::string> condNames(7); //(dCdx, dCdy, dCdz), dCdn, basal, P, lateral, basal_scalar_field
+   std::vector<std::string> condNames(6); //(dCdx, dCdy, dCdz), dCdn, basal, P, lateral, basal_scalar_field
    Teuchos::ArrayRCP<std::string> dof_names(1);
      dof_names[0] = "Velocity";
 
@@ -221,26 +211,19 @@
 Teuchos::RCP<const Teuchos::ParameterList>
 FELIX::StokesFO::getValidProblemParameters () const
 {
-  Teuchos::RCP<Teuchos::ParameterList> validPL = this->getGenericProblemParams("ValidStokesFOProblemParams");
-
-<<<<<<< HEAD
+  Teuchos::RCP<Teuchos::ParameterList> validPL =
+    this->getGenericProblemParams("ValidStokesFOProblemParams");
+    
   validPL->set<Teuchos::Array<std::string> > ("Required Fields", Teuchos::Array<std::string>(), "");
   validPL->set<bool>("Ice-Hydrology Coupling", false, "If true, saves basalside quantities needed by the Hydrology model");
-=======
   validPL->sublist("Stereographic Map", false, "");
->>>>>>> 9fe5ab6b
   validPL->sublist("FELIX Viscosity", false, "");
   validPL->sublist("FELIX Basal Friction Coefficient", false, "Parameters needed to compute the basal friction coefficient");
   validPL->sublist("FELIX Surface Gradient", false, "");
   validPL->sublist("Equation Set", false, "");
   validPL->sublist("Body Force", false, "");
-<<<<<<< HEAD
   validPL->sublist("FELIX Physical Parameters", false, "");
-
-=======
-  validPL->sublist("Physical Parameters", false, "");
   validPL->sublist("Parameter Fields", false, "Parameter Fields to be registered");
->>>>>>> 9fe5ab6b
   return validPL;
 }
 
