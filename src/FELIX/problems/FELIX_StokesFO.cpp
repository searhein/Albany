--- conflicted
+++ resolved
@@ -225,13 +225,6 @@
    condNames[4] = "lateral";
    condNames[5] = "basal_scalar_field";
 
-<<<<<<< HEAD
-=======
-   std::vector< Teuchos::RCP<PHX::Evaluator<PHAL::AlbanyTraits> > > extra_evaluators;
-   ConstructBasalEvaluatorOp constructor(*this,extra_evaluators);
-   Sacado::mpl::for_each<PHAL::AlbanyTraits::BEvalTypes> fe(constructor);
-
->>>>>>> 6c4d1e79
    nfm.resize(1); // FELIX problem only has one element block
 
    nfm[0] = nbcUtils.constructBCEvaluators(meshSpecs, neumannNames, dof_names, true, 0,
