--- conflicted
+++ resolved
@@ -9,11 +9,6 @@
 
 #include <type_traits>
 
-<<<<<<< HEAD
-#include "Phalanx.hpp"
-=======
-#include "Intrepid2_DefaultCubatureFactory.hpp"
->>>>>>> d3968fc9
 #include "Shards_CellTopology.hpp"
 #include "Teuchos_RCP.hpp"
 #include "Teuchos_ParameterList.hpp"
@@ -220,12 +215,12 @@
     bool nodal_state;
     for (int ifield=0; ifield<num_fields; ++ifield)
     {
-      const Teuchos::ParameterList& thisFieldList =  req_fields_info.sublist(Albany::strint("Field", ifield));
+      Teuchos::ParameterList& thisFieldList = req_fields_info.sublist(Albany::strint("Field", ifield));
 
       // Get current state specs
       stateName  = fieldName = thisFieldList.get<std::string>("Field Name");
       fieldType  = thisFieldList.get<std::string>("Field Type");
-      fieldUsage = thisFieldList.get<std::string>("Field Usage");
+      fieldUsage = thisFieldList.get<std::string>("Field Usage","Input");
 
       if (fieldUsage == "Unused")
         continue;
@@ -772,69 +767,6 @@
     fm0.template registerEvaluator<EvalT>(ev);
   }
 */
-<<<<<<< HEAD
-=======
-  // Effective pressure
-  if (ss_requirements.find(basalSideName)!=ss_requirements.end())
-  {
-    stateName = "effective_pressure";
-    fieldName = "Effective Pressure";
-    const Albany::AbstractFieldContainer::FieldContainerRequirements& req = ss_requirements.at(basalSideName);
-
-    auto it = std::find(req.begin(), req.end(), stateName);
-    if (it!=req.end())
-    {
-      // We interpolate the effective pressure from quad point to cell (to then save it)
-      ev = evalUtils.constructSideQuadPointsToSideInterpolationEvaluator (fieldName, basalSideName, false);
-      fm0.template registerEvaluator<EvalT>(ev);
-
-      // We register the state and build the loader
-      p = stateMgr.registerSideSetStateVariable(basalSideName,stateName,fieldName, dl_basal->cell_scalar2, basalEBName, true);
-      p->set<bool>("Is Vector Field", false);
-      ev = Teuchos::rcp(new PHAL::SaveSideSetStateField<EvalT,PHAL::AlbanyTraits>(*p,dl_basal));
-      fm0.template registerEvaluator<EvalT>(ev);
-      if (fieldManagerChoice == Albany::BUILD_RESID_FM)
-      {
-        // Only PHAL::AlbanyTraits::Residual evaluates something
-        if (ev->evaluatedFields().size()>0)
-        {
-          // Require save effective pressure
-          fm0.template requireField<EvalT>(*ev->evaluatedFields()[0]);
-        }
-      }
-    }
-  }
-
-  // Bed topography
-  {
-    entity = Albany::StateStruct::NodalDataToElemNode;
-    stateName = fieldName = "bed_topography";
-    p = stateMgr.registerStateVariable(stateName, dl->node_scalar, elementBlockName, true, &entity);
-    ev = Teuchos::rcp(new PHAL::LoadStateField<EvalT,PHAL::AlbanyTraits>(*p));
-    fm0.template registerEvaluator<EvalT>(ev);
-    if (basalSideName!="INVALID") {
-      p = stateMgr.registerSideSetStateVariable(basalSideName, stateName, fieldName, dl_basal->node_scalar, basalEBName, true, &entity);
-      ev = Teuchos::rcp(new PHAL::LoadSideSetStateField<EvalT,PHAL::AlbanyTraits>(*p));
-      fm0.template registerEvaluator<EvalT>(ev);
-    }
-  }
-
-  stateName = "basal_friction";
-  entity= Albany::StateStruct::NodalDataToElemNode;
-  p = stateMgr.registerStateVariable(stateName, dl->node_scalar, elementBlockName,true, &entity);
-  ev = Teuchos::rcp(new PHAL::LoadStateField<EvalT,PHAL::AlbanyTraits>(*p));
-  fm0.template registerEvaluator<EvalT>(ev);
-
-#if defined(CISM_HAS_FELIX) || defined(MPAS_HAS_FELIX)
-  // Dirichelt field
-  entity = Albany::StateStruct::NodalDistParameter;
-  // Here is how to register the field for dirichlet condition.
-  stateName = "dirichlet_field";
-  p = stateMgr.registerStateVariable(stateName, dl->node_vector, elementBlockName, true, &entity, "");
-  ev = Teuchos::rcp(new PHAL::LoadStateField<EvalT,PHAL::AlbanyTraits>(*p));
-  fm0.template registerEvaluator<EvalT>(ev);
-#endif
->>>>>>> d3968fc9
 
 /*
   // Basal friction sensitivity
@@ -973,15 +905,8 @@
   ev = evalUtils.getPSTUtils().constructDOFInterpolationEvaluator("stiffening_factor");
   fm0.template registerEvaluator<EvalT> (ev);
 
-  ev = evalUtils.getMSTUtils().constructDOFVecInterpolationEvaluator("Coord Vec");
-
   // Intepolate surface height gradient
-<<<<<<< HEAD
   ev = evalUtils.getPSTUtils().constructDOFGradInterpolationEvaluator("surface_height");
-=======
-  ev = evalUtils.getPSTUtils().constructDOFInterpolationEvaluator("Surface Height");
-  ev = evalUtils.getPSTUtils().constructDOFGradInterpolationEvaluator("Surface Height");
->>>>>>> d3968fc9
   fm0.template registerEvaluator<EvalT> (ev);
 
   if (basalSideName!="INVALID")
@@ -1422,7 +1347,7 @@
   ptr_homotopy->setNominalValue(params->sublist("Parameters"),params->sublist("FELIX Viscosity").get<double>(param_name,-1.0));
   fm0.template registerEvaluator<EvalT>(ptr_homotopy);
 
-  fm0.template registerEvaluator<EvalT> (evalUtils.getPSTUtils().constructQuadPointsToCellInterpolationEvaluator("Surface Height"));
+  fm0.template registerEvaluator<EvalT> (evalUtils.getPSTUtils().constructQuadPointsToCellInterpolationEvaluator("surface_height"));
   fm0.template registerEvaluator<EvalT> (evalUtils.getMSTUtils().constructQuadPointsToCellInterpolationEvaluator("Coord Vec",dl->qp_gradient, dl->cell_gradient));
 
 
@@ -1431,7 +1356,7 @@
     p = Teuchos::rcp(new Teuchos::ParameterList("FELIX Pressure Corrected Temperature"));
 
     //Input
-    p->set<std::string>("Surface Height Variable Name", "Surface Height");
+    p->set<std::string>("Surface Height Variable Name", "surface_height");
     p->set<std::string>("Coordinate Vector Variable Name", "Coord Vec");
 
     p->set<Teuchos::ParameterList*>("FELIX Physical Parameters", &params->sublist("FELIX Physical Parameters"));
@@ -1516,7 +1441,6 @@
   // Saving the stress tensor in the output mesh
   if(params->get<bool>("Print Stress Tensor", false))
   {
-    fm0.template registerEvaluator<EvalT> (evalUtils.constructQuadPointsToCellInterpolationEvaluator("Stress Tensor", dl->qp_tensor, dl->cell_tensor));
     {
       std::string stateName = "Stress Tensor";
       p = stateMgr.registerStateVariable(stateName, dl->cell_tensor, dl->dummy, elementBlockName, "tensor", 0.0, /* save state = */ false, /* write output = */ true);
