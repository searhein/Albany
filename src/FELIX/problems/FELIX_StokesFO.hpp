--- conflicted
+++ resolved
@@ -22,14 +22,6 @@
 #include "Albany_EvaluatorUtils.hpp"
 #include "Albany_ResponseUtilities.hpp"
 
-<<<<<<< HEAD
-=======
-#ifdef ALBANY_EPETRA
-  #include "FELIX_GatherVerticallyAveragedVelocity.hpp"
-#endif
-
-#include "Phalanx.hpp"
->>>>>>> 6c4d1e79
 #include "PHAL_Workset.hpp"
 #include "PHAL_Dimension.hpp"
 #include "PHAL_AlbanyTraits.hpp"
@@ -66,91 +58,10 @@
 {
 public:
 
-<<<<<<< HEAD
   //! Default constructor
   StokesFO (const Teuchos::RCP<Teuchos::ParameterList>& params,
             const Teuchos::RCP<ParamLib>& paramLib,
             const int numDim_);
-=======
-template<typename EvalT,typename Traits>
-typename EvalT::ScalarT* HomotopyParamValue<EvalT,Traits>::value = NULL;
-
-  /*!
-   * \brief Abstract interface for representing a 1-D finite element
-   * problem.
-   */
-  class StokesFO : public Albany::AbstractProblem {
-  public:
-
-    //! Default constructor
-    StokesFO(const Teuchos::RCP<Teuchos::ParameterList>& params,
-     const Teuchos::RCP<ParamLib>& paramLib,
-     const int numDim_);
-
-    //! Destructor
-    ~StokesFO();
-
-    //! Return number of spatial dimensions
-    virtual int spatialDimension() const { return numDim; }
-
-    //! Build the PDE instantiations, boundary conditions, and initial solution
-    virtual void buildProblem(
-      Teuchos::ArrayRCP<Teuchos::RCP<Albany::MeshSpecsStruct> >  meshSpecs,
-      Albany::StateManager& stateMgr);
-
-    // Build evaluators
-    virtual Teuchos::Array< Teuchos::RCP<const PHX::FieldTag> >
-    buildEvaluators(
-      PHX::FieldManager<PHAL::AlbanyTraits>& fm0,
-      const Albany::MeshSpecsStruct& meshSpecs,
-      Albany::StateManager& stateMgr,
-      Albany::FieldManagerChoice fmchoice,
-      const Teuchos::RCP<Teuchos::ParameterList>& responseList);
-
-    //! Each problem must generate it's list of valide parameters
-    Teuchos::RCP<const Teuchos::ParameterList> getValidProblemParameters() const;
-
-  private:
-
-    //! Private to prohibit copying
-    StokesFO(const StokesFO&);
-
-    //! Private to prohibit copying
-    StokesFO& operator=(const StokesFO&);
-
-  public:
-
-    //! Main problem setup routine. Not directly called, but indirectly by following functions
-    template <typename EvalT> Teuchos::RCP<const PHX::FieldTag>
-    constructEvaluators(
-      PHX::FieldManager<PHAL::AlbanyTraits>& fm0,
-      const Albany::MeshSpecsStruct& meshSpecs,
-      Albany::StateManager& stateMgr,
-      Albany::FieldManagerChoice fmchoice,
-      const Teuchos::RCP<Teuchos::ParameterList>& responseList);
-
-    void constructDirichletEvaluators(const Albany::MeshSpecsStruct& meshSpecs);
-    void constructNeumannEvaluators(const Teuchos::RCP<Albany::MeshSpecsStruct>& meshSpecs);
-
-  protected:
-
-  // Used to build basal friction evaluator for all evaluation types
-  struct ConstructBasalEvaluatorOp
-  {
-      StokesFO& prob_;
-      std::vector<Teuchos::RCP<PHX::Evaluator<PHAL::AlbanyTraits> > >& evaluators_;
-
-      ConstructBasalEvaluatorOp (StokesFO& prob,
-                                 std::vector<Teuchos::RCP<PHX::Evaluator<PHAL::AlbanyTraits> > >& evaluators) :
-          prob_(prob), evaluators_(evaluators) {}
-      template<typename T>
-      void operator() (T x) const {
-      evaluators_.push_back(prob_.template buildBasalFrictionCoefficientEvaluator<T>());
-      evaluators_.push_back(prob_.template buildSlidingVelocityEvaluator<T>());
-      evaluators_.push_back(prob_.template buildEffectivePressureEvaluator<T>());
-      }
-  };
->>>>>>> 6c4d1e79
 
   //! Destructor
   ~StokesFO();
@@ -181,7 +92,6 @@
   //! Private to prohibit copying
   StokesFO& operator=(const StokesFO&);
 
-<<<<<<< HEAD
 public:
 
   //! Main problem setup routine. Not directly called, but indirectly by following functions
@@ -191,20 +101,6 @@
                        Albany::StateManager& stateMgr,
                        Albany::FieldManagerChoice fmchoice,
                        const Teuchos::RCP<Teuchos::ParameterList>& responseList);
-=======
-#include "FELIX_StokesFOResid.hpp"
-#ifdef CISM_HAS_FELIX
-#include "FELIX_CismSurfaceGradFO.hpp"
-#endif
-#include "FELIX_StokesFOBodyForce.hpp"
-#include "FELIX_ViscosityFO.hpp"
-#include "FELIX_FieldNorm.hpp"
-#include "FELIX_BasalFrictionCoefficient.hpp"
-#include "FELIX_EffectivePressure.hpp"
-#include "PHAL_Neumann.hpp"
-#include "PHAL_Source.hpp"
-#include <type_traits>
->>>>>>> 6c4d1e79
 
   void constructDirichletEvaluators(const Albany::MeshSpecsStruct& meshSpecs);
   void constructNeumannEvaluators(const Teuchos::RCP<Albany::MeshSpecsStruct>& meshSpecs);
@@ -237,158 +133,9 @@
   using Teuchos::RCP;
   using Teuchos::rcp;
   using Teuchos::ParameterList;
-<<<<<<< HEAD
 
   const CellTopologyData * const cell_top = &meshSpecs.ctd;
   const CellTopologyData * const side_top = cell_top->side[0].topology;
-=======
-  using PHX::DataLayout;
-  using PHX::MDALayout;
-  using std::vector;
-  using std::string;
-  using std::map;
-  using PHAL::AlbanyTraits;
-
-  RCP<Intrepid::Basis<RealType, Intrepid::FieldContainer<RealType> > >
-    intrepidBasis = Albany::getIntrepidBasis(meshSpecs.ctd);
-  RCP<shards::CellTopology> cellType = rcp(new shards::CellTopology (&meshSpecs.ctd));
-
-  const int numNodes = intrepidBasis->getCardinality();
-  const int worksetSize = meshSpecs.worksetSize;
-
-  Intrepid::DefaultCubatureFactory<RealType> cubFactory;
-  RCP <Intrepid::Cubature<RealType> > cubature = cubFactory.create(*cellType, meshSpecs.cubatureDegree);
-
-  const int numQPts = cubature->getNumPoints();
-  const int numVertices = cellType->getNodeCount();
-  int vecDim = neq;
-  std::string elementBlockName = meshSpecs.ebName;
-
-#ifdef OUTPUT_TO_SCREEN
-  *out << "Field Dimensions: Workset=" << worksetSize
-       << ", Vertices= " << numVertices
-       << ", Nodes= " << numNodes
-       << ", QuadPts= " << numQPts
-       << ", Dim= " << numDim
-       << ", vecDim= " << vecDim << std::endl;
-#endif
-
-   Albany::StateStruct::MeshFieldEntity entity;
-   dl = rcp(new Albany::Layouts(worksetSize,numVertices,numNodes,numQPts,numDim, vecDim));
-   Albany::EvaluatorUtils<EvalT, PHAL::AlbanyTraits> evalUtils(dl);
-   int offset=0;
-
-   entity= Albany::StateStruct::ElemData;
-
-   // Temporary variable used numerous times below
-      RCP<PHX::Evaluator<AlbanyTraits> > ev;
-   {
-     std::string stateName("temperature");
-     RCP<ParameterList> p = stateMgr.registerStateVariable(stateName, dl->cell_scalar2, elementBlockName,true, &entity);
-     ev = rcp(new PHAL::LoadStateField<EvalT,AlbanyTraits>(*p));
-     fm0.template registerEvaluator<EvalT>(ev);
-   }
-
-   {
-     std::string stateName("flow_factor");
-     RCP<ParameterList> p = stateMgr.registerStateVariable(stateName, dl->cell_scalar2, elementBlockName,true, &entity);
-     ev = rcp(new PHAL::LoadStateField<EvalT,AlbanyTraits>(*p));
-     fm0.template registerEvaluator<EvalT>(ev);
-   }
-
-   entity= Albany::StateStruct::NodalDataToElemNode;
-
-   {
-     std::string stateName("surface_height");
-     RCP<ParameterList> p = stateMgr.registerStateVariable(stateName, dl->node_scalar, elementBlockName,true, &entity);
-     ev = rcp(new PHAL::LoadStateField<EvalT,AlbanyTraits>(*p));
-     fm0.template registerEvaluator<EvalT>(ev);
-   }
-#ifdef CISM_HAS_FELIX
-   {
-     std::string stateName("xgrad_surface_height"); //ds/dx which can be passed from CISM (defined at nodes)
-     RCP<ParameterList> p = stateMgr.registerStateVariable(stateName, dl->node_scalar, elementBlockName,true, &entity);
-     ev = rcp(new PHAL::LoadStateField<EvalT,AlbanyTraits>(*p));
-     fm0.template registerEvaluator<EvalT>(ev);
-   }
-   {
-     std::string stateName("ygrad_surface_height"); //ds/dy which can be passed from CISM (defined at nodes)
-     RCP<ParameterList> p = stateMgr.registerStateVariable(stateName, dl->node_scalar, elementBlockName,true, &entity);
-     ev = rcp(new PHAL::LoadStateField<EvalT,AlbanyTraits>(*p));
-     fm0.template registerEvaluator<EvalT>(ev);
-   }
-#endif
-   {
-     std::string stateName("thickness");
-     RCP<ParameterList> p = stateMgr.registerStateVariable(stateName, dl->node_scalar, elementBlockName,true, &entity);
-     ev = rcp(new PHAL::LoadStateField<EvalT,AlbanyTraits>(*p));
-     fm0.template registerEvaluator<EvalT>(ev);
-   }
-
-   {
-     std::string stateName("basal_friction");
-     RCP<ParameterList> p;
-
-     //Finding whether basal friction is a distributed parameter
-     bool isStateAParameter(false);
-     const std::string* meshPart;
-     const std::string emptyString("");
-     if(this->params->isSublist("Distributed Parameters")) {
-       Teuchos::ParameterList& dist_params_list =  this->params->sublist("Distributed Parameters");
-       Teuchos::ParameterList* param_list;
-       int numParams = dist_params_list.get<int>("Number of Parameter Vectors",0);
-       for(int p_index=0; p_index< numParams; ++p_index) {
-         std::string parameter_sublist_name = Albany::strint("Distributed Parameter", p_index);
-         if(dist_params_list.isSublist(parameter_sublist_name)) {
-           param_list = &dist_params_list.sublist(parameter_sublist_name);
-           if(param_list->get<std::string>("Name", emptyString) == stateName) {
-             meshPart = &param_list->get<std::string>("Mesh Part",emptyString);
-             isStateAParameter = true;
-             break;
-           }
-         } else {
-           if(stateName == dist_params_list.get(Albany::strint("Parameter", p_index), emptyString)) {
-             isStateAParameter = true;
-             meshPart = &emptyString;
-             break;
-           }
-         }
-       }
-     }
-
-     if(isStateAParameter) { //basal friction is a distributed parameter
-       entity= Albany::StateStruct::NodalDistParameter;
-       p = stateMgr.registerStateVariable(stateName, dl->node_scalar, elementBlockName,true, &entity, *meshPart);
-       fm0.template registerEvaluator<EvalT>
-           (evalUtils.constructGatherScalarNodalParameter(stateName));
-       std::stringstream key; key << stateName <<  "Is Distributed Parameter";
-       this->params->set<int>(key.str(), 1);
-     } else {
-       entity= Albany::StateStruct::NodalDataToElemNode;
-       p = stateMgr.registerStateVariable(stateName, dl->node_scalar, elementBlockName,true, &entity);
-       ev = rcp(new PHAL::LoadStateField<EvalT,AlbanyTraits>(*p));
-       fm0.template registerEvaluator<EvalT>(ev);
-     }
-   }
-
-   {
-      std::string stateName("bed_topography");
-      entity= Albany::StateStruct::NodalDataToElemNode;
-      RCP<ParameterList> p = stateMgr.registerStateVariable(stateName, dl->node_scalar, elementBlockName,true, &entity);
-      ev = rcp(new PHAL::LoadStateField<EvalT,AlbanyTraits>(*p));
-      fm0.template registerEvaluator<EvalT>(ev);
-    }
-
-
-#if defined(CISM_HAS_FELIX) || defined(MPAS_HAS_FELIX)
-   {
-    // Here is how to register the field for dirichlet condition.
-    std::string stateName("dirichlet_field");
-    entity= Albany::StateStruct::NodalDistParameter;
-    stateMgr.registerStateVariable(stateName, dl->node_vector, elementBlockName, true, &entity, "");
-   }
-#endif
->>>>>>> 6c4d1e79
 
   if (cellBasis.get()==0)
   {
@@ -446,26 +193,7 @@
 
   // ---------------------------- Registering state variables ------------------------- //
 
-<<<<<<< HEAD
   std::string stateName, fieldName;
-=======
-  { // FO Stokes Resid
-    RCP<ParameterList> p = rcp(new ParameterList("Stokes Resid"));
-
-    //Input
-    p->set<std::string>("Weighted BF Name", "wBF");
-    p->set<std::string>("Weighted Gradient BF Name", "wGrad BF");
-    p->set<std::string>("QP Variable Name", "Velocity");
-    p->set<std::string>("QP Time Derivative Variable Name", "Velocity_dot");
-    p->set<std::string>("Gradient QP Variable Name", "Velocity Gradient");
-    p->set<std::string>("Body Force Name", "Body Force");
-    p->set<std::string>("FELIX Viscosity QP Variable Name", "FELIX Viscosity");
-
-    p->set<std::string>("Coordinate Vector Name", "Coord Vec");
-
-    Teuchos::ParameterList& mapParamList = params->sublist("Stereographic Map");
-    p->set<Teuchos::ParameterList*>("Stereographic Map", &mapParamList);
->>>>>>> 6c4d1e79
 
   // Temperature
   entity = Albany::StateStruct::ElemData;
@@ -492,7 +220,6 @@
   if (sliding)
     p = stateMgr.registerSideSetStateVariable(basalSideName,stateName,fieldName, dl->side_node_scalar, basalEBName, true, &entity);
 
-<<<<<<< HEAD
 #ifdef CISM_HAS_FELIX
   // Surface Gradient-x
   entity = Albany::StateStruct::NodalDataToElemNode;
@@ -512,24 +239,6 @@
   ev = rcp(new PHAL::LoadStateField<EvalT,PHAL::AlbanyTraits>(*p));
   fm0.template registerEvaluator<EvalT>(ev);
 #endif
-=======
-    //Input
-    p->set<std::string>("Coordinate Vector Name", "Coord Vec");
-    p->set<std::string>("Gradient QP Variable Name", "Velocity Gradient");
-    p->set<std::string>("QP Variable Name", "Velocity");
-    p->set<std::string>("temperature Name", "temperature");
-    p->set<std::string>("flow_factor Name", "flow_factor");
-
-    Teuchos::ParameterList& mapParamList = params->sublist("Stereographic Map");
-    p->set<Teuchos::ParameterList*>("Stereographic Map", &mapParamList);
-
-    p->set<RCP<ParamLib> >("Parameter Library", paramLib);
-    Teuchos::ParameterList& paramList = params->sublist("FELIX Viscosity");
-    p->set<Teuchos::ParameterList*>("Parameter List", &paramList);
-
-    //Output
-    p->set<std::string>("FELIX Viscosity QP Variable Name", "FELIX Viscosity");
->>>>>>> 6c4d1e79
 
   // Ice thickness
   entity = Albany::StateStruct::NodalDataToElemNode;
@@ -607,17 +316,9 @@
         }
       }
     }
-<<<<<<< HEAD
   }
 
   if(isStateAParameter)
-=======
-    fm0.template registerEvaluator<EvalT>(ev);
-
-  }
-
-  // Sliding velocity calculation
->>>>>>> 6c4d1e79
   {
     //basal friction is a distributed parameter
     entity= Albany::StateStruct::NodalDistParameter;
@@ -638,8 +339,17 @@
     fm0.template registerEvaluator<EvalT>(ev);
   }
 
+  {
+    stateName = "bed_topography";
+    entity= Albany::StateStruct::NodalDataToElemNode;
+    p = stateMgr.registerStateVariable(stateName, dl->node_scalar, elementBlockName,true, &entity);
+    ev = rcp(new PHAL::LoadStateField<EvalT,PHAL::AlbanyTraits>(*p));
+    fm0.template registerEvaluator<EvalT>(ev);
+  }
+
   if (sliding)
   {
+    stateName = "basal_friction";
     if (ss_requirements.find(basalSideName)!=ss_requirements.end())
     {
       const Albany::AbstractFieldContainer::FieldContainerRequirements& req = ss_requirements.at(basalSideName);
@@ -678,7 +388,6 @@
     }
   }
 
-<<<<<<< HEAD
 #if defined(CISM_HAS_FELIX) || defined(MPAS_HAS_FELIX)
   // Dirichelt field
   entity = Albany::StateStruct::NodalDistParameter;
@@ -723,19 +432,6 @@
   // Map to physical frame
   ev = evalUtils.constructMapToPhysicalFrameEvaluator(cellType, cellCubature);
   fm0.template registerEvaluator<EvalT> (ev);
-=======
-    //Input
-    p->set<std::string>("xgrad_surface_height Name", "xgrad_surface_height");
-    p->set<std::string>("ygrad_surface_height Name", "ygrad_surface_height");
-    p->set<std::string>("BF Name", "BF");
-
-    p->set<RCP<ParamLib> >("Parameter Library", paramLib);
-    Teuchos::ParameterList& paramList = params->sublist("FELIX Surface Gradient");
-    p->set<Teuchos::ParameterList*>("Parameter List", &paramList);
-
-    //Output
-    p->set<std::string>("FELIX Surface Gradient QP Name", "FELIX Surface Gradient");
->>>>>>> 6c4d1e79
 
   // Compute basis funcitons
   ev = evalUtils.constructComputeBasisFunctionsEvaluator(cellType, cellBasis, cellCubature);
@@ -780,10 +476,6 @@
     //---- Interpolate surface height on QP on side
     ev = evalUtils.constructDOFInterpolationSideEvaluator("Surface Height", basalSideName);
     fm0.template registerEvaluator<EvalT>(ev);
-<<<<<<< HEAD
-=======
-
->>>>>>> 6c4d1e79
   }
 
   // -------------------------------- FELIX evaluators ------------------------- //
@@ -816,7 +508,6 @@
     p = rcp(new ParameterList("Stokes Basal Resid"));
 
     //Input
-<<<<<<< HEAD
     p->set<std::string>("BF Side Name", "BF "+basalSideName);
     p->set<std::string>("Weighted Measure Name", "Weighted Measure "+basalSideName);
     p->set<std::string>("Basal Friction Coefficient Side QP Variable Name", "Beta");
@@ -827,32 +518,12 @@
     Teuchos::ParameterList& paramList = params->sublist("Equation Set");
     p->set<Teuchos::ParameterList*>("Parameter List", &paramList);
 
-=======
-    p->set<std::string>("FELIX Viscosity QP Variable Name", "FELIX Viscosity");
-#ifdef CISM_HAS_FELIX
-    p->set<std::string>("FELIX Surface Gradient QP Variable Name", "FELIX Surface Gradient");
-#endif
-    p->set<std::string>("Coordinate Vector Name", "Coord Vec");
-    p->set<std::string>("surface_height Gradient Name", "surface_height Gradient");
-    p->set<std::string>("surface_height Name", "surface_height");
-
-    Teuchos::ParameterList& paramList = params->sublist("Body Force");
-    p->set<Teuchos::ParameterList*>("Parameter List", &paramList);
-
-    Teuchos::ParameterList& mapParamList = params->sublist("Stereographic Map");
-    p->set<Teuchos::ParameterList*>("Stereographic Map", &mapParamList);
-
-    Teuchos::ParameterList& physParamList = params->sublist("FELIX Physical Parameters");
-    p->set<Teuchos::ParameterList*>("Physical Parameter List", &physParamList);
-
->>>>>>> 6c4d1e79
     //Output
     p->set<std::string>("Basal Residual Variable Name", "Basal Residual");
 
     ev = rcp(new FELIX::StokesFOBasalResid<EvalT,PHAL::AlbanyTraits>(*p,dl));
     fm0.template registerEvaluator<EvalT>(ev);
 
-<<<<<<< HEAD
     //--- Sliding velocity calculation ---//
     p = Teuchos::rcp(new Teuchos::ParameterList("FELIX Velocity Norm"));
 
@@ -905,28 +576,6 @@
 
   //--- FELIX viscosity ---//
   p = rcp(new ParameterList("FELIX Viscosity"));
-=======
-  if (fieldManagerChoice == Albany::BUILD_RESID_FM)
-  {
-    PHX::Tag<typename EvalT::ScalarT> res_tag("Scatter Stokes", dl->dummy);
-    fm0.requireField<EvalT>(res_tag);
-  }
-  else if (fieldManagerChoice == Albany::BUILD_RESPONSE_FM)
-  {
-    RCP<const Albany::MeshSpecsStruct> meshSpecsPtr = Teuchos::rcpFromRef(meshSpecs);
-
-    RCP<ParameterList> paramList = rcp(new ParameterList("Param List"));
-    paramList->set<RCP<const Albany::MeshSpecsStruct> >("Mesh Specs Struct", meshSpecsPtr);
-    paramList->set<RCP<ParamLib> >("Parameter Library", paramLib);
-
-    entity= Albany::StateStruct::NodalDataToElemNode;
-    {
-      std::string stateName("surface_velocity");
-      RCP<ParameterList> p = stateMgr.registerStateVariable(stateName, dl->node_vector, elementBlockName,true,&entity);
-      ev = rcp(new PHAL::LoadStateField<EvalT,AlbanyTraits>(*p));
-      fm0.template registerEvaluator<EvalT>(ev);
-    }
->>>>>>> 6c4d1e79
 
   //Input
   p->set<std::string>("Coordinate Vector Variable Name", "Coord Vec");
@@ -938,35 +587,8 @@
   p->set<Teuchos::ParameterList*>("Stereographic Map", &params->sublist("Stereographic Map"));
   p->set<Teuchos::ParameterList*>("Parameter List", &params->sublist("FELIX Viscosity"));
 
-<<<<<<< HEAD
   //Output
   p->set<std::string>("Viscosity QP Variable Name", "FELIX Viscosity");
-=======
-    if(this->params->isSublist("Parameter Fields"))
-    {
-      Teuchos::ParameterList& params_list =  this->params->sublist("Parameter Fields");
-      if(params_list.get<int>("Register Surface Mass Balance",0)){
-        std::string stateName("surface_mass_balance");
-        RCP<ParameterList> p = stateMgr.registerStateVariable(stateName, dl->node_scalar, elementBlockName,true, &entity);
-        ev = rcp(new PHAL::LoadStateField<EvalT,AlbanyTraits>(*p));
-        fm0.template registerEvaluator<EvalT>(ev);
-      }
-    }
-
-#ifdef ALBANY_EPETRA
-    {
-       RCP<ParameterList> p = rcp(new ParameterList("Gather Averaged Velocity"));
-       p->set<string>("Averaged Velocity Name", "Averaged Velocity");
-       p->set<Teuchos::RCP<const CellTopologyData> >("Cell Topology",rcp(new CellTopologyData(meshSpecs.ctd)));
-       ev = rcp(new GatherVerticallyAveragedVelocity<EvalT,AlbanyTraits>(*p,dl));
-       fm0.template registerEvaluator<EvalT>(ev);
-    }
-#endif
-
-    Albany::ResponseUtilities<EvalT, PHAL::AlbanyTraits> respUtils(dl);
-    return respUtils.constructResponses(fm0, *responseList, paramList, stateMgr);
-  }
->>>>>>> 6c4d1e79
 
   ev = rcp(new FELIX::ViscosityFO<EvalT,PHAL::AlbanyTraits>(*p,dl));
   fm0.template registerEvaluator<EvalT>(ev);
