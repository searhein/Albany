--- conflicted
+++ resolved
@@ -291,9 +291,32 @@
 
     if (basalSideName!="INVALID")
     {
-      // Interpolate the 3D state on the side (the some evaluators need thickness as a side field)
+      // Interpolate the 3D state on the side (some evaluators need thickness as a side field)
       ev = evalUtilsBasal.constructDOFCellToSideEvaluator(fieldName,basalSideName,cellType);
       fm0.template registerEvaluator<EvalT> (ev);
+
+      stateName = "thickness_side_avg";
+      if (std::find(req.begin(),req.end(),stateName)!=req.end())
+      {
+        // We interpolate the thickness from quad point to cell
+        ev = evalUtilsBasal.constructSideQuadPointsToSideInterpolationEvaluator (fieldName, basalSideName, false);
+        fm0.template registerEvaluator<EvalT>(ev);
+
+        // We save it on the basal mesh
+        p = stateMgr.registerSideSetStateVariable(basalSideName, stateName, fieldName, dl_basal->side_scalar, basalEBName, true);
+        p->set<bool>("Is Vector Field", false);
+        ev = Teuchos::rcp(new PHAL::SaveSideSetStateField<EvalT,PHAL::AlbanyTraits>(*p,dl_basal));
+        fm0.template registerEvaluator<EvalT>(ev);
+        if (fieldManagerChoice == Albany::BUILD_RESID_FM)
+        {
+          // Only PHAL::AlbanyTraits::Residual evaluates something
+          if (ev->evaluatedFields().size()>0)
+          {
+            // Require save thickness
+            fm0.template requireField<EvalT>(*ev->evaluatedFields()[0]);
+          }
+        }
+      }
     }
   }
   else
@@ -705,22 +728,8 @@
     fm0.template registerEvaluator<EvalT>(ev);
 
     //---- Interpolate surface velocity on QP on side
-<<<<<<< HEAD
     ev = evalUtilsBasal.getPSUtils().constructDOFInterpolationSideEvaluator("Surface Mass Balance", basalSideName);
-=======
-    ev = evalUtilsBasal.constructDOFInterpolationSideParamEvaluator("Surface Mass Balance", basalSideName);
-    fm0.template registerEvaluator<EvalT>(ev);
-    
-    ev = evalUtilsBasal.constructDOFInterpolationSideParamEvaluator("Surface Mass Balance RMS", basalSideName);
-    fm0.template registerEvaluator<EvalT>(ev);
-
-    ev = evalUtilsBasal.constructDOFGradInterpolationSideEvaluator("Ice Thickness Param", basalSideName);
-    fm0.template registerEvaluator<EvalT>(ev);
-
-    ev = evalUtilsBasal.constructDOFGradInterpolationSideEvaluator("Ice Thickness", basalSideName);
->>>>>>> d43403cc
-    fm0.template registerEvaluator<EvalT>(ev);
-
+    fm0.template registerEvaluator<EvalT>(ev);
   }
 
   if (surfaceSideName!="INVALID")
@@ -782,11 +791,7 @@
     p->set<std::string>("Velocity Side QP Variable Name", "Basal Velocity");
     p->set<std::string>("Side Set Name", basalSideName);
     p->set<Teuchos::RCP<shards::CellTopology> >("Cell Type", cellType);
-    bool regularize = params->isSublist("FELIX Basal Friction Coefficient")
-                   && params->sublist("FELIX Basal Friction Coefficient").isParameter("Regularize With Continuation") ?
-                      params->sublist("FELIX Basal Friction Coefficient").get<bool>("Regularize With Continuation") :
-                      false;
-    p->set<bool>("Regularize With Continuation", regularize);
+    p->set<Teuchos::ParameterList*>("Parameter List", &params->sublist("FELIX Basal Friction Coefficient"));
 
     //Output
     p->set<std::string>("Basal Residual Variable Name", "Basal Residual");
@@ -813,17 +818,68 @@
 
     // Input
     p->set<std::string>("Hydrostatic Potential Variable Name","Subglacial Hydrostatic Potential");
+    p->set<std::string>("Ice Thickness Variable Name", "Ice Thickness");
     p->set<std::string>("Side Set Name", basalSideName);
-    double alpha = params->sublist("FELIX Basal Friction Coefficient").get<double>("Hydraulic-Over-Hydrostatic Potential Ratio",0.0);
-    p->set<double>("Hydraulic-Over-Hydrostatic Potential Ratio",alpha);
     p->set<bool>("Surrogate", true);
     p->set<bool>("Stokes", true);
+    p->set<Teuchos::ParameterList*>("FELIX Physical Parameters", &params->sublist("FELIX Physical Parameters"));
+    p->set<Teuchos::ParameterList*>("Parameter List", &params->sublist("FELIX Basal Friction Coefficient"));
 
     // Output
     p->set<std::string>("Effective Pressure Variable Name","Effective Pressure");
 
     ev = Teuchos::rcp(new FELIX::EffectivePressure<EvalT,PHAL::AlbanyTraits>(*p,dl_basal));
     fm0.template registerEvaluator<EvalT>(ev);
+
+    //--- Shared Parameter for basal friction coefficient: alpha ---//
+    p = Teuchos::rcp(new Teuchos::ParameterList("Basal Friction Coefficient: alpha"));
+
+    param_name = "Hydraulic-Over-Hydrostatic Potential Ratio";
+    p->set<std::string>("Parameter Name", param_name);
+    p->set< Teuchos::RCP<ParamLib> >("Parameter Library", paramLib);
+
+    Teuchos::RCP<FELIX::SharedParameter<EvalT,PHAL::AlbanyTraits,StokesParamEnum,Alpha>> ptr_alpha;
+    ptr_alpha = Teuchos::rcp(new FELIX::SharedParameter<EvalT,PHAL::AlbanyTraits,StokesParamEnum,Alpha>(*p,dl));
+    ptr_alpha->setNominalValue(params->sublist("FELIX Basal Friction Coefficient").get<double>(param_name,-1.0));
+    fm0.template registerEvaluator<EvalT>(ptr_alpha);
+
+    //--- Shared Parameter for basal friction coefficient: lambda ---//
+    p = Teuchos::rcp(new Teuchos::ParameterList("Basal Friction Coefficient: lambda"));
+
+    param_name = "Bed Roughness";
+    p->set<std::string>("Parameter Name", param_name);
+    p->set< Teuchos::RCP<ParamLib> >("Parameter Library", paramLib);
+
+    Teuchos::RCP<FELIX::SharedParameter<EvalT,PHAL::AlbanyTraits,StokesParamEnum,Lambda>> ptr_lambda;
+    ptr_lambda = Teuchos::rcp(new FELIX::SharedParameter<EvalT,PHAL::AlbanyTraits,StokesParamEnum,Lambda>(*p,dl));
+    ptr_lambda->setNominalValue(params->sublist("FELIX Basal Friction Coefficient").get<double>(param_name,0.0));
+    fm0.template registerEvaluator<EvalT>(ptr_lambda);
+
+    //--- Shared Parameter for basal friction coefficient: mu ---//
+    p = Teuchos::rcp(new Teuchos::ParameterList("Basal Friction Coefficient: mu"));
+
+    param_name = "Coulomb Friction Coefficient";
+    p->set<std::string>("Parameter Name", param_name);
+    p->set< Teuchos::RCP<ParamLib> >("Parameter Library", paramLib);
+
+    Teuchos::RCP<FELIX::SharedParameter<EvalT,PHAL::AlbanyTraits,StokesParamEnum,Mu>> ptr_mu;
+    ptr_mu = Teuchos::rcp(new FELIX::SharedParameter<EvalT,PHAL::AlbanyTraits,StokesParamEnum,Mu>(*p,dl));
+    ptr_mu->setNominalValue(params->sublist("FELIX Basal Friction Coefficient").get<double>(param_name,-1.0));
+    fm0.template registerEvaluator<EvalT>(ptr_mu);
+
+    //--- Shared Parameter for basal friction coefficient: power ---//
+    p = Teuchos::rcp(new Teuchos::ParameterList("Basal Friction Coefficient: power"));
+
+    param_name = "Power Exponent";
+    p->set<std::string>("Parameter Name", param_name);
+    p->set<double>("Parameter Value", params->sublist("FELIX Basal Friction Coefficient").get<double>(param_name,0.0));
+    p->set< Teuchos::RCP<PHX::DataLayout> >("Data Layout", dl_basal->shared_param);
+    p->set< Teuchos::RCP<ParamLib> >("Parameter Library", paramLib);
+
+    Teuchos::RCP<FELIX::SharedParameter<EvalT,PHAL::AlbanyTraits,StokesParamEnum,Power>> ptr_power;
+    ptr_power = Teuchos::rcp(new FELIX::SharedParameter<EvalT,PHAL::AlbanyTraits,StokesParamEnum,Power>(*p,dl));
+    ptr_power->setNominalValue(params->sublist("FELIX Basal Friction Coefficient").get<double>(param_name,-1.0));
+    fm0.template registerEvaluator<EvalT>(ptr_power);
 
     //--- FELIX basal friction coefficient ---//
     p = Teuchos::rcp(new Teuchos::ParameterList("FELIX Basal Friction Coefficient"));
@@ -846,7 +902,6 @@
 
   if (basalSideName!="INVALID")
   {
-
     fieldName = "Flux Divergence";
     stateName = "flux_divergence";
     p = Teuchos::rcp(new Teuchos::ParameterList("Flux Divergence"));
@@ -867,29 +922,6 @@
 
     ev = Teuchos::rcp(new FELIX::FluxDiv<EvalT,PHAL::AlbanyTraits>(*p,dl_basal));
     fm0.template registerEvaluator<EvalT>(ev);
-
-
-    if(isThicknessAParameter)
-    {
-      // We interpolate beta from quad point to cell
-      ev = evalUtilsBasal.constructSideQuadPointsToSideInterpolationEvaluator (fieldName, basalSideName, false);
-      fm0.template registerEvaluator<EvalT>(ev);
-
-      // We save it on the basal mesh
-      p = stateMgr.registerSideSetStateVariable(basalSideName, stateName, fieldName, dl_basal->side_scalar, basalEBName, true);
-      p->set<bool>("Is Vector Field", false);
-      ev = Teuchos::rcp(new PHAL::SaveSideSetStateField<EvalT,PHAL::AlbanyTraits>(*p,dl_basal));
-      fm0.template registerEvaluator<EvalT>(ev);
-      if (fieldManagerChoice == Albany::BUILD_RESID_FM)
-      {
-        // Only PHAL::AlbanyTraits::Residual evaluates something
-        if (ev->evaluatedFields().size()>0)
-        {
-          // Require save beta
-          fm0.template requireField<EvalT>(*ev->evaluatedFields()[0]);
-        }
-      }
-    }
   }
 
 #ifdef ALBANY_EPETRA
@@ -977,10 +1009,18 @@
 
   if (basalSideName!="INVALID")
   {
+    //--- FELIX basal friction coefficient gradient ---//
+    p = Teuchos::rcp(new Teuchos::ParameterList("FELIX Basal Friction Coefficient Gradient"));
+
     // Input
     p->set<std::string>("Given Beta Variable Name", "Beta");
     p->set<std::string>("Gradient BF Side Variable Name", "Grad BF "+basalSideName);
     p->set<std::string>("Side Set Name", basalSideName);
+    p->set<std::string>("Effective Pressure QP Name", "Effective Pressure");
+    p->set<std::string>("Effective Pressure Gradient QP Name", "Effective Pressure Gradient");
+    p->set<std::string>("Basal Velocity QP Name", "Basal Velocity");
+    p->set<std::string>("Basal Velocity Gradient QP Name", "Basal Velocity Gradient");
+    p->set<std::string>("Sliding Velocity QP Name", "Sliding Velocity");
     p->set<std::string>("Coordinate Vector Variable Name", "Coord Vec");
     p->set<Teuchos::ParameterList*>("Stereographic Map", &params->sublist("Stereographic Map"));
     p->set<Teuchos::ParameterList*>("Parameter List", &params->sublist("FELIX Basal Friction Coefficient"));
@@ -991,7 +1031,7 @@
     ev = Teuchos::rcp(new FELIX::BasalFrictionCoefficientGradient<EvalT,PHAL::AlbanyTraits>(*p,dl_basal));
     fm0.template registerEvaluator<EvalT>(ev);
 
-    // Load surface velocity
+    // Load surface mass balance
     entity= Albany::StateStruct::NodalDataToElemNode;
     stateName = "surface_mass_balance";
     fieldName = "Surface Mass Balance";
@@ -999,31 +1039,29 @@
     ev = Teuchos::rcp(new PHAL::LoadSideSetStateField<EvalT,PHAL::AlbanyTraits>(*p));
     fm0.template registerEvaluator<EvalT>(ev);
 
-    // Load surface velocity
+    // Load surface mass balance RMS
     entity= Albany::StateStruct::NodalDataToElemNode;
     stateName = "surface_mass_balance_RMS";
     fieldName = "Surface Mass Balance RMS";
     p = stateMgr.registerSideSetStateVariable(basalSideName, stateName, fieldName, dl_basal->side_node_scalar, basalEBName, true, &entity);
-    ev = rcp(new PHAL::LoadSideSetStateField<EvalT,PHAL::AlbanyTraits>(*p));
-    fm0.template registerEvaluator<EvalT>(ev);
-
-    // Load surface velocity
+    ev = Teuchos::rcp(new PHAL::LoadSideSetStateField<EvalT,PHAL::AlbanyTraits>(*p));
+    fm0.template registerEvaluator<EvalT>(ev);
+
+    // Load observed thickness
+    entity = Albany::StateStruct::NodalDataToElemNode;
+    stateName = "observed_thickness";
+    fieldName = "Observed Ice Thickness";
+    p = stateMgr.registerSideSetStateVariable(basalSideName, stateName, fieldName, dl_basal->side_node_scalar, basalEBName, true, &entity);
+    ev = Teuchos::rcp(new PHAL::LoadSideSetStateField<EvalT,PHAL::AlbanyTraits>(*p));
+    fm0.template registerEvaluator<EvalT>(ev);
+
+    // Load thickness RMS
     entity= Albany::StateStruct::NodalDataToElemNode;
     stateName = "thickness_RMS";
     fieldName = "Ice Thickness RMS";
     p = stateMgr.registerSideSetStateVariable(basalSideName, stateName, fieldName, dl_basal->side_node_scalar, basalEBName, true, &entity);
     ev = Teuchos::rcp(new PHAL::LoadSideSetStateField<EvalT,PHAL::AlbanyTraits>(*p));
     fm0.template registerEvaluator<EvalT>(ev);
-
-    stateName = "observed_thickness";
-    fieldName = "Observed Ice Thickness";
-    entity = Albany::StateStruct::NodalDataToElemNode;
-    p = stateMgr.registerSideSetStateVariable(basalSideName, stateName, fieldName, dl_basal->side_node_scalar, basalEBName, true, &entity);
-    ev = Teuchos::rcp(new PHAL::LoadSideSetStateField<EvalT,PHAL::AlbanyTraits>(*p));
-    fm0.template registerEvaluator<EvalT>(ev);
-
-
-
   }
 
   if (fieldManagerChoice == Albany::BUILD_RESID_FM)
