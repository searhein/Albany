//*****************************************************************//
//    Albany 3.0:  Copyright 2016 Sandia Corporation               //
//    This Software is released under the BSD license detailed     //
//    in the file "license.txt" in the top-level Albany directory  //
//*****************************************************************//

#ifndef FELIX_STOKES_FO_PROBLEM_HPP
#define FELIX_STOKES_FO_PROBLEM_HPP 1

#include <type_traits>

#include "Intrepid2_FieldContainer.hpp"
#include "Intrepid2_DefaultCubatureFactory.hpp"
#include "Phalanx.hpp"
#include "Shards_CellTopology.hpp"
#include "Teuchos_RCP.hpp"
#include "Teuchos_ParameterList.hpp"

#include "Albany_AbstractProblem.hpp"
#include "Albany_Utils.hpp"
#include "Albany_ProblemUtils.hpp"
#include "Albany_EvaluatorUtils.hpp"
#include "Albany_ResponseUtilities.hpp"

#include "PHAL_Workset.hpp"
#include "PHAL_Dimension.hpp"
#include "PHAL_AlbanyTraits.hpp"

#include "PHAL_LoadStateField.hpp"
#include "PHAL_DOFCellToSide.hpp"
#include "PHAL_DOFVecCellToSide.hpp"
#include "PHAL_DOFVecInterpolationSide.hpp"
#include "PHAL_LoadSideSetStateField.hpp"
#include "PHAL_SaveSideSetStateField.hpp"
#include "FELIX_SharedParameter.hpp"
#include "FELIX_StokesParamEnum.hpp"

#include "FELIX_EffectivePressure.hpp"
#include "FELIX_StokesFOResid.hpp"
#include "FELIX_StokesFOBasalResid.hpp"
#ifdef CISM_HAS_FELIX
#include "FELIX_CismSurfaceGradFO.hpp"
#endif
#include "FELIX_StokesFOBodyForce.hpp"
#include "FELIX_ViscosityFO.hpp"
#include "FELIX_FieldNorm.hpp"
#include "FELIX_FluxDiv.hpp"
#include "FELIX_BasalFrictionCoefficient.hpp"
#include "FELIX_BasalFrictionCoefficientGradient.hpp"
#include "FELIX_UpdateZCoordinate.hpp"
#include "FELIX_GatherVerticallyAveragedVelocity.hpp"

//uncomment the following line if you want debug output to be printed to screen
//#define OUTPUT_TO_SCREEN

namespace FELIX
{

/*!
 * \brief Abstract interface for representing a 1-D finite element
 * problem.
 */
class StokesFO : public Albany::AbstractProblem
{
public:

  //! Default constructor
  StokesFO (const Teuchos::RCP<Teuchos::ParameterList>& params,
            const Teuchos::RCP<ParamLib>& paramLib,
            const int numDim_);

  //! Destructor
  ~StokesFO();

  //! Return number of spatial dimensions
  virtual int spatialDimension() const { return numDim; }

  //! Build the PDE instantiations, boundary conditions, and initial solution
  virtual void buildProblem (Teuchos::ArrayRCP<Teuchos::RCP<Albany::MeshSpecsStruct> >  meshSpecs,
                             Albany::StateManager& stateMgr);

  // Build evaluators
  virtual Teuchos::Array< Teuchos::RCP<const PHX::FieldTag> >
  buildEvaluators (PHX::FieldManager<PHAL::AlbanyTraits>& fm0,
                   const Albany::MeshSpecsStruct& meshSpecs,
                   Albany::StateManager& stateMgr,
                   Albany::FieldManagerChoice fmchoice,
                   const Teuchos::RCP<Teuchos::ParameterList>& responseList);

  //! Each problem must generate it's list of valide parameters
  Teuchos::RCP<const Teuchos::ParameterList> getValidProblemParameters() const;

private:

  //! Private to prohibit copying
  StokesFO(const StokesFO&);

  //! Private to prohibit copying
  StokesFO& operator=(const StokesFO&);

public:

  //! Main problem setup routine. Not directly called, but indirectly by following functions
  template <typename EvalT> Teuchos::RCP<const PHX::FieldTag>
  constructEvaluators (PHX::FieldManager<PHAL::AlbanyTraits>& fm0,
                       const Albany::MeshSpecsStruct& meshSpecs,
                       Albany::StateManager& stateMgr,
                       Albany::FieldManagerChoice fmchoice,
                       const Teuchos::RCP<Teuchos::ParameterList>& responseList);

  void constructDirichletEvaluators(const Albany::MeshSpecsStruct& meshSpecs);
  void constructNeumannEvaluators(const Teuchos::RCP<Albany::MeshSpecsStruct>& meshSpecs);

protected:

  Teuchos::RCP<shards::CellTopology> cellType;
  Teuchos::RCP<shards::CellTopology> basalSideType;
  Teuchos::RCP<shards::CellTopology> surfaceSideType;

  Teuchos::RCP<Intrepid2::Cubature<RealType, Intrepid2::FieldContainer_Kokkos<RealType, PHX::Layout,PHX::Device> > >  cellCubature;
  Teuchos::RCP<Intrepid2::Cubature<RealType, Intrepid2::FieldContainer_Kokkos<RealType, PHX::Layout,PHX::Device> > >  basalCubature;
  Teuchos::RCP<Intrepid2::Cubature<RealType, Intrepid2::FieldContainer_Kokkos<RealType, PHX::Layout,PHX::Device> > >  surfaceCubature;

  Teuchos::RCP<Intrepid2::Basis<RealType, Intrepid2::FieldContainer_Kokkos<RealType, PHX::Layout, PHX::Device> > > cellBasis;
  Teuchos::RCP<Intrepid2::Basis<RealType, Intrepid2::FieldContainer_Kokkos<RealType, PHX::Layout, PHX::Device> > > basalSideBasis;
  Teuchos::RCP<Intrepid2::Basis<RealType, Intrepid2::FieldContainer_Kokkos<RealType, PHX::Layout, PHX::Device> > > surfaceSideBasis;

  int numDim;
  Teuchos::RCP<Albany::Layouts> dl,dl_basal,dl_surface;
  std::map<std::string,Teuchos::RCP<Albany::Layouts>> dls;

  bool  sliding;
  std::string basalSideName;
  std::string surfaceSideName;

  std::string elementBlockName;
  std::string basalEBName;
  std::string surfaceEBName;
};

} // Namespace FELIX

// ================================ IMPLEMENTATION ============================ //

template <typename EvalT>
Teuchos::RCP<const PHX::FieldTag>
FELIX::StokesFO::constructEvaluators (PHX::FieldManager<PHAL::AlbanyTraits>& fm0,
                                      const Albany::MeshSpecsStruct& meshSpecs,
                                      Albany::StateManager& stateMgr,
                                      Albany::FieldManagerChoice fieldManagerChoice,
                                      const Teuchos::RCP<Teuchos::ParameterList>& responseList)
{
  Albany::EvaluatorUtils<EvalT, PHAL::AlbanyTraits> evalUtils(dl);
  Albany::EvaluatorUtils<EvalT, PHAL::AlbanyTraits> evalUtilsBasal(dl_basal);
  Albany::EvaluatorUtils<EvalT, PHAL::AlbanyTraits> evalUtilsSurface(dl_surface);

  int offset=0;

  Albany::StateStruct::MeshFieldEntity entity;
  Teuchos::RCP<PHX::Evaluator<PHAL::AlbanyTraits> > ev;
  Teuchos::RCP<Teuchos::ParameterList> p;

  // ---------------------------- Registering state variables ------------------------- //

  std::string stateName, fieldName, param_name;

  // Temperature
  entity = Albany::StateStruct::NodalDataToElemNode;
  stateName = fieldName = "temperature";
  p = stateMgr.registerStateVariable(stateName, dl->node_scalar, elementBlockName, true, &entity);
  ev = Teuchos::rcp(new PHAL::LoadStateField<EvalT,PHAL::AlbanyTraits>(*p));
  fm0.template registerEvaluator<EvalT>(ev);
  if (ss_requirements.find(basalSideName)!=ss_requirements.end())
  {
    const Albany::AbstractFieldContainer::FieldContainerRequirements& req = ss_requirements.at(basalSideName);
    auto it = std::find(req.begin(), req.end(), stateName);
    if (it!=req.end())
    {
      entity = Albany::StateStruct::NodalDataToElemNode;
      // Note: temperature on side registered as node vector, since we store all layers values in the nodes on the basal mesh.
      //       However, we need to create the layout, since the vector length is the number of layers.
      //       I don't have a clean solution now, so I just ask the user to pass me the number of layers in the temperature file.
      int numLayers = params->get<int>("Layered Data Length",11); // Default 11 layers: 0, 0.1, ...,1.0
      Teuchos::RCP<PHX::DataLayout> dl_temp;
      Teuchos::RCP<PHX::DataLayout> sns = dl_basal->side_node_scalar;
      dl_temp = Teuchos::rcp(new PHX::MDALayout<Cell,Side,Node,LayerDim>(sns->dimension(0),sns->dimension(1),sns->dimension(2),numLayers));
      p = stateMgr.registerSideSetStateVariable(basalSideName, stateName, fieldName, dl_temp, basalEBName, true, &entity);
    }
  }

  // Flow factor
  entity = Albany::StateStruct::ElemData;
  stateName = fieldName = "flow_factor";
  p = stateMgr.registerStateVariable(stateName, dl->cell_scalar2, elementBlockName, true, &entity);
  p->set<std::string>("Field Name", fieldName);
  ev = Teuchos::rcp(new PHAL::LoadStateField<EvalT,PHAL::AlbanyTraits>(*p));
  fm0.template registerEvaluator<EvalT>(ev);

  // Surface height
  entity = Albany::StateStruct::NodalDataToElemNode;
  stateName = "surface_height";
  fieldName = "Surface Height";
  p = stateMgr.registerStateVariable(stateName, dl->node_scalar, elementBlockName, true, &entity);
  p->set<std::string>("Field Name", fieldName);
  ev = Teuchos::rcp(new PHAL::LoadStateField<EvalT,PHAL::AlbanyTraits>(*p));
  fm0.template registerEvaluator<EvalT>(ev);
  if (ss_requirements.find(basalSideName)!=ss_requirements.end())
  {
    // If requested, we also add it as side set state (e.g., needed if we load from file on the side mesh)
    const Albany::AbstractFieldContainer::FieldContainerRequirements& req = ss_requirements.at(basalSideName);
    auto it = std::find(req.begin(), req.end(), stateName);
    if (it!=req.end())
      p = stateMgr.registerSideSetStateVariable(basalSideName, stateName, fieldName, dl_basal->side_node_scalar, basalEBName, true, &entity);
  }

#ifdef CISM_HAS_FELIX
  // Surface Gradient-x
  entity = Albany::StateStruct::NodalDataToElemNode;
  stateName = "xgrad_surface_height"; //ds/dx which can be passed from CISM (definened at nodes)
  fieldName = "CISM Surface Height Gradient X";
  p = stateMgr.registerStateVariable(stateName, dl->node_scalar, elementBlockName, true, &entity);
  p->set<std::string>("Field Name", fieldName);
  ev = Teuchos::rcp(new PHAL::LoadStateField<EvalT,PHAL::AlbanyTraits>(*p));
  fm0.template registerEvaluator<EvalT>(ev);

  // Surface Gradient-y
  entity = Albany::StateStruct::NodalDataToElemNode;
  stateName = "ygrad_surface_height"; //ds/dy which can be passed from CISM (defined at nodes)
  fieldName = "CISM Surface Height Gradient Y";
  p = stateMgr.registerStateVariable(stateName, dl->node_scalar, elementBlockName, true, &entity);
  p->set<std::string>("Field Name", fieldName);
  ev = Teuchos::rcp(new PHAL::LoadStateField<EvalT,PHAL::AlbanyTraits>(*p));
  fm0.template registerEvaluator<EvalT>(ev);
#endif

  bool isThkParam = false;

  // Ice thickness
  {
  stateName = "thickness";
<<<<<<< HEAD
  fieldName = "Ice Thickness";
  p = stateMgr.registerStateVariable(stateName, dl->node_scalar, elementBlockName, true, &entity);
  p->set<std::string>("Field Name", fieldName);
  ev = Teuchos::rcp(new PHAL::LoadStateField<EvalT,PHAL::AlbanyTraits>(*p));
  fm0.template registerEvaluator<EvalT>(ev);
=======
  fieldName = "Ice Thickness Param";



  bool isStateAParameter = false; // Determining whether basal friction is a distributed parameter
  const std::string* meshPart;
  const std::string emptyString("");
  if (this->params->isSublist("Distributed Parameters"))
  {
    Teuchos::ParameterList& dist_params_list =  this->params->sublist("Distributed Parameters");
    Teuchos::ParameterList* param_list;
    int numParams = dist_params_list.get<int>("Number of Parameter Vectors",0);
    for (int p_index=0; p_index< numParams; ++p_index)
    {
      std::string parameter_sublist_name = Albany::strint("Distributed Parameter", p_index);
      if (dist_params_list.isSublist(parameter_sublist_name))
      {
        param_list = &dist_params_list.sublist(parameter_sublist_name);
        if (param_list->get<std::string>("Name", emptyString) == stateName)
        {
          meshPart = &param_list->get<std::string>("Mesh Part",emptyString);
          isStateAParameter = true;
          break;
        }
      }
      else
      {
        if (stateName == dist_params_list.get(Albany::strint("Parameter", p_index), emptyString))
        {
          isStateAParameter = true;
          meshPart = &emptyString;
          break;
        }
      }
    }
  }

  if(isStateAParameter)
  {
    isThkParam = true;

    //basal friction is a distributed parameter
    TEUCHOS_TEST_FOR_EXCEPTION (ss_requirements.find(basalSideName)==ss_requirements.end(), std::logic_error,
                                "Error! 'thickness' is a parameter, but there are no basal requirements.\n");
    const Albany::AbstractFieldContainer::FieldContainerRequirements& req = ss_requirements.at(basalSideName);

    TEUCHOS_TEST_FOR_EXCEPTION (std::find(req.begin(), req.end(), stateName)==req.end(), std::logic_error,
                                "Error! 'thickness' is a parameter, but is not listed as basal requirements.\n");

    //basal friction is a distributed 3D parameter
    entity= Albany::StateStruct::NodalDistParameter;
    p = stateMgr.registerStateVariable(stateName, dl->node_scalar, elementBlockName, true, &entity, *meshPart);
    ev = evalUtils.constructGatherScalarExtruded2DNodalParameter(stateName,fieldName);
    fm0.template registerEvaluator<EvalT>(ev);

    std::stringstream key;
    key << stateName <<  "Is Distributed Parameter";
    this->params->set<int>(key.str(), 1);

    if (basalSideName!="INVALID")
    {
      // Interpolate the 3D state on the side (the BasalFrictionCoefficient evaluator needs a side field)
      ev = evalUtilsBasal.constructDOFCellToSideEvaluator(fieldName,basalSideName,cellType);
      fm0.template registerEvaluator<EvalT> (ev);
    }
  }
  else {
    fieldName = "Ice Thickness";
    p = stateMgr.registerStateVariable(stateName, dl->node_scalar, elementBlockName, true, &entity);
    p->set<std::string>("Field Name", fieldName);
    ev = rcp(new PHAL::LoadStateField<EvalT,PHAL::AlbanyTraits>(*p));
    fm0.template registerEvaluator<EvalT>(ev);
  }
>>>>>>> 7d3102cc
  if (ss_requirements.find(basalSideName)!=ss_requirements.end())
  {
    const Albany::AbstractFieldContainer::FieldContainerRequirements& req = ss_requirements.at(basalSideName);
    if (std::find(req.begin(), req.end(), stateName)!=req.end())
    {
      // ...and basal_friction is one of them.
      if (std::find(requirements.begin(),requirements.end(),stateName)==requirements.end()) {
        fieldName = "Ice Thickness";
        entity = Albany::StateStruct::NodalDataToElemNode;
        p = stateMgr.registerSideSetStateVariable(basalSideName, stateName, fieldName, dl_basal->side_node_scalar, basalEBName, true, &entity);
        ev = rcp(new PHAL::LoadSideSetStateField<EvalT,PHAL::AlbanyTraits>(*p));
              fm0.template registerEvaluator<EvalT>(ev);
      }
//      if (0)//isStateAParameter)
//      {
//       //basal friction is a distributed 3D parameter. We already took care of this case
//      }
//      else if (std::find(requirements.begin(),requirements.end(),stateName)==requirements.end()) //otherwise see below
//      {
//        ev = rcp(new PHAL::LoadSideSetStateField<EvalT,PHAL::AlbanyTraits>(*p));
//        fm0.template registerEvaluator<EvalT>(ev);
//      }
    }
    else if (isStateAParameter)
    {
      TEUCHOS_TEST_FOR_EXCEPTION (true, std::logic_error, "Error! thickness is a parameter, but is not listed as a basal requirement.\n");
    }
  }
  else if (isStateAParameter)
  {
    TEUCHOS_TEST_FOR_EXCEPTION (true, std::logic_error, "Error! thickness is a parameter, but there are no basal requirements.\n");
  }


  }
 

 // Basal friction
  stateName = "basal_friction";
  fieldName = "Beta Given";
  bool isStateAParameter = false; // Determining whether basal friction is a distributed parameter
  const std::string* meshPart;
  const std::string emptyString("");
  if (this->params->isSublist("Distributed Parameters"))
  {
    Teuchos::ParameterList& dist_params_list =  this->params->sublist("Distributed Parameters");
    Teuchos::ParameterList* param_list;
    int numParams = dist_params_list.get<int>("Number of Parameter Vectors",0);
    for (int p_index=0; p_index< numParams; ++p_index)
    {
      std::string parameter_sublist_name = Albany::strint("Distributed Parameter", p_index);
      if (dist_params_list.isSublist(parameter_sublist_name))
      {
        param_list = &dist_params_list.sublist(parameter_sublist_name);
        if (param_list->get<std::string>("Name", emptyString) == stateName)
        {
          meshPart = &param_list->get<std::string>("Mesh Part",emptyString);
          isStateAParameter = true;
          break;
        }
      }
      else
      {
        if (stateName == dist_params_list.get(Albany::strint("Parameter", p_index), emptyString))
        {
          isStateAParameter = true;
          meshPart = &emptyString;
          break;
        }
      }
    }
  }

  if(isStateAParameter)
  {
<<<<<<< HEAD
    stateName = "basal_friction";
    fieldName = "Beta Given";
=======
    //basal friction is a distributed parameter
    TEUCHOS_TEST_FOR_EXCEPTION (ss_requirements.find(basalSideName)==ss_requirements.end(), std::logic_error,
                                "Error! 'basal_friction' is a parameter, but there are no basal requirements.\n");
    const Albany::AbstractFieldContainer::FieldContainerRequirements& req = ss_requirements.at(basalSideName);

    TEUCHOS_TEST_FOR_EXCEPTION (std::find(req.begin(), req.end(), stateName)==req.end(), std::logic_error,
                                "Error! 'basal_friction' is a parameter, but is not listed as basal requirements.\n");
>>>>>>> 7d3102cc

    //basal friction is a distributed 3D parameter
    entity= Albany::StateStruct::NodalDistParameter;
    p = stateMgr.registerStateVariable(stateName, dl->node_scalar, elementBlockName, true, &entity, *meshPart);
    ev = evalUtils.constructGatherScalarNodalParameter(stateName,fieldName);
    fm0.template registerEvaluator<EvalT>(ev);

    std::stringstream key;
    key << stateName <<  "Is Distributed Parameter";
    this->params->set<int>(key.str(), 1);

    if (basalSideName!="INVALID")
    {
      // Interpolate the 3D state on the side (the BasalFrictionCoefficient evaluator needs a side field)
<<<<<<< HEAD
      ev = evalUtilsBasal.constructDOFCellToSideEvaluator("Beta Given",basalSideName,cellType);
      fm0.template registerEvaluator<EvalT> (ev);
    }
  }
  else if (std::find(requirements.begin(),requirements.end(),"basal_friction")!=requirements.end())
  {
    // Backward compatibility
    stateName = "basal_friction";
    fieldName = "Beta Given";

    entity = Albany::StateStruct::NodalDataToElemNode;
    p = stateMgr.registerStateVariable(stateName, dl->node_scalar, elementBlockName, true, &entity);
    p->set<std::string>("Field Name", fieldName);

    // We are (for some mystic reason) extruding beta to the whole 3D mesh
    ev = Teuchos::rcp(new PHAL::LoadStateField<EvalT,PHAL::AlbanyTraits>(*p));
    fm0.template registerEvaluator<EvalT>(ev);

    // We restrict it back to the 2D mesh. Clearly, this is not optimal. Just add 'basal_friction' to the Basal Requirements!
    if(basalSideName!="INVALID") {
      ev = evalUtilsBasal.constructDOFCellToSideEvaluator("Beta Given",basalSideName,cellType);
=======
      ev = evalUtilsBasal.constructDOFCellToSideEvaluator(fieldName,basalSideName,cellType);
>>>>>>> 7d3102cc
      fm0.template registerEvaluator<EvalT> (ev);
    }
  }

  if (ss_requirements.find(basalSideName)!=ss_requirements.end())
  {
    const Albany::AbstractFieldContainer::FieldContainerRequirements& req = ss_requirements.at(basalSideName);
<<<<<<< HEAD

    stateName = "basal_friction";
    fieldName = "Beta Given";

=======
>>>>>>> 7d3102cc
    if (std::find(req.begin(), req.end(), stateName)!=req.end())
    {
      // ...and basal_friction is one of them.
      entity = Albany::StateStruct::NodalDataToElemNode;
      p = stateMgr.registerSideSetStateVariable(basalSideName, stateName, fieldName, dl_basal->side_node_scalar, basalEBName, true, &entity);
      if (isStateAParameter)
      {
        //basal friction is a distributed 3D parameter. We already took care of this case
      }
      else
      {
        //---- Load the side state
        ev = Teuchos::rcp(new PHAL::LoadSideSetStateField<EvalT,PHAL::AlbanyTraits>(*p));
        fm0.template registerEvaluator<EvalT>(ev);

        //---- Interpolate Beta Given on QP on side (may be used by a response)
        ev = evalUtilsBasal.constructDOFInterpolationSideEvaluator_noDeriv("Beta Given", basalSideName);
        fm0.template registerEvaluator<EvalT>(ev);
      }
    }
    else if (isStateAParameter)
    {
      TEUCHOS_TEST_FOR_EXCEPTION (true, std::logic_error, "Error! basal_friction is a parameter, but is not listed as a basal requirement.\n");
    }

    stateName = "basal_friction_side_avg";
    fieldName = "Beta Given";

    if (std::find(req.begin(), req.end(), stateName)!=req.end())
    {
      // We interpolate the given beta from quad point to side (for visual comparison with the computed beta)
      ev = evalUtilsBasal.constructSideQuadPointsToSideInterpolationEvaluator (fieldName, basalSideName, false);
      fm0.template registerEvaluator<EvalT>(ev);

      // We save it on the basal mesh
      p = stateMgr.registerSideSetStateVariable(basalSideName, stateName, fieldName, dl_basal->side_scalar, basalEBName, true);
      p->set<bool>("Is Vector Field", false);
      ev = Teuchos::rcp(new PHAL::SaveSideSetStateField<EvalT,PHAL::AlbanyTraits>(*p,dl_basal));
      fm0.template registerEvaluator<EvalT>(ev);
      if (fieldManagerChoice == Albany::BUILD_RESID_FM)
      {
        // Only PHAL::AlbanyTraits::Residual evaluates something
        if (ev->evaluatedFields().size()>0)
        {
          // Require save beta
          fm0.template requireField<EvalT>(*ev->evaluatedFields()[0]);
        }
      }
    }

    // Check if the user also wants to save a side-averaged beta
    stateName = "beta_side_avg";
    fieldName = "Beta";
    auto it = std::find(req.begin(), req.end(), stateName);
    if (it!=req.end())
    {
      // We interpolate beta from quad point to cell
      ev = evalUtilsBasal.constructSideQuadPointsToSideInterpolationEvaluator (fieldName, basalSideName, false);
      fm0.template registerEvaluator<EvalT>(ev);

      // We save it on the basal mesh
      p = stateMgr.registerSideSetStateVariable(basalSideName, stateName, fieldName, dl_basal->side_scalar, basalEBName, true);
      p->set<bool>("Is Vector Field", false);
      ev = Teuchos::rcp(new PHAL::SaveSideSetStateField<EvalT,PHAL::AlbanyTraits>(*p,dl_basal));
      fm0.template registerEvaluator<EvalT>(ev);
      if (fieldManagerChoice == Albany::BUILD_RESID_FM)
      {
        // Only PHAL::AlbanyTraits::Residual evaluates something
        if (ev->evaluatedFields().size()>0)
        {
          // Require save beta
          fm0.template requireField<EvalT>(*ev->evaluatedFields()[0]);
        }
      }
    }
  }
  else if (isStateAParameter)
  {
    TEUCHOS_TEST_FOR_EXCEPTION (true, std::logic_error, "Error! basal_friction is a parameter, but there are no basal requirements.\n");
  }

  if (ss_requirements.find(basalSideName)!=ss_requirements.end())
  {
    stateName = "effective_pressure";
    fieldName = "Effective Pressure";
    const Albany::AbstractFieldContainer::FieldContainerRequirements& req = ss_requirements.at(basalSideName);

    auto it = std::find(req.begin(), req.end(), stateName);
    if (it!=req.end())
    {
      // We interpolate the effective pressure from quad point to cell
      ev = evalUtilsBasal.constructSideQuadPointsToSideInterpolationEvaluator (fieldName, basalSideName, false);
      fm0.template registerEvaluator<EvalT>(ev);

      // We register the state and build the loader
      p = stateMgr.registerSideSetStateVariable(basalSideName,stateName,fieldName, dl_basal->side_scalar, basalEBName, true);
      p->set<bool>("Is Vector Field", false);
      ev = Teuchos::rcp(new PHAL::SaveSideSetStateField<EvalT,PHAL::AlbanyTraits>(*p,dl_basal));
      fm0.template registerEvaluator<EvalT>(ev);
      if (fieldManagerChoice == Albany::BUILD_RESID_FM)
      {
        // Only PHAL::AlbanyTraits::Residual evaluates something
        if (ev->evaluatedFields().size()>0)
        {
          // Require save beta
          fm0.template requireField<EvalT>(*ev->evaluatedFields()[0]);
        }
      }
    }
  }

  // Bed topography
  stateName = "bed_topography";
  entity= Albany::StateStruct::NodalDataToElemNode;
  p = stateMgr.registerStateVariable(stateName, dl->node_scalar, elementBlockName,true, &entity);
  ev = Teuchos::rcp(new PHAL::LoadStateField<EvalT,PHAL::AlbanyTraits>(*p));
  fm0.template registerEvaluator<EvalT>(ev);

#if defined(CISM_HAS_FELIX) || defined(MPAS_HAS_FELIX)
  // Dirichelt field
  entity = Albany::StateStruct::NodalDistParameter;
  // Here is how to register the field for dirichlet condition.
  stateName = "dirichlet_field";
  p = stateMgr.registerStateVariable(stateName, dl->node_vector, elementBlockName, true, &entity, "");
  ev = Teuchos::rcp(new PHAL::LoadStateField<EvalT,PHAL::AlbanyTraits>(*p));
  fm0.template registerEvaluator<EvalT>(ev);
#endif

  // Define Field Names
  Teuchos::ArrayRCP<std::string> dof_names(1);
  Teuchos::ArrayRCP<std::string> resid_names(1);
  Teuchos::RCP<std::map<std::string, int> > extruded_params_levels = Teuchos::rcp(new std::map<std::string, int> ());
  dof_names[0] = "Velocity";
  resid_names[0] = "Stokes Residual";
  if(isThkParam) {
    std::string extruded_param_name = "thickness";
    int extruded_param_level = 0;
    extruded_params_levels->insert(std::make_pair(extruded_param_name, extruded_param_level));
  }


  // ------------------- Interpolations and utilities ------------------ //

  // Gather solution field
  ev = evalUtils.constructGatherSolutionEvaluator_noTransient(true, dof_names, offset);
  fm0.template registerEvaluator<EvalT> (ev);

  // Interpolate solution field
  ev = evalUtils.constructDOFVecInterpolationEvaluator(dof_names[0]);
  fm0.template registerEvaluator<EvalT> (ev);

  // Interpolate solution gradient
  ev = evalUtils.constructDOFVecGradInterpolationEvaluator(dof_names[0]);
  fm0.template registerEvaluator<EvalT> (ev);

  // Scatter residual
  ev = evalUtils.constructScatterResidualEvaluatorWithExtrudedParams(true, resid_names, extruded_params_levels, offset, "Scatter Stokes");
  fm0.template registerEvaluator<EvalT> (ev);

  // Interpolate temperature from nodes to cell
  ev = evalUtils.constructNodesToCellInterpolationEvaluator_noDeriv ("temperature",false);
  fm0.template registerEvaluator<EvalT> (ev);

  // Gather coordinates

if(!isThkParam) {
  fm0.template registerEvaluator<EvalT>
    (evalUtils.constructGatherCoordinateVectorEvaluator());
}
else {
#ifndef ALBANY_MESH_DEPENDS_ON_PARAMETERS
  fm0.template registerEvaluator<EvalT>
      (evalUtils.constructGatherCoordinateVectorEvaluator());
#else
  {
    RCP<ParameterList> p = rcp(new ParameterList("Gather Coordinate Vector"));

       // Input: Periodic BC flag
       p->set<bool>("Periodic BC", false);

       // Output:: Coordindate Vector at vertices
       p->set<std::string>("Coordinate Vector Name", "Coord Vec Old");

       ev =  rcp(new PHAL::GatherCoordinateVector<EvalT,PHAL::AlbanyTraits>(*p,dl));
       fm0.template registerEvaluator<EvalT>(ev);
  }

  {
    RCP<ParameterList> p = rcp(new ParameterList("Update Z Coordinate"));
    p->set<std::string>("Old Coords Name", "Coord Vec Old");
    p->set<std::string>("New Coords Name", "Coord Vec");
    p->set<std::string>("Past Thickness Name", "Ice Thickness Param");
    p->set<std::string>("Top Surface Name", "Surface Height");
    ev = rcp(new FELIX::UpdateZCoordinateMovingBed<EvalT,PHAL::AlbanyTraits>(*p, dl));
    fm0.template registerEvaluator<EvalT>(ev);
  }
#endif
}

  // Map to physical frame
  ev = evalUtils.constructMapToPhysicalFrameEvaluator(cellType, cellCubature);
  fm0.template registerEvaluator<EvalT> (ev);

  // Compute basis funcitons
  ev = evalUtils.constructComputeBasisFunctionsEvaluator(cellType, cellBasis, cellCubature);
  fm0.template registerEvaluator<EvalT> (ev);

  // Intepolate surface height
  ev = evalUtils.constructDOFInterpolationEvaluator_noDeriv("Surface Height");
  fm0.template registerEvaluator<EvalT> (ev);

  // Intepolate surface height gradient
  ev = evalUtils.constructDOFGradInterpolationEvaluator_noDeriv("Surface Height");
  fm0.template registerEvaluator<EvalT> (ev);

  if (basalSideName!="INVALID")
  {
    // -------------------- Special evaluators for side handling ----------------- //

    //---- Compute side basis functions
    ev = evalUtilsBasal.constructComputeBasisFunctionsSideEvaluator(cellType, basalSideBasis, basalCubature, basalSideName);
    fm0.template registerEvaluator<EvalT> (ev);

    //---- Compute Quad Points coordinates on the side set
    ev = evalUtilsBasal.constructMapToPhysicalFrameSideEvaluator(cellType,basalCubature,basalSideName);
    fm0.template registerEvaluator<EvalT> (ev);

<<<<<<< HEAD
    //---- Restrict velocity from cell-based to cell-side-based
    ev = evalUtilsBasal.constructDOFVecCellToSideEvaluator("Velocity",basalSideName,cellType,"Basal Velocity");
=======
    //---- Restrict ice thickness from cell-based to cell-side-based
    ev = evalUtilsBasal.constructDOFCellToSideEvaluator("Ice Thickness Param",basalSideName,cellType);
    fm0.template registerEvaluator<EvalT> (ev);

    //---- Restrict ice thickness from cell-based to cell-side-based
    ev = evalUtilsBasal.constructDOFCellToSideEvaluator("Ice Thickness",basalSideName,cellType);
    fm0.template registerEvaluator<EvalT> (ev);

    //---- Restrict surface height from cell-based to cell-side-based
    ev = evalUtilsBasal.constructDOFCellToSideEvaluator("Surface Height",basalSideName,cellType);
>>>>>>> 7d3102cc
    fm0.template registerEvaluator<EvalT> (ev);

    //---- Interpolate velocity on QP on side
    ev = evalUtilsBasal.constructDOFVecInterpolationSideEvaluator("Basal Velocity", basalSideName);
    fm0.template registerEvaluator<EvalT>(ev);

    //---- Interpolate velocity gradient on QP on side
    ev = evalUtilsBasal.constructDOFVecGradInterpolationSideEvaluator("Basal Velocity", basalSideName);
    fm0.template registerEvaluator<EvalT>(ev);

    //---- Restrict ice thickness from cell-based to cell-side-based
    ev = evalUtilsBasal.constructDOFCellToSideEvaluator_noDeriv("Ice Thickness",basalSideName,cellType);
    fm0.template registerEvaluator<EvalT> (ev);

    //---- Interpolate thickness on QP on side
<<<<<<< HEAD
    ev = evalUtilsBasal.constructDOFInterpolationSideEvaluator_noDeriv("Ice Thickness", basalSideName);
    fm0.template registerEvaluator<EvalT>(ev);

    //---- Restrict surface height from cell-based to cell-side-based
    ev = evalUtilsBasal.constructDOFCellToSideEvaluator_noDeriv("Surface Height",basalSideName,cellType);
    fm0.template registerEvaluator<EvalT> (ev);

    //---- Interpolate surface height on QP on side
    ev = evalUtilsBasal.constructDOFInterpolationSideEvaluator_noDeriv("Surface Height", basalSideName);
=======
    ev = evalUtilsBasal.constructDOFInterpolationSideParamEvaluator("Ice Thickness Param", basalSideName);
    fm0.template registerEvaluator<EvalT>(ev);

    //---- Interpolate thickness on QP on side
    ev = evalUtilsBasal.constructDOFInterpolationSideParamEvaluator("Observed Ice Thickness", basalSideName);
    fm0.template registerEvaluator<EvalT>(ev);

    //---- Interpolate thickness on QP on side
    ev = evalUtilsBasal.constructDOFInterpolationSideParamEvaluator("Ice Thickness", basalSideName);
    fm0.template registerEvaluator<EvalT>(ev);

    //---- Interpolate thickness on QP on side
    ev = evalUtilsBasal.constructDOFInterpolationSideParamEvaluator("Ice Thickness RMS", basalSideName);
>>>>>>> 7d3102cc
    fm0.template registerEvaluator<EvalT>(ev);

    //---- Interpolate effective pressure on QP on side
    ev = evalUtilsBasal.constructDOFInterpolationSideEvaluator("Effective Pressure", basalSideName);
    fm0.template registerEvaluator<EvalT>(ev);

    //---- Interpolate effective pressure gradient on QP on side
    ev = evalUtilsBasal.constructDOFGradInterpolationSideEvaluator("Effective Pressure", basalSideName);
    fm0.template registerEvaluator<EvalT>(ev);

    // Interpolate the 3D state on the side (the BasalFrictionCoefficient evaluator needs a side field)
    ev = evalUtilsBasal.constructDOFVecCellToSideEvaluator("Averaged Velocity",basalSideName,cellType);
    fm0.template registerEvaluator<EvalT> (ev);

    //---- Interpolate surface height on QP on side
    ev = evalUtilsBasal.constructDOFDivInterpolationSideEvaluator("Averaged Velocity", basalSideName);
    fm0.template registerEvaluator<EvalT>(ev);

    //---- Interpolate velocity on QP on side
    ev = evalUtilsBasal.constructDOFVecInterpolationSideEvaluator("Averaged Velocity", basalSideName);
    fm0.template registerEvaluator<EvalT>(ev);

    //---- Interpolate surface velocity on QP on side
    ev = evalUtilsBasal.constructDOFInterpolationSideParamEvaluator("Surface Mass Balance", basalSideName);
    fm0.template registerEvaluator<EvalT>(ev);

    ev = evalUtilsBasal.constructDOFGradInterpolationSideEvaluator("Ice Thickness Param", basalSideName);
    fm0.template registerEvaluator<EvalT>(ev);

    ev = evalUtilsBasal.constructDOFGradInterpolationSideEvaluator("Ice Thickness", basalSideName);
    fm0.template registerEvaluator<EvalT>(ev);

  }

  if (surfaceSideName!="INVALID")
  {
    //---- Compute side basis functions
    ev = evalUtilsSurface.constructComputeBasisFunctionsSideEvaluator(cellType, surfaceSideBasis, surfaceCubature, surfaceSideName);
    fm0.template registerEvaluator<EvalT> (ev);

    //---- Interpolate surface velocity on QP on side
    ev = evalUtilsSurface.constructDOFVecInterpolationSideEvaluator_noDeriv("Observed Surface Velocity", surfaceSideName);
    fm0.template registerEvaluator<EvalT>(ev);

    //---- Interpolate surface velocity rms on QP on side
    ev = evalUtilsSurface.constructDOFVecInterpolationSideEvaluator_noDeriv("Observed Surface Velocity RMS", surfaceSideName);
    fm0.template registerEvaluator<EvalT>(ev);

    //---- Restrict velocity (the solution) from cell-based to cell-side-based on upper side
    ev = evalUtilsSurface.constructDOFVecCellToSideEvaluator("Velocity",surfaceSideName,cellType,"Surface Velocity");
    fm0.template registerEvaluator<EvalT> (ev);

    //---- Interpolate velocity (the solution) on QP on side
    ev = evalUtilsSurface.constructDOFVecInterpolationSideEvaluator("Surface Velocity", surfaceSideName);
    fm0.template registerEvaluator<EvalT>(ev);
  }

  {
    std::string stateName("basal_friction_sensitivity");
    entity= Albany::StateStruct::NodalDistParameter;
    stateMgr.registerStateVariable(stateName, dl->node_scalar, elementBlockName,true, &entity,"bottom");
  }

  {
    std::string stateName("thickness_sensitivity");
    entity= Albany::StateStruct::NodalDistParameter;
    stateMgr.registerStateVariable(stateName, dl->node_scalar, elementBlockName,true, &entity,"bottom");
  }


  // -------------------------------- FELIX evaluators ------------------------- //

  // --- FO Stokes Resid --- //
  p = Teuchos::rcp(new Teuchos::ParameterList("Stokes Resid"));

  //Input
  p->set<std::string>("Weighted BF Variable Name", "wBF");
  p->set<std::string>("Weighted Gradient BF Variable Name", "wGrad BF");
  p->set<std::string>("Velocity QP Variable Name", "Velocity");
  p->set<std::string>("Velocity Gradient QP Variable Name", "Velocity Gradient");
  p->set<std::string>("Body Force Variable Name", "Body Force");
  p->set<std::string>("Viscosity QP Variable Name", "FELIX Viscosity");
  p->set<std::string>("Coordinate Vector Name", "Coord Vec");
  p->set<Teuchos::ParameterList*>("Stereographic Map", &params->sublist("Stereographic Map"));
  p->set<Teuchos::ParameterList*>("Parameter List", &params->sublist("Equation Set"));
  p->set<std::string>("Basal Residual Variable Name", "Basal Residual");
  p->set<bool>("Needs Basal Residual", sliding);
  p->set<bool>("Patch Residual", true);

  //Output
  p->set<std::string>("Residual Variable Name", "Stokes Residual");

  ev = Teuchos::rcp(new FELIX::StokesFOResid<EvalT,PHAL::AlbanyTraits>(*p,dl));
  fm0.template registerEvaluator<EvalT>(ev);

  if (sliding)
  {
    // --- Basal Residual --- //
    p = Teuchos::rcp(new Teuchos::ParameterList("Stokes Basal Residual"));

    //Input
    p->set<std::string>("BF Side Name", "BF "+basalSideName);
    p->set<std::string>("Weighted Measure Name", "Weighted Measure "+basalSideName);
    p->set<std::string>("Basal Friction Coefficient Side QP Variable Name", "Beta");
    p->set<std::string>("Velocity Side QP Variable Name", "Basal Velocity");
    p->set<std::string>("Side Set Name", basalSideName);
    p->set<Teuchos::RCP<shards::CellTopology> >("Cell Type", cellType);
    p->set<Teuchos::ParameterList*>("Parameter List", &params->sublist("FELIX Basal Friction Coefficient"));

    //Output
    p->set<std::string>("Basal Residual Variable Name", "Basal Residual");

    ev = Teuchos::rcp(new FELIX::StokesFOBasalResid<EvalT,PHAL::AlbanyTraits>(*p,dl_basal));
    fm0.template registerEvaluator<EvalT>(ev);

    //--- Sliding velocity calculation ---//
    p = Teuchos::rcp(new Teuchos::ParameterList("FELIX Velocity Norm"));

    // Input
    p->set<std::string>("Field Name","Basal Velocity");
    p->set<std::string>("Field Layout","Cell Side QuadPoint");
    p->set<std::string>("Side Set Name", basalSideName);

    // Output
    p->set<std::string>("Field Norm Name","Sliding Velocity");

    ev = Teuchos::rcp(new FELIX::FieldNorm<EvalT,PHAL::AlbanyTraits>(*p,dl_basal));
    fm0.template registerEvaluator<EvalT>(ev);

    //--- Effective pressure (surrogate) calculation ---//
    p = Teuchos::rcp(new Teuchos::ParameterList("FELIX Effective Pressure Surrogate"));

    // Input
    p->set<std::string>("Ice Thickness Variable Name","Ice Thickness");
    p->set<std::string>("Surface Height Variable Name","Surface Height");
    p->set<std::string>("Side Set Name", basalSideName);
    p->set<bool>("Surrogate", true);
    p->set<bool>("Stokes", true);
    p->set<Teuchos::ParameterList*>("FELIX Physical Parameters", &params->sublist("FELIX Physical Parameters"));
    p->set<Teuchos::ParameterList*>("Parameter List", &params->sublist("FELIX Basal Friction Coefficient"));

    // Output
    p->set<std::string>("Effective Pressure Variable Name","Effective Pressure");

    ev = Teuchos::rcp(new FELIX::EffectivePressure<EvalT,PHAL::AlbanyTraits>(*p,dl_basal));
    fm0.template registerEvaluator<EvalT>(ev);

    //--- Shared Parameter for basal friction coefficient: alpha ---//
    p = Teuchos::rcp(new Teuchos::ParameterList("Basal Friction Coefficient: alpha"));

    param_name = "Hydraulic-Over-Hydrostatic Potential Ratio";
    p->set<std::string>("Parameter Name", param_name);
    p->set< Teuchos::RCP<ParamLib> >("Parameter Library", paramLib);

    Teuchos::RCP<FELIX::SharedParameter<EvalT,PHAL::AlbanyTraits,StokesParamEnum,Alpha>> ptr_alpha;
    ptr_alpha = Teuchos::rcp(new FELIX::SharedParameter<EvalT,PHAL::AlbanyTraits,StokesParamEnum,Alpha>(*p,dl));
    ptr_alpha->setNominalValue(params->sublist("FELIX Basal Friction Coefficient").get<double>(param_name,-1.0));
    fm0.template registerEvaluator<EvalT>(ptr_alpha);

    //--- Shared Parameter for basal friction coefficient: lambda ---//
    p = Teuchos::rcp(new Teuchos::ParameterList("Basal Friction Coefficient: lambda"));

    param_name = "Bed Roughness";
    p->set<std::string>("Parameter Name", param_name);
    p->set< Teuchos::RCP<ParamLib> >("Parameter Library", paramLib);

    Teuchos::RCP<FELIX::SharedParameter<EvalT,PHAL::AlbanyTraits,StokesParamEnum,Lambda>> ptr_lambda;
    ptr_lambda = Teuchos::rcp(new FELIX::SharedParameter<EvalT,PHAL::AlbanyTraits,StokesParamEnum,Lambda>(*p,dl));
    ptr_lambda->setNominalValue(params->sublist("FELIX Basal Friction Coefficient").get<double>(param_name,0.0));
    fm0.template registerEvaluator<EvalT>(ptr_lambda);

    //--- Shared Parameter for basal friction coefficient: mu ---//
    p = Teuchos::rcp(new Teuchos::ParameterList("Basal Friction Coefficient: mu"));

    param_name = "Coulomb Friction Coefficient";
    p->set<std::string>("Parameter Name", param_name);
    p->set< Teuchos::RCP<ParamLib> >("Parameter Library", paramLib);

    Teuchos::RCP<FELIX::SharedParameter<EvalT,PHAL::AlbanyTraits,StokesParamEnum,Mu>> ptr_mu;
    ptr_mu = Teuchos::rcp(new FELIX::SharedParameter<EvalT,PHAL::AlbanyTraits,StokesParamEnum,Mu>(*p,dl));
    ptr_mu->setNominalValue(params->sublist("FELIX Basal Friction Coefficient").get<double>(param_name,-1.0));
    fm0.template registerEvaluator<EvalT>(ptr_mu);

    //--- Shared Parameter for basal friction coefficient: power ---//
    p = Teuchos::rcp(new Teuchos::ParameterList("Basal Friction Coefficient: power"));

    param_name = "Power Exponent";
    p->set<std::string>("Parameter Name", param_name);
    p->set<double>("Parameter Value", params->sublist("FELIX Basal Friction Coefficient").get<double>(param_name,0.0));
    p->set< Teuchos::RCP<PHX::DataLayout> >("Data Layout", dl_basal->shared_param);
    p->set< Teuchos::RCP<ParamLib> >("Parameter Library", paramLib);

    Teuchos::RCP<FELIX::SharedParameter<EvalT,PHAL::AlbanyTraits,StokesParamEnum,Power>> ptr_power;
    ptr_power = Teuchos::rcp(new FELIX::SharedParameter<EvalT,PHAL::AlbanyTraits,StokesParamEnum,Power>(*p,dl));
    ptr_power->setNominalValue(params->sublist("FELIX Basal Friction Coefficient").get<double>(param_name,-1.0));
    fm0.template registerEvaluator<EvalT>(ptr_power);

    //--- FELIX basal friction coefficient ---//
    p = Teuchos::rcp(new Teuchos::ParameterList("FELIX Basal Friction Coefficient"));

    //Input
    p->set<std::string>("Sliding Velocity Side QP Variable Name", "Sliding Velocity");
    p->set<std::string>("BF Side Variable Name", "BF " + basalSideName);
    p->set<std::string>("Effective Pressure Side QP Variable Name", "Effective Pressure");
    p->set<std::string>("Side Set Name", basalSideName);
    p->set<std::string>("Coordinate Vector Variable Name", "Coord Vec " + basalSideName);
    p->set<Teuchos::ParameterList*>("Parameter List", &params->sublist("FELIX Basal Friction Coefficient"));
    p->set<Teuchos::ParameterList*>("Stereographic Map", &params->sublist("Stereographic Map"));

    //Output
    p->set<std::string>("Basal Friction Coefficient Variable Name", "Beta");

    ev = Teuchos::rcp(new FELIX::BasalFrictionCoefficient<EvalT,PHAL::AlbanyTraits>(*p,dl_basal));
    fm0.template registerEvaluator<EvalT>(ev);
  }

  if (basalSideName!="INVALID")
  {

    fieldName = "Flux Divergence";
    stateName = "flux_divergence";
    p = rcp(new ParameterList("Flux Divergence"));

    //Input
    p->set<std::string>("Averaged Velocity Side QP Variable Name", "Averaged Velocity");
    p->set<std::string>("Averaged Velocity Side QP Divergence Name", "Averaged Velocity Divergence");
    if(isThkParam) {
      p->set<std::string>("Thickness Side QP Variable Name", "Ice Thickness Param");
      p->set<std::string>("Thickness Gradient Name", "Ice Thickness Param Gradient");
    } else {
      p->set<std::string>("Thickness Side QP Variable Name", "Ice Thickness");
      p->set<std::string>("Thickness Gradient Name", "Ice Thickness Gradient");
    }

    p->set<std::string>("Field Name",  "Flux Divergence");
    p->set<std::string> ("Side Set Name", basalSideName);

    ev = Teuchos::rcp(new FELIX::FluxDiv<EvalT,PHAL::AlbanyTraits>(*p,dl_basal));
    fm0.template registerEvaluator<EvalT>(ev);


    if(isThkParam)
    {
          // We interpolate beta from quad point to cell
          ev = evalUtilsBasal.constructSideQuadPointsToSideInterpolationEvaluator (fieldName, basalSideName, false);
          fm0.template registerEvaluator<EvalT>(ev);

          // We save it on the basal mesh
          p = stateMgr.registerSideSetStateVariable(basalSideName, stateName, fieldName, dl_basal->side_scalar, basalEBName, true);
          p->set<bool>("Is Vector Field", false);
          ev = rcp(new PHAL::SaveSideSetStateField<EvalT,PHAL::AlbanyTraits>(*p,dl_basal));
          fm0.template registerEvaluator<EvalT>(ev);
          if (fieldManagerChoice == Albany::BUILD_RESID_FM)
          {
            // Only PHAL::AlbanyTraits::Residual evaluates something
            if (ev->evaluatedFields().size()>0)
            {
              // Require save beta
              fm0.template requireField<EvalT>(*ev->evaluatedFields()[0]);
            }
          }
        }
  }


#ifdef ALBANY_EPETRA
    {
       RCP<ParameterList> p = rcp(new ParameterList("Gather Averaged Velocity"));
       p->set<std::string>("Averaged Velocity Name", "Averaged Velocity");
       p->set<std::string>("Mesh Part", "basalside");
       p->set<Teuchos::RCP<const CellTopologyData> >("Cell Topology",rcp(new CellTopologyData(meshSpecs.ctd)));
       ev = rcp(new GatherVerticallyAveragedVelocity<EvalT,PHAL::AlbanyTraits>(*p,dl));
       fm0.template registerEvaluator<EvalT>(ev);
    }
#endif

  //--- FELIX viscosity ---//
  p = Teuchos::rcp(new Teuchos::ParameterList("FELIX Viscosity"));

  //Input
  p->set<std::string>("Coordinate Vector Variable Name", "Coord Vec");
  p->set<std::string>("Velocity QP Variable Name", "Velocity");
  p->set<std::string>("Velocity Gradient QP Variable Name", "Velocity Gradient");
  p->set<std::string>("Temperature Variable Name", "temperature");
  p->set<std::string>("Flow Factor Variable Name", "flow_factor");
  p->set<Teuchos::RCP<ParamLib> >("Parameter Library", paramLib);
  p->set<Teuchos::ParameterList*>("Stereographic Map", &params->sublist("Stereographic Map"));
  p->set<Teuchos::ParameterList*>("Parameter List", &params->sublist("FELIX Viscosity"));

  //Output
  p->set<std::string>("Viscosity QP Variable Name", "FELIX Viscosity");

  ev = Teuchos::rcp(new FELIX::ViscosityFO<EvalT,PHAL::AlbanyTraits>(*p,dl));
  fm0.template registerEvaluator<EvalT>(ev);

#ifdef CISM_HAS_FELIX
  //--- FELIX surface gradient from CISM ---//
  p = Teuchos::rcp(new Teuchos::ParameterList("FELIX Surface Gradient"));

  //Input
  p->set<std::string>("CISM Surface Height Gradient X Variable Name", "CISM Surface Height Gradient X");
  p->set<std::string>("CISM Surface Height Gradient Y Variable Name", "CISM Surface Height Gradient X");
  p->set<std::string>("BF Variable Name", "BF");

  //Output
  p->set<std::string>("Surface Height Gradient QP Variable Name", "CISM Surface Height Gradient");
  ev = Teuchos::rcp(new FELIX::CismSurfaceGradFO<EvalT,PHAL::AlbanyTraits>(*p,dl));
  fm0.template registerEvaluator<EvalT>(ev);
#endif

  //--- Body Force ---//
  p = Teuchos::rcp(new Teuchos::ParameterList("Body Force"));

  //Input
  p->set<std::string>("FELIX Viscosity QP Variable Name", "FELIX Viscosity");
#ifdef CISM_HAS_FELIX
  p->set<std::string>("Surface Height Gradient QP Variable Name", "CISM Surface Height Gradient");
#endif
  p->set<std::string>("Coordinate Vector Variable Name", "Coord Vec");
  p->set<std::string>("Surface Height Gradient Name", "Surface Height Gradient");
  p->set<std::string>("Surface Height Name", "Surface Height");
  p->set<Teuchos::ParameterList*>("Parameter List", &params->sublist("Body Force"));
  p->set<Teuchos::ParameterList*>("Stereographic Map", &params->sublist("Stereographic Map"));
  p->set<Teuchos::ParameterList*>("Physical Parameter List", &params->sublist("FELIX Physical Parameters"));

  //Output
  p->set<std::string>("Body Force Variable Name", "Body Force");

  ev = Teuchos::rcp(new FELIX::StokesFOBodyForce<EvalT,PHAL::AlbanyTraits>(*p,dl));
  fm0.template registerEvaluator<EvalT>(ev);

  if (surfaceSideName!="INVALID")
  {
    // Load surface velocity
    entity= Albany::StateStruct::NodalDataToElemNode;
    stateName = "surface_velocity";
    fieldName = "Observed Surface Velocity";
    p = stateMgr.registerSideSetStateVariable(surfaceSideName, stateName, fieldName, dl_surface->side_node_vector, surfaceEBName, true, &entity);
    ev = Teuchos::rcp(new PHAL::LoadSideSetStateField<EvalT,PHAL::AlbanyTraits>(*p));
    fm0.template registerEvaluator<EvalT>(ev);

    // Load surface velocity rms
    entity= Albany::StateStruct::NodalDataToElemNode;
    stateName = "surface_velocity_rms";
    fieldName = "Observed Surface Velocity RMS";
    p = stateMgr.registerSideSetStateVariable(surfaceSideName, stateName, fieldName, dl_surface->side_node_vector, surfaceEBName, true, &entity);
    ev = Teuchos::rcp(new PHAL::LoadSideSetStateField<EvalT,PHAL::AlbanyTraits>(*p));
    fm0.template registerEvaluator<EvalT>(ev);
  }

<<<<<<< HEAD
    //--- Body Force ---//
    p = Teuchos::rcp(new Teuchos::ParameterList("Basal Friction Coefficient Gradient"));

=======
  if (basalSideName!="INVALID")
  {
>>>>>>> 7d3102cc
    // Input
    p->set<std::string>("Effective Pressure Gradient QP Name","Effective Pressure Gradient");
    p->set<std::string>("Effective Pressure QP Name","Effective Pressure");
    p->set<std::string>("Basal Velocity QP Name","Basal Velocity");
    p->set<std::string>("Basal Velocity Gradient QP Name","Basal Velocity Gradient");
    p->set<std::string>("Sliding Velocity QP Name","Sliding Velocity");
    p->set<std::string>("Beta Variable Name", "Beta");
    p->set<std::string>("Gradient BF Side Variable Name", "Grad BF "+ basalSideName);
    p->set<std::string>("Side Set Name", basalSideName);
    p->set<std::string>("Coordinate Vector Variable Name", "Coord Vec");
    p->set<Teuchos::ParameterList*>("Stereographic Map", &params->sublist("Stereographic Map"));
    p->set<Teuchos::ParameterList*>("Parameter List", &params->sublist("FELIX Basal Friction Coefficient"));

    // Output
    p->set<std::string>("Basal Friction Coefficient Gradient Name","Beta Gradient");

    ev = Teuchos::rcp(new FELIX::BasalFrictionCoefficientGradient<EvalT,PHAL::AlbanyTraits>(*p,dl_basal));
    fm0.template registerEvaluator<EvalT>(ev);

    // Load surface velocity
    entity= Albany::StateStruct::NodalDataToElemNode;
    stateName = "surface_mass_balance";
    fieldName = "Surface Mass Balance";
    p = stateMgr.registerSideSetStateVariable(basalSideName, stateName, fieldName, dl_basal->side_node_scalar, basalEBName, true, &entity);
    ev = rcp(new PHAL::LoadSideSetStateField<EvalT,PHAL::AlbanyTraits>(*p));
    fm0.template registerEvaluator<EvalT>(ev);


    // Load surface velocity
    entity= Albany::StateStruct::NodalDataToElemNode;
    stateName = "thickness_RMS";
    fieldName = "Ice Thickness RMS";
    p = stateMgr.registerSideSetStateVariable(basalSideName, stateName, fieldName, dl_basal->side_node_scalar, basalEBName, true, &entity);
    ev = rcp(new PHAL::LoadSideSetStateField<EvalT,PHAL::AlbanyTraits>(*p));
    fm0.template registerEvaluator<EvalT>(ev);

    stateName = "observed_thickness";
    fieldName = "Observed Ice Thickness";
    entity = Albany::StateStruct::NodalDataToElemNode;
    p = stateMgr.registerSideSetStateVariable(basalSideName, stateName, fieldName, dl_basal->side_node_scalar, basalEBName, true, &entity);
    ev = rcp(new PHAL::LoadSideSetStateField<EvalT,PHAL::AlbanyTraits>(*p));
    fm0.template registerEvaluator<EvalT>(ev);



  }

  if (fieldManagerChoice == Albany::BUILD_RESID_FM)
  {
    // Require scattering of residual
    PHX::Tag<typename EvalT::ScalarT> res_tag("Scatter Stokes", dl->dummy);
    fm0.requireField<EvalT>(res_tag);
  }
  else if (fieldManagerChoice == Albany::BUILD_RESPONSE_FM)
  {
    // ----------------------- Responses --------------------- //
<<<<<<< HEAD
    Teuchos::RCP<Teuchos::ParameterList> paramList = Teuchos::rcp(new Teuchos::ParameterList("Param List"));
    Teuchos::RCP<const Albany::MeshSpecsStruct> meshSpecsPtr = Teuchos::rcpFromRef(meshSpecs);
    paramList->set<Teuchos::RCP<const Albany::MeshSpecsStruct> >("Mesh Specs Struct", meshSpecsPtr);
    paramList->set<Teuchos::RCP<ParamLib> >("Parameter Library", paramLib);
=======
    RCP<ParameterList> paramList = rcp(new ParameterList("Param List"));
    paramList->set<RCP<ParamLib> >("Parameter Library", paramLib);
>>>>>>> 7d3102cc
    paramList->set<std::string>("Basal Friction Coefficient Gradient Name","Beta Gradient");
    paramList->set<std::string>("Thickness Gradient Name","Ice Thickness Param Gradient");
    paramList->set<std::string>("Surface Velocity Side QP Variable Name","Surface Velocity");
    paramList->set<std::string>("SMB Side QP Variable Name","Surface Mass Balance");
    paramList->set<std::string>("Flux Divergence Side QP Variable Name","Flux Divergence");
    paramList->set<std::string>("Thickness Side QP Variable Name","Ice Thickness Param");
    paramList->set<std::string>("Thickness RMS Side QP Variable Name","Ice Thickness RMS");
    paramList->set<std::string>("Observed Thickness Side QP Variable Name","Observed Ice Thickness");
    paramList->set<std::string>("Observed Surface Velocity Side QP Variable Name","Observed Surface Velocity");
    paramList->set<std::string>("Observed Surface Velocity RMS Side QP Variable Name","Observed Surface Velocity RMS");
    paramList->set<std::string>("BF Surface Name","BF " + surfaceSideName);
    paramList->set<std::string>("Weighted Measure Basal Name","Weighted Measure " + basalSideName);
    paramList->set<std::string>("Weighted Measure 2D Name","Weighted Measure " + basalSideName);
    paramList->set<std::string>("Weighted Measure Surface Name","Weighted Measure " + surfaceSideName);
    paramList->set<std::string>("Inverse Metric Basal Name","Inv Metric " + basalSideName);
    paramList->set<std::string>("Basal Side Name", basalSideName);
    paramList->set<std::string>("Surface Side Name", surfaceSideName);
    paramList->set<Teuchos::RCP<const CellTopologyData> >("Cell Topology",rcp(new CellTopologyData(meshSpecs.ctd)));

    Albany::ResponseUtilities<EvalT, PHAL::AlbanyTraits> respUtils(dls);
    return respUtils.constructResponses(fm0, *responseList, paramList, stateMgr);
  }

  return Teuchos::null;
}

#endif // FELIX_STOKES_FO_PROBLEM_HPP<|MERGE_RESOLUTION|>--- conflicted
+++ resolved
@@ -29,13 +29,12 @@
 #include "PHAL_LoadStateField.hpp"
 #include "PHAL_DOFCellToSide.hpp"
 #include "PHAL_DOFVecCellToSide.hpp"
-#include "PHAL_DOFVecInterpolationSide.hpp"
 #include "PHAL_LoadSideSetStateField.hpp"
 #include "PHAL_SaveSideSetStateField.hpp"
-#include "FELIX_SharedParameter.hpp"
-#include "FELIX_StokesParamEnum.hpp"
+#include "PHAL_DOFVecInterpolationSide.hpp"
 
 #include "FELIX_EffectivePressure.hpp"
+#include "FELIX_SubglacialHydrostaticPotential.hpp"
 #include "FELIX_StokesFOResid.hpp"
 #include "FELIX_StokesFOBasalResid.hpp"
 #ifdef CISM_HAS_FELIX
@@ -150,6 +149,10 @@
                                       Albany::FieldManagerChoice fieldManagerChoice,
                                       const Teuchos::RCP<Teuchos::ParameterList>& responseList)
 {
+  using Teuchos::RCP;
+  using Teuchos::rcp;
+  using Teuchos::ParameterList;
+
   Albany::EvaluatorUtils<EvalT, PHAL::AlbanyTraits> evalUtils(dl);
   Albany::EvaluatorUtils<EvalT, PHAL::AlbanyTraits> evalUtilsBasal(dl_basal);
   Albany::EvaluatorUtils<EvalT, PHAL::AlbanyTraits> evalUtilsSurface(dl_surface);
@@ -157,18 +160,18 @@
   int offset=0;
 
   Albany::StateStruct::MeshFieldEntity entity;
-  Teuchos::RCP<PHX::Evaluator<PHAL::AlbanyTraits> > ev;
-  Teuchos::RCP<Teuchos::ParameterList> p;
+  RCP<PHX::Evaluator<PHAL::AlbanyTraits> > ev;
+  RCP<Teuchos::ParameterList> p;
 
   // ---------------------------- Registering state variables ------------------------- //
 
-  std::string stateName, fieldName, param_name;
+  std::string stateName, fieldName;
 
   // Temperature
   entity = Albany::StateStruct::NodalDataToElemNode;
   stateName = fieldName = "temperature";
   p = stateMgr.registerStateVariable(stateName, dl->node_scalar, elementBlockName, true, &entity);
-  ev = Teuchos::rcp(new PHAL::LoadStateField<EvalT,PHAL::AlbanyTraits>(*p));
+  ev = rcp(new PHAL::LoadStateField<EvalT,PHAL::AlbanyTraits>(*p));
   fm0.template registerEvaluator<EvalT>(ev);
   if (ss_requirements.find(basalSideName)!=ss_requirements.end())
   {
@@ -183,7 +186,7 @@
       int numLayers = params->get<int>("Layered Data Length",11); // Default 11 layers: 0, 0.1, ...,1.0
       Teuchos::RCP<PHX::DataLayout> dl_temp;
       Teuchos::RCP<PHX::DataLayout> sns = dl_basal->side_node_scalar;
-      dl_temp = Teuchos::rcp(new PHX::MDALayout<Cell,Side,Node,LayerDim>(sns->dimension(0),sns->dimension(1),sns->dimension(2),numLayers));
+      dl_temp = Teuchos::rcp(new PHX::MDALayout<Cell,Side,Node,VecDim>(sns->dimension(0),sns->dimension(1),sns->dimension(2),numLayers));
       p = stateMgr.registerSideSetStateVariable(basalSideName, stateName, fieldName, dl_temp, basalEBName, true, &entity);
     }
   }
@@ -193,7 +196,7 @@
   stateName = fieldName = "flow_factor";
   p = stateMgr.registerStateVariable(stateName, dl->cell_scalar2, elementBlockName, true, &entity);
   p->set<std::string>("Field Name", fieldName);
-  ev = Teuchos::rcp(new PHAL::LoadStateField<EvalT,PHAL::AlbanyTraits>(*p));
+  ev = rcp(new PHAL::LoadStateField<EvalT,PHAL::AlbanyTraits>(*p));
   fm0.template registerEvaluator<EvalT>(ev);
 
   // Surface height
@@ -202,7 +205,7 @@
   fieldName = "Surface Height";
   p = stateMgr.registerStateVariable(stateName, dl->node_scalar, elementBlockName, true, &entity);
   p->set<std::string>("Field Name", fieldName);
-  ev = Teuchos::rcp(new PHAL::LoadStateField<EvalT,PHAL::AlbanyTraits>(*p));
+  ev = rcp(new PHAL::LoadStateField<EvalT,PHAL::AlbanyTraits>(*p));
   fm0.template registerEvaluator<EvalT>(ev);
   if (ss_requirements.find(basalSideName)!=ss_requirements.end())
   {
@@ -220,7 +223,7 @@
   fieldName = "CISM Surface Height Gradient X";
   p = stateMgr.registerStateVariable(stateName, dl->node_scalar, elementBlockName, true, &entity);
   p->set<std::string>("Field Name", fieldName);
-  ev = Teuchos::rcp(new PHAL::LoadStateField<EvalT,PHAL::AlbanyTraits>(*p));
+  ev = rcp(new PHAL::LoadStateField<EvalT,PHAL::AlbanyTraits>(*p));
   fm0.template registerEvaluator<EvalT>(ev);
 
   // Surface Gradient-y
@@ -229,7 +232,7 @@
   fieldName = "CISM Surface Height Gradient Y";
   p = stateMgr.registerStateVariable(stateName, dl->node_scalar, elementBlockName, true, &entity);
   p->set<std::string>("Field Name", fieldName);
-  ev = Teuchos::rcp(new PHAL::LoadStateField<EvalT,PHAL::AlbanyTraits>(*p));
+  ev = rcp(new PHAL::LoadStateField<EvalT,PHAL::AlbanyTraits>(*p));
   fm0.template registerEvaluator<EvalT>(ev);
 #endif
 
@@ -238,13 +241,6 @@
   // Ice thickness
   {
   stateName = "thickness";
-<<<<<<< HEAD
-  fieldName = "Ice Thickness";
-  p = stateMgr.registerStateVariable(stateName, dl->node_scalar, elementBlockName, true, &entity);
-  p->set<std::string>("Field Name", fieldName);
-  ev = Teuchos::rcp(new PHAL::LoadStateField<EvalT,PHAL::AlbanyTraits>(*p));
-  fm0.template registerEvaluator<EvalT>(ev);
-=======
   fieldName = "Ice Thickness Param";
 
 
@@ -318,7 +314,6 @@
     ev = rcp(new PHAL::LoadStateField<EvalT,PHAL::AlbanyTraits>(*p));
     fm0.template registerEvaluator<EvalT>(ev);
   }
->>>>>>> 7d3102cc
   if (ss_requirements.find(basalSideName)!=ss_requirements.end())
   {
     const Albany::AbstractFieldContainer::FieldContainerRequirements& req = ss_requirements.at(basalSideName);
@@ -358,7 +353,7 @@
 
  // Basal friction
   stateName = "basal_friction";
-  fieldName = "Beta Given";
+  fieldName = "Beta";
   bool isStateAParameter = false; // Determining whether basal friction is a distributed parameter
   const std::string* meshPart;
   const std::string emptyString("");
@@ -394,10 +389,6 @@
 
   if(isStateAParameter)
   {
-<<<<<<< HEAD
-    stateName = "basal_friction";
-    fieldName = "Beta Given";
-=======
     //basal friction is a distributed parameter
     TEUCHOS_TEST_FOR_EXCEPTION (ss_requirements.find(basalSideName)==ss_requirements.end(), std::logic_error,
                                 "Error! 'basal_friction' is a parameter, but there are no basal requirements.\n");
@@ -405,7 +396,6 @@
 
     TEUCHOS_TEST_FOR_EXCEPTION (std::find(req.begin(), req.end(), stateName)==req.end(), std::logic_error,
                                 "Error! 'basal_friction' is a parameter, but is not listed as basal requirements.\n");
->>>>>>> 7d3102cc
 
     //basal friction is a distributed 3D parameter
     entity= Albany::StateStruct::NodalDistParameter;
@@ -420,45 +410,13 @@
     if (basalSideName!="INVALID")
     {
       // Interpolate the 3D state on the side (the BasalFrictionCoefficient evaluator needs a side field)
-<<<<<<< HEAD
-      ev = evalUtilsBasal.constructDOFCellToSideEvaluator("Beta Given",basalSideName,cellType);
+      ev = evalUtilsBasal.constructDOFCellToSideEvaluator(fieldName,basalSideName,cellType);
       fm0.template registerEvaluator<EvalT> (ev);
     }
   }
-  else if (std::find(requirements.begin(),requirements.end(),"basal_friction")!=requirements.end())
-  {
-    // Backward compatibility
-    stateName = "basal_friction";
-    fieldName = "Beta Given";
-
-    entity = Albany::StateStruct::NodalDataToElemNode;
-    p = stateMgr.registerStateVariable(stateName, dl->node_scalar, elementBlockName, true, &entity);
-    p->set<std::string>("Field Name", fieldName);
-
-    // We are (for some mystic reason) extruding beta to the whole 3D mesh
-    ev = Teuchos::rcp(new PHAL::LoadStateField<EvalT,PHAL::AlbanyTraits>(*p));
-    fm0.template registerEvaluator<EvalT>(ev);
-
-    // We restrict it back to the 2D mesh. Clearly, this is not optimal. Just add 'basal_friction' to the Basal Requirements!
-    if(basalSideName!="INVALID") {
-      ev = evalUtilsBasal.constructDOFCellToSideEvaluator("Beta Given",basalSideName,cellType);
-=======
-      ev = evalUtilsBasal.constructDOFCellToSideEvaluator(fieldName,basalSideName,cellType);
->>>>>>> 7d3102cc
-      fm0.template registerEvaluator<EvalT> (ev);
-    }
-  }
-
   if (ss_requirements.find(basalSideName)!=ss_requirements.end())
   {
     const Albany::AbstractFieldContainer::FieldContainerRequirements& req = ss_requirements.at(basalSideName);
-<<<<<<< HEAD
-
-    stateName = "basal_friction";
-    fieldName = "Beta Given";
-
-=======
->>>>>>> 7d3102cc
     if (std::find(req.begin(), req.end(), stateName)!=req.end())
     {
       // ...and basal_friction is one of them.
@@ -468,14 +426,9 @@
       {
         //basal friction is a distributed 3D parameter. We already took care of this case
       }
-      else
+      else if (std::find(requirements.begin(),requirements.end(),stateName)==requirements.end()) //otherwise see below
       {
-        //---- Load the side state
-        ev = Teuchos::rcp(new PHAL::LoadSideSetStateField<EvalT,PHAL::AlbanyTraits>(*p));
-        fm0.template registerEvaluator<EvalT>(ev);
-
-        //---- Interpolate Beta Given on QP on side (may be used by a response)
-        ev = evalUtilsBasal.constructDOFInterpolationSideEvaluator_noDeriv("Beta Given", basalSideName);
+        ev = rcp(new PHAL::LoadSideSetStateField<EvalT,PHAL::AlbanyTraits>(*p));
         fm0.template registerEvaluator<EvalT>(ev);
       }
     }
@@ -484,19 +437,20 @@
       TEUCHOS_TEST_FOR_EXCEPTION (true, std::logic_error, "Error! basal_friction is a parameter, but is not listed as a basal requirement.\n");
     }
 
-    stateName = "basal_friction_side_avg";
-    fieldName = "Beta Given";
-
-    if (std::find(req.begin(), req.end(), stateName)!=req.end())
-    {
-      // We interpolate the given beta from quad point to side (for visual comparison with the computed beta)
+    // Check if the user also wants to save a side-averaged beta
+    stateName = "beta_side_avg";
+    fieldName = "Beta";
+    auto it = std::find(req.begin(), req.end(), stateName);
+    if (it!=req.end())
+    {
+      // We interpolate beta from quad point to cell
       ev = evalUtilsBasal.constructSideQuadPointsToSideInterpolationEvaluator (fieldName, basalSideName, false);
       fm0.template registerEvaluator<EvalT>(ev);
 
       // We save it on the basal mesh
       p = stateMgr.registerSideSetStateVariable(basalSideName, stateName, fieldName, dl_basal->side_scalar, basalEBName, true);
       p->set<bool>("Is Vector Field", false);
-      ev = Teuchos::rcp(new PHAL::SaveSideSetStateField<EvalT,PHAL::AlbanyTraits>(*p,dl_basal));
+      ev = rcp(new PHAL::SaveSideSetStateField<EvalT,PHAL::AlbanyTraits>(*p,dl_basal));
       fm0.template registerEvaluator<EvalT>(ev);
       if (fieldManagerChoice == Albany::BUILD_RESID_FM)
       {
@@ -508,21 +462,49 @@
         }
       }
     }
-
-    // Check if the user also wants to save a side-averaged beta
-    stateName = "beta_side_avg";
+  }
+  else if (isStateAParameter)
+  {
+    TEUCHOS_TEST_FOR_EXCEPTION (true, std::logic_error, "Error! basal_friction is a parameter, but there are no basal requirements.\n");
+  }
+
+  if (std::find(requirements.begin(),requirements.end(),"basal_friction")!=requirements.end())
+  {
+    stateName = "basal_friction";
     fieldName = "Beta";
+
+    entity = Albany::StateStruct::NodalDataToElemNode;
+    p = stateMgr.registerStateVariable(stateName, dl->node_scalar, elementBlockName, true, &entity);
+    p->set<std::string>("Field Name", fieldName);
+
+    // We are (for some mystic reason) extruding beta to the whole 3D mesh
+    ev = rcp(new PHAL::LoadStateField<EvalT,PHAL::AlbanyTraits>(*p));
+    fm0.template registerEvaluator<EvalT>(ev);
+
+    // We restrict it back to the 2D mesh. Clearly, this is not optimal. Just add 'basal_friction' to the Basal Requirements!
+    if(basalSideName!="INVALID") {
+      ev = evalUtilsBasal.constructDOFCellToSideEvaluator("Beta",basalSideName,cellType);
+      fm0.template registerEvaluator<EvalT> (ev);
+    }
+  }
+
+  if (ss_requirements.find(basalSideName)!=ss_requirements.end())
+  {
+    stateName = "effective_pressure";
+    fieldName = "Effective Pressure";
+    const Albany::AbstractFieldContainer::FieldContainerRequirements& req = ss_requirements.at(basalSideName);
+
     auto it = std::find(req.begin(), req.end(), stateName);
     if (it!=req.end())
     {
-      // We interpolate beta from quad point to cell
+      // We interpolate the effective pressure from quad point to cell
       ev = evalUtilsBasal.constructSideQuadPointsToSideInterpolationEvaluator (fieldName, basalSideName, false);
       fm0.template registerEvaluator<EvalT>(ev);
 
-      // We save it on the basal mesh
-      p = stateMgr.registerSideSetStateVariable(basalSideName, stateName, fieldName, dl_basal->side_scalar, basalEBName, true);
+      // We register the state and build the loader
+      p = stateMgr.registerSideSetStateVariable(basalSideName,stateName,fieldName, dl_basal->side_scalar, basalEBName, true);
       p->set<bool>("Is Vector Field", false);
-      ev = Teuchos::rcp(new PHAL::SaveSideSetStateField<EvalT,PHAL::AlbanyTraits>(*p,dl_basal));
+      ev = rcp(new PHAL::SaveSideSetStateField<EvalT,PHAL::AlbanyTraits>(*p,dl_basal));
       fm0.template registerEvaluator<EvalT>(ev);
       if (fieldManagerChoice == Albany::BUILD_RESID_FM)
       {
@@ -535,46 +517,12 @@
       }
     }
   }
-  else if (isStateAParameter)
-  {
-    TEUCHOS_TEST_FOR_EXCEPTION (true, std::logic_error, "Error! basal_friction is a parameter, but there are no basal requirements.\n");
-  }
-
-  if (ss_requirements.find(basalSideName)!=ss_requirements.end())
-  {
-    stateName = "effective_pressure";
-    fieldName = "Effective Pressure";
-    const Albany::AbstractFieldContainer::FieldContainerRequirements& req = ss_requirements.at(basalSideName);
-
-    auto it = std::find(req.begin(), req.end(), stateName);
-    if (it!=req.end())
-    {
-      // We interpolate the effective pressure from quad point to cell
-      ev = evalUtilsBasal.constructSideQuadPointsToSideInterpolationEvaluator (fieldName, basalSideName, false);
-      fm0.template registerEvaluator<EvalT>(ev);
-
-      // We register the state and build the loader
-      p = stateMgr.registerSideSetStateVariable(basalSideName,stateName,fieldName, dl_basal->side_scalar, basalEBName, true);
-      p->set<bool>("Is Vector Field", false);
-      ev = Teuchos::rcp(new PHAL::SaveSideSetStateField<EvalT,PHAL::AlbanyTraits>(*p,dl_basal));
-      fm0.template registerEvaluator<EvalT>(ev);
-      if (fieldManagerChoice == Albany::BUILD_RESID_FM)
-      {
-        // Only PHAL::AlbanyTraits::Residual evaluates something
-        if (ev->evaluatedFields().size()>0)
-        {
-          // Require save beta
-          fm0.template requireField<EvalT>(*ev->evaluatedFields()[0]);
-        }
-      }
-    }
-  }
 
   // Bed topography
   stateName = "bed_topography";
   entity= Albany::StateStruct::NodalDataToElemNode;
   p = stateMgr.registerStateVariable(stateName, dl->node_scalar, elementBlockName,true, &entity);
-  ev = Teuchos::rcp(new PHAL::LoadStateField<EvalT,PHAL::AlbanyTraits>(*p));
+  ev = rcp(new PHAL::LoadStateField<EvalT,PHAL::AlbanyTraits>(*p));
   fm0.template registerEvaluator<EvalT>(ev);
 
 #if defined(CISM_HAS_FELIX) || defined(MPAS_HAS_FELIX)
@@ -583,7 +531,7 @@
   // Here is how to register the field for dirichlet condition.
   stateName = "dirichlet_field";
   p = stateMgr.registerStateVariable(stateName, dl->node_vector, elementBlockName, true, &entity, "");
-  ev = Teuchos::rcp(new PHAL::LoadStateField<EvalT,PHAL::AlbanyTraits>(*p));
+  ev = rcp(new PHAL::LoadStateField<EvalT,PHAL::AlbanyTraits>(*p));
   fm0.template registerEvaluator<EvalT>(ev);
 #endif
 
@@ -619,7 +567,7 @@
   fm0.template registerEvaluator<EvalT> (ev);
 
   // Interpolate temperature from nodes to cell
-  ev = evalUtils.constructNodesToCellInterpolationEvaluator_noDeriv ("temperature",false);
+  ev = evalUtils.constructNodesToCellInterpolationEvaluator ("temperature",false);
   fm0.template registerEvaluator<EvalT> (ev);
 
   // Gather coordinates
@@ -682,14 +630,14 @@
     ev = evalUtilsBasal.constructComputeBasisFunctionsSideEvaluator(cellType, basalSideBasis, basalCubature, basalSideName);
     fm0.template registerEvaluator<EvalT> (ev);
 
+    //---- Restrict velocity from cell-based to cell-side-based
+    ev = evalUtilsBasal.constructDOFVecCellToSideEvaluator("Velocity",basalSideName,cellType,"Basal Velocity");
+    fm0.template registerEvaluator<EvalT> (ev);
+
     //---- Compute Quad Points coordinates on the side set
     ev = evalUtilsBasal.constructMapToPhysicalFrameSideEvaluator(cellType,basalCubature,basalSideName);
     fm0.template registerEvaluator<EvalT> (ev);
 
-<<<<<<< HEAD
-    //---- Restrict velocity from cell-based to cell-side-based
-    ev = evalUtilsBasal.constructDOFVecCellToSideEvaluator("Velocity",basalSideName,cellType,"Basal Velocity");
-=======
     //---- Restrict ice thickness from cell-based to cell-side-based
     ev = evalUtilsBasal.constructDOFCellToSideEvaluator("Ice Thickness Param",basalSideName,cellType);
     fm0.template registerEvaluator<EvalT> (ev);
@@ -700,33 +648,13 @@
 
     //---- Restrict surface height from cell-based to cell-side-based
     ev = evalUtilsBasal.constructDOFCellToSideEvaluator("Surface Height",basalSideName,cellType);
->>>>>>> 7d3102cc
     fm0.template registerEvaluator<EvalT> (ev);
 
     //---- Interpolate velocity on QP on side
     ev = evalUtilsBasal.constructDOFVecInterpolationSideEvaluator("Basal Velocity", basalSideName);
     fm0.template registerEvaluator<EvalT>(ev);
 
-    //---- Interpolate velocity gradient on QP on side
-    ev = evalUtilsBasal.constructDOFVecGradInterpolationSideEvaluator("Basal Velocity", basalSideName);
-    fm0.template registerEvaluator<EvalT>(ev);
-
-    //---- Restrict ice thickness from cell-based to cell-side-based
-    ev = evalUtilsBasal.constructDOFCellToSideEvaluator_noDeriv("Ice Thickness",basalSideName,cellType);
-    fm0.template registerEvaluator<EvalT> (ev);
-
     //---- Interpolate thickness on QP on side
-<<<<<<< HEAD
-    ev = evalUtilsBasal.constructDOFInterpolationSideEvaluator_noDeriv("Ice Thickness", basalSideName);
-    fm0.template registerEvaluator<EvalT>(ev);
-
-    //---- Restrict surface height from cell-based to cell-side-based
-    ev = evalUtilsBasal.constructDOFCellToSideEvaluator_noDeriv("Surface Height",basalSideName,cellType);
-    fm0.template registerEvaluator<EvalT> (ev);
-
-    //---- Interpolate surface height on QP on side
-    ev = evalUtilsBasal.constructDOFInterpolationSideEvaluator_noDeriv("Surface Height", basalSideName);
-=======
     ev = evalUtilsBasal.constructDOFInterpolationSideParamEvaluator("Ice Thickness Param", basalSideName);
     fm0.template registerEvaluator<EvalT>(ev);
 
@@ -740,15 +668,14 @@
 
     //---- Interpolate thickness on QP on side
     ev = evalUtilsBasal.constructDOFInterpolationSideParamEvaluator("Ice Thickness RMS", basalSideName);
->>>>>>> 7d3102cc
     fm0.template registerEvaluator<EvalT>(ev);
 
     //---- Interpolate effective pressure on QP on side
     ev = evalUtilsBasal.constructDOFInterpolationSideEvaluator("Effective Pressure", basalSideName);
     fm0.template registerEvaluator<EvalT>(ev);
 
-    //---- Interpolate effective pressure gradient on QP on side
-    ev = evalUtilsBasal.constructDOFGradInterpolationSideEvaluator("Effective Pressure", basalSideName);
+    //---- Interpolate surface height on QP on side
+    ev = evalUtilsBasal.constructDOFInterpolationSideEvaluator("Surface Height", basalSideName);
     fm0.template registerEvaluator<EvalT>(ev);
 
     // Interpolate the 3D state on the side (the BasalFrictionCoefficient evaluator needs a side field)
@@ -782,11 +709,11 @@
     fm0.template registerEvaluator<EvalT> (ev);
 
     //---- Interpolate surface velocity on QP on side
-    ev = evalUtilsSurface.constructDOFVecInterpolationSideEvaluator_noDeriv("Observed Surface Velocity", surfaceSideName);
+    ev = evalUtilsSurface.constructDOFVecInterpolationSideParamEvaluator("Observed Surface Velocity", surfaceSideName);
     fm0.template registerEvaluator<EvalT>(ev);
 
     //---- Interpolate surface velocity rms on QP on side
-    ev = evalUtilsSurface.constructDOFVecInterpolationSideEvaluator_noDeriv("Observed Surface Velocity RMS", surfaceSideName);
+    ev = evalUtilsSurface.constructDOFVecInterpolationSideParamEvaluator("Observed Surface Velocity RMS", surfaceSideName);
     fm0.template registerEvaluator<EvalT>(ev);
 
     //---- Restrict velocity (the solution) from cell-based to cell-side-based on upper side
@@ -814,7 +741,7 @@
   // -------------------------------- FELIX evaluators ------------------------- //
 
   // --- FO Stokes Resid --- //
-  p = Teuchos::rcp(new Teuchos::ParameterList("Stokes Resid"));
+  p = rcp(new ParameterList("Stokes Resid"));
 
   //Input
   p->set<std::string>("Weighted BF Variable Name", "wBF");
@@ -828,18 +755,17 @@
   p->set<Teuchos::ParameterList*>("Parameter List", &params->sublist("Equation Set"));
   p->set<std::string>("Basal Residual Variable Name", "Basal Residual");
   p->set<bool>("Needs Basal Residual", sliding);
-  p->set<bool>("Patch Residual", true);
 
   //Output
   p->set<std::string>("Residual Variable Name", "Stokes Residual");
 
-  ev = Teuchos::rcp(new FELIX::StokesFOResid<EvalT,PHAL::AlbanyTraits>(*p,dl));
+  ev = rcp(new FELIX::StokesFOResid<EvalT,PHAL::AlbanyTraits>(*p,dl));
   fm0.template registerEvaluator<EvalT>(ev);
 
   if (sliding)
   {
     // --- Basal Residual --- //
-    p = Teuchos::rcp(new Teuchos::ParameterList("Stokes Basal Residual"));
+    p = rcp(new ParameterList("Stokes Basal Residual"));
 
     //Input
     p->set<std::string>("BF Side Name", "BF "+basalSideName);
@@ -847,13 +773,17 @@
     p->set<std::string>("Basal Friction Coefficient Side QP Variable Name", "Beta");
     p->set<std::string>("Velocity Side QP Variable Name", "Basal Velocity");
     p->set<std::string>("Side Set Name", basalSideName);
-    p->set<Teuchos::RCP<shards::CellTopology> >("Cell Type", cellType);
-    p->set<Teuchos::ParameterList*>("Parameter List", &params->sublist("FELIX Basal Friction Coefficient"));
+    p->set<RCP<shards::CellTopology> >("Cell Type", cellType);
+    bool regularize = params->isSublist("FELIX Basal Friction Coefficient")
+                   && params->sublist("FELIX Basal Friction Coefficient").isParameter("Regularize With Continuation") ?
+                      params->sublist("FELIX Basal Friction Coefficient").get<bool>("Regularize With Continuation") :
+                      false;
+    p->set<bool>("Regularize With Continuation", regularize);
 
     //Output
     p->set<std::string>("Basal Residual Variable Name", "Basal Residual");
 
-    ev = Teuchos::rcp(new FELIX::StokesFOBasalResid<EvalT,PHAL::AlbanyTraits>(*p,dl_basal));
+    ev = rcp(new FELIX::StokesFOBasalResid<EvalT,PHAL::AlbanyTraits>(*p,dl_basal));
     fm0.template registerEvaluator<EvalT>(ev);
 
     //--- Sliding velocity calculation ---//
@@ -870,73 +800,38 @@
     ev = Teuchos::rcp(new FELIX::FieldNorm<EvalT,PHAL::AlbanyTraits>(*p,dl_basal));
     fm0.template registerEvaluator<EvalT>(ev);
 
-    //--- Effective pressure (surrogate) calculation ---//
-    p = Teuchos::rcp(new Teuchos::ParameterList("FELIX Effective Pressure Surrogate"));
+    //--- Hydrostatic potential calculation ---//
+    p = Teuchos::rcp(new Teuchos::ParameterList("FELIX Hydrostatic Potential"));
 
     // Input
     p->set<std::string>("Ice Thickness Variable Name","Ice Thickness");
     p->set<std::string>("Surface Height Variable Name","Surface Height");
     p->set<std::string>("Side Set Name", basalSideName);
+    p->set<Teuchos::ParameterList*>("FELIX Physical Parameters", &params->sublist("FELIX Physical Parameters"));
+    p->set<bool>("Stokes", true);
+
+    // Output
+    p->set<std::string>("Hydrostatic Potential Variable Name","Subglacial Hydrostatic Potential");
+
+    ev = Teuchos::rcp(new FELIX::SubglacialHydrostaticPotential<EvalT,PHAL::AlbanyTraits>(*p,dl_basal));
+    fm0.template registerEvaluator<EvalT>(ev);
+
+    //--- Effective pressure (surrogate) calculation ---//
+    p = Teuchos::rcp(new Teuchos::ParameterList("FELIX Effective Pressure Surrogate"));
+
+    // Input
+    p->set<std::string>("Hydrostatic Potential Variable Name","Subglacial Hydrostatic Potential");
+    p->set<std::string>("Side Set Name", basalSideName);
+    double alpha = params->sublist("FELIX Basal Friction Coefficient").get<double>("Hydraulic-Over-Hydrostatic Potential Ratio",0.0);
+    p->set<double>("Hydraulic-Over-Hydrostatic Potential Ratio",alpha);
     p->set<bool>("Surrogate", true);
     p->set<bool>("Stokes", true);
-    p->set<Teuchos::ParameterList*>("FELIX Physical Parameters", &params->sublist("FELIX Physical Parameters"));
-    p->set<Teuchos::ParameterList*>("Parameter List", &params->sublist("FELIX Basal Friction Coefficient"));
 
     // Output
     p->set<std::string>("Effective Pressure Variable Name","Effective Pressure");
 
     ev = Teuchos::rcp(new FELIX::EffectivePressure<EvalT,PHAL::AlbanyTraits>(*p,dl_basal));
     fm0.template registerEvaluator<EvalT>(ev);
-
-    //--- Shared Parameter for basal friction coefficient: alpha ---//
-    p = Teuchos::rcp(new Teuchos::ParameterList("Basal Friction Coefficient: alpha"));
-
-    param_name = "Hydraulic-Over-Hydrostatic Potential Ratio";
-    p->set<std::string>("Parameter Name", param_name);
-    p->set< Teuchos::RCP<ParamLib> >("Parameter Library", paramLib);
-
-    Teuchos::RCP<FELIX::SharedParameter<EvalT,PHAL::AlbanyTraits,StokesParamEnum,Alpha>> ptr_alpha;
-    ptr_alpha = Teuchos::rcp(new FELIX::SharedParameter<EvalT,PHAL::AlbanyTraits,StokesParamEnum,Alpha>(*p,dl));
-    ptr_alpha->setNominalValue(params->sublist("FELIX Basal Friction Coefficient").get<double>(param_name,-1.0));
-    fm0.template registerEvaluator<EvalT>(ptr_alpha);
-
-    //--- Shared Parameter for basal friction coefficient: lambda ---//
-    p = Teuchos::rcp(new Teuchos::ParameterList("Basal Friction Coefficient: lambda"));
-
-    param_name = "Bed Roughness";
-    p->set<std::string>("Parameter Name", param_name);
-    p->set< Teuchos::RCP<ParamLib> >("Parameter Library", paramLib);
-
-    Teuchos::RCP<FELIX::SharedParameter<EvalT,PHAL::AlbanyTraits,StokesParamEnum,Lambda>> ptr_lambda;
-    ptr_lambda = Teuchos::rcp(new FELIX::SharedParameter<EvalT,PHAL::AlbanyTraits,StokesParamEnum,Lambda>(*p,dl));
-    ptr_lambda->setNominalValue(params->sublist("FELIX Basal Friction Coefficient").get<double>(param_name,0.0));
-    fm0.template registerEvaluator<EvalT>(ptr_lambda);
-
-    //--- Shared Parameter for basal friction coefficient: mu ---//
-    p = Teuchos::rcp(new Teuchos::ParameterList("Basal Friction Coefficient: mu"));
-
-    param_name = "Coulomb Friction Coefficient";
-    p->set<std::string>("Parameter Name", param_name);
-    p->set< Teuchos::RCP<ParamLib> >("Parameter Library", paramLib);
-
-    Teuchos::RCP<FELIX::SharedParameter<EvalT,PHAL::AlbanyTraits,StokesParamEnum,Mu>> ptr_mu;
-    ptr_mu = Teuchos::rcp(new FELIX::SharedParameter<EvalT,PHAL::AlbanyTraits,StokesParamEnum,Mu>(*p,dl));
-    ptr_mu->setNominalValue(params->sublist("FELIX Basal Friction Coefficient").get<double>(param_name,-1.0));
-    fm0.template registerEvaluator<EvalT>(ptr_mu);
-
-    //--- Shared Parameter for basal friction coefficient: power ---//
-    p = Teuchos::rcp(new Teuchos::ParameterList("Basal Friction Coefficient: power"));
-
-    param_name = "Power Exponent";
-    p->set<std::string>("Parameter Name", param_name);
-    p->set<double>("Parameter Value", params->sublist("FELIX Basal Friction Coefficient").get<double>(param_name,0.0));
-    p->set< Teuchos::RCP<PHX::DataLayout> >("Data Layout", dl_basal->shared_param);
-    p->set< Teuchos::RCP<ParamLib> >("Parameter Library", paramLib);
-
-    Teuchos::RCP<FELIX::SharedParameter<EvalT,PHAL::AlbanyTraits,StokesParamEnum,Power>> ptr_power;
-    ptr_power = Teuchos::rcp(new FELIX::SharedParameter<EvalT,PHAL::AlbanyTraits,StokesParamEnum,Power>(*p,dl));
-    ptr_power->setNominalValue(params->sublist("FELIX Basal Friction Coefficient").get<double>(param_name,-1.0));
-    fm0.template registerEvaluator<EvalT>(ptr_power);
 
     //--- FELIX basal friction coefficient ---//
     p = Teuchos::rcp(new Teuchos::ParameterList("FELIX Basal Friction Coefficient"));
@@ -1018,7 +913,7 @@
 #endif
 
   //--- FELIX viscosity ---//
-  p = Teuchos::rcp(new Teuchos::ParameterList("FELIX Viscosity"));
+  p = rcp(new ParameterList("FELIX Viscosity"));
 
   //Input
   p->set<std::string>("Coordinate Vector Variable Name", "Coord Vec");
@@ -1026,19 +921,19 @@
   p->set<std::string>("Velocity Gradient QP Variable Name", "Velocity Gradient");
   p->set<std::string>("Temperature Variable Name", "temperature");
   p->set<std::string>("Flow Factor Variable Name", "flow_factor");
-  p->set<Teuchos::RCP<ParamLib> >("Parameter Library", paramLib);
+  p->set<RCP<ParamLib> >("Parameter Library", paramLib);
   p->set<Teuchos::ParameterList*>("Stereographic Map", &params->sublist("Stereographic Map"));
   p->set<Teuchos::ParameterList*>("Parameter List", &params->sublist("FELIX Viscosity"));
 
   //Output
   p->set<std::string>("Viscosity QP Variable Name", "FELIX Viscosity");
 
-  ev = Teuchos::rcp(new FELIX::ViscosityFO<EvalT,PHAL::AlbanyTraits>(*p,dl));
+  ev = rcp(new FELIX::ViscosityFO<EvalT,PHAL::AlbanyTraits>(*p,dl));
   fm0.template registerEvaluator<EvalT>(ev);
 
 #ifdef CISM_HAS_FELIX
   //--- FELIX surface gradient from CISM ---//
-  p = Teuchos::rcp(new Teuchos::ParameterList("FELIX Surface Gradient"));
+  p = rcp(new ParameterList("FELIX Surface Gradient"));
 
   //Input
   p->set<std::string>("CISM Surface Height Gradient X Variable Name", "CISM Surface Height Gradient X");
@@ -1047,12 +942,12 @@
 
   //Output
   p->set<std::string>("Surface Height Gradient QP Variable Name", "CISM Surface Height Gradient");
-  ev = Teuchos::rcp(new FELIX::CismSurfaceGradFO<EvalT,PHAL::AlbanyTraits>(*p,dl));
+  ev = rcp(new FELIX::CismSurfaceGradFO<EvalT,PHAL::AlbanyTraits>(*p,dl));
   fm0.template registerEvaluator<EvalT>(ev);
 #endif
 
   //--- Body Force ---//
-  p = Teuchos::rcp(new Teuchos::ParameterList("Body Force"));
+  p = rcp(new ParameterList("Body Force"));
 
   //Input
   p->set<std::string>("FELIX Viscosity QP Variable Name", "FELIX Viscosity");
@@ -1069,7 +964,7 @@
   //Output
   p->set<std::string>("Body Force Variable Name", "Body Force");
 
-  ev = Teuchos::rcp(new FELIX::StokesFOBodyForce<EvalT,PHAL::AlbanyTraits>(*p,dl));
+  ev = rcp(new FELIX::StokesFOBodyForce<EvalT,PHAL::AlbanyTraits>(*p,dl));
   fm0.template registerEvaluator<EvalT>(ev);
 
   if (surfaceSideName!="INVALID")
@@ -1079,7 +974,7 @@
     stateName = "surface_velocity";
     fieldName = "Observed Surface Velocity";
     p = stateMgr.registerSideSetStateVariable(surfaceSideName, stateName, fieldName, dl_surface->side_node_vector, surfaceEBName, true, &entity);
-    ev = Teuchos::rcp(new PHAL::LoadSideSetStateField<EvalT,PHAL::AlbanyTraits>(*p));
+    ev = rcp(new PHAL::LoadSideSetStateField<EvalT,PHAL::AlbanyTraits>(*p));
     fm0.template registerEvaluator<EvalT>(ev);
 
     // Load surface velocity rms
@@ -1087,26 +982,15 @@
     stateName = "surface_velocity_rms";
     fieldName = "Observed Surface Velocity RMS";
     p = stateMgr.registerSideSetStateVariable(surfaceSideName, stateName, fieldName, dl_surface->side_node_vector, surfaceEBName, true, &entity);
-    ev = Teuchos::rcp(new PHAL::LoadSideSetStateField<EvalT,PHAL::AlbanyTraits>(*p));
-    fm0.template registerEvaluator<EvalT>(ev);
-  }
-
-<<<<<<< HEAD
-    //--- Body Force ---//
-    p = Teuchos::rcp(new Teuchos::ParameterList("Basal Friction Coefficient Gradient"));
-
-=======
+    ev = rcp(new PHAL::LoadSideSetStateField<EvalT,PHAL::AlbanyTraits>(*p));
+    fm0.template registerEvaluator<EvalT>(ev);
+  }
+
   if (basalSideName!="INVALID")
   {
->>>>>>> 7d3102cc
     // Input
-    p->set<std::string>("Effective Pressure Gradient QP Name","Effective Pressure Gradient");
-    p->set<std::string>("Effective Pressure QP Name","Effective Pressure");
-    p->set<std::string>("Basal Velocity QP Name","Basal Velocity");
-    p->set<std::string>("Basal Velocity Gradient QP Name","Basal Velocity Gradient");
-    p->set<std::string>("Sliding Velocity QP Name","Sliding Velocity");
-    p->set<std::string>("Beta Variable Name", "Beta");
-    p->set<std::string>("Gradient BF Side Variable Name", "Grad BF "+ basalSideName);
+    p->set<std::string>("Given Beta Variable Name", "Beta");
+    p->set<std::string>("Gradient BF Side Variable Name", "Grad BF "+basalSideName);
     p->set<std::string>("Side Set Name", basalSideName);
     p->set<std::string>("Coordinate Vector Variable Name", "Coord Vec");
     p->set<Teuchos::ParameterList*>("Stereographic Map", &params->sublist("Stereographic Map"));
@@ -1115,7 +999,7 @@
     // Output
     p->set<std::string>("Basal Friction Coefficient Gradient Name","Beta Gradient");
 
-    ev = Teuchos::rcp(new FELIX::BasalFrictionCoefficientGradient<EvalT,PHAL::AlbanyTraits>(*p,dl_basal));
+    ev = rcp(new FELIX::BasalFrictionCoefficientGradient<EvalT,PHAL::AlbanyTraits>(*p,dl_basal));
     fm0.template registerEvaluator<EvalT>(ev);
 
     // Load surface velocity
@@ -1155,15 +1039,8 @@
   else if (fieldManagerChoice == Albany::BUILD_RESPONSE_FM)
   {
     // ----------------------- Responses --------------------- //
-<<<<<<< HEAD
-    Teuchos::RCP<Teuchos::ParameterList> paramList = Teuchos::rcp(new Teuchos::ParameterList("Param List"));
-    Teuchos::RCP<const Albany::MeshSpecsStruct> meshSpecsPtr = Teuchos::rcpFromRef(meshSpecs);
-    paramList->set<Teuchos::RCP<const Albany::MeshSpecsStruct> >("Mesh Specs Struct", meshSpecsPtr);
-    paramList->set<Teuchos::RCP<ParamLib> >("Parameter Library", paramLib);
-=======
     RCP<ParameterList> paramList = rcp(new ParameterList("Param List"));
     paramList->set<RCP<ParamLib> >("Parameter Library", paramLib);
->>>>>>> 7d3102cc
     paramList->set<std::string>("Basal Friction Coefficient Gradient Name","Beta Gradient");
     paramList->set<std::string>("Thickness Gradient Name","Ice Thickness Param Gradient");
     paramList->set<std::string>("Surface Velocity Side QP Variable Name","Surface Velocity");
