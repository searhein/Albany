//*****************************************************************//
//    Albany 3.0:  Copyright 2016 Sandia Corporation               //
//    This Software is released under the BSD license detailed     //
//    in the file "license.txt" in the top-level Albany directory  //
//*****************************************************************//

#ifndef FELIX_STOKESL1L2PROBLEM_HPP
#define FELIX_STOKESL1L2PROBLEM_HPP

#include "Teuchos_RCP.hpp"
#include "Teuchos_ParameterList.hpp"

#include "Albany_AbstractProblem.hpp"

#include "Phalanx.hpp"
#include "PHAL_Workset.hpp"
#include "PHAL_Dimension.hpp"

namespace FELIX {

  /*!
   * \brief Abstract interface for representing a 1-D finite element
   * problem.
   */
  class StokesL1L2 : public Albany::AbstractProblem {
  public:

    //! Default constructor
    StokesL1L2(const Teuchos::RCP<Teuchos::ParameterList>& params,
		 const Teuchos::RCP<ParamLib>& paramLib,
		 const int numDim_);

    //! Destructor
    ~StokesL1L2();

    //! Return number of spatial dimensions
    virtual int spatialDimension() const { return numDim; }

    //! Build the PDE instantiations, boundary conditions, and initial solution
    virtual void buildProblem(
      Teuchos::ArrayRCP<Teuchos::RCP<Albany::MeshSpecsStruct> >  meshSpecs,
      Albany::StateManager& stateMgr);

    // Build evaluators
    virtual Teuchos::Array< Teuchos::RCP<const PHX::FieldTag> >
    buildEvaluators(
      PHX::FieldManager<PHAL::AlbanyTraits>& fm0,
      const Albany::MeshSpecsStruct& meshSpecs,
      Albany::StateManager& stateMgr,
      Albany::FieldManagerChoice fmchoice,
      const Teuchos::RCP<Teuchos::ParameterList>& responseList);

    //! Each problem must generate it's list of valide parameters
    Teuchos::RCP<const Teuchos::ParameterList> getValidProblemParameters() const;

  private:

    //! Private to prohibit copying
    StokesL1L2(const StokesL1L2&);

    //! Private to prohibit copying
    StokesL1L2& operator=(const StokesL1L2&);

  public:

    //! Main problem setup routine. Not directly called, but indirectly by following functions
    template <typename EvalT> Teuchos::RCP<const PHX::FieldTag>
    constructEvaluators(
      PHX::FieldManager<PHAL::AlbanyTraits>& fm0,
      const Albany::MeshSpecsStruct& meshSpecs,
      Albany::StateManager& stateMgr,
      Albany::FieldManagerChoice fmchoice,
      const Teuchos::RCP<Teuchos::ParameterList>& responseList);

    void constructDirichletEvaluators(const Albany::MeshSpecsStruct& meshSpecs);

  protected:
    int numDim;

  };
} // Namespace FELIX

#include "Intrepid2_DefaultCubatureFactory.hpp"
#include "Shards_CellTopology.hpp"

#include "Albany_Utils.hpp"
#include "Albany_ProblemUtils.hpp"
#include "Albany_EvaluatorUtils.hpp"
#include "Albany_ResponseUtilities.hpp"

#include "PHAL_DOFVecGradInterpolation.hpp"

#include "FELIX_SharedParameter.hpp"
#include "FELIX_ParamEnum.hpp"
#include "FELIX_StokesL1L2Resid.hpp"
#include "FELIX_ViscosityL1L2.hpp"
#include "FELIX_EpsilonL1L2.hpp"
#include "FELIX_StokesL1L2BodyForce.hpp"

#include "PHAL_Source.hpp"

template <typename EvalT>
Teuchos::RCP<const PHX::FieldTag>
FELIX::StokesL1L2::constructEvaluators(
  PHX::FieldManager<PHAL::AlbanyTraits>& fm0,
  const Albany::MeshSpecsStruct& meshSpecs,
  Albany::StateManager& stateMgr,
  Albany::FieldManagerChoice fieldManagerChoice,
  const Teuchos::RCP<Teuchos::ParameterList>& responseList)
{
  using Teuchos::RCP;
  using Teuchos::rcp;
  using Teuchos::ParameterList;
  using PHX::DataLayout;
  using PHX::MDALayout;
  using std::vector;
  using std::string;
  using std::map;
  using PHAL::AlbanyTraits;
<<<<<<< HEAD
  
  RCP<Intrepid2::Basis<PHX::Device, RealType, RealType> >
=======

  RCP<Intrepid2::Basis<RealType, Intrepid2::FieldContainer_Kokkos<RealType, PHX::Layout, PHX::Device> > >
>>>>>>> 41f26296
    intrepidBasis = Albany::getIntrepid2Basis(meshSpecs.ctd);
  RCP<shards::CellTopology> cellType = rcp(new shards::CellTopology (&meshSpecs.ctd));

  const int numNodes = intrepidBasis->getCardinality();
  const int worksetSize = meshSpecs.worksetSize;
<<<<<<< HEAD
  
  Intrepid2::DefaultCubatureFactory cubFactory;
  RCP <Intrepid2::Cubature<PHX::Device> > cubature = cubFactory.create<PHX::Device, RealType, RealType>(*cellType, meshSpecs.cubatureDegree);
  
=======

  Intrepid2::DefaultCubatureFactory<RealType, Intrepid2::FieldContainer_Kokkos<RealType, PHX::Layout, PHX::Device> > cubFactory;
  RCP <Intrepid2::Cubature<RealType, Intrepid2::FieldContainer_Kokkos<RealType, PHX::Layout,PHX::Device> > > cubature = cubFactory.create(*cellType, meshSpecs.cubatureDegree);

>>>>>>> 41f26296
  const int numQPts = cubature->getNumPoints();
  const int numVertices = cellType->getNodeCount();

  *out << "Field Dimensions: Workset=" << worksetSize
       << ", Vertices= " << numVertices
       << ", Nodes= " << numNodes
       << ", QuadPts= " << numQPts
       << ", Dim= " << numDim << std::endl;

   int vecDim = neq;

   RCP<Albany::Layouts> dl = rcp(new Albany::Layouts(worksetSize,numVertices,numNodes,numQPts,numDim, vecDim));
   Albany::EvaluatorUtils<EvalT, PHAL::AlbanyTraits> evalUtils(dl);
   bool supportsTransient=true;
   int offset=0;

   // Temporary variable used numerous times below
   Teuchos::RCP<PHX::Evaluator<AlbanyTraits> > ev;

   // Define Field Names

     Teuchos::ArrayRCP<std::string> dof_names(1);
     Teuchos::ArrayRCP<std::string> dof_names_dot(1);
     Teuchos::ArrayRCP<std::string> resid_names(1);
     dof_names[0] = "Velocity";
     dof_names_dot[0] = dof_names[0]+"_dot";
     resid_names[0] = "Stokes Residual";
     fm0.template registerEvaluator<EvalT>
       (evalUtils.constructGatherSolutionEvaluator(true, dof_names, dof_names_dot, offset));

     fm0.template registerEvaluator<EvalT>
       (evalUtils.constructDOFVecInterpolationEvaluator(dof_names[0]));

     fm0.template registerEvaluator<EvalT>
       (evalUtils.constructDOFVecInterpolationEvaluator(dof_names_dot[0]));

     fm0.template registerEvaluator<EvalT>
       (evalUtils.constructDOFVecGradInterpolationEvaluator(dof_names[0]));

     fm0.template registerEvaluator<EvalT>
       (evalUtils.constructScatterResidualEvaluator(true, resid_names,offset, "Scatter Stokes"));
     offset += numDim;

   fm0.template registerEvaluator<EvalT>
     (evalUtils.constructGatherCoordinateVectorEvaluator());

   fm0.template registerEvaluator<EvalT>
     (evalUtils.constructMapToPhysicalFrameEvaluator(cellType, cubature));

   fm0.template registerEvaluator<EvalT>
     (evalUtils.constructComputeBasisFunctionsEvaluator(cellType, intrepidBasis, cubature));

   { // Specialized DofVecGrad Interpolation for this problem

     RCP<ParameterList> p = rcp(new ParameterList("DOFVecGrad Interpolation "+dof_names[0]));
     // Input
     p->set<std::string>("Variable Name", dof_names[0]);

     p->set<std::string>("Gradient BF Name", "Grad BF");

     // Output (assumes same Name as input)
     p->set<std::string>("Gradient Variable Name", dof_names[0]+" Gradient");

     ev = rcp(new PHAL::DOFVecGradInterpolation<EvalT,AlbanyTraits>(*p,dl));
     fm0.template registerEvaluator<EvalT>(ev);
   }

  { // Stokes Resid
    RCP<ParameterList> p = rcp(new ParameterList("Stokes Resid"));

    //Input
    p->set<std::string>("Weighted BF Name", "wBF");
    p->set<std::string>("Weighted Gradient BF Name", "wGrad BF");
    p->set<std::string>("QP Variable Name", "Velocity");
    p->set<std::string>("QP Time Derivative Variable Name", "Velocity_dot");
    p->set<std::string>("Gradient QP Variable Name", "Velocity Gradient");
    p->set<std::string>("Velocity Gradient QP Variable Name", "Velocity Gradient");
    p->set<std::string>("Body Force Name", "Body Force");
    p->set<std::string>("FELIX Viscosity QP Variable Name", "FELIX Viscosity");
    p->set<std::string>("FELIX EpsilonXX QP Variable Name", "FELIX EpsilonXX");
    p->set<std::string>("FELIX EpsilonYY QP Variable Name", "FELIX EpsilonYY");
    p->set<std::string>("FELIX EpsilonXY QP Variable Name", "FELIX EpsilonXY");

    //Output
    p->set<std::string>("Residual Name", "Stokes Residual");

    ev = rcp(new FELIX::StokesL1L2Resid<EvalT,AlbanyTraits>(*p,dl));
    fm0.template registerEvaluator<EvalT>(ev);
  }
  {
    //--- Shared Parameter for Continuation:  ---//
    RCP<ParameterList> p = rcp(new ParameterList("Homotopy Parameter"));

    std::string param_name = "Glen's Law Homotopy Parameter";
    p->set<std::string>("Parameter Name", param_name);
    p->set<RCP<ParamLib> >("Parameter Library", paramLib);

    RCP<FELIX::SharedParameter<EvalT,PHAL::AlbanyTraits,FELIX::FelixParamEnum,FELIX::FelixParamEnum::Homotopy>> ptr_homotopy;
    ptr_homotopy = rcp(new FELIX::SharedParameter<EvalT,PHAL::AlbanyTraits,FELIX::FelixParamEnum,FELIX::FelixParamEnum::Homotopy>(*p,dl));
    ptr_homotopy->setNominalValue(params->sublist("Parameters"),params->sublist("FELIX Viscosity").get<double>(param_name,-1.0));
    fm0.template registerEvaluator<EvalT>(ptr_homotopy);
  }
  { // FELIX viscosity
    RCP<ParameterList> p = rcp(new ParameterList("FELIX Viscosity"));

    //Input
    p->set<std::string>("Gradient QP Variable Name", "Velocity Gradient");

    p->set<RCP<ParamLib> >("Parameter Library", paramLib);
    Teuchos::ParameterList& paramList = params->sublist("FELIX Viscosity");
    p->set<Teuchos::ParameterList*>("Parameter List", &paramList);
    p->set<std::string>("Coordinate Vector Name", "Coord Vec");
    p->set<std::string>("FELIX EpsilonB QP Variable Name", "FELIX EpsilonB");

    //Output
    p->set<std::string>("FELIX Viscosity QP Variable Name", "FELIX Viscosity");

    ev = rcp(new FELIX::ViscosityL1L2<EvalT,AlbanyTraits>(*p,dl));
    fm0.template registerEvaluator<EvalT>(ev);

  }
  { // FELIX epsilon
    RCP<ParameterList> p = rcp(new ParameterList("FELIX Epsilon"));

    //Input
    p->set<std::string>("Gradient QP Variable Name", "Velocity Gradient");

    p->set<RCP<ParamLib> >("Parameter Library", paramLib);
    Teuchos::ParameterList& paramList = params->sublist("FELIX Viscosity");
    p->set<Teuchos::ParameterList*>("Parameter List", &paramList);

    //Output
    p->set<std::string>("FELIX EpsilonXX QP Variable Name", "FELIX EpsilonXX");
    p->set<std::string>("FELIX EpsilonXY QP Variable Name", "FELIX EpsilonXY");
    p->set<std::string>("FELIX EpsilonYY QP Variable Name", "FELIX EpsilonYY");
    p->set<std::string>("FELIX EpsilonB QP Variable Name", "FELIX EpsilonB");

    ev = rcp(new FELIX::EpsilonL1L2<EvalT,AlbanyTraits>(*p,dl));
    fm0.template registerEvaluator<EvalT>(ev);
  }

  { // Body Force
    RCP<ParameterList> p = rcp(new ParameterList("Body Force"));

    //Input
    p->set<std::string>("FELIX Viscosity QP Variable Name", "FELIX Viscosity");
    p->set<std::string>("Coordinate Vector Name", "Coord Vec");

    Teuchos::ParameterList& paramList = params->sublist("Body Force");
    p->set<Teuchos::ParameterList*>("Parameter List", &paramList);


    //Output
    p->set<std::string>("Body Force Name", "Body Force");

    ev = rcp(new FELIX::StokesL1L2BodyForce<EvalT,AlbanyTraits>(*p,dl));
    fm0.template registerEvaluator<EvalT>(ev);
  }
  if (fieldManagerChoice == Albany::BUILD_RESID_FM)  {
    PHX::Tag<typename EvalT::ScalarT> res_tag("Scatter Stokes", dl->dummy);
    fm0.requireField<EvalT>(res_tag);
  }
  else if (fieldManagerChoice == Albany::BUILD_RESPONSE_FM) {
    Albany::ResponseUtilities<EvalT, PHAL::AlbanyTraits> respUtils(dl);
    return respUtils.constructResponses(fm0, *responseList, Teuchos::null, stateMgr);
  }

  return Teuchos::null;
}

#endif // FELIX_STOKESL1L2PROBLEM_HPP<|MERGE_RESOLUTION|>--- conflicted
+++ resolved
@@ -117,29 +117,17 @@
   using std::string;
   using std::map;
   using PHAL::AlbanyTraits;
-<<<<<<< HEAD
   
   RCP<Intrepid2::Basis<PHX::Device, RealType, RealType> >
-=======
-
-  RCP<Intrepid2::Basis<RealType, Intrepid2::FieldContainer_Kokkos<RealType, PHX::Layout, PHX::Device> > >
->>>>>>> 41f26296
     intrepidBasis = Albany::getIntrepid2Basis(meshSpecs.ctd);
   RCP<shards::CellTopology> cellType = rcp(new shards::CellTopology (&meshSpecs.ctd));
 
   const int numNodes = intrepidBasis->getCardinality();
   const int worksetSize = meshSpecs.worksetSize;
-<<<<<<< HEAD
   
   Intrepid2::DefaultCubatureFactory cubFactory;
   RCP <Intrepid2::Cubature<PHX::Device> > cubature = cubFactory.create<PHX::Device, RealType, RealType>(*cellType, meshSpecs.cubatureDegree);
-  
-=======
-
-  Intrepid2::DefaultCubatureFactory<RealType, Intrepid2::FieldContainer_Kokkos<RealType, PHX::Layout, PHX::Device> > cubFactory;
-  RCP <Intrepid2::Cubature<RealType, Intrepid2::FieldContainer_Kokkos<RealType, PHX::Layout,PHX::Device> > > cubature = cubFactory.create(*cellType, meshSpecs.cubatureDegree);
-
->>>>>>> 41f26296
+
   const int numQPts = cubature->getNumPoints();
   const int numVertices = cellType->getNodeCount();
 
