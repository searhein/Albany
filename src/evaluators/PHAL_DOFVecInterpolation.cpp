--- conflicted
+++ resolved
@@ -1,4 +1,3 @@
-<<<<<<< HEAD
 //*****************************************************************//
 //    Albany 3.0:  Copyright 2016 Sandia Corporation               //
 //    This Software is released under the BSD license detailed     //
@@ -11,18 +10,3 @@
 #include "PHAL_DOFVecInterpolation_Def.hpp"
 
 PHAL_INSTANTIATE_TEMPLATE_CLASS_FOR_ALL_SCALARS(PHAL::DOFVecInterpolation)
-
-=======
-//*****************************************************************//
-//    Albany 3.0:  Copyright 2016 Sandia Corporation               //
-//    This Software is released under the BSD license detailed     //
-//    in the file "license.txt" in the top-level Albany directory  //
-//*****************************************************************//
-
-#include "PHAL_AlbanyTraits.hpp"
-
-#include "PHAL_DOFVecInterpolation.hpp"
-#include "PHAL_DOFVecInterpolation_Def.hpp"
-
-PHAL_INSTANTIATE_TEMPLATE_CLASS_FOR_ALL_SCALARS(PHAL::DOFVecInterpolation)
->>>>>>> 5f1caf28
