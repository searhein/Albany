--- conflicted
+++ resolved
@@ -44,16 +44,9 @@
     is_constant = false;
     Teuchos::RCP<PHX::DataLayout> scalar_dl =
       p.get< Teuchos::RCP<PHX::DataLayout> >("QP Scalar Data Layout");
-<<<<<<< HEAD
-    PHX::MDField<MeshScalarT,Cell,QuadPoint,Dim>
-      fx(p.get<std::string>("QP Coordinate Vector Name"), vector_dl);
-    coordVec = fx;
-    this->addDependentField(coordVec.fieldTag());
-=======
     coordVec = decltype(coordVec)(
         p.get<std::string>("QP Coordinate Vector Name"), vector_dl);
     this->addDependentField(coordVec);
->>>>>>> d3968fc9
 
     exp_rf_kl = 
       Teuchos::rcp(new Stokhos::KL::ExponentialRandomField<RealType>(*cond_list));
