--- conflicted
+++ resolved
@@ -67,11 +67,7 @@
           int dof = nodeID[node_dof][eq_dof];
 
           // Set dg/dx
-<<<<<<< HEAD
           overlapped_dg->ReplaceMyValue(dof, res, (this->global_response(this->field_components[res])).dx(deriv));
-=======
-          overlapped_dgT->replaceLocalValue(dof, res, val.dx(deriv));
->>>>>>> ffdf9878
 
         } // column equations
       } // column nodes
