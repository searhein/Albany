--- conflicted
+++ resolved
@@ -66,24 +66,17 @@
 
   if (nodalState)
   {
-<<<<<<< HEAD
     if (useCollapsedSidesets) {
       TEUCHOS_TEST_FOR_EXCEPTION(field.fieldTag().dataLayout().size()<2, Teuchos::Exceptions::InvalidParameter,
                                   "Error! To save a side-set nodal state, pass the cell-side-based version of it (<Cell,Side,Node,...>).\n");
-      TEUCHOS_TEST_FOR_EXCEPTION(field.fieldTag().dataLayout().name(1)!="Node", Teuchos::Exceptions::InvalidParameter,
+      TEUCHOS_TEST_FOR_EXCEPTION(field.fieldTag().dataLayout().name(1)!=PHX::print<Node>(), Teuchos::Exceptions::InvalidParameter,
                                   "Error! To save a side-set nodal state, the third tag of the layout MUST be 'Node'.\n");
     } else {
       TEUCHOS_TEST_FOR_EXCEPTION(field.fieldTag().dataLayout().size()<3, Teuchos::Exceptions::InvalidParameter,
                                   "Error! To save a side-set nodal state, pass the cell-side-based version of it (<Cell,Side,Node,...>).\n");
-      TEUCHOS_TEST_FOR_EXCEPTION(field.fieldTag().dataLayout().name(2)!="Node", Teuchos::Exceptions::InvalidParameter,
+      TEUCHOS_TEST_FOR_EXCEPTION(field.fieldTag().dataLayout().name(2)!=PHX::print<Node>(), Teuchos::Exceptions::InvalidParameter,
                                   "Error! To save a side-set nodal state, the third tag of the layout MUST be 'Node'.\n");
     }
-=======
-    TEUCHOS_TEST_FOR_EXCEPTION(field.fieldTag().dataLayout().size()<3, Teuchos::Exceptions::InvalidParameter,
-                                "Error! To save a side-set nodal state, pass the cell-side-based version of it (<Cell,Side,Node,...>).\n");
-    TEUCHOS_TEST_FOR_EXCEPTION(field.fieldTag().dataLayout().name(2)!=PHX::print<Node>(), Teuchos::Exceptions::InvalidParameter,
-                                "Error! To save a side-set nodal state, the third tag of the layout MUST be 'Node'.\n");
->>>>>>> 4813412b
 
     Teuchos::RCP<shards::CellTopology> cellType;
     cellType = p.get<Teuchos::RCP <shards::CellTopology> > ("Cell Type");
@@ -179,13 +172,9 @@
   field.dimensions(dims);
   const std::string& tag1 = dims.size()>1 ? field.fieldTag().dataLayout().name(1) : "";
   const std::string& tag2 = dims.size()>2 ? field.fieldTag().dataLayout().name(2) : "";
-<<<<<<< HEAD
-  TEUCHOS_TEST_FOR_EXCEPTION (useCollapsedSidesets && dims.size()>1 && tag1!="Node" && tag1!="Dim" && tag1!="VecDim", std::logic_error,
+  TEUCHOS_TEST_FOR_EXCEPTION (useCollapsedSidesets && dims.size()>1 && tag1!=PHX::print<Node>() && tag1!=PHX::print<Dim>() && tag1!=PHX::print<VecDim>(), std::logic_error,
                               "Error! Invalid field layout in SaveSideSetStateField.\n");
-  TEUCHOS_TEST_FOR_EXCEPTION (!useCollapsedSidesets && dims.size()>2 && tag2!="Node" && tag2!="Dim" && tag2!="VecDim", std::logic_error,
-=======
-  TEUCHOS_TEST_FOR_EXCEPTION (dims.size()>2 && tag2!=PHX::print<Node>() && tag2!=PHX::print<Dim>() && tag2!=PHX::print<VecDim>(), std::logic_error,
->>>>>>> 4813412b
+  TEUCHOS_TEST_FOR_EXCEPTION (!useCollapsedSidesets && dims.size()>2 && tag2!=PHX::print<Node>() && tag2!=PHX::print<Dim>() && tag2!=PHX::print<VecDim>(), std::logic_error,
                               "Error! Invalid field layout in SaveSideSetStateField.\n");
 
   // Loop on the sides of this sideSet that are in this workset
@@ -235,7 +224,7 @@
           break;
 
         case 2:
-          if (tag1=="Node")
+          if (tag1==PHX::print<Node>())
           {
             // side set node scalar
             for (unsigned int node=0; node<dims[1]; ++node)
@@ -251,16 +240,8 @@
           }
           break;
 
-<<<<<<< HEAD
         case 3:
-          if (tag1=="Node")
-=======
-      case 3:
-        if (tag2==PHX::print<Node>())
-        {
-          // side set node scalar
-          for (unsigned int node=0; node<dims[2]; ++node)
->>>>>>> 4813412b
+          if (tag1==PHX::print<Node>())
           {
             // side set node vector/gradient
             for (unsigned int node=0; node<dims[1]; ++node)
@@ -280,7 +261,6 @@
           }
           break;
 
-<<<<<<< HEAD
         default:
           TEUCHOS_TEST_FOR_EXCEPTION (true, std::logic_error,
                                       "Error! Unexpected array dimensions in SaveSideSetStateField: " << size << ".\n");
@@ -294,14 +274,7 @@
           break;
 
         case 3:
-          if (tag2=="Node")
-=======
-      case 4:
-        if (tag2==PHX::print<Node>())
-        {
-          // side set node vector/gradient
-          for (unsigned int node=0; node<dims[2]; ++node)
->>>>>>> 4813412b
+          if (tag2==PHX::print<Node>())
           {
             // side set node scalar
             for (unsigned int node=0; node<dims[2]; ++node)
@@ -318,7 +291,7 @@
           break;
 
         case 4:
-          if (tag2=="Node")
+          if (tag2==PHX::print<Node>())
           {
             // side set node vector/gradient
             for (unsigned int node=0; node<dims[2]; ++node)
