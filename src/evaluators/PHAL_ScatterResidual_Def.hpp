--- conflicted
+++ resolved
@@ -222,8 +222,9 @@
 // const int neq = workset.wsElNodeEqID[0][0].size();
 //  const int nunk = neq*this->numNodes;
   //Irina TOFIX replace 500 with nunk with Kokkos::malloc is available
-  LO colT[500];
+  //LO colT[500];
   LO rowT;
+  std::vector<LO> colT(nunk);
 
   for (int node_col=0; node_col<this->numNodes; node_col++){
       for (int eq_col=0; eq_col<neq; eq_col++) {
@@ -255,9 +256,11 @@
 //  const int neq = workset.wsElNodeEqID[0][0].size();
 //  const int nunk = neq*this->numNodes;
   //Irina TOFIX replace 500 with nunk with Kokkos::malloc is available
-  LO colT[500];
+  //LO colT[500];
   LO rowT;
-  ST vals[500];
+  //ST vals[500];
+  std::vector<LO> colT(nunk);
+  std::vector<ST> vals(nunk);
 
   for (int node_col=0, i=0; node_col<this->numNodes; node_col++){
       for (int eq_col=0; eq_col<neq; eq_col++) {
@@ -287,9 +290,10 @@
 //  const int neq = workset.wsElNodeEqID[0][0].size();
 //  const int nunk = neq*this->numNodes;
   //Irina TOFIX replace 500 with nunk with Kokkos::malloc is available
-  LO colT[500];
-  LO rowT;
-
+ // LO colT[500];
+//  LO rowT;
+  std::vector<ST> vals(nunk);
+  std::vector<LO> colT(nunk)
   for (int node_col=0, i=0; node_col<this->numNodes; node_col++){
       for (int eq_col=0; eq_col<neq; eq_col++) {
         colT[neq * node_col + eq_col] =  Index(cell,node_col,eq_col);
@@ -318,10 +322,12 @@
 {
  // const int neq = workset.wsElNodeEqID[0][0].size();
 //  const int nunk = neq*this->numNodes;
-  //Irina TOFIX replace 500 with nunk with Kokkos::malloc is available
-  LO colT[500];
+//  //Irina TOFIX replace 500 with nunk with Kokkos::malloc is available
+//  LO colT[500];
   LO rowT;
-  ST vals[500];
+//  ST vals[500];
+  std::vector<LO> colT(nunk);
+  std::vector<ST> vals(nunk);
 
   for (int node_col=0, i=0; node_col<this->numNodes; node_col++){
       for (int eq_col=0; eq_col<neq; eq_col++) {
@@ -350,8 +356,9 @@
   //const int neq = workset.wsElNodeEqID[0][0].size();
 //  const int nunk = neq*this->numNodes;
   //Irina TOFIX replace 500 with nunk with Kokkos::malloc is available
-  LO colT[500];
+  //LO colT[500];
   LO rowT;
+  std::vector<LO> colT(nunk);
 
   for (int node_col=0, i=0; node_col<this->numNodes; node_col++){
       for (int eq_col=0; eq_col<neq; eq_col++) {
@@ -382,9 +389,11 @@
   //const int neq = workset.wsElNodeEqID[0][0].size();
 //  const int nunk = neq*this->numNodes;
    //Irina TOFIX replace 500 with nunk with Kokkos::malloc is available
-   LO colT[500];
+   //LO colT[500];
    LO rowT;
-   ST vals[500];
+   //ST vals[500];
+   std::vector<LO> colT(nunk);
+   std::vector<ST> vals(nunk);
 
   for (int node_col=0, i=0; node_col<this->numNodes; node_col++){
       for (int eq_col=0; eq_col<neq; eq_col++) {
@@ -418,14 +427,7 @@
   Teuchos::Array<LO> colT;
   const int neq = workset.wsElNodeEqID[0][0].size();
   const int nunk = neq*this->numNodes;
-<<<<<<< HEAD
-  //colT.resize(nunk);
-  
-  LO colT[nunk];
-
-=======
   colT.resize(nunk);
->>>>>>> dfa798bf
   int numDim = 0;
   if (this->tensorRank==2) numDim = this->valTensor[0].dimension(2);
   FILE* fid = amb::print_level() > 10 ?
