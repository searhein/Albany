--- conflicted
+++ resolved
@@ -96,43 +96,25 @@
 void ScatterResidual<PHAL::AlbanyTraits::Residual, Traits>::
 evaluateFields(typename Traits::EvalData workset)
 {
-<<<<<<< HEAD
-  //Teuchos::RCP<Epetra_Vector> f = workset.f;
   Teuchos::RCP<Tpetra_Vector> fT = workset.fT;
+
   //get nonconst (read and write) view of fT
   Teuchos::ArrayRCP<ST> f_nonconstView = fT->get1dViewNonConst();
-
-  ScalarT *valptr;
-=======
-  Teuchos::RCP<Epetra_Vector> f = workset.f;
->>>>>>> d59f7a9a
 
   if (this->vectorField) {
     for (std::size_t cell=0; cell < workset.numCells; ++cell ) {
       const Teuchos::ArrayRCP<Teuchos::ArrayRCP<int> >& nodeID  = workset.wsElNodeEqID[cell];
       for (std::size_t node = 0; node < this->numNodes; ++node)
         for (std::size_t eq = 0; eq < numFields; eq++)
-	(*f)[nodeID[node][this->offset + eq]] += (this->valVec[0])(cell,node,eq);
+          f_nonconstView[nodeID[node][this->offset + eq]] += (this->valVec[0])(cell,node,eq);
     } 
   } else {
   for (std::size_t cell=0; cell < workset.numCells; ++cell ) {
     const Teuchos::ArrayRCP<Teuchos::ArrayRCP<int> >& nodeID  = workset.wsElNodeEqID[cell];
-<<<<<<< HEAD
-
-    for (std::size_t node = 0; node < this->numNodes; ++node) {
-
-      for (std::size_t eq = 0; eq < numFields; eq++) {
-    	if (this->vectorField) valptr = &(this->valVec[0])(cell,node,eq);
-        else                   valptr = &(this->val[eq])(cell,node);
-	f_nonconstView[nodeID[node][this->offset + eq]] += *valptr;
-      }
-    }
-=======
     for (std::size_t node = 0; node < this->numNodes; ++node)
       for (std::size_t eq = 0; eq < numFields; eq++)
-	(*f)[nodeID[node][this->offset + eq]] += (this->val[eq])(cell,node);
+          f_nonconstView[nodeID[node][this->offset + eq]] += (this->val[eq])(cell,node);
     } 
->>>>>>> d59f7a9a
   }
 }
 
@@ -154,34 +136,25 @@
 void ScatterResidual<PHAL::AlbanyTraits::Jacobian, Traits>::
 evaluateFields(typename Traits::EvalData workset)
 {
- 
   Teuchos::RCP<Tpetra_Vector> fT = workset.fT;
   Teuchos::RCP<Tpetra_CrsMatrix> JacT = workset.JacT;
 
   ScalarT *valptr;
 
-<<<<<<< HEAD
-  int lcol;
-  Teuchos::Array<LO> rowT(1); 
-  Teuchos::Array<LO> colT(1); 
-  Teuchos::Array<ST> value(1); 
-
-=======
-  bool loadResid = (f != Teuchos::null);
-  int row;
-  std::vector<int> col;
->>>>>>> d59f7a9a
+  bool loadResid = Teuchos::nonnull(fT);
+  LO rowT;
+  Teuchos::Array<LO> colT;
 
   for (std::size_t cell=0; cell < workset.numCells; ++cell ) {
     const Teuchos::ArrayRCP<Teuchos::ArrayRCP<int> >& nodeID  = workset.wsElNodeEqID[cell];
     int neq = nodeID[0].size();
     int nunk = neq*this->numNodes;
-    col.resize(nunk);
+    colT.resize(nunk);
 
     // Local Unks: Loop over nodes in element, Loop over equations per node
     for (unsigned int node_col=0; node_col<this->numNodes; node_col++){
       for (unsigned int eq_col=0; eq_col<neq; eq_col++) {
-        col[neq * node_col + eq_col] =  nodeID[node_col][eq_col];
+        colT[neq * node_col + eq_col] =  nodeID[node_col][eq_col];
       }
     }
 
@@ -191,53 +164,23 @@
     	  if (this->vectorField) valptr = &((this->valVec[0])(cell,node,eq));
     	  else                   valptr = &(this->val[eq])(cell,node);
 
-<<<<<<< HEAD
-        rowT[0] = nodeID[node][this->offset + eq];
-        int neq = nodeID[node].size();
-        if (fT != Teuchos::null) {
-          fT->sumIntoLocalValue(rowT[0], valptr->val());
-=======
-        row = nodeID[node][this->offset + eq];
+        rowT = nodeID[node][this->offset + eq];
         if (loadResid) {
-          f->SumIntoMyValue(row, 0, valptr->val());
->>>>>>> d59f7a9a
+          fT->sumIntoLocalValue(rowT, valptr->val());
         }
 
         // Check derivative array is nonzero
         if (valptr->hasFastAccess()) {
 
-<<<<<<< HEAD
-          // Loop over nodes in element
-          for (unsigned int node_col=0; node_col<this->numNodes; node_col++){
-
-            // Loop over equations per node
-            for (unsigned int eq_col=0; eq_col<neq; eq_col++) {
-              lcol = neq * node_col + eq_col;
-
-              // Global column
-              colT[0] =  nodeID[node_col][eq_col];
-              value[0] = valptr->fastAccessDx(lcol); 
-              if (workset.is_adjoint) {
-                // Sum Jacobian transposed 
-                JacT->sumIntoLocalValues(colT[0], rowT(), value());
-              }
-              else {
-                // Sum Jacobian
-                JacT->sumIntoLocalValues(rowT[0], colT(), value());
-              }
-            } // column equations
-          } // column nodes
-=======
           if (workset.is_adjoint) {
             // Sum Jacobian transposed
             for (unsigned int lunk=0; lunk<nunk; lunk++)
-              Jac->SumIntoMyValues(col[lunk], 1, &(valptr->fastAccessDx(lunk)), &row);
+              JacT->sumIntoLocalValues(colT[lunk], Teuchos::arrayView(&rowT, 1), Teuchos::arrayView(&(valptr->fastAccessDx(lunk)), 1));
           }
           else {
             // Sum Jacobian entries all at once
-            Jac->SumIntoMyValues(row, nunk, &(valptr->fastAccessDx(0)), &col[0]);
+            JacT->sumIntoLocalValues(rowT, colT, Teuchos::arrayView(&(valptr->fastAccessDx(0)), nunk));
           }
->>>>>>> d59f7a9a
         } // has fast access
       }
     }
@@ -262,7 +205,6 @@
 void ScatterResidual<PHAL::AlbanyTraits::Tangent, Traits>::
 evaluateFields(typename Traits::EvalData workset)
 {
-  
   Teuchos::RCP<Tpetra_Vector> fT = workset.fT;
   Teuchos::RCP<Tpetra_MultiVector> JVT = workset.JVT;
   Teuchos::RCP<Tpetra_MultiVector> fpT = workset.fpT;
@@ -279,21 +221,16 @@
 
         int row = nodeID[node][this->offset + eq];
 
-        if (fT != Teuchos::null) {
+        if (Teuchos::nonnull(fT))
           fT->sumIntoLocalValue(row, valptr->val());
-        }
-
-	if (JVT != Teuchos::null) {
-	  for (int col=0; col<workset.num_cols_x; col++) {
+
+	if (Teuchos::nonnull(JVT))
+	  for (int col=0; col<workset.num_cols_x; col++)
 	    JVT->sumIntoLocalValue(row, col, valptr->dx(col));
-          }
-        }
-
-	if (fpT != Teuchos::null) {
-	  for (int col=0; col<workset.num_cols_p; col++) {
+
+	if (Teuchos::nonnull(fpT)) 
+	  for (int col=0; col<workset.num_cols_p; col++)
 	    fpT->sumIntoLocalValue(row, col, valptr->dx(col+workset.param_offset));
-          }
-        }
       }
     }
   }
