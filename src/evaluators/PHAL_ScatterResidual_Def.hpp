/********************************************************************\
*            Albany, Copyright (2010) Sandia Corporation             *
*                                                                    *
* Notice: This computer software was prepared by Sandia Corporation, *
* hereinafter the Contractor, under Contract DE-AC04-94AL85000 with  *
* the Department of Energy (DOE). All rights in the computer software*
* are reserved by DOE on behalf of the United States Government and  *
* the Contractor as provided in the Contract. You are authorized to  *
* use this computer software for Governmental purposes but it is not *
* to be released or distributed to the public. NEITHER THE GOVERNMENT*
* NOR THE CONTRACTOR MAKES ANY WARRANTY, EXPRESS OR IMPLIED, OR      *
* ASSUMES ANY LIABILITY FOR THE USE OF THIS SOFTWARE. This notice    *
* including this sentence must appear on any copies of this software.*
*    Questions to Andy Salinger, agsalin@sandia.gov                  *
\********************************************************************/


#include "Teuchos_TestForException.hpp"
#include "Phalanx_DataLayout.hpp"

// **********************************************************************
// Base Class Generic Implemtation
// **********************************************************************
namespace PHAL {

template<typename EvalT, typename Traits>
ScatterResidualBase<EvalT, Traits>::
ScatterResidualBase(const Teuchos::ParameterList& p)
{
  std::string fieldName;
  if (p.isType<std::string>("Scatter Field Name"))
    fieldName = p.get<std::string>("Scatter Field Name");
  else fieldName = "Scatter";
  
  scatter_operation = Teuchos::rcp(new PHX::Tag<ScalarT>
    (fieldName, p.get< Teuchos::RCP<PHX::DataLayout> >("Dummy Data Layout")));

  const Teuchos::ArrayRCP<std::string>& names =
    p.get< Teuchos::ArrayRCP<std::string> >("Residual Names");

  Teuchos::RCP<PHX::DataLayout> dl =
    p.get< Teuchos::RCP<PHX::DataLayout> >("Data Layout");

  if (p.isType<bool>("Vector Field"))
	  vectorField = p.get<bool>("Vector Field");
  else
	  vectorField = false;
  if (p.isType<bool>("Tensor Field"))
	  tensorField = p.get<bool>("Tensor Field");
  else
	  tensorField = false;

  // scalar
  if (!vectorField && !tensorField) {
    numFieldsBase = names.size();
    const std::size_t num_val = numFieldsBase;
    val.resize(num_val);
    for (std::size_t eq = 0; eq < numFieldsBase; ++eq) {
      PHX::MDField<ScalarT,Cell,Node> mdf(names[eq],dl);
      val[eq] = mdf;
      this->addDependentField(val[eq]);
    }
  }

  // vector
  else if (vectorField) {
    valVec.resize(1);
    PHX::MDField<ScalarT,Cell,Node,Dim> mdf(names[0],dl);
    valVec[0] = mdf;
    this->addDependentField(valVec[0]);
    numFieldsBase = dl->dimension(2);
  }

  // tensor
  else {
	  valTensor.resize(1);
	  PHX::MDField<ScalarT,Cell,Node,Dim,Dim> mdf(names[0],dl);
	  valTensor[0] = mdf;
	  this->addDependentField(valTensor[0]);
	  numFieldsBase = dl->dimension(2);
	  // numFieldsBase is number of fields. For tensors, this is number of components.
	  numFieldsBase = numFieldsBase*numFieldsBase;
  }

  if (p.isType<int>("Offset of First DOF"))
    offset = p.get<int>("Offset of First DOF");
  else offset = 0;

  this->addEvaluatedField(*scatter_operation);

  this->setName(fieldName+PHX::TypeString<EvalT>::value);
}

// **********************************************************************
template<typename EvalT, typename Traits>
void ScatterResidualBase<EvalT, Traits>::
postRegistrationSetup(typename Traits::SetupData d,
                      PHX::FieldManager<Traits>& fm)
{
  if (!vectorField && !tensorField) {
    for (std::size_t eq = 0; eq < numFieldsBase; ++eq)
      this->utils.setFieldData(val[eq],fm);
    numNodes = val[0].dimension(1);
  }
  else if (vectorField) {
    this->utils.setFieldData(valVec[0],fm);
    numNodes = valVec[0].dimension(1);
  }
  else {
	  this->utils.setFieldData(valTensor[0],fm);
	  numNodes = valTensor[0].dimension(1);
  }
}

// **********************************************************************
// Specialization: Residual
// **********************************************************************
template<typename Traits>
ScatterResidual<PHAL::AlbanyTraits::Residual,Traits>::
ScatterResidual(const Teuchos::ParameterList& p)
  : ScatterResidualBase<PHAL::AlbanyTraits::Residual,Traits>(p),
  numFields(ScatterResidualBase<PHAL::AlbanyTraits::Residual,Traits>::numFieldsBase)

{
}

template<typename Traits>
void ScatterResidual<PHAL::AlbanyTraits::Residual, Traits>::
evaluateFields(typename Traits::EvalData workset)
{
  //Teuchos::RCP<Epetra_Vector> f = workset.f;
  Teuchos::RCP<Tpetra_Vector> fT = workset.fT;
  //get nonconst (read and write) view of fT
  Teuchos::ArrayRCP<ST> f_nonconstView = fT->get1dViewNonConst();

  ScalarT *valptr;

  for (std::size_t cell=0; cell < workset.numCells; ++cell ) {
    const Teuchos::ArrayRCP<Teuchos::ArrayRCP<int> >& nodeID  = workset.wsElNodeEqID[cell];

    for (std::size_t node = 0; node < this->numNodes; ++node) {

      for (std::size_t eq = 0; eq < numFields; eq++) {
<<<<<<< HEAD
        if (this->vectorField) valptr = &(this->valVec[0])(cell,node,eq);
        else                   valptr = &(this->val[eq])(cell,node);
	//(*f)[nodeID[node][this->offset + eq]] += *valptr;
	f_nonconstView[nodeID[node][this->offset + eq]] += *valptr;
=======
    	if      (this->tensorField) valptr = &(this->valTensor[0])(cell,node,eq/numFields,eq%numFields);
    	else if (this->vectorField) valptr = &(this->valVec[0])(cell,node,eq);
        else                        valptr = &(this->val[eq])(cell,node);
	(*f)[nodeID[node][this->offset + eq]] += *valptr;
>>>>>>> d0c09895
      }
    }
  }
}

// **********************************************************************
// Specialization: Jacobian
// **********************************************************************

template<typename Traits>
ScatterResidual<PHAL::AlbanyTraits::Jacobian, Traits>::
ScatterResidual(const Teuchos::ParameterList& p)
  : ScatterResidualBase<PHAL::AlbanyTraits::Jacobian,Traits>(p),
  numFields(ScatterResidualBase<PHAL::AlbanyTraits::Jacobian,Traits>::numFieldsBase)
{
}

// **********************************************************************
template<typename Traits>
void ScatterResidual<PHAL::AlbanyTraits::Jacobian, Traits>::
evaluateFields(typename Traits::EvalData workset)
{
 
  Teuchos::RCP<Tpetra_Vector> fT = workset.fT;
  Teuchos::RCP<Tpetra_CrsMatrix> JacT = workset.JacT;

  ScalarT *valptr;

  int lcol;
  Teuchos::Array<LO> rowT(1); 
  Teuchos::Array<LO> colT(1); 
  Teuchos::Array<ST> value(1); 


  for (std::size_t cell=0; cell < workset.numCells; ++cell ) {
    const Teuchos::ArrayRCP<Teuchos::ArrayRCP<int> >& nodeID  = workset.wsElNodeEqID[cell];

    for (std::size_t node = 0; node < this->numNodes; ++node) {
     
      for (std::size_t eq = 0; eq < numFields; eq++) {
    	  if      (this->tensorField) valptr = &(this->valTensor[0])(cell,node,eq/numFields,eq%numFields);
    	  else if (this->vectorField) valptr = &(this->valVec[0])(cell,node,eq);
    	  else                        valptr = &(this->val[eq])(cell,node);

        rowT[0] = nodeID[node][this->offset + eq];
        int neq = nodeID[node].size();
        if (fT != Teuchos::null) {
          fT->sumIntoLocalValue(rowT[0], valptr->val());
        }

        // Check derivative array is nonzero
        if (valptr->hasFastAccess()) {

          // Loop over nodes in element
          for (unsigned int node_col=0; node_col<this->numNodes; node_col++){

            // Loop over equations per node
            for (unsigned int eq_col=0; eq_col<neq; eq_col++) {
              lcol = neq * node_col + eq_col;

              // Global column
              colT[0] =  nodeID[node_col][eq_col];
              value[0] = valptr->fastAccessDx(lcol); 
              if (workset.is_adjoint) {
                // Sum Jacobian transposed 
                JacT->sumIntoLocalValues(colT[0], rowT(), value());
              }
              else {
                // Sum Jacobian
                JacT->sumIntoLocalValues(rowT[0], colT(), value());
              }
            } // column equations
          } // column nodes
        } // has fast access
      }
    }
  }
}

// **********************************************************************
// Specialization: Tangent
// **********************************************************************

template<typename Traits>
ScatterResidual<PHAL::AlbanyTraits::Tangent, Traits>::
ScatterResidual(const Teuchos::ParameterList& p)
  : ScatterResidualBase<PHAL::AlbanyTraits::Tangent,Traits>(p),
  numFields(ScatterResidualBase<PHAL::AlbanyTraits::Tangent,Traits>::numFieldsBase)
{
}

// **********************************************************************
template<typename Traits>
void ScatterResidual<PHAL::AlbanyTraits::Tangent, Traits>::
evaluateFields(typename Traits::EvalData workset)
{
  
  Teuchos::RCP<Tpetra_Vector> fT = workset.fT;
  Teuchos::RCP<Tpetra_MultiVector> JVT = workset.JVT;
  Teuchos::RCP<Tpetra_MultiVector> fpT = workset.fpT;
  ScalarT *valptr;


  for (std::size_t cell=0; cell < workset.numCells; ++cell ) {
    const Teuchos::ArrayRCP<Teuchos::ArrayRCP<int> >& nodeID  = workset.wsElNodeEqID[cell];

    for (std::size_t node = 0; node < this->numNodes; ++node) {
      for (std::size_t eq = 0; eq < numFields; eq++) {
    	  if      (this->tensorField) valptr = &(this->valTensor[0])(cell,node,eq/numFields,eq%numFields);
    	  else if (this->vectorField) valptr = &(this->valVec[0])(cell,node,eq);
    	  else                        valptr = &(this->val[eq])(cell,node);

        int row = nodeID[node][this->offset + eq];

        if (fT != Teuchos::null) {
          fT->sumIntoLocalValue(row, valptr->val());
        }

	if (JVT != Teuchos::null) {
	  for (int col=0; col<workset.num_cols_x; col++) {
	    JVT->sumIntoLocalValue(row, col, valptr->dx(col));
          }
        }

	if (fpT != Teuchos::null) {
	  for (int col=0; col<workset.num_cols_p; col++) {
	    fpT->sumIntoLocalValue(row, col, valptr->dx(col+workset.param_offset));
          }
        }
      }
    }
  }
}

// **********************************************************************
// Specialization: Stochastic Galerkin Residual
// **********************************************************************

template<typename Traits>
ScatterResidual<PHAL::AlbanyTraits::SGResidual, Traits>::
ScatterResidual(const Teuchos::ParameterList& p)
  : ScatterResidualBase<PHAL::AlbanyTraits::SGResidual,Traits>(p),
  numFields(ScatterResidualBase<PHAL::AlbanyTraits::SGResidual,Traits>::numFieldsBase)
{
}

// **********************************************************************
template<typename Traits>
void ScatterResidual<PHAL::AlbanyTraits::SGResidual, Traits>::
evaluateFields(typename Traits::EvalData workset)
{
  Teuchos::RCP< Stokhos::EpetraVectorOrthogPoly > f = workset.sg_f;
  ScalarT *valptr;

  int nblock = f->size();
  for (std::size_t cell=0; cell < workset.numCells; ++cell ) {
    const Teuchos::ArrayRCP<Teuchos::ArrayRCP<int> >& nodeID  = workset.wsElNodeEqID[cell];

    for (std::size_t node = 0; node < this->numNodes; ++node) {

      for (std::size_t eq = 0; eq < numFields; eq++) {
    	  if      (this->tensorField) valptr = &(this->valTensor[0])(cell,node,eq/numFields,eq%numFields);
    	  else if (this->vectorField) valptr = &(this->valVec[0])(cell,node,eq);
    	  else                        valptr = &(this->val[eq])(cell,node);
	for (int block=0; block<nblock; block++)
	  (*f)[block][nodeID[node][this->offset + eq]] += valptr->coeff(block);
      }
    }
  }
}

// **********************************************************************
// Specialization: Stochastic Galerkin Jacobian
// **********************************************************************

template<typename Traits>
ScatterResidual<PHAL::AlbanyTraits::SGJacobian, Traits>::
ScatterResidual(const Teuchos::ParameterList& p)
  : ScatterResidualBase<PHAL::AlbanyTraits::SGJacobian,Traits>(p),
  numFields(ScatterResidualBase<PHAL::AlbanyTraits::SGJacobian,Traits>::numFieldsBase)
{
}

// **********************************************************************
template<typename Traits>
void ScatterResidual<PHAL::AlbanyTraits::SGJacobian, Traits>::
evaluateFields(typename Traits::EvalData workset)
{
  Teuchos::RCP< Stokhos::EpetraVectorOrthogPoly > f = workset.sg_f;
  Teuchos::RCP< Stokhos::VectorOrthogPoly<Epetra_CrsMatrix> > Jac = 
    workset.sg_Jac;
  ScalarT *valptr;

  int row, lcol, col;
  int nblock = 0;
  if (f != Teuchos::null)
    nblock = f->size();
  int nblock_jac = Jac->size();
  double c; // use double since it goes into CrsMatrix

  for (std::size_t cell=0; cell < workset.numCells; ++cell ) {
    const Teuchos::ArrayRCP<Teuchos::ArrayRCP<int> >& nodeID  = workset.wsElNodeEqID[cell];

    for (std::size_t node = 0; node < this->numNodes; ++node) {

      for (std::size_t eq = 0; eq < numFields; eq++) {
    	  if      (this->tensorField) valptr = &(this->valTensor[0])(cell,node,eq/numFields,eq%numFields);
    	  else if (this->vectorField) valptr = &(this->valVec[0])(cell,node,eq);
    	  else                        valptr = &(this->val[eq])(cell,node);

        row = nodeID[node][this->offset + eq];
        int neq = nodeID[node].size();

        if (f != Teuchos::null) {
	  for (int block=0; block<nblock; block++)
	    (*f)[block].SumIntoMyValue(row, 0, valptr->val().coeff(block));
        }

        // Check derivative array is nonzero
        if (valptr->hasFastAccess()) {

          // Loop over nodes in element
          for (unsigned int node_col=0; node_col<this->numNodes; node_col++){

            // Loop over equations per node
            for (unsigned int eq_col=0; eq_col<neq; eq_col++) {
              lcol = neq * node_col + eq_col;

              // Global column
              col =  nodeID[node_col][eq_col];

              // Sum Jacobian
	      for (int block=0; block<nblock_jac; block++) {
		c = valptr->fastAccessDx(lcol).coeff(block);
                if (workset.is_adjoint) { 
		  (*Jac)[block].SumIntoMyValues(col, 1, &c, &row);
                }
                else {
		  (*Jac)[block].SumIntoMyValues(row, 1, &c, &col);
                }
	      }
            } // column equations
          } // column nodes
        } // has fast access
      }
    }
  }
}

// **********************************************************************
// Specialization: Stochastic Galerkin Tangent
// **********************************************************************

template<typename Traits>
ScatterResidual<PHAL::AlbanyTraits::SGTangent, Traits>::
ScatterResidual(const Teuchos::ParameterList& p)
  : ScatterResidualBase<PHAL::AlbanyTraits::SGTangent,Traits>(p),
  numFields(ScatterResidualBase<PHAL::AlbanyTraits::SGTangent,Traits>::numFieldsBase)
{
}

// **********************************************************************
template<typename Traits>
void ScatterResidual<PHAL::AlbanyTraits::SGTangent, Traits>::
evaluateFields(typename Traits::EvalData workset)
{
  Teuchos::RCP< Stokhos::EpetraVectorOrthogPoly > f = workset.sg_f;
  Teuchos::RCP< Stokhos::EpetraMultiVectorOrthogPoly > JV = workset.sg_JV;
  Teuchos::RCP< Stokhos::EpetraMultiVectorOrthogPoly > fp = workset.sg_fp;
  ScalarT *valptr;

  int nblock = 0;
  if (f != Teuchos::null)
    nblock = f->size();
  else if (JV != Teuchos::null)
    nblock = JV->size();
  else if (fp != Teuchos::null)
    nblock = fp->size();
  else
    TEUCHOS_TEST_FOR_EXCEPTION(true, std::logic_error,
		       "One of sg_f, sg_JV, or sg_fp must be non-null! " << 
		       std::endl);

  for (std::size_t cell=0; cell < workset.numCells; ++cell ) {
    const Teuchos::ArrayRCP<Teuchos::ArrayRCP<int> >& nodeID  = workset.wsElNodeEqID[cell];

    for (std::size_t node = 0; node < this->numNodes; ++node) {
      for (std::size_t eq = 0; eq < numFields; eq++) {
    	  if      (this->tensorField) valptr = &(this->valTensor[0])(cell,node,eq/numFields,eq%numFields);
    	  else if (this->vectorField) valptr = &(this->valVec[0])(cell,node,eq);
    	  else                        valptr = &(this->val[eq])(cell,node);

        int row = nodeID[node][this->offset + eq];

        if (f != Teuchos::null)
	  for (int block=0; block<nblock; block++)
	    (*f)[block].SumIntoMyValue(row, 0, valptr->val().coeff(block));

	if (JV != Teuchos::null)
	  for (int col=0; col<workset.num_cols_x; col++)
	    for (int block=0; block<nblock; block++)
	      (*JV)[block].SumIntoMyValue(row, col, valptr->dx(col).coeff(block));

	if (fp != Teuchos::null)
	  for (int col=0; col<workset.num_cols_p; col++)
	    for (int block=0; block<nblock; block++)
	      (*fp)[block].SumIntoMyValue(row, col, valptr->dx(col+workset.param_offset).coeff(block));
      }
    }
  }
}

// **********************************************************************
// Specialization: Multi-point Residual
// **********************************************************************

template<typename Traits>
ScatterResidual<PHAL::AlbanyTraits::MPResidual, Traits>::
ScatterResidual(const Teuchos::ParameterList& p)
  : ScatterResidualBase<PHAL::AlbanyTraits::MPResidual,Traits>(p),
  numFields(ScatterResidualBase<PHAL::AlbanyTraits::MPResidual,Traits>::numFieldsBase)
{
}

// **********************************************************************
template<typename Traits>
void ScatterResidual<PHAL::AlbanyTraits::MPResidual, Traits>::
evaluateFields(typename Traits::EvalData workset)
{
  Teuchos::RCP< Stokhos::ProductEpetraVector > f = workset.mp_f;
  ScalarT *valptr;

  int nblock = f->size();
  for (std::size_t cell=0; cell < workset.numCells; ++cell ) {
    const Teuchos::ArrayRCP<Teuchos::ArrayRCP<int> >& nodeID  = workset.wsElNodeEqID[cell];

    for (std::size_t node = 0; node < this->numNodes; ++node) {

      for (std::size_t eq = 0; eq < numFields; eq++) {
    	  if      (this->tensorField) valptr = &(this->valTensor[0])(cell,node,eq/numFields,eq%numFields);
    	  else if (this->vectorField) valptr = &(this->valVec[0])(cell,node,eq);
    	  else                        valptr = &(this->val[eq])(cell,node);
	for (int block=0; block<nblock; block++)
	  (*f)[block][nodeID[node][this->offset + eq]] += valptr->coeff(block);
      }
    }
  }
}

// **********************************************************************
// Specialization: Multi-point Jacobian
// **********************************************************************

template<typename Traits>
ScatterResidual<PHAL::AlbanyTraits::MPJacobian, Traits>::
ScatterResidual(const Teuchos::ParameterList& p)
  : ScatterResidualBase<PHAL::AlbanyTraits::MPJacobian,Traits>(p),
  numFields(ScatterResidualBase<PHAL::AlbanyTraits::MPJacobian,Traits>::numFieldsBase)
{
}

// **********************************************************************
template<typename Traits>
void ScatterResidual<PHAL::AlbanyTraits::MPJacobian, Traits>::
evaluateFields(typename Traits::EvalData workset)
{
  Teuchos::RCP< Stokhos::ProductEpetraVector > f = workset.mp_f;
  Teuchos::RCP< Stokhos::ProductContainer<Epetra_CrsMatrix> > Jac = 
    workset.mp_Jac;
  ScalarT *valptr;

  int row, lcol, col;
  int nblock = 0;
  if (f != Teuchos::null)
    nblock = f->size();
  int nblock_jac = Jac->size();
  double c; // use double since it goes into CrsMatrix

  for (std::size_t cell=0; cell < workset.numCells; ++cell ) {
    const Teuchos::ArrayRCP<Teuchos::ArrayRCP<int> >& nodeID  = workset.wsElNodeEqID[cell];

    for (std::size_t node = 0; node < this->numNodes; ++node) {

      for (std::size_t eq = 0; eq < numFields; eq++) {
    	  if      (this->tensorField) valptr = &(this->valTensor[0])(cell,node,eq/numFields,eq%numFields);
    	  else if (this->vectorField) valptr = &(this->valVec[0])(cell,node,eq);
    	  else                        valptr = &(this->val[eq])(cell,node);

        row = nodeID[node][this->offset + eq];
        int neq = nodeID[node].size();

        if (f != Teuchos::null) {
	  for (int block=0; block<nblock; block++)
	    (*f)[block].SumIntoMyValue(row, 0, valptr->val().coeff(block));
        }

        // Check derivative array is nonzero
        if (valptr->hasFastAccess()) {

          // Loop over nodes in element
          for (unsigned int node_col=0; node_col<this->numNodes; node_col++){

            // Loop over equations per node
            for (unsigned int eq_col=0; eq_col<neq; eq_col++) {
              lcol = neq * node_col + eq_col;

              // Global column
              col =  nodeID[node_col][eq_col];

              // Sum Jacobian
	      for (int block=0; block<nblock_jac; block++) {
		c = valptr->fastAccessDx(lcol).coeff(block);
		(*Jac)[block].SumIntoMyValues(row, 1, &c, &col);
	      }
            } // column equations
          } // column nodes
        } // has fast access
      }
    }
  }
}

// **********************************************************************
// Specialization: Multi-point Tangent
// **********************************************************************

template<typename Traits>
ScatterResidual<PHAL::AlbanyTraits::MPTangent, Traits>::
ScatterResidual(const Teuchos::ParameterList& p)
  : ScatterResidualBase<PHAL::AlbanyTraits::MPTangent,Traits>(p),
  numFields(ScatterResidualBase<PHAL::AlbanyTraits::MPTangent,Traits>::numFieldsBase)
{
}

// **********************************************************************
template<typename Traits>
void ScatterResidual<PHAL::AlbanyTraits::MPTangent, Traits>::
evaluateFields(typename Traits::EvalData workset)
{
  Teuchos::RCP< Stokhos::ProductEpetraVector > f = workset.mp_f;
  Teuchos::RCP< Stokhos::ProductEpetraMultiVector > JV = workset.mp_JV;
  Teuchos::RCP< Stokhos::ProductEpetraMultiVector > fp = workset.mp_fp;
  ScalarT *valptr;

  int nblock = 0;
  if (f != Teuchos::null)
    nblock = f->size();
  else if (JV != Teuchos::null)
    nblock = JV->size();
  else if (fp != Teuchos::null)
    nblock = fp->size();
  else
    TEUCHOS_TEST_FOR_EXCEPTION(true, std::logic_error,
		       "One of mp_f, mp_JV, or mp_fp must be non-null! " << 
		       std::endl);

  for (std::size_t cell=0; cell < workset.numCells; ++cell ) {
    const Teuchos::ArrayRCP<Teuchos::ArrayRCP<int> >& nodeID  = workset.wsElNodeEqID[cell];

    for (std::size_t node = 0; node < this->numNodes; ++node) {
      for (std::size_t eq = 0; eq < numFields; eq++) {
    	  if      (this->tensorField) valptr = &(this->valTensor[0])(cell,node,eq/numFields,eq%numFields);
    	  else if (this->vectorField) valptr = &(this->valVec[0])(cell,node,eq);
    	  else                        valptr = &(this->val[eq])(cell,node);

        int row = nodeID[node][this->offset + eq];

        if (f != Teuchos::null)
	  for (int block=0; block<nblock; block++)
	    (*f)[block].SumIntoMyValue(row, 0, valptr->val().coeff(block));

	if (JV != Teuchos::null)
	  for (int col=0; col<workset.num_cols_x; col++)
	    for (int block=0; block<nblock; block++)
	      (*JV)[block].SumIntoMyValue(row, col, valptr->dx(col).coeff(block));

	if (fp != Teuchos::null)
	  for (int col=0; col<workset.num_cols_p; col++)
	    for (int block=0; block<nblock; block++)
	      (*fp)[block].SumIntoMyValue(row, col, valptr->dx(col+workset.param_offset).coeff(block));
      }
    }
  }
}

}
<|MERGE_RESOLUTION|>--- conflicted
+++ resolved
@@ -141,17 +141,10 @@
     for (std::size_t node = 0; node < this->numNodes; ++node) {
 
       for (std::size_t eq = 0; eq < numFields; eq++) {
-<<<<<<< HEAD
-        if (this->vectorField) valptr = &(this->valVec[0])(cell,node,eq);
-        else                   valptr = &(this->val[eq])(cell,node);
-	//(*f)[nodeID[node][this->offset + eq]] += *valptr;
-	f_nonconstView[nodeID[node][this->offset + eq]] += *valptr;
-=======
     	if      (this->tensorField) valptr = &(this->valTensor[0])(cell,node,eq/numFields,eq%numFields);
     	else if (this->vectorField) valptr = &(this->valVec[0])(cell,node,eq);
         else                        valptr = &(this->val[eq])(cell,node);
-	(*f)[nodeID[node][this->offset + eq]] += *valptr;
->>>>>>> d0c09895
+	f_nonconstView[nodeID[node][this->offset + eq]] += *valptr;
       }
     }
   }
