--- conflicted
+++ resolved
@@ -92,17 +92,10 @@
   }
  
   //! add dependent fields
-<<<<<<< HEAD
-  Teuchos::RCP<PHX::DataLayout>& field_dl = isVectorField ? vector_dl : scalar_dl;
-  PHX::MDField<ScalarT> f(fieldName, field_dl);  field = f;
-  this->addDependentField(field.fieldTag());
-  this->addDependentField(weights.fieldTag());
-=======
   auto& field_dl = isVectorField ? vector_dl : scalar_dl;
   field = decltype(field)(fieldName, field_dl);
   this->addDependentField(field);
   this->addDependentField(weights);
->>>>>>> d3968fc9
 
   if(fieldIndices == "Cell,QuadPt") { //register a cell,qp state => cell-valued quantity
     if( outputCellAverage ) {
