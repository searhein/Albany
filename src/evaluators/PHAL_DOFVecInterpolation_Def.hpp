<<<<<<< HEAD
//*****************************************************************//
//    Albany 3.0:  Copyright 2016 Sandia Corporation               //
//    This Software is released under the BSD license detailed     //
//    in the file "license.txt" in the top-level Albany directory  //
//*****************************************************************//
#ifdef ALBANY_TIMER
#include <chrono>
#endif
#include "Teuchos_TestForException.hpp"
#include "Phalanx_DataLayout.hpp"

#include "Intrepid2_FunctionSpaceTools.hpp"

namespace PHAL {

//**********************************************************************
template<typename EvalT, typename Traits, typename Type>
DOFVecInterpolation<EvalT, Traits, Type>::
DOFVecInterpolation(const Teuchos::ParameterList& p,
                    const Teuchos::RCP<Albany::Layouts>& dl) :
  val_node    (p.get<std::string>  ("Variable Name"), dl->node_vector),
  BF          (p.get<std::string>  ("BF Name"),  dl->node_qp_scalar),
  val_qp      (p.get<std::string>  ("Variable Name"), dl->qp_vector)
{
  this->addDependentField(val_node);
  this->addDependentField(BF);
  this->addEvaluatedField(val_qp);

  this->setName("DOFVecInterpolation" );
  std::vector<PHX::DataLayout::size_type> dims;
  BF.fieldTag().dataLayout().dimensions(dims);
  numNodes = dims[1];
  numQPs   = dims[2];

  val_node.fieldTag().dataLayout().dimensions(dims);
  vecDim   = dims[2];
}

//**********************************************************************
template<typename EvalT, typename Traits, typename Type>
void DOFVecInterpolation<EvalT, Traits, Type>::
postRegistrationSetup(typename Traits::SetupData d,
                      PHX::FieldManager<Traits>& fm)
{
  this->utils.setFieldData(val_node,fm);
  this->utils.setFieldData(BF,fm);
  this->utils.setFieldData(val_qp,fm);
}
//**********************************************************************
//Kokkos kernel for Residual
template <class DeviceType, class MDFieldType1, class MDFieldType2, class MDFieldType3 >
class VecInterpolation {
 MDFieldType1  BF_;
 MDFieldType2  val_node_;
 MDFieldType3 U_;
 const int numQPs_;
 const int numNodes_;
 const int vecDims_;

 public:
 typedef DeviceType device_type;

 VecInterpolation ( MDFieldType1  &BF,
                    MDFieldType2  &val_node,
                    MDFieldType3 &U,
                    int numQPs,
                    int numNodes,
                    int vecDims)
  : BF_(BF)
  , val_node_(val_node)
  , U_(U)
  , numQPs_(numQPs)
  , numNodes_(numNodes)
  , vecDims_(vecDims){}

 KOKKOS_INLINE_FUNCTION
 void operator () (const int i) const
 {
   for (int qp=0; qp < numQPs_; ++qp) {
      for (int vec=0; vec<vecDims_; vec++) {
      U_(i,qp,vec) = val_node_(i, 0, vec) * BF_(i, 0, qp);
        for (int node=1; node < numNodes_; ++node) {
        U_(i,qp,vec) += val_node_(i, node, vec) * BF_(i, node, qp);
        }
      }
    }
   }
};

//**********************************************************************
template<typename EvalT, typename Traits, typename Type>
void DOFVecInterpolation<EvalT, Traits, Type>::
evaluateFields(typename Traits::EvalData workset)
{
#ifndef ALBANY_KOKKOS_UNDER_DEVELOPMENT
  for (std::size_t cell=0; cell < workset.numCells; ++cell) {
    for (std::size_t qp=0; qp < numQPs; ++qp) {
      for (std::size_t i=0; i<vecDim; i++) {
        // Zero out for node==0; then += for node = 1 to numNodes
        val_qp(cell,qp,i) = val_node(cell, 0, i) * BF(cell, 0, qp);
        for (std::size_t node=1; node < numNodes; ++node) {
          val_qp(cell,qp,i) += val_node(cell, node, i) * BF(cell, node, qp);
        } 
      } 
    } 
  }
//  Intrepid2::FunctionSpaceTools::evaluate<ScalarT>(val_qp, val_node, BF);
#else

#ifdef ALBANY_TIMER
auto start = std::chrono::high_resolution_clock::now();
#endif

   Kokkos::parallel_for ( workset.numCells,  VecInterpolation <  PHX::Device,  PHX::MDField<RealType,Cell,Node,QuadPoint>, PHX::MDField<ScalarT,Cell,Node,VecDim>, PHX::MDField<ScalarT,Cell,QuadPoint,VecDim> >(BF, val_node, val_qp, numQPs, numNodes, vecDim));

#ifdef ALBANY_TIMER
PHX::Device::fence();
auto elapsed = std::chrono::high_resolution_clock::now() - start;
long long microseconds = std::chrono::duration_cast<std::chrono::microseconds>(elapsed).count();
long long millisec= std::chrono::duration_cast<std::chrono::milliseconds>(elapsed).count();
std::cout<< "DOFVecInterpolation Residual time = "  << millisec << "  "  << microseconds << std::endl;
#endif

#endif
}

// Specializations for Jacobian are identical for 3 Jacobian types

//**********************************************************************
template<typename Traits>
DOFVecInterpolation<PHAL::AlbanyTraits::Jacobian, Traits, FadType>::
DOFVecInterpolation(const Teuchos::ParameterList& p,
                    const Teuchos::RCP<Albany::Layouts>& dl) :
  val_node    (p.get<std::string>  ("Variable Name"), dl->node_vector),
  BF          (p.get<std::string>  ("BF Name"),  dl->node_qp_scalar),
  val_qp      (p.get<std::string>  ("Variable Name"), dl->qp_vector)
{
  this->addDependentField(val_node);
  this->addDependentField(BF);
  this->addEvaluatedField(val_qp);

  this->setName("DOFVecInterpolation Jacobian");
  std::vector<PHX::DataLayout::size_type> dims;
  BF.fieldTag().dataLayout().dimensions(dims);
  numNodes = dims[1];
  numQPs   = dims[2];

  val_node.fieldTag().dataLayout().dimensions(dims);
  vecDim   = dims[2];

  offset = p.get<int>("Offset of First DOF");
}

//**********************************************************************
template<typename Traits>
void DOFVecInterpolation<PHAL::AlbanyTraits::Jacobian, Traits, FadType>::
postRegistrationSetup(typename Traits::SetupData d,
                      PHX::FieldManager<Traits>& fm)
{
  this->utils.setFieldData(val_node,fm);
  this->utils.setFieldData(BF,fm);
  this->utils.setFieldData(val_qp,fm);
}
//**********************************************************************
//Kokkos kernel for Jacobian
template <typename ScalarT, class Device, class MDFieldType, class MDFieldTypeFad1, class MDFieldTypeFad2>
class VecInterpolationJacob {
 MDFieldType  BF_;
 MDFieldTypeFad1  val_node_;
 MDFieldTypeFad2 U_;
 const int numNodes_;
 const int numQPs_;
 const int vecDims_;
 const int num_dof_;
 const int offset_; 

 public:
 typedef Device device_type;

 VecInterpolationJacob ( MDFieldType  &BF,
                         MDFieldTypeFad1  &val_node,
                         MDFieldTypeFad2 &U,
                         int numNodes,
                         int numQPs,
                         int vecDims,
                         int num_dof,
                         int offset)
  : BF_(BF)
  , val_node_(val_node)
  , U_(U)
  , numNodes_(numNodes)
  , numQPs_(numQPs)
  , vecDims_(vecDims)
  , num_dof_(num_dof)
  , offset_(offset){}

 KOKKOS_INLINE_FUNCTION
 void operator () (const int i) const
 {
   const int neq = num_dof_ / numNodes_;
   for (int qp=0; qp < numQPs_; ++qp) {
      for (int vec=0; vec<vecDims_; vec++) {
           U_(i,qp,vec) = ScalarT(num_dof_, val_node_(i, 0, vec).val() * BF_(i, 0, qp));
          (U_(i,qp,vec)).fastAccessDx(offset_+vec) = val_node_(i, 0, vec).fastAccessDx(offset_+vec) * BF_(i, 0, qp);
           for (int node=1; node < numNodes_; ++node) {
            (U_(i,qp,vec)).val() += val_node_(i, node, vec).val() * BF_(i, node, qp);
            (U_(i,qp,vec)).fastAccessDx(neq*node+offset_+vec) += val_node_(i, node, vec).fastAccessDx(neq*node+offset_+vec) * BF_(i, node, qp);
           }
      }
    }
   }
};

//**********************************************************************
template<typename Traits>
void DOFVecInterpolation<PHAL::AlbanyTraits::Jacobian, Traits, FadType>::
evaluateFields(typename Traits::EvalData workset)
{
  int num_dof = val_node(0,0,0).size();
#ifndef ALBANY_KOKKOS_UNDER_DEVELOPMENT
  const int neq = workset.wsElNodeEqID[0][0].size();

  for (std::size_t cell=0; cell < workset.numCells; ++cell) {
    for (std::size_t qp=0; qp < numQPs; ++qp) {
      for (std::size_t i=0; i<vecDim; i++) {
        // Zero out for node==0; then += for node = 1 to numNodes
	val_qp(cell,qp,i) = ScalarT(num_dof, val_node(cell, 0, i).val() * BF(cell, 0, qp));
        (val_qp(cell,qp,i)).fastAccessDx(offset+i) = val_node(cell, 0, i).fastAccessDx(offset+i) * BF(cell, 0, qp);
        for (std::size_t node=1; node < numNodes; ++node) {
          (val_qp(cell,qp,i)).val() += val_node(cell, node, i).val() * BF(cell, node, qp);
          (val_qp(cell,qp,i)).fastAccessDx(neq*node+offset+i) += val_node(cell, node, i).fastAccessDx(neq*node+offset+i) * BF(cell, node, qp);
        } 
      } 
    } 
  }
//Intrepid2::FunctionSpaceTools::evaluate<ScalarT>(val_qp, val_node, BF);
#else
  Kokkos::parallel_for ( workset.numCells,  VecInterpolationJacob <ScalarT,  PHX::Device,  PHX::MDField<RealType,Cell,Node,QuadPoint>, PHX::MDField<ScalarT,Cell,Node,VecDim>, PHX::MDField<ScalarT,Cell,QuadPoint,VecDim> >(BF, val_node, val_qp, numNodes, numQPs, vecDim, num_dof, offset));
#endif

}

#ifdef ALBANY_SG
//**********************************************************************
template<typename Traits>
DOFVecInterpolation<PHAL::AlbanyTraits::SGJacobian, Traits, SGFadType>::
DOFVecInterpolation(const Teuchos::ParameterList& p,
                    const Teuchos::RCP<Albany::Layouts>& dl) :
  val_node    (p.get<std::string>  ("Variable Name"), dl->node_vector),
  BF          (p.get<std::string>  ("BF Name"),  dl->node_qp_scalar),
  val_qp      (p.get<std::string>  ("Variable Name"), dl->qp_vector)
{
  this->addDependentField(val_node);
  this->addDependentField(BF);
  this->addEvaluatedField(val_qp);

  this->setName("DOFVecInterpolation SGJacobian");
  std::vector<PHX::DataLayout::size_type> dims;
  BF.fieldTag().dataLayout().dimensions(dims);
  numNodes = dims[1];
  numQPs   = dims[2];

  val_node.fieldTag().dataLayout().dimensions(dims);
  vecDim   = dims[2];

  offset = p.get<int>("Offset of First DOF");
}

//**********************************************************************
template<typename Traits>
void DOFVecInterpolation<PHAL::AlbanyTraits::SGJacobian, Traits, SGFadType>::
postRegistrationSetup(typename Traits::SetupData d,
                      PHX::FieldManager<Traits>& fm)
{
  this->utils.setFieldData(val_node,fm);
  this->utils.setFieldData(BF,fm);
  this->utils.setFieldData(val_qp,fm);
}
//**********************************************************************
template<typename Traits>
void DOFVecInterpolation<PHAL::AlbanyTraits::SGJacobian, Traits, SGFadType>::
evaluateFields(typename Traits::EvalData workset)
{
  int num_dof = val_node(0,0,0).size();
#ifndef ALBANY_KOKKOS_UNDER_DEVELOPMENT
  const int neq = workset.wsElNodeEqID[0][0].size();

  for (std::size_t cell=0; cell < workset.numCells; ++cell) {
    for (std::size_t qp=0; qp < numQPs; ++qp) {
      for (std::size_t i=0; i<vecDim; i++) {
        // Zero out for node==0; then += for node = 1 to numNodes
	val_qp(cell,qp,i) = ScalarT(num_dof, val_node(cell, 0, i).val() * BF(cell, 0, qp));
        (val_qp(cell,qp,i)).fastAccessDx(offset+i) = val_node(cell, 0, i).fastAccessDx(offset+i) * BF(cell, 0, qp);
        for (std::size_t node=1; node < numNodes; ++node) {
          (val_qp(cell,qp,i)).val() += val_node(cell, node, i).val() * BF(cell, node, qp);
          (val_qp(cell,qp,i)).fastAccessDx(neq*node+offset+i) += val_node(cell, node, i).fastAccessDx(neq*node+offset+i) * BF(cell, node, qp);
        } 
      } 
    } 
  }
//Intrepid2::FunctionSpaceTools::evaluate<ScalarT>(val_qp, val_node, BF);
#else
  Kokkos::parallel_for ( workset.numCells,  VecInterpolationJacob <ScalarT,  PHX::Device,  PHX::MDField<RealType,Cell,Node,QuadPoint>, PHX::MDField<ScalarT,Cell,Node,VecDim>, PHX::MDField<ScalarT,Cell,QuadPoint,VecDim> >(BF, val_node, val_qp, numNodes, numQPs, vecDim, num_dof, offset));
#endif

}
#endif

#ifdef ALBANY_ENSEMBLE
//**********************************************************************
template<typename Traits>
DOFVecInterpolation<PHAL::AlbanyTraits::MPJacobian, Traits, MPFadType>::
DOFVecInterpolation(const Teuchos::ParameterList& p,
                    const Teuchos::RCP<Albany::Layouts>& dl) :
  val_node    (p.get<std::string>  ("Variable Name"), dl->node_vector),
  BF          (p.get<std::string>  ("BF Name"),  dl->node_qp_scalar),
  val_qp      (p.get<std::string>  ("Variable Name"), dl->qp_vector)
{
  this->addDependentField(val_node);
  this->addDependentField(BF);
  this->addEvaluatedField(val_qp);

  this->setName("DOFVecInterpolation MPJacobian");
  std::vector<PHX::DataLayout::size_type> dims;
  BF.fieldTag().dataLayout().dimensions(dims);
  numNodes = dims[1];
  numQPs   = dims[2];

  val_node.fieldTag().dataLayout().dimensions(dims);
  vecDim   = dims[2];

  offset = p.get<int>("Offset of First DOF");
}

//**********************************************************************
template<typename Traits>
void DOFVecInterpolation<PHAL::AlbanyTraits::MPJacobian, Traits, MPFadType>::
postRegistrationSetup(typename Traits::SetupData d,
                      PHX::FieldManager<Traits>& fm)
{
  this->utils.setFieldData(val_node,fm);
  this->utils.setFieldData(BF,fm);
  this->utils.setFieldData(val_qp,fm);
}
//**********************************************************************
template<typename Traits>
void DOFVecInterpolation<PHAL::AlbanyTraits::MPJacobian, Traits, MPFadType>::
evaluateFields(typename Traits::EvalData workset)
{
  int num_dof = val_node(0,0,0).size();
#ifndef ALBANY_KOKKOS_UNDER_DEVELOPMENT
  const int neq = workset.wsElNodeEqID[0][0].size();

  for (std::size_t cell=0; cell < workset.numCells; ++cell) {
    for (std::size_t qp=0; qp < numQPs; ++qp) {
      for (std::size_t i=0; i<vecDim; i++) {
        // Zero out for node==0; then += for node = 1 to numNodes
	val_qp(cell,qp,i) = ScalarT(num_dof, val_node(cell, 0, i).val() * BF(cell, 0, qp));
        (val_qp(cell,qp,i)).fastAccessDx(offset+i) = val_node(cell, 0, i).fastAccessDx(offset+i) * BF(cell, 0, qp);
        for (std::size_t node=1; node < numNodes; ++node) {
          (val_qp(cell,qp,i)).val() += val_node(cell, node, i).val() * BF(cell, node, qp);
          (val_qp(cell,qp,i)).fastAccessDx(neq*node+offset+i) += val_node(cell, node, i).fastAccessDx(neq*node+offset+i) * BF(cell, node, qp);
        } 
      } 
    } 
  }
//Intrepid2::FunctionSpaceTools::evaluate<ScalarT>(val_qp, val_node, BF);
#else

#ifdef ALBANY_TIMER
 auto start = std::chrono::high_resolution_clock::now();
#endif

  Kokkos::parallel_for ( workset.numCells,  VecInterpolationJacob <ScalarT,  PHX::Device,  PHX::MDField<RealType,Cell,Node,QuadPoint>, PHX::MDField<ScalarT,Cell,Node,VecDim>, PHX::MDField<ScalarT,Cell,QuadPoint,VecDim> >(BF, val_node, val_qp, numNodes, numQPs, vecDim, num_dof, offset));

#ifdef ALBANY_TIMER
 PHX::Device::fence();
 auto elapsed = std::chrono::high_resolution_clock::now() - start;
 long long microseconds = std::chrono::duration_cast<std::chrono::microseconds>(elapsed).count();
 long long millisec= std::chrono::duration_cast<std::chrono::milliseconds>(elapsed).count();
 std::cout<< "DOFVecInterpolation Jacobian time = "  << millisec << "  "  << microseconds << std::endl;
#endif

#endif
}
#endif

}
=======
//*****************************************************************//
//    Albany 3.0:  Copyright 2016 Sandia Corporation               //
//    This Software is released under the BSD license detailed     //
//    in the file "license.txt" in the top-level Albany directory  //
//*****************************************************************//
#ifdef ALBANY_TIMER
#include <chrono>
#endif
#include "Teuchos_TestForException.hpp"
#include "Phalanx_DataLayout.hpp"

#include "Intrepid2_FunctionSpaceTools.hpp"

namespace PHAL {

//**********************************************************************
template<typename EvalT, typename Traits, typename Type>
DOFVecInterpolation<EvalT, Traits, Type>::
DOFVecInterpolation(const Teuchos::ParameterList& p,
                    const Teuchos::RCP<Albany::Layouts>& dl) :
  val_node    (p.get<std::string>  ("Variable Name"), dl->node_vector),
  BF          (p.get<std::string>  ("BF Name"),  dl->node_qp_scalar),
  val_qp      (p.get<std::string>  ("Variable Name"), dl->qp_vector)
{
  this->addDependentField(val_node);
  this->addDependentField(BF);
  this->addEvaluatedField(val_qp);

  this->setName("DOFVecInterpolation" );
  std::vector<PHX::DataLayout::size_type> dims;
  BF.fieldTag().dataLayout().dimensions(dims);
  numNodes = dims[1];
  numQPs   = dims[2];

  val_node.fieldTag().dataLayout().dimensions(dims);
  vecDim   = dims[2];
}

//**********************************************************************
template<typename EvalT, typename Traits, typename Type>
void DOFVecInterpolation<EvalT, Traits, Type>::
postRegistrationSetup(typename Traits::SetupData d,
                      PHX::FieldManager<Traits>& fm)
{
  this->utils.setFieldData(val_node,fm);
  this->utils.setFieldData(BF,fm);
  this->utils.setFieldData(val_qp,fm);
}
//**********************************************************************
//Kokkos kernel for Residual
template <class DeviceType, class MDFieldType1, class MDFieldType2, class MDFieldType3 >
class VecInterpolation {
 MDFieldType1  BF_;
 MDFieldType2  val_node_;
 MDFieldType3 U_;
 const int numQPs_;
 const int numNodes_;
 const int vecDims_;

 public:
 typedef DeviceType device_type;

 VecInterpolation ( MDFieldType1  &BF,
                    MDFieldType2  &val_node,
                    MDFieldType3 &U,
                    int numQPs,
                    int numNodes,
                    int vecDims)
  : BF_(BF)
  , val_node_(val_node)
  , U_(U)
  , numQPs_(numQPs)
  , numNodes_(numNodes)
  , vecDims_(vecDims){}

 KOKKOS_INLINE_FUNCTION
 void operator () (const int i) const
 {
   for (int qp=0; qp < numQPs_; ++qp) {
      for (int vec=0; vec<vecDims_; vec++) {
      U_(i,qp,vec) = val_node_(i, 0, vec) * BF_(i, 0, qp);
        for (int node=1; node < numNodes_; ++node) {
        U_(i,qp,vec) += val_node_(i, node, vec) * BF_(i, node, qp);
        }
      }
    }
   }
};

//**********************************************************************
template<typename EvalT, typename Traits, typename Type>
void DOFVecInterpolation<EvalT, Traits, Type>::
evaluateFields(typename Traits::EvalData workset)
{
#ifndef ALBANY_KOKKOS_UNDER_DEVELOPMENT
  for (std::size_t cell=0; cell < workset.numCells; ++cell) {
    for (std::size_t qp=0; qp < numQPs; ++qp) {
      for (std::size_t i=0; i<vecDim; i++) {
        // Zero out for node==0; then += for node = 1 to numNodes
        val_qp(cell,qp,i) = val_node(cell, 0, i) * BF(cell, 0, qp);
        for (std::size_t node=1; node < numNodes; ++node) {
          val_qp(cell,qp,i) += val_node(cell, node, i) * BF(cell, node, qp);
        } 
      } 
    } 
  }
//  Intrepid2::FunctionSpaceTools::evaluate<ScalarT>(val_qp, val_node, BF);
#else

#ifdef ALBANY_TIMER
auto start = std::chrono::high_resolution_clock::now();
#endif

   Kokkos::parallel_for ( workset.numCells,  VecInterpolation <  PHX::Device,  PHX::MDField<RealType,Cell,Node,QuadPoint>, PHX::MDField<ScalarT,Cell,Node,VecDim>, PHX::MDField<ScalarT,Cell,QuadPoint,VecDim> >(BF, val_node, val_qp, numQPs, numNodes, vecDim));

#ifdef ALBANY_TIMER
PHX::Device::fence();
auto elapsed = std::chrono::high_resolution_clock::now() - start;
long long microseconds = std::chrono::duration_cast<std::chrono::microseconds>(elapsed).count();
long long millisec= std::chrono::duration_cast<std::chrono::milliseconds>(elapsed).count();
std::cout<< "DOFVecInterpolation Residual time = "  << millisec << "  "  << microseconds << std::endl;
#endif

#endif
}

// Specializations for Jacobian are identical for 3 Jacobian types

//**********************************************************************
template<typename Traits>
DOFVecInterpolation<PHAL::AlbanyTraits::Jacobian, Traits, FadType>::
DOFVecInterpolation(const Teuchos::ParameterList& p,
                    const Teuchos::RCP<Albany::Layouts>& dl) :
  val_node    (p.get<std::string>  ("Variable Name"), dl->node_vector),
  BF          (p.get<std::string>  ("BF Name"),  dl->node_qp_scalar),
  val_qp      (p.get<std::string>  ("Variable Name"), dl->qp_vector)
{
  this->addDependentField(val_node);
  this->addDependentField(BF);
  this->addEvaluatedField(val_qp);

  this->setName("DOFVecInterpolation Jacobian");
  std::vector<PHX::DataLayout::size_type> dims;
  BF.fieldTag().dataLayout().dimensions(dims);
  numNodes = dims[1];
  numQPs   = dims[2];

  val_node.fieldTag().dataLayout().dimensions(dims);
  vecDim   = dims[2];

  offset = p.get<int>("Offset of First DOF");
}

//**********************************************************************
template<typename Traits>
void DOFVecInterpolation<PHAL::AlbanyTraits::Jacobian, Traits, FadType>::
postRegistrationSetup(typename Traits::SetupData d,
                      PHX::FieldManager<Traits>& fm)
{
  this->utils.setFieldData(val_node,fm);
  this->utils.setFieldData(BF,fm);
  this->utils.setFieldData(val_qp,fm);
}
//**********************************************************************
//Kokkos kernel for Jacobian
template <typename ScalarT, class Device, class MDFieldType, class MDFieldTypeFad1, class MDFieldTypeFad2>
class VecInterpolationJacob {
 MDFieldType  BF_;
 MDFieldTypeFad1  val_node_;
 MDFieldTypeFad2 U_;
 const int numNodes_;
 const int numQPs_;
 const int vecDims_;
 const int num_dof_;
 const int offset_; 

 public:
 typedef Device device_type;

 VecInterpolationJacob ( MDFieldType  &BF,
                         MDFieldTypeFad1  &val_node,
                         MDFieldTypeFad2 &U,
                         int numNodes,
                         int numQPs,
                         int vecDims,
                         int num_dof,
                         int offset)
  : BF_(BF)
  , val_node_(val_node)
  , U_(U)
  , numNodes_(numNodes)
  , numQPs_(numQPs)
  , vecDims_(vecDims)
  , num_dof_(num_dof)
  , offset_(offset){}

 KOKKOS_INLINE_FUNCTION
 void operator () (const int i) const
 {
   const int neq = num_dof_ / numNodes_;
   for (int qp=0; qp < numQPs_; ++qp) {
      for (int vec=0; vec<vecDims_; vec++) {
           U_(i,qp,vec) = ScalarT(num_dof_, val_node_(i, 0, vec).val() * BF_(i, 0, qp));
          (U_(i,qp,vec)).fastAccessDx(offset_+vec) = val_node_(i, 0, vec).fastAccessDx(offset_+vec) * BF_(i, 0, qp);
           for (int node=1; node < numNodes_; ++node) {
            (U_(i,qp,vec)).val() += val_node_(i, node, vec).val() * BF_(i, node, qp);
            (U_(i,qp,vec)).fastAccessDx(neq*node+offset_+vec) += val_node_(i, node, vec).fastAccessDx(neq*node+offset_+vec) * BF_(i, node, qp);
           }
      }
    }
   }
};

//**********************************************************************
template<typename Traits>
void DOFVecInterpolation<PHAL::AlbanyTraits::Jacobian, Traits, FadType>::
evaluateFields(typename Traits::EvalData workset)
{
  int num_dof = val_node(0,0,0).size();
#ifndef ALBANY_KOKKOS_UNDER_DEVELOPMENT
  const int neq = workset.wsElNodeEqID[0][0].size();

  for (std::size_t cell=0; cell < workset.numCells; ++cell) {
    for (std::size_t qp=0; qp < numQPs; ++qp) {
      for (std::size_t i=0; i<vecDim; i++) {
        // Zero out for node==0; then += for node = 1 to numNodes
	val_qp(cell,qp,i) = ScalarT(num_dof, val_node(cell, 0, i).val() * BF(cell, 0, qp));
        (val_qp(cell,qp,i)).fastAccessDx(offset+i) = val_node(cell, 0, i).fastAccessDx(offset+i) * BF(cell, 0, qp);
        for (std::size_t node=1; node < numNodes; ++node) {
          (val_qp(cell,qp,i)).val() += val_node(cell, node, i).val() * BF(cell, node, qp);
          (val_qp(cell,qp,i)).fastAccessDx(neq*node+offset+i) += val_node(cell, node, i).fastAccessDx(neq*node+offset+i) * BF(cell, node, qp);
        } 
      } 
    } 
  }
//Intrepid2::FunctionSpaceTools::evaluate<ScalarT>(val_qp, val_node, BF);
#else
  Kokkos::parallel_for ( workset.numCells,  VecInterpolationJacob <ScalarT,  PHX::Device,  PHX::MDField<RealType,Cell,Node,QuadPoint>, PHX::MDField<ScalarT,Cell,Node,VecDim>, PHX::MDField<ScalarT,Cell,QuadPoint,VecDim> >(BF, val_node, val_qp, numNodes, numQPs, vecDim, num_dof, offset));
#endif

}

#ifdef ALBANY_SG
//**********************************************************************
template<typename Traits>
DOFVecInterpolation<PHAL::AlbanyTraits::SGJacobian, Traits, SGFadType>::
DOFVecInterpolation(const Teuchos::ParameterList& p,
                    const Teuchos::RCP<Albany::Layouts>& dl) :
  val_node    (p.get<std::string>  ("Variable Name"), dl->node_vector),
  BF          (p.get<std::string>  ("BF Name"),  dl->node_qp_scalar),
  val_qp      (p.get<std::string>  ("Variable Name"), dl->qp_vector)
{
  this->addDependentField(val_node);
  this->addDependentField(BF);
  this->addEvaluatedField(val_qp);

  this->setName("DOFVecInterpolation SGJacobian");
  std::vector<PHX::DataLayout::size_type> dims;
  BF.fieldTag().dataLayout().dimensions(dims);
  numNodes = dims[1];
  numQPs   = dims[2];

  val_node.fieldTag().dataLayout().dimensions(dims);
  vecDim   = dims[2];

  offset = p.get<int>("Offset of First DOF");
}

//**********************************************************************
template<typename Traits>
void DOFVecInterpolation<PHAL::AlbanyTraits::SGJacobian, Traits, SGFadType>::
postRegistrationSetup(typename Traits::SetupData d,
                      PHX::FieldManager<Traits>& fm)
{
  this->utils.setFieldData(val_node,fm);
  this->utils.setFieldData(BF,fm);
  this->utils.setFieldData(val_qp,fm);
}
//**********************************************************************
template<typename Traits>
void DOFVecInterpolation<PHAL::AlbanyTraits::SGJacobian, Traits, SGFadType>::
evaluateFields(typename Traits::EvalData workset)
{
  int num_dof = val_node(0,0,0).size();
#ifndef ALBANY_KOKKOS_UNDER_DEVELOPMENT
  const int neq = workset.wsElNodeEqID[0][0].size();

  for (std::size_t cell=0; cell < workset.numCells; ++cell) {
    for (std::size_t qp=0; qp < numQPs; ++qp) {
      for (std::size_t i=0; i<vecDim; i++) {
        // Zero out for node==0; then += for node = 1 to numNodes
	val_qp(cell,qp,i) = ScalarT(num_dof, val_node(cell, 0, i).val() * BF(cell, 0, qp));
        (val_qp(cell,qp,i)).fastAccessDx(offset+i) = val_node(cell, 0, i).fastAccessDx(offset+i) * BF(cell, 0, qp);
        for (std::size_t node=1; node < numNodes; ++node) {
          (val_qp(cell,qp,i)).val() += val_node(cell, node, i).val() * BF(cell, node, qp);
          (val_qp(cell,qp,i)).fastAccessDx(neq*node+offset+i) += val_node(cell, node, i).fastAccessDx(neq*node+offset+i) * BF(cell, node, qp);
        } 
      } 
    } 
  }
//Intrepid2::FunctionSpaceTools::evaluate<ScalarT>(val_qp, val_node, BF);
#else
  Kokkos::parallel_for ( workset.numCells,  VecInterpolationJacob <ScalarT,  PHX::Device,  PHX::MDField<RealType,Cell,Node,QuadPoint>, PHX::MDField<ScalarT,Cell,Node,VecDim>, PHX::MDField<ScalarT,Cell,QuadPoint,VecDim> >(BF, val_node, val_qp, numNodes, numQPs, vecDim, num_dof, offset));
#endif

}
#endif

#ifdef ALBANY_ENSEMBLE
//**********************************************************************
template<typename Traits>
DOFVecInterpolation<PHAL::AlbanyTraits::MPJacobian, Traits, MPFadType>::
DOFVecInterpolation(const Teuchos::ParameterList& p,
                    const Teuchos::RCP<Albany::Layouts>& dl) :
  val_node    (p.get<std::string>  ("Variable Name"), dl->node_vector),
  BF          (p.get<std::string>  ("BF Name"),  dl->node_qp_scalar),
  val_qp      (p.get<std::string>  ("Variable Name"), dl->qp_vector)
{
  this->addDependentField(val_node);
  this->addDependentField(BF);
  this->addEvaluatedField(val_qp);

  this->setName("DOFVecInterpolation MPJacobian");
  std::vector<PHX::DataLayout::size_type> dims;
  BF.fieldTag().dataLayout().dimensions(dims);
  numNodes = dims[1];
  numQPs   = dims[2];

  val_node.fieldTag().dataLayout().dimensions(dims);
  vecDim   = dims[2];

  offset = p.get<int>("Offset of First DOF");
}

//**********************************************************************
template<typename Traits>
void DOFVecInterpolation<PHAL::AlbanyTraits::MPJacobian, Traits, MPFadType>::
postRegistrationSetup(typename Traits::SetupData d,
                      PHX::FieldManager<Traits>& fm)
{
  this->utils.setFieldData(val_node,fm);
  this->utils.setFieldData(BF,fm);
  this->utils.setFieldData(val_qp,fm);
}
//**********************************************************************
template<typename Traits>
void DOFVecInterpolation<PHAL::AlbanyTraits::MPJacobian, Traits, MPFadType>::
evaluateFields(typename Traits::EvalData workset)
{
  int num_dof = val_node(0,0,0).size();
#ifndef ALBANY_KOKKOS_UNDER_DEVELOPMENT
  const int neq = workset.wsElNodeEqID[0][0].size();

  for (std::size_t cell=0; cell < workset.numCells; ++cell) {
    for (std::size_t qp=0; qp < numQPs; ++qp) {
      for (std::size_t i=0; i<vecDim; i++) {
        // Zero out for node==0; then += for node = 1 to numNodes
	val_qp(cell,qp,i) = ScalarT(num_dof, val_node(cell, 0, i).val() * BF(cell, 0, qp));
        (val_qp(cell,qp,i)).fastAccessDx(offset+i) = val_node(cell, 0, i).fastAccessDx(offset+i) * BF(cell, 0, qp);
        for (std::size_t node=1; node < numNodes; ++node) {
          (val_qp(cell,qp,i)).val() += val_node(cell, node, i).val() * BF(cell, node, qp);
          (val_qp(cell,qp,i)).fastAccessDx(neq*node+offset+i) += val_node(cell, node, i).fastAccessDx(neq*node+offset+i) * BF(cell, node, qp);
        } 
      } 
    } 
  }
//Intrepid2::FunctionSpaceTools::evaluate<ScalarT>(val_qp, val_node, BF);
#else

#ifdef ALBANY_TIMER
 auto start = std::chrono::high_resolution_clock::now();
#endif

  Kokkos::parallel_for ( workset.numCells,  VecInterpolationJacob <ScalarT,  PHX::Device,  PHX::MDField<RealType,Cell,Node,QuadPoint>, PHX::MDField<ScalarT,Cell,Node,VecDim>, PHX::MDField<ScalarT,Cell,QuadPoint,VecDim> >(BF, val_node, val_qp, numNodes, numQPs, vecDim, num_dof, offset));

#ifdef ALBANY_TIMER
 PHX::Device::fence();
 auto elapsed = std::chrono::high_resolution_clock::now() - start;
 long long microseconds = std::chrono::duration_cast<std::chrono::microseconds>(elapsed).count();
 long long millisec= std::chrono::duration_cast<std::chrono::milliseconds>(elapsed).count();
 std::cout<< "DOFVecInterpolation Jacobian time = "  << millisec << "  "  << microseconds << std::endl;
#endif

#endif
}
#endif

}
>>>>>>> 5f1caf28
<|MERGE_RESOLUTION|>--- conflicted
+++ resolved
@@ -1,4 +1,3 @@
-<<<<<<< HEAD
 //*****************************************************************//
 //    Albany 3.0:  Copyright 2016 Sandia Corporation               //
 //    This Software is released under the BSD license detailed     //
@@ -387,393 +386,3 @@
 #endif
 
 }
-=======
-//*****************************************************************//
-//    Albany 3.0:  Copyright 2016 Sandia Corporation               //
-//    This Software is released under the BSD license detailed     //
-//    in the file "license.txt" in the top-level Albany directory  //
-//*****************************************************************//
-#ifdef ALBANY_TIMER
-#include <chrono>
-#endif
-#include "Teuchos_TestForException.hpp"
-#include "Phalanx_DataLayout.hpp"
-
-#include "Intrepid2_FunctionSpaceTools.hpp"
-
-namespace PHAL {
-
-//**********************************************************************
-template<typename EvalT, typename Traits, typename Type>
-DOFVecInterpolation<EvalT, Traits, Type>::
-DOFVecInterpolation(const Teuchos::ParameterList& p,
-                    const Teuchos::RCP<Albany::Layouts>& dl) :
-  val_node    (p.get<std::string>  ("Variable Name"), dl->node_vector),
-  BF          (p.get<std::string>  ("BF Name"),  dl->node_qp_scalar),
-  val_qp      (p.get<std::string>  ("Variable Name"), dl->qp_vector)
-{
-  this->addDependentField(val_node);
-  this->addDependentField(BF);
-  this->addEvaluatedField(val_qp);
-
-  this->setName("DOFVecInterpolation" );
-  std::vector<PHX::DataLayout::size_type> dims;
-  BF.fieldTag().dataLayout().dimensions(dims);
-  numNodes = dims[1];
-  numQPs   = dims[2];
-
-  val_node.fieldTag().dataLayout().dimensions(dims);
-  vecDim   = dims[2];
-}
-
-//**********************************************************************
-template<typename EvalT, typename Traits, typename Type>
-void DOFVecInterpolation<EvalT, Traits, Type>::
-postRegistrationSetup(typename Traits::SetupData d,
-                      PHX::FieldManager<Traits>& fm)
-{
-  this->utils.setFieldData(val_node,fm);
-  this->utils.setFieldData(BF,fm);
-  this->utils.setFieldData(val_qp,fm);
-}
-//**********************************************************************
-//Kokkos kernel for Residual
-template <class DeviceType, class MDFieldType1, class MDFieldType2, class MDFieldType3 >
-class VecInterpolation {
- MDFieldType1  BF_;
- MDFieldType2  val_node_;
- MDFieldType3 U_;
- const int numQPs_;
- const int numNodes_;
- const int vecDims_;
-
- public:
- typedef DeviceType device_type;
-
- VecInterpolation ( MDFieldType1  &BF,
-                    MDFieldType2  &val_node,
-                    MDFieldType3 &U,
-                    int numQPs,
-                    int numNodes,
-                    int vecDims)
-  : BF_(BF)
-  , val_node_(val_node)
-  , U_(U)
-  , numQPs_(numQPs)
-  , numNodes_(numNodes)
-  , vecDims_(vecDims){}
-
- KOKKOS_INLINE_FUNCTION
- void operator () (const int i) const
- {
-   for (int qp=0; qp < numQPs_; ++qp) {
-      for (int vec=0; vec<vecDims_; vec++) {
-      U_(i,qp,vec) = val_node_(i, 0, vec) * BF_(i, 0, qp);
-        for (int node=1; node < numNodes_; ++node) {
-        U_(i,qp,vec) += val_node_(i, node, vec) * BF_(i, node, qp);
-        }
-      }
-    }
-   }
-};
-
-//**********************************************************************
-template<typename EvalT, typename Traits, typename Type>
-void DOFVecInterpolation<EvalT, Traits, Type>::
-evaluateFields(typename Traits::EvalData workset)
-{
-#ifndef ALBANY_KOKKOS_UNDER_DEVELOPMENT
-  for (std::size_t cell=0; cell < workset.numCells; ++cell) {
-    for (std::size_t qp=0; qp < numQPs; ++qp) {
-      for (std::size_t i=0; i<vecDim; i++) {
-        // Zero out for node==0; then += for node = 1 to numNodes
-        val_qp(cell,qp,i) = val_node(cell, 0, i) * BF(cell, 0, qp);
-        for (std::size_t node=1; node < numNodes; ++node) {
-          val_qp(cell,qp,i) += val_node(cell, node, i) * BF(cell, node, qp);
-        } 
-      } 
-    } 
-  }
-//  Intrepid2::FunctionSpaceTools::evaluate<ScalarT>(val_qp, val_node, BF);
-#else
-
-#ifdef ALBANY_TIMER
-auto start = std::chrono::high_resolution_clock::now();
-#endif
-
-   Kokkos::parallel_for ( workset.numCells,  VecInterpolation <  PHX::Device,  PHX::MDField<RealType,Cell,Node,QuadPoint>, PHX::MDField<ScalarT,Cell,Node,VecDim>, PHX::MDField<ScalarT,Cell,QuadPoint,VecDim> >(BF, val_node, val_qp, numQPs, numNodes, vecDim));
-
-#ifdef ALBANY_TIMER
-PHX::Device::fence();
-auto elapsed = std::chrono::high_resolution_clock::now() - start;
-long long microseconds = std::chrono::duration_cast<std::chrono::microseconds>(elapsed).count();
-long long millisec= std::chrono::duration_cast<std::chrono::milliseconds>(elapsed).count();
-std::cout<< "DOFVecInterpolation Residual time = "  << millisec << "  "  << microseconds << std::endl;
-#endif
-
-#endif
-}
-
-// Specializations for Jacobian are identical for 3 Jacobian types
-
-//**********************************************************************
-template<typename Traits>
-DOFVecInterpolation<PHAL::AlbanyTraits::Jacobian, Traits, FadType>::
-DOFVecInterpolation(const Teuchos::ParameterList& p,
-                    const Teuchos::RCP<Albany::Layouts>& dl) :
-  val_node    (p.get<std::string>  ("Variable Name"), dl->node_vector),
-  BF          (p.get<std::string>  ("BF Name"),  dl->node_qp_scalar),
-  val_qp      (p.get<std::string>  ("Variable Name"), dl->qp_vector)
-{
-  this->addDependentField(val_node);
-  this->addDependentField(BF);
-  this->addEvaluatedField(val_qp);
-
-  this->setName("DOFVecInterpolation Jacobian");
-  std::vector<PHX::DataLayout::size_type> dims;
-  BF.fieldTag().dataLayout().dimensions(dims);
-  numNodes = dims[1];
-  numQPs   = dims[2];
-
-  val_node.fieldTag().dataLayout().dimensions(dims);
-  vecDim   = dims[2];
-
-  offset = p.get<int>("Offset of First DOF");
-}
-
-//**********************************************************************
-template<typename Traits>
-void DOFVecInterpolation<PHAL::AlbanyTraits::Jacobian, Traits, FadType>::
-postRegistrationSetup(typename Traits::SetupData d,
-                      PHX::FieldManager<Traits>& fm)
-{
-  this->utils.setFieldData(val_node,fm);
-  this->utils.setFieldData(BF,fm);
-  this->utils.setFieldData(val_qp,fm);
-}
-//**********************************************************************
-//Kokkos kernel for Jacobian
-template <typename ScalarT, class Device, class MDFieldType, class MDFieldTypeFad1, class MDFieldTypeFad2>
-class VecInterpolationJacob {
- MDFieldType  BF_;
- MDFieldTypeFad1  val_node_;
- MDFieldTypeFad2 U_;
- const int numNodes_;
- const int numQPs_;
- const int vecDims_;
- const int num_dof_;
- const int offset_; 
-
- public:
- typedef Device device_type;
-
- VecInterpolationJacob ( MDFieldType  &BF,
-                         MDFieldTypeFad1  &val_node,
-                         MDFieldTypeFad2 &U,
-                         int numNodes,
-                         int numQPs,
-                         int vecDims,
-                         int num_dof,
-                         int offset)
-  : BF_(BF)
-  , val_node_(val_node)
-  , U_(U)
-  , numNodes_(numNodes)
-  , numQPs_(numQPs)
-  , vecDims_(vecDims)
-  , num_dof_(num_dof)
-  , offset_(offset){}
-
- KOKKOS_INLINE_FUNCTION
- void operator () (const int i) const
- {
-   const int neq = num_dof_ / numNodes_;
-   for (int qp=0; qp < numQPs_; ++qp) {
-      for (int vec=0; vec<vecDims_; vec++) {
-           U_(i,qp,vec) = ScalarT(num_dof_, val_node_(i, 0, vec).val() * BF_(i, 0, qp));
-          (U_(i,qp,vec)).fastAccessDx(offset_+vec) = val_node_(i, 0, vec).fastAccessDx(offset_+vec) * BF_(i, 0, qp);
-           for (int node=1; node < numNodes_; ++node) {
-            (U_(i,qp,vec)).val() += val_node_(i, node, vec).val() * BF_(i, node, qp);
-            (U_(i,qp,vec)).fastAccessDx(neq*node+offset_+vec) += val_node_(i, node, vec).fastAccessDx(neq*node+offset_+vec) * BF_(i, node, qp);
-           }
-      }
-    }
-   }
-};
-
-//**********************************************************************
-template<typename Traits>
-void DOFVecInterpolation<PHAL::AlbanyTraits::Jacobian, Traits, FadType>::
-evaluateFields(typename Traits::EvalData workset)
-{
-  int num_dof = val_node(0,0,0).size();
-#ifndef ALBANY_KOKKOS_UNDER_DEVELOPMENT
-  const int neq = workset.wsElNodeEqID[0][0].size();
-
-  for (std::size_t cell=0; cell < workset.numCells; ++cell) {
-    for (std::size_t qp=0; qp < numQPs; ++qp) {
-      for (std::size_t i=0; i<vecDim; i++) {
-        // Zero out for node==0; then += for node = 1 to numNodes
-	val_qp(cell,qp,i) = ScalarT(num_dof, val_node(cell, 0, i).val() * BF(cell, 0, qp));
-        (val_qp(cell,qp,i)).fastAccessDx(offset+i) = val_node(cell, 0, i).fastAccessDx(offset+i) * BF(cell, 0, qp);
-        for (std::size_t node=1; node < numNodes; ++node) {
-          (val_qp(cell,qp,i)).val() += val_node(cell, node, i).val() * BF(cell, node, qp);
-          (val_qp(cell,qp,i)).fastAccessDx(neq*node+offset+i) += val_node(cell, node, i).fastAccessDx(neq*node+offset+i) * BF(cell, node, qp);
-        } 
-      } 
-    } 
-  }
-//Intrepid2::FunctionSpaceTools::evaluate<ScalarT>(val_qp, val_node, BF);
-#else
-  Kokkos::parallel_for ( workset.numCells,  VecInterpolationJacob <ScalarT,  PHX::Device,  PHX::MDField<RealType,Cell,Node,QuadPoint>, PHX::MDField<ScalarT,Cell,Node,VecDim>, PHX::MDField<ScalarT,Cell,QuadPoint,VecDim> >(BF, val_node, val_qp, numNodes, numQPs, vecDim, num_dof, offset));
-#endif
-
-}
-
-#ifdef ALBANY_SG
-//**********************************************************************
-template<typename Traits>
-DOFVecInterpolation<PHAL::AlbanyTraits::SGJacobian, Traits, SGFadType>::
-DOFVecInterpolation(const Teuchos::ParameterList& p,
-                    const Teuchos::RCP<Albany::Layouts>& dl) :
-  val_node    (p.get<std::string>  ("Variable Name"), dl->node_vector),
-  BF          (p.get<std::string>  ("BF Name"),  dl->node_qp_scalar),
-  val_qp      (p.get<std::string>  ("Variable Name"), dl->qp_vector)
-{
-  this->addDependentField(val_node);
-  this->addDependentField(BF);
-  this->addEvaluatedField(val_qp);
-
-  this->setName("DOFVecInterpolation SGJacobian");
-  std::vector<PHX::DataLayout::size_type> dims;
-  BF.fieldTag().dataLayout().dimensions(dims);
-  numNodes = dims[1];
-  numQPs   = dims[2];
-
-  val_node.fieldTag().dataLayout().dimensions(dims);
-  vecDim   = dims[2];
-
-  offset = p.get<int>("Offset of First DOF");
-}
-
-//**********************************************************************
-template<typename Traits>
-void DOFVecInterpolation<PHAL::AlbanyTraits::SGJacobian, Traits, SGFadType>::
-postRegistrationSetup(typename Traits::SetupData d,
-                      PHX::FieldManager<Traits>& fm)
-{
-  this->utils.setFieldData(val_node,fm);
-  this->utils.setFieldData(BF,fm);
-  this->utils.setFieldData(val_qp,fm);
-}
-//**********************************************************************
-template<typename Traits>
-void DOFVecInterpolation<PHAL::AlbanyTraits::SGJacobian, Traits, SGFadType>::
-evaluateFields(typename Traits::EvalData workset)
-{
-  int num_dof = val_node(0,0,0).size();
-#ifndef ALBANY_KOKKOS_UNDER_DEVELOPMENT
-  const int neq = workset.wsElNodeEqID[0][0].size();
-
-  for (std::size_t cell=0; cell < workset.numCells; ++cell) {
-    for (std::size_t qp=0; qp < numQPs; ++qp) {
-      for (std::size_t i=0; i<vecDim; i++) {
-        // Zero out for node==0; then += for node = 1 to numNodes
-	val_qp(cell,qp,i) = ScalarT(num_dof, val_node(cell, 0, i).val() * BF(cell, 0, qp));
-        (val_qp(cell,qp,i)).fastAccessDx(offset+i) = val_node(cell, 0, i).fastAccessDx(offset+i) * BF(cell, 0, qp);
-        for (std::size_t node=1; node < numNodes; ++node) {
-          (val_qp(cell,qp,i)).val() += val_node(cell, node, i).val() * BF(cell, node, qp);
-          (val_qp(cell,qp,i)).fastAccessDx(neq*node+offset+i) += val_node(cell, node, i).fastAccessDx(neq*node+offset+i) * BF(cell, node, qp);
-        } 
-      } 
-    } 
-  }
-//Intrepid2::FunctionSpaceTools::evaluate<ScalarT>(val_qp, val_node, BF);
-#else
-  Kokkos::parallel_for ( workset.numCells,  VecInterpolationJacob <ScalarT,  PHX::Device,  PHX::MDField<RealType,Cell,Node,QuadPoint>, PHX::MDField<ScalarT,Cell,Node,VecDim>, PHX::MDField<ScalarT,Cell,QuadPoint,VecDim> >(BF, val_node, val_qp, numNodes, numQPs, vecDim, num_dof, offset));
-#endif
-
-}
-#endif
-
-#ifdef ALBANY_ENSEMBLE
-//**********************************************************************
-template<typename Traits>
-DOFVecInterpolation<PHAL::AlbanyTraits::MPJacobian, Traits, MPFadType>::
-DOFVecInterpolation(const Teuchos::ParameterList& p,
-                    const Teuchos::RCP<Albany::Layouts>& dl) :
-  val_node    (p.get<std::string>  ("Variable Name"), dl->node_vector),
-  BF          (p.get<std::string>  ("BF Name"),  dl->node_qp_scalar),
-  val_qp      (p.get<std::string>  ("Variable Name"), dl->qp_vector)
-{
-  this->addDependentField(val_node);
-  this->addDependentField(BF);
-  this->addEvaluatedField(val_qp);
-
-  this->setName("DOFVecInterpolation MPJacobian");
-  std::vector<PHX::DataLayout::size_type> dims;
-  BF.fieldTag().dataLayout().dimensions(dims);
-  numNodes = dims[1];
-  numQPs   = dims[2];
-
-  val_node.fieldTag().dataLayout().dimensions(dims);
-  vecDim   = dims[2];
-
-  offset = p.get<int>("Offset of First DOF");
-}
-
-//**********************************************************************
-template<typename Traits>
-void DOFVecInterpolation<PHAL::AlbanyTraits::MPJacobian, Traits, MPFadType>::
-postRegistrationSetup(typename Traits::SetupData d,
-                      PHX::FieldManager<Traits>& fm)
-{
-  this->utils.setFieldData(val_node,fm);
-  this->utils.setFieldData(BF,fm);
-  this->utils.setFieldData(val_qp,fm);
-}
-//**********************************************************************
-template<typename Traits>
-void DOFVecInterpolation<PHAL::AlbanyTraits::MPJacobian, Traits, MPFadType>::
-evaluateFields(typename Traits::EvalData workset)
-{
-  int num_dof = val_node(0,0,0).size();
-#ifndef ALBANY_KOKKOS_UNDER_DEVELOPMENT
-  const int neq = workset.wsElNodeEqID[0][0].size();
-
-  for (std::size_t cell=0; cell < workset.numCells; ++cell) {
-    for (std::size_t qp=0; qp < numQPs; ++qp) {
-      for (std::size_t i=0; i<vecDim; i++) {
-        // Zero out for node==0; then += for node = 1 to numNodes
-	val_qp(cell,qp,i) = ScalarT(num_dof, val_node(cell, 0, i).val() * BF(cell, 0, qp));
-        (val_qp(cell,qp,i)).fastAccessDx(offset+i) = val_node(cell, 0, i).fastAccessDx(offset+i) * BF(cell, 0, qp);
-        for (std::size_t node=1; node < numNodes; ++node) {
-          (val_qp(cell,qp,i)).val() += val_node(cell, node, i).val() * BF(cell, node, qp);
-          (val_qp(cell,qp,i)).fastAccessDx(neq*node+offset+i) += val_node(cell, node, i).fastAccessDx(neq*node+offset+i) * BF(cell, node, qp);
-        } 
-      } 
-    } 
-  }
-//Intrepid2::FunctionSpaceTools::evaluate<ScalarT>(val_qp, val_node, BF);
-#else
-
-#ifdef ALBANY_TIMER
- auto start = std::chrono::high_resolution_clock::now();
-#endif
-
-  Kokkos::parallel_for ( workset.numCells,  VecInterpolationJacob <ScalarT,  PHX::Device,  PHX::MDField<RealType,Cell,Node,QuadPoint>, PHX::MDField<ScalarT,Cell,Node,VecDim>, PHX::MDField<ScalarT,Cell,QuadPoint,VecDim> >(BF, val_node, val_qp, numNodes, numQPs, vecDim, num_dof, offset));
-
-#ifdef ALBANY_TIMER
- PHX::Device::fence();
- auto elapsed = std::chrono::high_resolution_clock::now() - start;
- long long microseconds = std::chrono::duration_cast<std::chrono::microseconds>(elapsed).count();
- long long millisec= std::chrono::duration_cast<std::chrono::milliseconds>(elapsed).count();
- std::cout<< "DOFVecInterpolation Jacobian time = "  << millisec << "  "  << microseconds << std::endl;
-#endif
-
-#endif
-}
-#endif
-
-}
->>>>>>> 5f1caf28
