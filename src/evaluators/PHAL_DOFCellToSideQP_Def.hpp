//*****************************************************************//
//    Albany 2.0:  Copyright 2012 Sandia Corporation               //
//    This Software is released under the BSD license detailed     //
//    in the file "license.txt" in the top-level Albany directory  //
//*****************************************************************//

#include "Teuchos_ParameterList.hpp"
#include "Phalanx_DataLayout.hpp"

namespace PHAL {

//**********************************************************************
template<typename EvalT, typename Traits, typename ScalarT>
DOFCellToSideQPBase<EvalT, Traits, ScalarT>::
DOFCellToSideQPBase(const Teuchos::ParameterList& p,
                    const Teuchos::RCP<Albany::Layouts>& dl) :
  sideSetName (p.get<std::string> ("Side Set Name"))
{
  TEUCHOS_TEST_FOR_EXCEPTION (dl->side_layouts.find(sideSetName)==dl->side_layouts.end(), std::runtime_error,
                              "Error! Layout for side set " << sideSetName << " not found.\n");

  Teuchos::RCP<Albany::Layouts> dl_side = dl->side_layouts.at(sideSetName);
  std::string layout_str = p.get<std::string>("Data Layout");

  if (layout_str=="Cell Scalar")
  {
    val_cell = decltype(val_cell)(p.get<std::string> ("Cell Variable Name"),
        dl->cell_scalar2);
    val_side_qp = decltype(val_side_qp)(p.get<std::string> ("Side Variable Name"),
        dl_side->qp_scalar);

    layout = CELL_SCALAR;
  }
  else if (layout_str=="Cell Vector")
  {
    val_cell = decltype(val_cell)(p.get<std::string> ("Cell Variable Name"),
        dl->cell_vector);
    val_side_qp = decltype(val_side_qp)(p.get<std::string> ("Side Variable Name"),
        dl_side->qp_vector);

    layout = CELL_VECTOR;
  }
  else if (layout_str=="Cell Tensor")
  {
    val_cell = decltype(val_cell)(p.get<std::string> ("Cell Variable Name"),
        dl->cell_tensor);
    val_side_qp = decltype(val_side_qp)(p.get<std::string> ("Side Variable Name"),
        dl_side->qp_tensor);

    layout = CELL_TENSOR;
  }
  else if (layout_str=="Node Scalar")
  {
    val_cell = decltype(val_cell)(p.get<std::string> ("Cell Variable Name"),
        dl->node_scalar);
    val_side_qp = decltype(val_side_qp)(p.get<std::string> ("Side Variable Name"),
        dl_side->qp_scalar);

    layout = NODE_SCALAR;
  }
  else if (layout_str=="Node Vector")
  {
    val_cell = decltype(val_cell)(p.get<std::string> ("Cell Variable Name"),
        dl->node_vector);
    val_side_qp = decltype(val_side_qp)(p.get<std::string> ("Side Variable Name"),
        dl_side->qp_vector);

    layout = NODE_VECTOR;
  }
  else if (layout_str=="Node Tensor")
  {
    val_cell = decltype(val_cell)(p.get<std::string> ("Cell Variable Name"),
        dl->node_tensor);
    val_side_qp = decltype(val_side_qp)(p.get<std::string> ("Side Variable Name"),
        dl_side->qp_tensor);

    layout = NODE_TENSOR;
  }
  else
  {
    TEUCHOS_TEST_FOR_EXCEPTION (true, Teuchos::Exceptions::InvalidParameter, "Error! Invalid field layout.\n");
  }

  val_cell.dimensions(dims_cell);
  val_side_qp.dimensions(dims_side);

  this->addDependentField(val_cell.fieldTag());
  this->addEvaluatedField(val_side_qp);

  this->setName("DOFCellToSideQP");

  if (layout==NODE_SCALAR || layout==NODE_VECTOR || layout==NODE_TENSOR)
  {
    Teuchos::RCP<shards::CellTopology> cellType;
    cellType = p.get<Teuchos::RCP <shards::CellTopology> > ("Cell Type");

    int sideDim = dl_side->cell_gradient->dimension(2);
    sideNodes.resize(dims_side[1]);
    for (int side=0; side<dims_side[1]; ++side)
    {
      // Need to get the subcell exact count, since different sides may have different number of nodes (e.g., Wedge)
      int thisSideNodes = cellType->getNodeCount(sideDim,side);
      sideNodes[side].resize(thisSideNodes);
      for (int node=0; node<thisSideNodes; ++node)
      {
        sideNodes[side][node] = cellType->getNodeMap(sideDim,side,node);
      }
    }

<<<<<<< HEAD
    BF = PHX::MDField<ScalarT,Cell,Side,Node,QuadPoint>(p.get<std::string> ("BF Name"), dl_side->node_qp_scalar);
    this->addDependentField(BF.fieldTag());
=======
    BF = decltype(BF)(p.get<std::string> ("BF Name"), dl_side->node_qp_scalar);
    this->addDependentField(BF);
>>>>>>> d3968fc9
  }
}

//**********************************************************************
template<typename EvalT, typename Traits, typename ScalarT>
void DOFCellToSideQPBase<EvalT, Traits, ScalarT>::
postRegistrationSetup(typename Traits::SetupData d,
                      PHX::FieldManager<Traits>& fm)
{
  this->utils.setFieldData(val_cell,fm);
  this->utils.setFieldData(val_side_qp,fm);
  if (layout==NODE_SCALAR || layout==NODE_VECTOR || layout==NODE_TENSOR)
    this->utils.setFieldData(BF,fm);
}

//**********************************************************************
template<typename EvalT, typename Traits, typename ScalarT>
void DOFCellToSideQPBase<EvalT, Traits, ScalarT>::
evaluateFields(typename Traits::EvalData workset)
{
  if (workset.sideSets->find(sideSetName)==workset.sideSets->end())
    return;

  const std::vector<Albany::SideStruct>& sideSet = workset.sideSets->at(sideSetName);
  for (auto const& it_side : sideSet)
  {
    // Get the local data of side and cell
    const int cell = it_side.elem_LID;
    const int side = it_side.side_local_id;

    switch (layout)
    {
      case CELL_SCALAR:
        for (int qp=0; qp<dims_side[2]; ++qp)
          val_side_qp(cell,side,qp) = val_cell(cell);
        break;

      case CELL_VECTOR:
        for (int qp=0; qp<dims_side[2]; ++qp)
          for (int i=0; i<dims_side[3]; ++i)
            val_side_qp(cell,side,qp,i) = val_cell(cell,i);
        break;

      case CELL_TENSOR:
        for (int qp=0; qp<dims_side[2]; ++qp)
          for (int i=0; i<dims_side[3]; ++i)
            for (int j=0; j<dims_side[4]; ++j)
              val_side_qp(cell,side,qp,i,j) = val_cell(cell,i,j);
        break;

      case NODE_SCALAR:
        for (int qp=0; qp<dims_side[3]; ++qp)
        {
          val_side_qp(cell,side,qp) = 0;
          for (int node=0; node<dims_side[2]; ++node)
            val_side_qp(cell,side,qp) += val_cell(cell,sideNodes[side][node]) * BF(cell,side,node,qp);
        }
        break;

      case NODE_VECTOR:
        for (int qp=0; qp<dims_side[2]; ++qp)
          for (int i=0; i<dims_cell[3]; ++i)
          {
            val_side_qp(cell,side,qp,i) = 0;
            for (int node=0; node<dims_side[2]; ++node)
                val_side_qp(cell,side,qp,i) += val_cell(cell,sideNodes[side][node],i) * BF(cell,side,node,qp);
          }
        break;
      case NODE_TENSOR:
        for (int qp=0; qp<dims_side[2]; ++qp)
          for (int i=0; i<dims_cell[3]; ++i)
            for (int j=0; j<dims_cell[4]; ++j)
            {
              val_side_qp(cell,side,qp,i,j) = 0;
              for (int node=0; node<dims_cell[2]; ++node)
                val_side_qp(cell,side,qp,i,j) += val_cell(cell,sideNodes[side][node],i,j) * BF(cell,side,node,qp);
            }
        break;
      default:
        TEUCHOS_TEST_FOR_EXCEPTION (true, std::logic_error, "Error! Invalid layout (this error should have happened earlier though).\n");
    }
  }
}

} // Namespace PHAL<|MERGE_RESOLUTION|>--- conflicted
+++ resolved
@@ -84,7 +84,7 @@
   val_cell.dimensions(dims_cell);
   val_side_qp.dimensions(dims_side);
 
-  this->addDependentField(val_cell.fieldTag());
+  this->addDependentField(val_cell);
   this->addEvaluatedField(val_side_qp);
 
   this->setName("DOFCellToSideQP");
@@ -107,13 +107,8 @@
       }
     }
 
-<<<<<<< HEAD
-    BF = PHX::MDField<ScalarT,Cell,Side,Node,QuadPoint>(p.get<std::string> ("BF Name"), dl_side->node_qp_scalar);
-    this->addDependentField(BF.fieldTag());
-=======
     BF = decltype(BF)(p.get<std::string> ("BF Name"), dl_side->node_qp_scalar);
     this->addDependentField(BF);
->>>>>>> d3968fc9
   }
 }
 
