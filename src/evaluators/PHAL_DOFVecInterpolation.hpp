--- conflicted
+++ resolved
@@ -1,176 +1,3 @@
-<<<<<<< HEAD
-//*****************************************************************//
-//    Albany 3.0:  Copyright 2016 Sandia Corporation               //
-//    This Software is released under the BSD license detailed     //
-//    in the file "license.txt" in the top-level Albany directory  //
-//*****************************************************************//
-
-#ifndef PHAL_DOFVEC_INTERPOLATION_HPP
-#define PHAL_DOFVEC_INTERPOLATION_HPP
-
-#include "Phalanx_config.hpp"
-#include "Phalanx_Evaluator_WithBaseImpl.hpp"
-#include "Phalanx_Evaluator_Derived.hpp"
-#include "Phalanx_MDField.hpp"
-
-#include "Albany_Layouts.hpp"
-
-namespace PHAL {
-/** \brief Finite Element Interpolation Evaluator
-
-    This evaluator interpolates nodal DOFVec values to quad points.
-
-*/
-
-template<typename EvalT, typename Traits, typename Type>
-class DOFVecInterpolation
-       : public PHX::EvaluatorWithBaseImpl<Traits>,
- 	 public PHX::EvaluatorDerived<EvalT, Traits>  {
-
-public:
-
-  DOFVecInterpolation(const Teuchos::ParameterList& p,
-                      const Teuchos::RCP<Albany::Layouts>& dl);
-
-  void postRegistrationSetup(typename Traits::SetupData d,
-                      PHX::FieldManager<Traits>& vm);
-
-  void evaluateFields(typename Traits::EvalData d);
-
-private:
-
-  typedef Type ScalarT;
-
-  // Input:
-  //! Values at nodes
-  PHX::MDField<ScalarT,Cell,Node,VecDim> val_node;
-  //! Basis Functions
-  PHX::MDField<RealType,Cell,Node,QuadPoint> BF;
-
-  // Output:
-  //! Values at quadrature points
-  PHX::MDField<ScalarT,Cell,QuadPoint,VecDim> val_qp;
-
-  std::size_t numNodes;
-  std::size_t numQPs;
-  std::size_t vecDim;
-};
-
-//! Specialization for Jacobian evaluation taking advantage of known sparsity
-template<typename Traits>
-class DOFVecInterpolation<PHAL::AlbanyTraits::Jacobian, Traits, FadType>
-      : public PHX::EvaluatorWithBaseImpl<Traits>,
-        public PHX::EvaluatorDerived<PHAL::AlbanyTraits::Jacobian, Traits>  {
-
-public:
-
-  DOFVecInterpolation(const Teuchos::ParameterList& p,
-                      const Teuchos::RCP<Albany::Layouts>& dl);
-
-  void postRegistrationSetup(typename Traits::SetupData d,
-                      PHX::FieldManager<Traits>& vm);
-
-  void evaluateFields(typename Traits::EvalData d);
-
-private:
-
-  typedef typename PHAL::AlbanyTraits::Jacobian::ScalarT ScalarT;
-
-  // Input:
-  //! Values at nodes
-  PHX::MDField<ScalarT,Cell,Node,VecDim> val_node;
-  //! Basis Functions
-  PHX::MDField<RealType,Cell,Node,QuadPoint> BF;
-
-  // Output:
-  //! Values at quadrature points
-  PHX::MDField<ScalarT,Cell,QuadPoint,VecDim> val_qp;
-
-  std::size_t numNodes;
-  std::size_t numQPs;
-  std::size_t vecDim;
-  std::size_t offset;
-};
-
-#ifdef ALBANY_SG
-//! Specialization for SGJacobian evaluation taking advantage of known sparsity
-template<typename Traits>
-class DOFVecInterpolation<PHAL::AlbanyTraits::SGJacobian, Traits, SGFadType>
-      : public PHX::EvaluatorWithBaseImpl<Traits>,
-        public PHX::EvaluatorDerived<PHAL::AlbanyTraits::SGJacobian, Traits>  {
-
-public:
-
-  DOFVecInterpolation(const Teuchos::ParameterList& p,
-                      const Teuchos::RCP<Albany::Layouts>& dl);
-
-  void postRegistrationSetup(typename Traits::SetupData d,
-                      PHX::FieldManager<Traits>& vm);
-
-  void evaluateFields(typename Traits::EvalData d);
-
-private:
-
-  typedef typename PHAL::AlbanyTraits::SGJacobian::ScalarT ScalarT;
-
-  // Input:
-  //! Values at nodes
-  PHX::MDField<ScalarT,Cell,Node,VecDim> val_node;
-  //! Basis Functions
-  PHX::MDField<RealType,Cell,Node,QuadPoint> BF;
-
-  // Output:
-  //! Values at quadrature points
-  PHX::MDField<ScalarT,Cell,QuadPoint,VecDim> val_qp;
-
-  std::size_t numNodes;
-  std::size_t numQPs;
-  std::size_t vecDim;
-  std::size_t offset;
-};
-#endif
-
-#ifdef ALBANY_ENSEMBLE
-//! Specialization for MPJacobian evaluation taking advantage of known sparsity
-template<typename Traits>
-class DOFVecInterpolation<PHAL::AlbanyTraits::MPJacobian, Traits>
-      : public PHX::EvaluatorWithBaseImpl<Traits>,
-        public PHX::EvaluatorDerived<PHAL::AlbanyTraits::MPJacobian, Traits, MPFadType>  {
-
-public:
-
-  DOFVecInterpolation(const Teuchos::ParameterList& p,
-                      const Teuchos::RCP<Albany::Layouts>& dl);
-
-  void postRegistrationSetup(typename Traits::SetupData d,
-                      PHX::FieldManager<Traits>& vm);
-
-  void evaluateFields(typename Traits::EvalData d);
-
-private:
-
-  typedef typename PHAL::AlbanyTraits::MPJacobian::ScalarT ScalarT;
-
-  // Input:
-  //! Values at nodes
-  PHX::MDField<ScalarT,Cell,Node,VecDim> val_node;
-  //! Basis Functions
-  PHX::MDField<RealType,Cell,Node,QuadPoint> BF;
-
-  // Output:
-  //! Values at quadrature points
-  PHX::MDField<ScalarT,Cell,QuadPoint,VecDim> val_qp;
-
-  std::size_t numNodes;
-  std::size_t numQPs;
-  std::size_t vecDim;
-  std::size_t offset;
-};
-#endif
-
-}
-#endif
-=======
 //*****************************************************************//
 //    Albany 3.0:  Copyright 2016 Sandia Corporation               //
 //    This Software is released under the BSD license detailed     //
@@ -341,5 +168,4 @@
 #endif
 
 }
-#endif
->>>>>>> 5f1caf28
+#endif