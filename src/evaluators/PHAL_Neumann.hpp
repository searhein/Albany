--- conflicted
+++ resolved
@@ -37,11 +37,7 @@
 
 public:
 
-<<<<<<< HEAD
-  enum NEU_TYPE {COORD, NORMAL, INTJUMP, PRESS, ROBIN, BASAL, LATERAL};
-=======
-  enum NEU_TYPE {COORD, NORMAL, INTJUMP, PRESS, ROBIN, BASAL, TRACTION};
->>>>>>> dc3a5351
+  enum NEU_TYPE {COORD, NORMAL, INTJUMP, PRESS, ROBIN, BASAL, TRACTION, LATERAL};
   enum SIDE_TYPE {OTHER, LINE, TRI}; // to calculate areas for pressure bc
 
   typedef typename EvalT::ScalarT ScalarT;
