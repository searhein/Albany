//*****************************************************************//
//    Albany 2.0:  Copyright 2012 Sandia Corporation               //
//    This Software is released under the BSD license detailed     //
//    in the file "license.txt" in the top-level Albany directory  //
//*****************************************************************//

//IK, 9/13/14: only Epetra is SG and MP

#ifndef PHAL_NEUMANN_HPP
#define PHAL_NEUMANN_HPP

#include "Phalanx_config.hpp"
#include "Phalanx_Evaluator_WithBaseImpl.hpp"
#include "Phalanx_Evaluator_Derived.hpp"
#include "Phalanx_MDField.hpp"

#include "Intrepid_CellTools.hpp"
#include "Intrepid_Cubature.hpp"

#include "Albany_ProblemUtils.hpp"
#include "Sacado_ParameterAccessor.hpp"
#include "PHAL_AlbanyTraits.hpp"

#include "QCAD_MaterialDatabase.hpp"


namespace PHAL {

/** \brief Neumann boundary condition evaluator

*/


template<typename EvalT, typename Traits>
class NeumannBase :
    public PHX::EvaluatorWithBaseImpl<Traits>,
    public PHX::EvaluatorDerived<EvalT, Traits>,
    public Sacado::ParameterAccessor<EvalT, SPL_Traits> {

public:

  enum NEU_TYPE {COORD, NORMAL, INTJUMP, PRESS, ROBIN, BASAL, BASAL_SCALAR_FIELD, TRACTION, LATERAL};
  enum SIDE_TYPE {OTHER, LINE, TRI, QUAD}; // to calculate areas for pressure bc

  typedef typename EvalT::ScalarT ScalarT;
  typedef typename EvalT::MeshScalarT MeshScalarT;

  NeumannBase(const Teuchos::ParameterList& p);

  void postRegistrationSetup(typename Traits::SetupData d,
                      PHX::FieldManager<Traits>& vm);

  void evaluateFields(typename Traits::EvalData d) = 0;

  ScalarT& getValue(const std::string &n);

protected:

  const Teuchos::RCP<Albany::Layouts>& dl;
  const Teuchos::RCP<Albany::MeshSpecsStruct>& meshSpecs;

  int  cellDims,  numQPs, numNodes;
  Teuchos::Array<int> offset;
  int numDOFsSet;

  //The following are for the basal BC
  std::string betaName; //name of function betaXY to be used
  double L;           //length scale for ISMIP-HOM Test cases
  MeshScalarT betaXY; //function of x and y to multiply scalar values of beta read from input file
  enum BETAXY_NAME {CONSTANT, EXPTRIG, ISMIP_HOM_TEST_C, ISMIP_HOM_TEST_D, CONFINEDSHELF, CIRCULARSHELF, DOMEUQ, SCALAR_FIELD, EXP_SCALAR_FIELD, POWERLAW_SCALAR_FIELD, EXP_SCALAR_FIELD_THK, LATERAL_BACKPRESSURE, FELIX_XZ_MMS};
  BETAXY_NAME beta_type;
<<<<<<< HEAD

  //The following are for the lateral BC
  double g;
  double rho;
  double rho_w;
=======
 
  //The following are for the lateral BC 
  double g; 
  double rho; 
  double rho_w;
  Teuchos::ParameterList* stereographicMapList;
  bool useStereographicMap;
>>>>>>> 9fe5ab6b

 // Should only specify flux vector components (dudx, dudy, dudz), dudn, or pressure P

   // dudn scaled
  void calc_dudn_const(Intrepid::FieldContainer<ScalarT> & qp_data_returned,
                          const Intrepid::FieldContainer<MeshScalarT>& phys_side_cub_points,
                          const Intrepid::FieldContainer<MeshScalarT>& jacobian_side_refcell,
                          const shards::CellTopology & celltopo,
                          const int cellDims,
                          int local_side_id,
                          ScalarT scale = 1.0);

  // robin (also uses flux scaling)
  void calc_dudn_robin (Intrepid::FieldContainer<ScalarT> & qp_data_returned,
                        const Intrepid::FieldContainer<MeshScalarT>& phys_side_cub_points,
                        const Intrepid::FieldContainer<ScalarT>& dof_side,
                        const Intrepid::FieldContainer<MeshScalarT>& jacobian_side_refcell,
                        const shards::CellTopology & celltopo,
                        const int cellDims,
                        int local_side_id,
                        ScalarT scale,
                        const ScalarT* robin_param_values);

   // (dudx, dudy, dudz)
  void calc_gradu_dotn_const(Intrepid::FieldContainer<ScalarT> & qp_data_returned,
                          const Intrepid::FieldContainer<MeshScalarT>& phys_side_cub_points,
                          const Intrepid::FieldContainer<MeshScalarT>& jacobian_side_refcell,
                          const shards::CellTopology & celltopo,
                          const int cellDims,
                          int local_side_id);

   // (t_x, t_y, t_z)
  void calc_traction_components(Intrepid::FieldContainer<ScalarT> & qp_data_returned,
                          const Intrepid::FieldContainer<MeshScalarT>& phys_side_cub_points,
                          const Intrepid::FieldContainer<MeshScalarT>& jacobian_side_refcell,
                          const shards::CellTopology & celltopo,
                          const int cellDims,
                          int local_side_id);

   // Pressure P
  void calc_press(Intrepid::FieldContainer<ScalarT> & qp_data_returned,
                          const Intrepid::FieldContainer<MeshScalarT>& phys_side_cub_points,
                          const Intrepid::FieldContainer<MeshScalarT>& jacobian_side_refcell,
                          const shards::CellTopology & celltopo,
                          const int cellDims,
                          int local_side_id);

  //Basal bc
  void calc_dudn_basal(Intrepid::FieldContainer<ScalarT> & qp_data_returned,
<<<<<<< HEAD
               const Intrepid::FieldContainer<ScalarT>& basalFriction_side,
               const Intrepid::FieldContainer<ScalarT>& dof_side,
=======
   		       const Intrepid::FieldContainer<ScalarT>& basalFriction_side,
   		       const Intrepid::FieldContainer<ScalarT>& thickness_side,
   		       const Intrepid::FieldContainer<ScalarT>& dof_side,
>>>>>>> 9fe5ab6b
                       const Intrepid::FieldContainer<MeshScalarT>& jacobian_side_refcell,
                       const shards::CellTopology & celltopo,
                       const int cellDims,
                       int local_side_id);

  void calc_dudn_basal_scalar_field(Intrepid::FieldContainer<ScalarT> & qp_data_returned,
                            const Intrepid::FieldContainer<ScalarT>& basalFriction_side,
                            const Intrepid::FieldContainer<ScalarT>& dof_side,
                                const Intrepid::FieldContainer<MeshScalarT>& jacobian_side_refcell,
                                const shards::CellTopology & celltopo,
                                const int cellDims,
                                int local_side_id);

  //Lateral bc
  void calc_dudn_lateral(Intrepid::FieldContainer<ScalarT> & qp_data_returned,
                     const Intrepid::FieldContainer<ScalarT>& thickness_side,
                     const Intrepid::FieldContainer<ScalarT>& elevation_side,
                     const Intrepid::FieldContainer<ScalarT>& dof_side,
                         const Intrepid::FieldContainer<MeshScalarT>& jacobian_side_refcell,
                         const shards::CellTopology & celltopo,
                         const int cellDims,
                         int local_side_id);

   // Do the side integration
  void evaluateNeumannContribution(typename Traits::EvalData d);

  // Input:
  //! Coordinate vector at vertices
  PHX::MDField<MeshScalarT,Cell,Vertex,Dim> coordVec;
  PHX::MDField<ScalarT,Cell,Node> dof;
  PHX::MDField<ScalarT,Cell,Node,VecDim> dofVec;
  PHX::MDField<ScalarT,Cell,Node> beta_field;
  PHX::MDField<ScalarT,Cell,Node> roughness_field;
  PHX::MDField<ScalarT,Cell,Node> thickness_field;
  PHX::MDField<ScalarT,Cell,Node> elevation_field;
  Teuchos::RCP<shards::CellTopology> cellType;
  Teuchos::ArrayRCP<Teuchos::RCP<shards::CellTopology> > sideType;
  Teuchos::RCP<Intrepid::Cubature<RealType> > cubatureCell;
  Teuchos::ArrayRCP<Teuchos::RCP<Intrepid::Cubature<RealType> > > cubatureSide;

  // The basis
  Teuchos::RCP<Intrepid::Basis<RealType, Intrepid::FieldContainer<RealType> > > intrepidBasis;

  // Temporary FieldContainers
  Intrepid::FieldContainer<RealType> cubPointsSide;
  Intrepid::FieldContainer<RealType> refPointsSide;
  Intrepid::FieldContainer<RealType> cubWeightsSide;
  Intrepid::FieldContainer<MeshScalarT> physPointsSide;
  Intrepid::FieldContainer<MeshScalarT> jacobianSide;
  Intrepid::FieldContainer<MeshScalarT> jacobianSide_det;

  Intrepid::FieldContainer<MeshScalarT> physPointsCell;

  Intrepid::FieldContainer<MeshScalarT> weighted_measure;
  Intrepid::FieldContainer<RealType> basis_refPointsSide;
  Intrepid::FieldContainer<MeshScalarT> trans_basis_refPointsSide;
  Intrepid::FieldContainer<MeshScalarT> weighted_trans_basis_refPointsSide;

  Intrepid::FieldContainer<ScalarT> dofCell;
  Intrepid::FieldContainer<ScalarT> dofSide;

  Intrepid::FieldContainer<ScalarT> dofCellVec;
  Intrepid::FieldContainer<ScalarT> dofSideVec;

  Intrepid::FieldContainer<ScalarT> data;

  // Output:
  Intrepid::FieldContainer<ScalarT>   neumann;

  std::string sideSetID;
  Teuchos::Array<RealType> inputValues;
  std::string inputConditions;
  std::string name;

  NEU_TYPE bc_type;
  Teuchos::Array<SIDE_TYPE> side_type;
  ScalarT const_val;
  ScalarT robin_vals[5]; // (dof_value, coeff multiplying difference (dof - dof_value), jump)
  std::vector<ScalarT> dudx;

  std::vector<ScalarT> matScaling;

};

template<typename EvalT, typename Traits> class Neumann;

// **************************************************************
// **************************************************************
// * Specializations
// **************************************************************
// **************************************************************


// **************************************************************
// Residual
// **************************************************************
template<typename Traits>
class Neumann<PHAL::AlbanyTraits::Residual,Traits>
  : public NeumannBase<PHAL::AlbanyTraits::Residual, Traits>  {
public:
  Neumann(Teuchos::ParameterList& p);
  void evaluateFields(typename Traits::EvalData d);
private:
  typedef typename PHAL::AlbanyTraits::Residual::ScalarT ScalarT;
};

// **************************************************************
// Jacobian
// **************************************************************
template<typename Traits>
class Neumann<PHAL::AlbanyTraits::Jacobian,Traits>
  : public NeumannBase<PHAL::AlbanyTraits::Jacobian, Traits>  {
public:
  Neumann(Teuchos::ParameterList& p);
  void evaluateFields(typename Traits::EvalData d);
private:
  typedef typename PHAL::AlbanyTraits::Jacobian::ScalarT ScalarT;

#ifdef ALBANY_KOKKOS_UNDER_DEVELOPMENT
public:

 Teuchos::RCP<Tpetra_Vector> fT;
 Teuchos::ArrayRCP<ST> fT_nonconstView;
 Teuchos::RCP<Tpetra_CrsMatrix> JacT;

 typedef typename Tpetra_CrsMatrix::k_local_matrix_type  LocalMatrixType;
 LocalMatrixType jacobian;
 Kokkos::View<int***, PHX::Device> Index;
 bool is_adjoint;

 typedef Kokkos::View<int***, PHX::Device>::execution_space ExecutionSpace;

 struct Newmann_Tag{};
 typedef Kokkos::RangePolicy<ExecutionSpace, Newmann_Tag> Newmann_Policy;

 KOKKOS_INLINE_FUNCTION
  void operator() (const Newmann_Tag& tag, const int& i) const;

#endif

};

// **************************************************************
// Tangent
// **************************************************************
template<typename Traits>
class Neumann<PHAL::AlbanyTraits::Tangent,Traits>
  : public NeumannBase<PHAL::AlbanyTraits::Tangent, Traits>  {
public:
  Neumann(Teuchos::ParameterList& p);
  void evaluateFields(typename Traits::EvalData d);
private:
  typedef typename PHAL::AlbanyTraits::Tangent::ScalarT ScalarT;
};

// **************************************************************
// Distributed Parameter Derivative
// **************************************************************
template<typename Traits>
class Neumann<PHAL::AlbanyTraits::DistParamDeriv,Traits>
  : public NeumannBase<PHAL::AlbanyTraits::DistParamDeriv, Traits>  {
public:
  Neumann(Teuchos::ParameterList& p);
  void evaluateFields(typename Traits::EvalData d);
private:
  typedef typename PHAL::AlbanyTraits::DistParamDeriv::ScalarT ScalarT;
};

// **************************************************************
// Stochastic Galerkin Residual
// **************************************************************
#ifdef ALBANY_SG
template<typename Traits>
class Neumann<PHAL::AlbanyTraits::SGResidual,Traits>
  : public NeumannBase<PHAL::AlbanyTraits::SGResidual, Traits>  {
public:
  Neumann(Teuchos::ParameterList& p);
  void evaluateFields(typename Traits::EvalData d);
private:
  typedef typename PHAL::AlbanyTraits::SGResidual::ScalarT ScalarT;
};

// **************************************************************
// Stochastic Galerkin Jacobian
// **************************************************************
template<typename Traits>
class Neumann<PHAL::AlbanyTraits::SGJacobian,Traits>
  : public NeumannBase<PHAL::AlbanyTraits::SGJacobian, Traits>  {
public:
  Neumann(Teuchos::ParameterList& p);
  void evaluateFields(typename Traits::EvalData d);
private:
  typedef typename PHAL::AlbanyTraits::SGJacobian::ScalarT ScalarT;
};

// **************************************************************
// Stochastic Galerkin Tangent
// **************************************************************
template<typename Traits>
class Neumann<PHAL::AlbanyTraits::SGTangent,Traits>
  : public NeumannBase<PHAL::AlbanyTraits::SGTangent, Traits>  {
public:
  Neumann(Teuchos::ParameterList& p);
  void evaluateFields(typename Traits::EvalData d);
private:
  typedef typename PHAL::AlbanyTraits::SGTangent::ScalarT ScalarT;
};
#endif 
#ifdef ALBANY_ENSEMBLE 

// **************************************************************
// Multi-point Residual
// **************************************************************
template<typename Traits>
class Neumann<PHAL::AlbanyTraits::MPResidual,Traits>
  : public NeumannBase<PHAL::AlbanyTraits::MPResidual, Traits>  {
public:
  Neumann(Teuchos::ParameterList& p);
  void evaluateFields(typename Traits::EvalData d);
private:
  typedef typename PHAL::AlbanyTraits::MPResidual::ScalarT ScalarT;
};

// **************************************************************
// Multi-point Jacobian
// **************************************************************
template<typename Traits>
class Neumann<PHAL::AlbanyTraits::MPJacobian,Traits>
  : public NeumannBase<PHAL::AlbanyTraits::MPJacobian, Traits>  {
public:
  Neumann(Teuchos::ParameterList& p);
  void evaluateFields(typename Traits::EvalData d);
private:
  typedef typename PHAL::AlbanyTraits::MPJacobian::ScalarT ScalarT;
};

// **************************************************************
// Multi-point Tangent
// **************************************************************
template<typename Traits>
class Neumann<PHAL::AlbanyTraits::MPTangent,Traits>
  : public NeumannBase<PHAL::AlbanyTraits::MPTangent, Traits>  {
public:
  Neumann(Teuchos::ParameterList& p);
  void evaluateFields(typename Traits::EvalData d);
private:
  typedef typename PHAL::AlbanyTraits::MPTangent::ScalarT ScalarT;
};
#endif


// **************************************************************
// **************************************************************
// Evaluator to aggregate all Neumann BCs into one "field"
// **************************************************************
template<typename EvalT, typename Traits>
class NeumannAggregator
  : public PHX::EvaluatorWithBaseImpl<Traits>,
    public PHX::EvaluatorDerived<EvalT, Traits>
{
private:

  typedef typename EvalT::ScalarT ScalarT;

public:

  NeumannAggregator(const Teuchos::ParameterList& p);

  void postRegistrationSetup(typename Traits::SetupData d,
                             PHX::FieldManager<Traits>& vm) {};

  void evaluateFields(typename Traits::EvalData d) {};

};

}

#endif<|MERGE_RESOLUTION|>--- conflicted
+++ resolved
@@ -32,7 +32,7 @@
 
 
 template<typename EvalT, typename Traits>
-class NeumannBase :
+class NeumannBase : 
     public PHX::EvaluatorWithBaseImpl<Traits>,
     public PHX::EvaluatorDerived<EvalT, Traits>,
     public Sacado::ParameterAccessor<EvalT, SPL_Traits> {
@@ -63,19 +63,12 @@
   Teuchos::Array<int> offset;
   int numDOFsSet;
 
-  //The following are for the basal BC
+  //The following are for the basal BC 
   std::string betaName; //name of function betaXY to be used
-  double L;           //length scale for ISMIP-HOM Test cases
+  double L;           //length scale for ISMIP-HOM Test cases 
   MeshScalarT betaXY; //function of x and y to multiply scalar values of beta read from input file
   enum BETAXY_NAME {CONSTANT, EXPTRIG, ISMIP_HOM_TEST_C, ISMIP_HOM_TEST_D, CONFINEDSHELF, CIRCULARSHELF, DOMEUQ, SCALAR_FIELD, EXP_SCALAR_FIELD, POWERLAW_SCALAR_FIELD, EXP_SCALAR_FIELD_THK, LATERAL_BACKPRESSURE, FELIX_XZ_MMS};
   BETAXY_NAME beta_type;
-<<<<<<< HEAD
-
-  //The following are for the lateral BC
-  double g;
-  double rho;
-  double rho_w;
-=======
  
   //The following are for the lateral BC 
   double g; 
@@ -83,7 +76,6 @@
   double rho_w;
   Teuchos::ParameterList* stereographicMapList;
   bool useStereographicMap;
->>>>>>> 9fe5ab6b
 
  // Should only specify flux vector components (dudx, dudy, dudz), dudn, or pressure P
 
@@ -133,14 +125,9 @@
 
   //Basal bc
   void calc_dudn_basal(Intrepid::FieldContainer<ScalarT> & qp_data_returned,
-<<<<<<< HEAD
-               const Intrepid::FieldContainer<ScalarT>& basalFriction_side,
-               const Intrepid::FieldContainer<ScalarT>& dof_side,
-=======
    		       const Intrepid::FieldContainer<ScalarT>& basalFriction_side,
    		       const Intrepid::FieldContainer<ScalarT>& thickness_side,
    		       const Intrepid::FieldContainer<ScalarT>& dof_side,
->>>>>>> 9fe5ab6b
                        const Intrepid::FieldContainer<MeshScalarT>& jacobian_side_refcell,
                        const shards::CellTopology & celltopo,
                        const int cellDims,
@@ -204,7 +191,7 @@
 
   Intrepid::FieldContainer<ScalarT> dofCellVec;
   Intrepid::FieldContainer<ScalarT> dofSideVec;
-
+  
   Intrepid::FieldContainer<ScalarT> data;
 
   // Output:
@@ -235,7 +222,7 @@
 
 
 // **************************************************************
-// Residual
+// Residual 
 // **************************************************************
 template<typename Traits>
 class Neumann<PHAL::AlbanyTraits::Residual,Traits>
@@ -310,7 +297,7 @@
 };
 
 // **************************************************************
-// Stochastic Galerkin Residual
+// Stochastic Galerkin Residual 
 // **************************************************************
 #ifdef ALBANY_SG
 template<typename Traits>
@@ -352,7 +339,7 @@
 #ifdef ALBANY_ENSEMBLE 
 
 // **************************************************************
-// Multi-point Residual
+// Multi-point Residual 
 // **************************************************************
 template<typename Traits>
 class Neumann<PHAL::AlbanyTraits::MPResidual,Traits>
@@ -406,12 +393,12 @@
   typedef typename EvalT::ScalarT ScalarT;
 
 public:
-
+  
   NeumannAggregator(const Teuchos::ParameterList& p);
-
+  
   void postRegistrationSetup(typename Traits::SetupData d,
                              PHX::FieldManager<Traits>& vm) {};
-
+  
   void evaluateFields(typename Traits::EvalData d) {};
 
 };
