--- conflicted
+++ resolved
@@ -93,11 +93,15 @@
   //int containerSize = workset.numCells;
     */
 
-<<<<<<< HEAD
+
   typedef typename Intrepid::CellTools<MeshScalarT>   ICT;
   typedef Intrepid::FunctionSpaceTools                IFST;
 
-  ICT::setJacobian    (jacobian, refPoints, coordVec, *cellType);
+#ifdef ALBANY_USE_PUBLICTRILINOS
+  ICT::setJacobian(jacobian, refPoints, coordVec, *cellType);
+#else
+  ICT::setJacobian(jacobian, refPoints, coordVec, intrepidBasis);
+#endif
   ICT::setJacobianInv (jacobian_inv, jacobian);
   ICT::setJacobianDet (jacobian_det, jacobian);
 
@@ -106,26 +110,6 @@
   IFST::multiplyMeasure<MeshScalarT>    (wBF, weighted_measure, BF);
   IFST::HGRADtransformGRAD<MeshScalarT> (GradBF, jacobian_inv, grad_at_cub_points);
   IFST::multiplyMeasure<MeshScalarT>    (wGradBF, weighted_measure, GradBF);
-=======
-#ifdef ALBANY_USE_PUBLICTRILINOS
-  Intrepid::CellTools<MeshScalarT>::setJacobian(jacobian, refPoints, coordVec, *cellType);
-#else 
-  Intrepid::CellTools<MeshScalarT>::setJacobian(jacobian, refPoints, coordVec, intrepidBasis);
-#endif
-  Intrepid::CellTools<MeshScalarT>::setJacobianInv(jacobian_inv, jacobian);
-  Intrepid::CellTools<MeshScalarT>::setJacobianDet(jacobian_det, jacobian);
-
-  Intrepid::FunctionSpaceTools::computeCellMeasure<MeshScalarT>
-    (weighted_measure, jacobian_det, refWeights);
-  Intrepid::FunctionSpaceTools::HGRADtransformVALUE<RealType>
-    (BF, val_at_cub_points);
-  Intrepid::FunctionSpaceTools::multiplyMeasure<MeshScalarT>
-    (wBF, weighted_measure, BF);
-  Intrepid::FunctionSpaceTools::HGRADtransformGRAD<MeshScalarT>
-    (GradBF, jacobian_inv, grad_at_cub_points);
-  Intrepid::FunctionSpaceTools::multiplyMeasure<MeshScalarT>
-    (wGradBF, weighted_measure, GradBF);
->>>>>>> 6c4d1e79
 }
 
 /*#else // ALBANY_KOKKOS_UNDER_DEVELOPMENT
