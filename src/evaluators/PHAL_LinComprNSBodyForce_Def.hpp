--- conflicted
+++ resolved
@@ -25,31 +25,6 @@
     p.get<Teuchos::ParameterList*>("Parameter List");
 
   std::string type = bf_list->get("Type", "None");
-<<<<<<< HEAD
-  if (type == "None") {
-    bf_type = NONE;
-  }
-  else if (type == "Steady Euler") {
-    bf_type = STEADYEUL;  
-    coordVec = PHX::MDField<MeshScalarT,Cell,QuadPoint,Dim>(
-            p.get<std::string>("Coordinate Vector Name"),
-	    p.get<Teuchos::RCP<PHX::DataLayout> >("QP Gradient Data Layout") );
-    this->addDependentField(coordVec.fieldTag());
-  }
-  else if (type == "Unsteady Euler MMS") {
-    bf_type = UNSTEADYEULMMS;  
-    coordVec = PHX::MDField<MeshScalarT,Cell,QuadPoint,Dim>(
-            p.get<std::string>("Coordinate Vector Name"),
-	    p.get<Teuchos::RCP<PHX::DataLayout> >("QP Gradient Data Layout") );
-    this->addDependentField(coordVec.fieldTag());
-  }
-  else if (type == "Driven Pulse") {
-    bf_type = DRIVENPULSE;  
-    coordVec = PHX::MDField<MeshScalarT,Cell,QuadPoint,Dim>(
-            p.get<std::string>("Coordinate Vector Name"),
-	    p.get<Teuchos::RCP<PHX::DataLayout> >("QP Gradient Data Layout") );
-    this->addDependentField(coordVec.fieldTag());
-=======
   if (type == "None") bf_type = NONE;
   else if (type == "Steady Euler") bf_type = STEADYEUL;  
   else if (type == "Unsteady Euler MMS") bf_type = UNSTEADYEULMMS;  
@@ -60,7 +35,6 @@
             p.get<std::string>("Coordinate Vector Name"),
             p.get<Teuchos::RCP<PHX::DataLayout> >("QP Gradient Data Layout") );
     this->addDependentField(coordVec);
->>>>>>> d3968fc9
   }
 
   this->addEvaluatedField(force);
