--- conflicted
+++ resolved
@@ -61,17 +61,9 @@
     PHX::MDField<ScalarT const,Cell,Node,Dim> mdf(names[0],dl->node_vector);
     valVec= mdf;
     this->addDependentField(valVec);
-<<<<<<< HEAD
-    numFieldsBase = dl->node_vector->dimension(2);
+    numFieldsBase = dl->node_vector->extent(2);
   } else if (tensorRank == 2 ) {
     // tensor
-=======
-    numFieldsBase = dl->node_vector->extent(2);
-  }
-  // tensor
-  else
-  if (tensorRank == 2 ) {
->>>>>>> 6fc8d452
     PHX::MDField<ScalarT const,Cell,Node,Dim,Dim> mdf(names[0],dl->node_tensor);
     valTensor = mdf;
     this->addDependentField(valTensor);
@@ -104,24 +96,12 @@
   if (tensorRank == 0) {
     for (std::size_t eq = 0; eq < numFieldsBase; ++eq) {
       this->utils.setFieldData(val[eq],fm);
-<<<<<<< HEAD
-    }
-    numNodes = val[0].dimension(1);
+    }
+    numNodes = val[0].extent(1);
   } else  if (tensorRank == 1) {
     this->utils.setFieldData(valVec,fm);
-    numNodes = valVec.dimension(1);
+    numNodes = valVec.extent(1);
   } else  if (tensorRank == 2) {
-=======
-    numNodes = val[0].extent(1);
-  }
-  else 
-  if (tensorRank == 1) {
-    this->utils.setFieldData(valVec,fm);
-    numNodes = valVec.extent(1);
-  }
-  else 
-  if (tensorRank == 2) {
->>>>>>> 6fc8d452
     this->utils.setFieldData(valTensor,fm);
     numNodes = valTensor.extent(1);
   }
@@ -203,14 +183,8 @@
         for (std::size_t eq = 0; eq < numFields; eq++)
           f_nonconstView[nodeID(cell,node,this->offset + eq)] += (this->valVec)(cell,node,eq);
     }
-<<<<<<< HEAD
   } else if (this->tensorRank == 2) {
-    int numDims = this->valTensor.dimension(2);
-=======
-  } else
-  if (this->tensorRank == 2) {
     int numDims = this->valTensor.extent(2);
->>>>>>> 6fc8d452
     for (std::size_t cell=0; cell < workset.numCells; ++cell ) {
       for (std::size_t node = 0; node < this->numNodes; ++node)
         for (std::size_t i = 0; i < numDims; i++)
@@ -240,14 +214,8 @@
   } else if (this->tensorRank == 1) {
     Kokkos::parallel_for(PHAL_ScatterResRank1_Policy(0,workset.numCells),*this);
     cudaCheckError();
-<<<<<<< HEAD
   } else if (this->tensorRank == 2) {
-    numDims = this->valTensor.dimension(2);
-=======
-  }
-  else if (this->tensorRank == 2) {
     numDims = this->valTensor.extent(2);
->>>>>>> 6fc8d452
     Kokkos::parallel_for(PHAL_ScatterResRank2_Policy(0,workset.numCells),*this);
     cudaCheckError();
   }
