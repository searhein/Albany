//*****************************************************************//
//    Albany 2.0:  Copyright 2012 Sandia Corporation               //
//    This Software is released under the BSD license detailed     //
//    in the file "license.txt" in the top-level Albany directory  //
//*****************************************************************//

//IK, 9/13/14: only Epetra is SG and MP 

#include <vector>
#include <string>

#include "Teuchos_TestForException.hpp"
#include "Phalanx_DataLayout.hpp"

namespace PHAL {

template<typename EvalT, typename Traits>
GatherSolutionBase<EvalT,Traits>::
GatherSolutionBase(const Teuchos::ParameterList& p,
                   const Teuchos::RCP<Albany::Layouts>& dl): numNodes(0)
{
  
  if (p.isType<int>("Tensor Rank"))
    tensorRank = p.get<int>("Tensor Rank");
  else
  if (p.isType<bool>("Vector Field")){
    if (p.get<bool>("Vector Field") == true)
      tensorRank = 1;
    else tensorRank = 0;
  }

  if (p.isType<bool>("Disable Transient"))
    enableTransient = !p.get<bool>("Disable Transient");
  else enableTransient = true;

  if (p.isType<bool>("Enable Acceleration"))
    enableAcceleration = p.get<bool>("Enable Acceleration");
  else enableAcceleration = false;

  Teuchos::ArrayRCP<std::string> solution_names;
  if (p.getEntryPtr("Solution Names")) {
    solution_names = p.get< Teuchos::ArrayRCP<std::string> >("Solution Names");
  }

  // scalar
  if ( tensorRank == 0 ) {
    val.resize(solution_names.size());
    for (std::size_t eq = 0; eq < solution_names.size(); ++eq) {
      PHX::MDField<ScalarT,Cell,Node> f(solution_names[eq],dl->node_scalar);
      val[eq] = f;
      this->addEvaluatedField(val[eq]);
    }
    // repeat for xdot if transient is enabled
    if (enableTransient) {
      const Teuchos::ArrayRCP<std::string>& names_dot =
        p.get< Teuchos::ArrayRCP<std::string> >("Time Dependent Solution Names");

      val_dot.resize(names_dot.size());
      for (std::size_t eq = 0; eq < names_dot.size(); ++eq) {
        PHX::MDField<ScalarT,Cell,Node> f(names_dot[eq],dl->node_scalar);
        val_dot[eq] = f;
        this->addEvaluatedField(val_dot[eq]);
      }
    }
    // repeat for xdotdot if acceleration is enabled
    if (enableAcceleration) {
      const Teuchos::ArrayRCP<std::string>& names_dotdot =
        p.get< Teuchos::ArrayRCP<std::string> >("Solution Acceleration Names");

      val_dotdot.resize(names_dotdot.size());
      for (std::size_t eq = 0; eq < names_dotdot.size(); ++eq) {
        PHX::MDField<ScalarT,Cell,Node> f(names_dotdot[eq],dl->node_scalar);
        val_dotdot[eq] = f;
        this->addEvaluatedField(val_dotdot[eq]);
      }
    }
    numFieldsBase = val.size();
  }
  // vector
  else 
  if ( tensorRank == 1 ) {
    valVec.resize(1);
    PHX::MDField<ScalarT,Cell,Node,VecDim> f(solution_names[0],dl->node_vector);
    valVec[0] = f;
    this->addEvaluatedField(valVec[0]);
    // repeat for xdot if transient is enabled
    if (enableTransient) {
      const Teuchos::ArrayRCP<std::string>& names_dot =
        p.get< Teuchos::ArrayRCP<std::string> >("Time Dependent Solution Names");

      valVec_dot.resize(1);
      PHX::MDField<ScalarT,Cell,Node,VecDim> f(names_dot[0],dl->node_vector);
      valVec_dot[0] = f;
      this->addEvaluatedField(valVec_dot[0]);
    }
    // repeat for xdotdot if acceleration is enabled
    if (enableAcceleration) {
      const Teuchos::ArrayRCP<std::string>& names_dotdot =
        p.get< Teuchos::ArrayRCP<std::string> >("Solution Acceleration Names");

      valVec_dotdot.resize(1);
      PHX::MDField<ScalarT,Cell,Node,VecDim> f(names_dotdot[0],dl->node_vector);
      valVec_dotdot[0] = f;
      this->addEvaluatedField(valVec_dotdot[0]);
    }
    numFieldsBase = dl->node_vector->dimension(2);
  }
  // tensor
  else 
  if ( tensorRank == 2 ) {
    valTensor.resize(1);
    PHX::MDField<ScalarT,Cell,Node,VecDim,VecDim> f(solution_names[0],dl->node_tensor);
    valTensor[0] = f;
    this->addEvaluatedField(valTensor[0]);
    // repeat for xdot if transient is enabled
    if (enableTransient) {
      const Teuchos::ArrayRCP<std::string>& names_dot =
        p.get< Teuchos::ArrayRCP<std::string> >("Time Dependent Solution Names");

      valTensor_dot.resize(1);
      PHX::MDField<ScalarT,Cell,Node,VecDim,VecDim> f(names_dot[0],dl->node_tensor);
      valTensor_dot[0] = f;
      this->addEvaluatedField(valTensor_dot[0]);
    }
    // repeat for xdotdot if acceleration is enabled
    if (enableAcceleration) {
      const Teuchos::ArrayRCP<std::string>& names_dotdot =
        p.get< Teuchos::ArrayRCP<std::string> >("Solution Acceleration Names");

      valTensor_dotdot.resize(1);
      PHX::MDField<ScalarT,Cell,Node,VecDim,VecDim> f(names_dotdot[0],dl->node_tensor);
      valTensor_dotdot[0] = f;
      this->addEvaluatedField(valTensor_dotdot[0]);
    }
    numFieldsBase = (dl->node_tensor->dimension(2))*(dl->node_tensor->dimension(3));
  }

  if (p.isType<int>("Offset of First DOF"))
    offset = p.get<int>("Offset of First DOF");
  else offset = 0;

  Index=Kokkos::View <int***, PHX::Device>("Index_kokkos", dl->node_vector->dimension(0), dl->node_vector->dimension(1), dl->node_vector->dimension(2));

  this->setName("Gather Solution"+PHX::typeAsString<PHX::Device>() );
}

// **********************************************************************
template<typename EvalT, typename Traits>
void GatherSolutionBase<EvalT,Traits>::
postRegistrationSetup(typename Traits::SetupData d,
                      PHX::FieldManager<Traits>& fm)
{
  if (tensorRank == 0) {
    for (std::size_t eq = 0; eq < numFieldsBase; ++eq)
      this->utils.setFieldData(val[eq],fm);
    if (enableTransient) {
      for (std::size_t eq = 0; eq < val_dot.size(); ++eq)
        this->utils.setFieldData(val_dot[eq],fm);
    }
    if (enableAcceleration) {
      for (std::size_t eq = 0; eq < val_dotdot.size(); ++eq)
        this->utils.setFieldData(val_dotdot[eq],fm);
    }
    numNodes = val[0].dimension(1);
  }
  else 
  if (tensorRank == 1) {
    this->utils.setFieldData(valVec[0],fm);
    if (enableTransient) this->utils.setFieldData(valVec_dot[0],fm);
    if (enableAcceleration) this->utils.setFieldData(valVec_dotdot[0],fm);
    numNodes = valVec[0].dimension(1);
  }
  else 
  if (tensorRank == 2) {
    this->utils.setFieldData(valTensor[0],fm);
    if (enableTransient) this->utils.setFieldData(valTensor_dot[0],fm);
    if (enableAcceleration) this->utils.setFieldData(valTensor_dotdot[0],fm);
    numNodes = valTensor[0].dimension(1);
  }
}

// **********************************************************************

// **********************************************************************
// Specialization: Residual
// **********************************************************************

template<typename Traits>
GatherSolution<PHAL::AlbanyTraits::Residual, Traits>::
GatherSolution(const Teuchos::ParameterList& p,
                              const Teuchos::RCP<Albany::Layouts>& dl) :
  GatherSolutionBase<PHAL::AlbanyTraits::Residual, Traits>(p,dl),
  numFields(GatherSolutionBase<PHAL::AlbanyTraits::Residual,Traits>::numFieldsBase)
{
}

template<typename Traits>
GatherSolution<PHAL::AlbanyTraits::Residual, Traits>::
GatherSolution(const Teuchos::ParameterList& p) :
  GatherSolutionBase<PHAL::AlbanyTraits::Residual, Traits>(p,p.get<Teuchos::RCP<Albany::Layouts> >("Layouts Struct")),
  numFields(GatherSolutionBase<PHAL::AlbanyTraits::Residual,Traits>::numFieldsBase)
{
}
//********************************************************************
//Kokkos functor for Residual

template < class DeviceType, class MDFieldType, class TpetraType, class IndexArray>
  class GatherSolution_resid{
  MDFieldType valVec_;
  TpetraType xT_constView_;
  IndexArray wsElNodeEqID_;
  const int offset_;
  const int NumFields_;
  const int NumNodes_;

  public:

  typedef PHX::Device device_type;

  GatherSolution_resid( MDFieldType &valVec,
                        TpetraType &xT_constView,
                        IndexArray &wsElNodeEqID,
                         int offset,
                         int NumFields,
                         int NumNodes)
  : valVec_(valVec)
  , xT_constView_(xT_constView)
  , wsElNodeEqID_(wsElNodeEqID)
  , offset_(offset)
  , NumFields_(NumFields)
  , NumNodes_(NumNodes){}

  KOKKOS_INLINE_FUNCTION
  void operator () (const int i) const
  {
    for (int node = 0; node < NumNodes_; ++node) {
      for (int dim = 0; dim < NumFields_; dim++){
         valVec_(i,node,dim) = xT_constView_[wsElNodeEqID_(i,node,offset_+dim)];
        }
     }
   }
};
// **********************************************************************
template<typename Traits>
void GatherSolution<PHAL::AlbanyTraits::Residual, Traits>::
evaluateFields(typename Traits::EvalData workset)
{
  Teuchos::RCP<const Tpetra_Vector> xT = workset.xT;
  Teuchos::RCP<const Tpetra_Vector> xdotT = workset.xdotT;
  Teuchos::RCP<const Tpetra_Vector> xdotdotT = workset.xdotdotT;

  //get const (read-only) view of xT and xdotT
  Teuchos::ArrayRCP<const ST> xT_constView = xT->get1dView();
  Teuchos::ArrayRCP<const ST> xdotT_constView = xdotT->get1dView();
  Teuchos::ArrayRCP<const ST> xdotdotT_constView = xdotdotT->get1dView();

#ifdef NO_KOKKOS_ALBANY
  if (this->tensorRank == 1) {
    for (std::size_t cell=0; cell < workset.numCells; ++cell ) {
      const Teuchos::ArrayRCP<Teuchos::ArrayRCP<int> >& nodeID  = workset.wsElNodeEqID[cell];
      for (std::size_t node = 0; node < this->numNodes; ++node) {
      const Teuchos::ArrayRCP<int>& eqID  = nodeID[node];
        for (std::size_t eq = 0; eq < numFields; eq++) 
          (this->valVec[0])(cell,node,eq) = xT_constView[eqID[this->offset + eq]];
        if (workset.transientTerms && this->enableTransient) {
          for (std::size_t eq = 0; eq < numFields; eq++) 
            (this->valVec_dot[0])(cell,node,eq) = xdotT_constView[eqID[this->offset + eq]];
        }
        if (workset.accelerationTerms && this->enableAcceleration) {
          for (std::size_t eq = 0; eq < numFields; eq++) 
            (this->valVec_dotdot[0])(cell,node,eq) = xdotdotT_constView[eqID[this->offset + eq]];
        }
      }
    }
  } else 
  if (this->tensorRank == 2) {
    int numDim = this->valTensor[0].dimension(2);
    for (std::size_t cell=0; cell < workset.numCells; ++cell ) {
      const Teuchos::ArrayRCP<Teuchos::ArrayRCP<int> >& nodeID  = workset.wsElNodeEqID[cell];

      for (std::size_t node = 0; node < this->numNodes; ++node) {
      const Teuchos::ArrayRCP<int>& eqID  = nodeID[node];
        for (std::size_t eq = 0; eq < numFields; eq++) 
          (this->valTensor[0])(cell,node,eq/numDim,eq%numDim) = xT_constView[eqID[this->offset + eq]];
        if (workset.transientTerms && this->enableTransient) {
          for (std::size_t eq = 0; eq < numFields; eq++) 
            (this->valTensor_dot[0])(cell,node,eq/numDim,eq%numDim) = xdotT_constView[eqID[this->offset + eq]];
        }
        if (workset.accelerationTerms && this->enableAcceleration) {
          for (std::size_t eq = 0; eq < numFields; eq++) 
            (this->valTensor_dotdot[0])(cell,node,eq/numDim,eq%numDim) = xdotdotT_constView[eqID[this->offset + eq]];
        }
      }
    }
  } else {
    for (std::size_t cell=0; cell < workset.numCells; ++cell ) {
      const Teuchos::ArrayRCP<Teuchos::ArrayRCP<int> >& nodeID  = workset.wsElNodeEqID[cell];

      for (std::size_t node = 0; node < this->numNodes; ++node) {
      const Teuchos::ArrayRCP<int>& eqID  = nodeID[node];
        for (std::size_t eq = 0; eq < numFields; eq++) 
          (this->val[eq])(cell,node) = xT_constView[eqID[this->offset + eq]];
        if (workset.transientTerms && this->enableTransient) {
          for (std::size_t eq = 0; eq < numFields; eq++) 
            (this->val_dot[eq])(cell,node) = xdotT_constView[eqID[this->offset + eq]];
        }
        if (workset.accelerationTerms && this->enableAcceleration) {
          for (std::size_t eq = 0; eq < numFields; eq++) 
            (this->val_dotdot[eq])(cell,node) = xdotdotT_constView[eqID[this->offset + eq]];
        }
      }
    }
  }
#else
 Kokkos::parallel_for(workset.numCells, GatherSolution_resid < PHX::Device, PHX::MDField<ScalarT,Cell,Node,VecDim> ,  Teuchos::ArrayRCP<const ST>, Kokkos::View<int***, PHX::Device> > (this->valVec[0], xT_constView, workset.wsElNodeEqID_kokkos, this->offset, this->numNodes, numFields) );
#endif
}

// **********************************************************************
// Specialization: Jacobian
// **********************************************************************

template<typename Traits>
GatherSolution<PHAL::AlbanyTraits::Jacobian, Traits>::
GatherSolution(const Teuchos::ParameterList& p,
                              const Teuchos::RCP<Albany::Layouts>& dl) :
  GatherSolutionBase<PHAL::AlbanyTraits::Jacobian, Traits>(p,dl),
  numFields(GatherSolutionBase<PHAL::AlbanyTraits::Jacobian,Traits>::numFieldsBase)
{
}

template<typename Traits>
GatherSolution<PHAL::AlbanyTraits::Jacobian, Traits>::
GatherSolution(const Teuchos::ParameterList& p) :
  GatherSolutionBase<PHAL::AlbanyTraits::Jacobian, Traits>(p,p.get<Teuchos::RCP<Albany::Layouts> >("Layouts Struct")),
  numFields(GatherSolutionBase<PHAL::AlbanyTraits::Jacobian,Traits>::numFieldsBase)
{
}
//********************************************************************
////Kokkos functor for Jacobian
template < class DeviceType, class MDFieldType, class TpetraType, class IndexArray>
  class GatherSolution_jacob{
  MDFieldType valVec_;
  TpetraType xT_constView_;
  IndexArray wsElNodeEqID_;
  const int offset_;
  const int NumFields_;
  const int NumNodes_;
  bool ignore_residual_;
  double j_coeff_;

  public:

  typedef PHX::Device device_type;

  GatherSolution_jacob( MDFieldType &valVec,
                        TpetraType &xT_constView,
                        IndexArray &wsElNodeEqID,
                         int offset,
                         int NumFields,
                         int NumNodes,
                         bool ignore_residual,
                         double j_coeff)
  : valVec_(valVec)
  , xT_constView_(xT_constView)
  , wsElNodeEqID_(wsElNodeEqID)
  , offset_(offset)
  , NumFields_(NumFields)
  , NumNodes_(NumNodes)
  , ignore_residual_(ignore_residual)
  , j_coeff_(j_coeff){}

  KOKKOS_INLINE_FUNCTION
  void operator () (const int i) const
  {
   int neq = NumFields_;
   int num_dof = neq * NumNodes_;
    

    for (int node = 0; node < NumNodes_; ++node) {
     int firstunk = neq * node + offset_;
      for (int dim = 0; dim < NumFields_; dim++){
        valVec_(i,node,dim)=FadType(num_dof, xT_constView_[wsElNodeEqID_(i,node,offset_+dim)]);
        (valVec_(i,node,dim)).setUpdateValue(!ignore_residual_);
        (valVec_(i,node,dim)).fastAccessDx(firstunk + dim) = j_coeff_;
        }
     }
   }
};
// **********************************************************************
template<typename Traits>
void GatherSolution<PHAL::AlbanyTraits::Jacobian, Traits>::
evaluateFields(typename Traits::EvalData workset)
{
  Teuchos::RCP<const Tpetra_Vector> xT = workset.xT;
  Teuchos::RCP<const Tpetra_Vector> xdotT = workset.xdotT;
  Teuchos::RCP<const Tpetra_Vector> xdotdotT = workset.xdotdotT;

  //get const (read-only) view of xT and xdotT
  Teuchos::ArrayRCP<const ST> xT_constView = xT->get1dView();
  Teuchos::ArrayRCP<const ST> xdotT_constView = xdotT->get1dView();
  Teuchos::ArrayRCP<const ST> xdotdotT_constView = xdotdotT->get1dView();

  ScalarT* valptr;


<<<<<<< HEAD
  //Irina Kokkos refactoring
//  ScalarT valVec_temp[workset.numCells][this->numNodes][numFields];
// for  (std::size_t cell=0; cell < workset.numCells; ++cell )
//    for (std::size_t node = 0; node < this->numNodes; ++node)
//      for (std::size_t eq = 0; eq < numFields; eq++)
//              this->Index(cell, node, eq) = workset.wsElNodeEqID[cell][node][this->offset + eq];

=======
>>>>>>> 341849c9
    Kokkos::parallel_for(workset.numCells, GatherSolution_jacob < PHX::Device, PHX::MDField<ScalarT,Cell,Node,VecDim> ,  Teuchos::ArrayRCP<const ST>, Kokkos::View<int***, PHX::Device> > (this->valVec[0], xT_constView, workset.wsElNodeEqID_kokkos, this->offset, this->numNodes, numFields, workset.ignore_residual, workset.j_coeff) );

//Irina TOFIX
/*
<<<<<<< HEAD
  int numDim = 0;
=======
 int numDim = 0;
>>>>>>> 341849c9
  if(this->tensorRank==2) numDim = this->valTensor[0].dimension(2); // only needed for tensor fields

  for (std::size_t cell=0; cell < workset.numCells; ++cell ) {
    const Teuchos::ArrayRCP<Teuchos::ArrayRCP<int> >& nodeID  = workset.wsElNodeEqID[cell];
    int neq = nodeID[0].size();
    std::size_t num_dof = neq * this->numNodes;

    for (std::size_t node = 0; node < this->numNodes; ++node) {
      const Teuchos::ArrayRCP<int>& eqID  = nodeID[node];
      int firstunk = neq * node + this->offset;
      for (std::size_t eq = 0; eq < numFields; eq++) {
        if (this->tensorRank == 2) valptr = &((this->valTensor[0])(cell,node,eq/numDim,eq%numDim));
        else if (this->tensorRank == 1) valptr = &((this->valVec[0])(cell,node,eq));
        else                   valptr = &(this->val[eq])(cell,node);
<<<<<<< HEAD
	*valptr = FadType(num_dof, xT_constView[eqID[this->offset + eq]]);
=======
        *valptr = FadType(num_dof, xT_constView[eqID[this->offset + eq]]);
>>>>>>> 341849c9
        valptr->setUpdateValue(!workset.ignore_residual);
        valptr->fastAccessDx(firstunk + eq) = workset.j_coeff;
      }
      if (workset.transientTerms && this->enableTransient) {
        for (std::size_t eq = 0; eq < numFields; eq++) {
          if (this->tensorRank == 2) valptr = &(this->valTensor_dot[0])(cell,node,eq/numDim,eq%numDim);
          else if (this->tensorRank == 1) valptr = &(this->valVec_dot[0])(cell,node,eq);
          else                   valptr = &(this->val_dot[eq])(cell,node);
          *valptr = FadType(num_dof, xdotT_constView[eqID[this->offset + eq]]);
          valptr->fastAccessDx(firstunk + eq) = workset.m_coeff;
        }
      }
      if (workset.accelerationTerms && this->enableAcceleration) {
        for (std::size_t eq = 0; eq < numFields; eq++) {
          if (this->tensorRank == 2) valptr = &(this->valTensor_dotdot[0])(cell,node,eq/numDim,eq%numDim);
          else if (this->tensorRank == 1) valptr = &(this->valVec_dotdot[0])(cell,node,eq);
          else                   valptr = &(this->val_dotdot[eq])(cell,node);
          *valptr = FadType(num_dof, xdotdotT_constView[eqID[this->offset + eq]]);
          valptr->fastAccessDx(firstunk + eq) = workset.n_coeff;
        }
      }
    }
<<<<<<< HEAD
 }
*/
=======
  }
>>>>>>> 341849c9

*/
}

// **********************************************************************

// **********************************************************************
// Specialization: Tangent
// **********************************************************************

template<typename Traits>
GatherSolution<PHAL::AlbanyTraits::Tangent, Traits>::
GatherSolution(const Teuchos::ParameterList& p,
                              const Teuchos::RCP<Albany::Layouts>& dl) :
  GatherSolutionBase<PHAL::AlbanyTraits::Tangent, Traits>(p,dl),
  numFields(GatherSolutionBase<PHAL::AlbanyTraits::Tangent,Traits>::numFieldsBase)
{
}

template<typename Traits>
GatherSolution<PHAL::AlbanyTraits::Tangent, Traits>::
GatherSolution(const Teuchos::ParameterList& p) :
  GatherSolutionBase<PHAL::AlbanyTraits::Tangent, Traits>(p,p.get<Teuchos::RCP<Albany::Layouts> >("Layouts Struct")),
  numFields(GatherSolutionBase<PHAL::AlbanyTraits::Tangent,Traits>::numFieldsBase)
{
}

// **********************************************************************
template<typename Traits>
void GatherSolution<PHAL::AlbanyTraits::Tangent, Traits>::
evaluateFields(typename Traits::EvalData workset)
{
  Teuchos::RCP<const Tpetra_Vector> xT = workset.xT;
  Teuchos::RCP<const Tpetra_Vector> xdotT = workset.xdotT;
  Teuchos::RCP<const Tpetra_Vector> xdotdotT = workset.xdotdotT;
  Teuchos::RCP<const Tpetra_MultiVector> VxT = workset.VxT;
  Teuchos::RCP<const Tpetra_MultiVector> VxdotT = workset.VxdotT;
  Teuchos::RCP<const Tpetra_MultiVector> VxdotdotT = workset.VxdotdotT;
  Teuchos::RCP<const Tpetra_MultiVector> VpT = workset.VpT;

  //get const (read-only) view of xT and xdotT
  Teuchos::ArrayRCP<const ST> xT_constView = xT->get1dView();
  Teuchos::ArrayRCP<const ST> xdotT_constView = xdotT->get1dView();
  Teuchos::ArrayRCP<const ST> xdotdotT_constView = xdotdotT->get1dView();

  Teuchos::RCP<ParamVec> params = workset.params;
  int num_cols_tot = workset.param_offset + workset.num_cols_p;
  ScalarT* valptr;

  int numDim = 0;
  if(this->tensorRank==2) numDim = this->valTensor[0].dimension(2); // only needed for tensor fields
<<<<<<< HEAD

=======
  
  //Irina TOFIX
  /*
>>>>>>> 341849c9
  for (std::size_t cell=0; cell < workset.numCells; ++cell ) {
    const Teuchos::ArrayRCP<Teuchos::ArrayRCP<int> >& nodeID  = workset.wsElNodeEqID[cell];

    for (std::size_t node = 0; node < this->numNodes; ++node) {
      const Teuchos::ArrayRCP<int>& eqID  = nodeID[node];
      for (std::size_t eq = 0; eq < numFields; eq++) {
        if (this->tensorRank == 2) valptr = &(this->valTensor[0])(cell,node,eq/numDim,eq%numDim);
        else if (this->tensorRank == 1) valptr = &(this->valVec[0])(cell,node,eq);
        else                   valptr = &(this->val[eq])(cell,node);
<<<<<<< HEAD
	if (VxT != Teuchos::null && workset.j_coeff != 0.0) {
	  *valptr = TanFadType(num_cols_tot, xT_constView[eqID[this->offset + eq]]);
	  for (int k=0; k<workset.num_cols_x; k++) 
	    valptr->fastAccessDx(k) =
	      workset.j_coeff*VxT->getData(k)[eqID[this->offset + eq]];
	}
	else
	  *valptr = TanFadType(xT_constView[eqID[this->offset + eq]]);
      }
      if (workset.transientTerms && this->enableTransient) {
        for (std::size_t eq = 0; eq < numFields; eq++) {
          if (this->tensorRank == 2) valptr = &(this->valTensor_dot[0])(cell,node,eq/numDim,eq%numDim);
          else if (this->tensorRank == 1) valptr = &(this->valVec_dot[0])(cell,node,eq);
          else                   valptr = &(this->val_dot[eq])(cell,node);
	  if (VxdotT != Teuchos::null && workset.m_coeff != 0.0) {
	    *valptr = TanFadType(num_cols_tot, xdotT_constView[eqID[this->offset + eq]]);
	    for (int k=0; k<workset.num_cols_x; k++)
	      valptr->fastAccessDx(k) =
		workset.m_coeff*VxdotT->getData(k)[eqID[this->offset + eq]];
	  }
	  else
	    *valptr = TanFadType(xdotT_constView[eqID[this->offset + eq]]);
        }
      }
      if (workset.accelerationTerms && this->enableAcceleration) {
        for (std::size_t eq = 0; eq < numFields; eq++) {
          if (this->tensorRank == 2) valptr = &(this->valTensor_dotdot[0])(cell,node,eq/numDim,eq%numDim);
          else if (this->tensorRank == 1) valptr = &(this->valVec_dotdot[0])(cell,node,eq);
          else                   valptr = &(this->val_dotdot[eq])(cell,node);
          if (VxdotdotT != Teuchos::null && workset.n_coeff != 0.0) {
            *valptr = TanFadType(num_cols_tot, xdotdotT_constView[eqID[this->offset + eq]]);
            for (int k=0; k<workset.num_cols_x; k++)
              valptr->fastAccessDx(k) =
                workset.n_coeff*VxdotdotT->getData(k)[eqID[this->offset + eq]];
          }
          else
            *valptr = TanFadType(xdotdotT_constView[eqID[this->offset + eq]]);
=======
        if (VxT != Teuchos::null && workset.j_coeff != 0.0) {
          *valptr = TanFadType(num_cols_tot, xT_constView[eqID[this->offset + eq]]);
          for (int k=0; k<workset.num_cols_x; k++)
            valptr->fastAccessDx(k) =
              workset.j_coeff*VxT->getData(k)[eqID[this->offset + eq]];
>>>>>>> 341849c9
        }
        else
          *valptr = TanFadType(xT_constView[eqID[this->offset + eq]]);
      }
      if (workset.transientTerms && this->enableTransient) {
        for (std::size_t eq = 0; eq < numFields; eq++) {
          if (this->tensorRank == 2) valptr = &(this->valTensor_dot[0])(cell,node,eq/numDim,eq%numDim);
          else if (this->tensorRank == 1) valptr = &(this->valVec_dot[0])(cell,node,eq);
          else                   valptr = &(this->val_dot[eq])(cell,node);
          if (VxdotT != Teuchos::null && workset.m_coeff != 0.0) {
            *valptr = TanFadType(num_cols_tot, xdotT_constView[eqID[this->offset + eq]]);
            for (int k=0; k<workset.num_cols_x; k++)
              valptr->fastAccessDx(k) =
                workset.m_coeff*VxdotT->getData(k)[eqID[this->offset + eq]];
          }
          else
            *valptr = TanFadType(xdotT_constView[eqID[this->offset + eq]]);
        }
      }
      if (workset.accelerationTerms && this->enableAcceleration) {
        for (std::size_t eq = 0; eq < numFields; eq++) {
          if (this->tensorRank == 2) valptr = &(this->valTensor_dotdot[0])(cell,node,eq/numDim,eq%numDim);
          else if (this->tensorRank == 1) valptr = &(this->valVec_dotdot[0])(cell,node,eq);
          else                   valptr = &(this->val_dotdot[eq])(cell,node);
          if (VxdotdotT != Teuchos::null && workset.n_coeff != 0.0) {
            *valptr = TanFadType(num_cols_tot, xdotdotT_constView[eqID[this->offset + eq]]);
            for (int k=0; k<workset.num_cols_x; k++)
              valptr->fastAccessDx(k) =
                workset.n_coeff*VxdotdotT->getData(k)[eqID[this->offset + eq]];
          }
          else
            *valptr = TanFadType(xdotdotT_constView[eqID[this->offset + eq]]);
<<<<<<< HEAD
=======
        }
      }

    if (workset.accelerationTerms && this->enableAcceleration) {
        for (std::size_t eq = 0; eq < numFields; eq++) {
          if (this->tensorRank == 2) valptr = &(this->valTensor_dotdot[0])(cell,node,eq/numDim,eq%numDim);
          else if (this->tensorRank == 1) valptr = &(this->valVec_dotdot[0])(cell,node,eq);
          else                   valptr = &(this->val_dotdot[eq])(cell,node);
          if (VxdotdotT != Teuchos::null && workset.n_coeff != 0.0) {
            *valptr = TanFadType(num_cols_tot, xdotdotT_constView[eqID[this->offset + eq]]);
            for (int k=0; k<workset.num_cols_x; k++)
              valptr->fastAccessDx(k) =
                workset.n_coeff*VxdotdotT->getData(k)[eqID[this->offset + eq]];
          }
          else
            *valptr = TanFadType(xdotdotT_constView[eqID[this->offset + eq]]);
>>>>>>> 341849c9
        }
      }
    }
  }

 */
}

// **********************************************************************

// **********************************************************************
// Specialization: Distributed Parameter Derivative
// **********************************************************************

template<typename Traits>
GatherSolution<PHAL::AlbanyTraits::DistParamDeriv, Traits>::
GatherSolution(const Teuchos::ParameterList& p,
               const Teuchos::RCP<Albany::Layouts>& dl) :
  GatherSolutionBase<PHAL::AlbanyTraits::DistParamDeriv, Traits>(p,dl),
  numFields(GatherSolutionBase<PHAL::AlbanyTraits::DistParamDeriv,Traits>::numFieldsBase)
{
}

template<typename Traits>
GatherSolution<PHAL::AlbanyTraits::DistParamDeriv, Traits>::
GatherSolution(const Teuchos::ParameterList& p) :
  GatherSolutionBase<PHAL::AlbanyTraits::DistParamDeriv, Traits>(p,p.get<Teuchos::RCP<Albany::Layouts> >("Layouts Struct")),
  numFields(GatherSolutionBase<PHAL::AlbanyTraits::DistParamDeriv,Traits>::numFieldsBase)
{
}

// **********************************************************************
template<typename Traits>
void GatherSolution<PHAL::AlbanyTraits::DistParamDeriv, Traits>::
evaluateFields(typename Traits::EvalData workset)
{
  Teuchos::RCP<const Tpetra_Vector> xT = workset.xT;
  Teuchos::RCP<const Tpetra_Vector> xdotT = workset.xdotT;
  Teuchos::RCP<const Tpetra_Vector> xdotdotT = workset.xdotdotT;

  //get const (read-only) view of xT and xdotT
  Teuchos::ArrayRCP<const ST> xT_constView = xT->get1dView();
  Teuchos::ArrayRCP<const ST> xdotT_constView = xdotT->get1dView();
  Teuchos::ArrayRCP<const ST> xdotdotT_constView = xdotdotT->get1dView();

  if (this->tensorRank == 1) {
    for (std::size_t cell=0; cell < workset.numCells; ++cell ) {
      const Teuchos::ArrayRCP<Teuchos::ArrayRCP<int> >& nodeID  = workset.wsElNodeEqID[cell];

      for (std::size_t node = 0; node < this->numNodes; ++node) {
      const Teuchos::ArrayRCP<int>& eqID  = nodeID[node];
        for (std::size_t eq = 0; eq < numFields; eq++)
          (this->valVec[0])(cell,node,eq) = xT_constView[eqID[this->offset + eq]];
        if (workset.transientTerms && this->enableTransient) {
          for (std::size_t eq = 0; eq < numFields; eq++)
            (this->valVec_dot[0])(cell,node,eq) = xdotT_constView[eqID[this->offset + eq]];
        }
        if (workset.accelerationTerms && this->enableAcceleration) {
          for (std::size_t eq = 0; eq < numFields; eq++)
            (this->valVec_dotdot[0])(cell,node,eq) = xdotdotT_constView[eqID[this->offset + eq]];
        }
      }
    } 
  } else
  if (this->tensorRank == 2) {
    int numDim = this->valTensor[0].dimension(2);
    for (std::size_t cell=0; cell < workset.numCells; ++cell ) {
      const Teuchos::ArrayRCP<Teuchos::ArrayRCP<int> >& nodeID  = workset.wsElNodeEqID[cell];

      for (std::size_t node = 0; node < this->numNodes; ++node) {
      const Teuchos::ArrayRCP<int>& eqID  = nodeID[node];
        for (std::size_t eq = 0; eq < numFields; eq++)
          (this->valTensor[0])(cell,node,eq/numDim,eq%numDim) = xT_constView[eqID[this->offset + eq]];
        if (workset.transientTerms && this->enableTransient) {
          for (std::size_t eq = 0; eq < numFields; eq++)
            (this->valTensor_dot[0])(cell,node,eq/numDim,eq%numDim) = xdotdotT_constView[eqID[this->offset + eq]];
        }
        if (workset.accelerationTerms && this->enableAcceleration) {
          for (std::size_t eq = 0; eq < numFields; eq++)
            (this->valTensor_dotdot[0])(cell,node,eq/numDim,eq%numDim) = xdotdotT_constView[eqID[this->offset + eq]];
        }
      }
    }
  } else {
    for (std::size_t cell=0; cell < workset.numCells; ++cell ) {
      const Teuchos::ArrayRCP<Teuchos::ArrayRCP<int> >& nodeID  = workset.wsElNodeEqID[cell];

      for (std::size_t node = 0; node < this->numNodes; ++node) {
      const Teuchos::ArrayRCP<int>& eqID  = nodeID[node];
        for (std::size_t eq = 0; eq < numFields; eq++)
          (this->val[eq])(cell,node) = xT_constView[eqID[this->offset + eq]];
        if (workset.transientTerms && this->enableTransient) {
          for (std::size_t eq = 0; eq < numFields; eq++)
            (this->val_dot[eq])(cell,node) = xdotT_constView[eqID[this->offset + eq]];
        }
        if (workset.accelerationTerms && this->enableAcceleration) {
          for (std::size_t eq = 0; eq < numFields; eq++)
            (this->val_dotdot[eq])(cell,node) = xdotdotT_constView[eqID[this->offset + eq]];
        }
      }
    }
  }
}

// **********************************************************************

// **********************************************************************
// Specialization: Stochastic Galerkin Residual
// **********************************************************************

#ifdef ALBANY_SG_MP
template<typename Traits>
GatherSolution<PHAL::AlbanyTraits::SGResidual, Traits>::
GatherSolution(const Teuchos::ParameterList& p,
                              const Teuchos::RCP<Albany::Layouts>& dl) :
  GatherSolutionBase<PHAL::AlbanyTraits::SGResidual, Traits>(p,dl),
  numFields(GatherSolutionBase<PHAL::AlbanyTraits::SGResidual,Traits>::numFieldsBase)
{
}

template<typename Traits>
GatherSolution<PHAL::AlbanyTraits::SGResidual, Traits>::
GatherSolution(const Teuchos::ParameterList& p) :
  GatherSolutionBase<PHAL::AlbanyTraits::SGResidual, Traits>(p,p.get<Teuchos::RCP<Albany::Layouts> >("Layouts Struct")),
  numFields(GatherSolutionBase<PHAL::AlbanyTraits::SGResidual,Traits>::numFieldsBase)
{
}

// **********************************************************************
template<typename Traits>
void GatherSolution<PHAL::AlbanyTraits::SGResidual, Traits>::
evaluateFields(typename Traits::EvalData workset)
{
  Teuchos::RCP<Stokhos::OrthogPolyExpansion<int,RealType> > sg_expansion =
    workset.sg_expansion;
  Teuchos::RCP<const Stokhos::EpetraVectorOrthogPoly > x =
    workset.sg_x;
  Teuchos::RCP<const Stokhos::EpetraVectorOrthogPoly > xdot =
    workset.sg_xdot;
  Teuchos::RCP<const Stokhos::EpetraVectorOrthogPoly > xdotdot =
    workset.sg_xdotdot;
  ScalarT* valptr;

  int numDim = 0;
  if(this->tensorRank==2) numDim = this->valTensor[0].dimension(2); // only needed for tensor fields

  int nblock = x->size();
  for (std::size_t cell=0; cell < workset.numCells; ++cell ) {
    const Teuchos::ArrayRCP<Teuchos::ArrayRCP<int> >& nodeID  = workset.wsElNodeEqID[cell];

    for (std::size_t node = 0; node < this->numNodes; ++node) {
      for (std::size_t eq = 0; eq < numFields; eq++) {
        if (this->tensorRank == 2) valptr = &(this->valTensor[0])(cell,node,eq/numDim,eq%numDim);
        else if (this->tensorRank == 1) valptr = &(this->valVec[0])(cell,node,eq);
        else                   valptr = &(this->val[eq])(cell,node);
        valptr->reset(sg_expansion);
        valptr->copyForWrite();
        for (int block=0; block<nblock; block++)
          valptr->fastAccessCoeff(block) =
            (*x)[block][nodeID[node][this->offset + eq]];
      }
      if (workset.transientTerms && this->enableTransient) {
        for (std::size_t eq = 0; eq < numFields; eq++) {
          if (this->tensorRank == 2) valptr = &(this->valTensor_dot[0])(cell,node,eq/numDim,eq%numDim);
          else if (this->tensorRank == 1) valptr = &(this->valVec_dot[0])(cell,node,eq);
          else                   valptr = &(this->val_dot[eq])(cell,node);
          valptr->reset(sg_expansion);
          valptr->copyForWrite();
          for (int block=0; block<nblock; block++)
            valptr->fastAccessCoeff(block) =
              (*xdot)[block][nodeID[node][this->offset + eq]];
        }
      }
      if (workset.accelerationTerms && this->enableAcceleration) {
        for (std::size_t eq = 0; eq < numFields; eq++) {
          if (this->tensorRank == 2) valptr = &(this->valTensor_dotdot[0])(cell,node,eq/numDim,eq%numDim);
          else if (this->tensorRank == 1) valptr = &(this->valVec_dotdot[0])(cell,node,eq);
          else                   valptr = &(this->val_dotdot[eq])(cell,node);
          valptr->reset(sg_expansion);
          valptr->copyForWrite();
          for (int block=0; block<nblock; block++)
            valptr->fastAccessCoeff(block) =
              (*xdotdot)[block][nodeID[node][this->offset + eq]];
        }
      }
    }
  }

}

// **********************************************************************

// **********************************************************************
// Specialization: Stochastic Galerkin Jacobian
// **********************************************************************

template<typename Traits>
GatherSolution<PHAL::AlbanyTraits::SGJacobian, Traits>::
GatherSolution(const Teuchos::ParameterList& p,
                              const Teuchos::RCP<Albany::Layouts>& dl) :
  GatherSolutionBase<PHAL::AlbanyTraits::SGJacobian, Traits>(p,dl),
  numFields(GatherSolutionBase<PHAL::AlbanyTraits::SGJacobian,Traits>::numFieldsBase)
{
}

template<typename Traits>
GatherSolution<PHAL::AlbanyTraits::SGJacobian, Traits>::
GatherSolution(const Teuchos::ParameterList& p) :
  GatherSolutionBase<PHAL::AlbanyTraits::SGJacobian, Traits>(p,p.get<Teuchos::RCP<Albany::Layouts> >("Layouts Struct")),
  numFields(GatherSolutionBase<PHAL::AlbanyTraits::SGJacobian,Traits>::numFieldsBase)
{
}

// **********************************************************************
template<typename Traits>
void GatherSolution<PHAL::AlbanyTraits::SGJacobian, Traits>::
evaluateFields(typename Traits::EvalData workset)
{
  Teuchos::RCP<Stokhos::OrthogPolyExpansion<int,RealType> > sg_expansion =
    workset.sg_expansion;
  Teuchos::RCP<const Stokhos::EpetraVectorOrthogPoly > x =
    workset.sg_x;
  Teuchos::RCP<const Stokhos::EpetraVectorOrthogPoly > xdot =
    workset.sg_xdot;
  Teuchos::RCP<const Stokhos::EpetraVectorOrthogPoly > xdotdot =
    workset.sg_xdotdot;
  ScalarT* valptr;

  int numDim = 0;
  if(this->tensorRank==2) numDim = this->valTensor[0].dimension(2); // only needed for tensor fields

  int nblock = x->size();
  for (std::size_t cell=0; cell < workset.numCells; ++cell ) {
    const Teuchos::ArrayRCP<Teuchos::ArrayRCP<int> >& nodeID  = workset.wsElNodeEqID[cell];

    for (std::size_t node = 0; node < this->numNodes; ++node) {
      int neq = nodeID[node].size();
      std::size_t num_dof = neq * this->numNodes;

      for (std::size_t eq = 0; eq < numFields; eq++) {
        if (this->tensorRank == 2) valptr = &(this->valTensor[0])(cell,node,eq/numDim,eq%numDim);
        else if (this->tensorRank == 1) valptr = &(this->valVec[0])(cell,node,eq);
        else                   valptr = &(this->val[eq])(cell,node);
        *valptr = SGFadType(num_dof, 0.0);
        valptr->setUpdateValue(!workset.ignore_residual);
        valptr->fastAccessDx(neq * node + eq + this->offset) = workset.j_coeff;
        valptr->val().reset(sg_expansion);
        valptr->val().copyForWrite();
        for (int block=0; block<nblock; block++)
          valptr->val().fastAccessCoeff(block) = (*x)[block][nodeID[node][this->offset + eq]];
      }
      if (workset.transientTerms && this->enableTransient) {
        for (std::size_t eq = 0; eq < numFields; eq++) {
          if (this->tensorRank == 2) valptr = &(this->valTensor_dot[0])(cell,node,eq/numDim,eq%numDim);
          else if (this->tensorRank == 1) valptr = &(this->valVec_dot[0])(cell,node,eq);
          else                   valptr = &(this->val_dot[eq])(cell,node);
          *valptr = SGFadType(num_dof, 0.0);
          valptr->fastAccessDx(neq * node + eq + this->offset) = workset.m_coeff;
          valptr->val().reset(sg_expansion);
          valptr->val().copyForWrite();
          for (int block=0; block<nblock; block++)
            valptr->val().fastAccessCoeff(block) = (*xdot)[block][nodeID[node][this->offset + eq]];
        }
      }
      if (workset.accelerationTerms && this->enableAcceleration) {
        for (std::size_t eq = 0; eq < numFields; eq++) {
          if (this->tensorRank == 2) valptr = &(this->valTensor_dotdot[0])(cell,node,eq/numDim,eq%numDim);
          else if (this->tensorRank == 1) valptr = &(this->valVec_dotdot[0])(cell,node,eq);
          else                   valptr = &(this->val_dotdot[eq])(cell,node);
          *valptr = SGFadType(num_dof, 0.0);
          valptr->fastAccessDx(neq * node + eq + this->offset) = workset.n_coeff;
          valptr->val().reset(sg_expansion);
          valptr->val().copyForWrite();
          for (int block=0; block<nblock; block++)
            valptr->val().fastAccessCoeff(block) = (*xdotdot)[block][nodeID[node][this->offset + eq]];
        }
      }
    }
  }

}

// **********************************************************************

// **********************************************************************
// Specialization: Stochastic Galerkin Tangent
// **********************************************************************

template<typename Traits>
GatherSolution<PHAL::AlbanyTraits::SGTangent, Traits>::
GatherSolution(const Teuchos::ParameterList& p,
                              const Teuchos::RCP<Albany::Layouts>& dl) :
  GatherSolutionBase<PHAL::AlbanyTraits::SGTangent, Traits>(p,dl),
  numFields(GatherSolutionBase<PHAL::AlbanyTraits::SGTangent,Traits>::numFieldsBase)
{
}

template<typename Traits>
GatherSolution<PHAL::AlbanyTraits::SGTangent, Traits>::
GatherSolution(const Teuchos::ParameterList& p) :
  GatherSolutionBase<PHAL::AlbanyTraits::SGTangent, Traits>(p,p.get<Teuchos::RCP<Albany::Layouts> >("Layouts Struct")),
  numFields(GatherSolutionBase<PHAL::AlbanyTraits::SGTangent,Traits>::numFieldsBase)
{
}

// **********************************************************************
template<typename Traits>
void GatherSolution<PHAL::AlbanyTraits::SGTangent, Traits>::
evaluateFields(typename Traits::EvalData workset)
{

  Teuchos::RCP<Stokhos::OrthogPolyExpansion<int,RealType> > sg_expansion =
    workset.sg_expansion;
  Teuchos::RCP<const Stokhos::EpetraVectorOrthogPoly > x =
    workset.sg_x;
  Teuchos::RCP<const Stokhos::EpetraVectorOrthogPoly > xdot =
    workset.sg_xdot;
  Teuchos::RCP<const Stokhos::EpetraVectorOrthogPoly > xdotdot =
    workset.sg_xdotdot;
  Teuchos::RCP<const Epetra_MultiVector> Vx = workset.Vx;
  Teuchos::RCP<const Epetra_MultiVector> Vxdot = workset.Vxdot;
  Teuchos::RCP<const Epetra_MultiVector> Vxdotdot = workset.Vxdotdot;
  Teuchos::RCP<const Epetra_MultiVector> Vp = workset.Vp;
  Teuchos::RCP<ParamVec> params = workset.params;
  int num_cols_tot = workset.param_offset + workset.num_cols_p;
  //ScalarT* valptr;

  int numDim = 0;
  if(this->tensorRank==2) numDim = this->valTensor[0].dimension(2); // only needed for tensor fields
<<<<<<< HEAD

  int nblock = x->size();
=======
  //Irina TOFIX
  /*
 int nblock = x->size();
>>>>>>> 341849c9
  for (std::size_t cell=0; cell < workset.numCells; ++cell ) {
    const Teuchos::ArrayRCP<Teuchos::ArrayRCP<int> >& nodeID  = workset.wsElNodeEqID[cell];

    for (std::size_t node = 0; node < this->numNodes; ++node) {
      for (std::size_t eq = 0; eq < numFields; eq++) {
        if (this->tensorRank == 2) valptr = &(this->valTensor[0])(cell,node,eq/numDim,eq%numDim);
        else if (this->tensorRank == 1) valptr = &(this->valVec[0])(cell,node,eq);
        else                   valptr = &(this->val[eq])(cell,node);
<<<<<<< HEAD
     if (this->tensorRank == 2){
       if (Vx != Teuchos::null && workset.j_coeff != 0.0) {                                                                                                                                             
           (this->valTensor[0])(cell,node,eq/numDim,eq%numDim) = SGFadType(num_cols_tot, 0.0);                                                                                                                                  
            for (int k=0; k<workset.num_cols_x; k++)                                                                                                                                                        
              ((this->valTensor[0])(cell,node,eq/numDim,eq%numDim)).fastAccessDx(k) =                                                                                                                                           
                workset.j_coeff*(*Vx)[k][nodeID[node][this->offset + eq]];
          }
          else
          (this->valTensor[0])(cell,node,eq/numDim,eq%numDim)= SGFadType(0.0);                                                                                                                                                  
          ((this->valTensor[0])(cell,node,eq/numDim,eq%numDim)).val().reset(sg_expansion);                                                                                                                                      
          ((this->valTensor[0])(cell,node,eq/numDim,eq%numDim)).val().copyForWrite();                                                                                                                                           
          for (int block=0; block<nblock; block++)                                                                                                                                                          
            ((this->valTensor[0])(cell,node,eq/numDim,eq%numDim)).val().fastAccessCoeff(block) = (*x)[block][nodeID[node][this->offset + eq]];      
     }     
  
      else  if (this->tensorRank == 1){
         if (Vx != Teuchos::null && workset.j_coeff != 0.0) {
         (this->valVec[0])(cell,node,eq) = SGFadType(num_cols_tot, 0.0);
=======
        if (Vx != Teuchos::null && workset.j_coeff != 0.0) {
          *valptr = SGFadType(num_cols_tot, 0.0);
>>>>>>> 341849c9
          for (int k=0; k<workset.num_cols_x; k++)
            valptr->fastAccessDx(k) =
              workset.j_coeff*(*Vx)[k][nodeID[node][this->offset + eq]];
        }
        else
<<<<<<< HEAD
        (this->valVec[0])(cell,node,eq)= SGFadType(0.0);
        ((this->valVec[0])(cell,node,eq)).val().reset(sg_expansion);
        ((this->valVec[0])(cell,node,eq)).val().copyForWrite();
        for (int block=0; block<nblock; block++)
          ((this->valVec[0])(cell,node,eq)).val().fastAccessCoeff(block) = (*x)[block][nodeID[node][this->offset + eq]];
       }
     
      else{

       if (Vx != Teuchos::null && workset.j_coeff != 0.0) {
          (this->val[eq])(cell,node) = SGFadType(num_cols_tot, 0.0);
          for (int k=0; k<workset.num_cols_x; k++)
            ((this->val[eq])(cell,node)).fastAccessDx(k) =
              workset.j_coeff*(*Vx)[k][nodeID[node][this->offset + eq]];
        }
        else
          (this->val[eq])(cell,node) = SGFadType(0.0);
        ((this->val[eq])(cell,node)).val().reset(sg_expansion);
        ((this->val[eq])(cell,node)).val().copyForWrite();
=======
          *valptr = SGFadType(0.0);
        valptr->val().reset(sg_expansion);
        valptr->val().copyForWrite();
>>>>>>> 341849c9
        for (int block=0; block<nblock; block++)
          valptr->val().fastAccessCoeff(block) = (*x)[block][nodeID[node][this->offset + eq]];
      }
      if (workset.transientTerms && this->enableTransient) {
        for (std::size_t eq = 0; eq < numFields; eq++) {
<<<<<<< HEAD
//o
                workset.m_coeff*(*Vxdot)[k][nodeID[node][this->offset + eq]];
           }
           else
            (this->val_dot[eq])(cell,node) = SGFadType(0.0);
           ((this->val_dot[eq])(cell,node)).val().reset(sg_expansion);
           ((this->val_dot[eq])(cell,node)).val().copyForWrite();
           for (int block=0; block<nblock; block++)
             ((this->val_dot[eq])(cell,node)).val().fastAccessCoeff(block) = (*xdot)[block][nodeID[node][this->offset + eq]];
         }

        }
      
     // }
      if (workset.accelerationTerms && this->enableAcceleration) {
        for (std::size_t eq = 0; eq < numFields; eq++) {
<<<<<<< HEAD
         // if (this->vectorField) valptr = &(this->valVec_dotdot[0])(cell,node,eq);
         // else                   valptr = &(this->val_dotdot[eq])(cell,node);

          if (this->vectorField){
=======
          if (this->tensorRank == 2) valptr = &(this->valTensor_dotdot[0])(cell,node,eq/numDim,eq%numDim);
          else if (this->tensorRank == 1) valptr = &(this->valVec_dotdot[0])(cell,node,eq);
          else                   valptr = &(this->val_dotdot[eq])(cell,node);
>>>>>>> master
          if (Vxdotdot != Teuchos::null && workset.n_coeff != 0.0) {
            (this->valVec_dotdot[0])(cell,node,eq) = SGFadType(num_cols_tot, 0.0);
            for (int k=0; k<workset.num_cols_x; k++)
              ((this->valVec_dotdot[0])(cell,node,eq)).fastAccessDx(k) =
                workset.n_coeff*(*Vxdotdot)[k][nodeID[node][this->offset + eq]];
=======
          if (this->tensorRank == 2) valptr = &(this->valTensor_dot[0])(cell,node,eq/numDim,eq%numDim);
          else if (this->tensorRank == 1) valptr = &(this->valVec_dot[0])(cell,node,eq);
          else                   valptr = &(this->val_dot[eq])(cell,node);
          if (Vxdot != Teuchos::null && workset.m_coeff != 0.0) {
            *valptr = SGFadType(num_cols_tot, 0.0);
            for (int k=0; k<workset.num_cols_x; k++)
              valptr->fastAccessDx(k) =
                workset.m_coeff*(*Vxdot)[k][nodeID[node][this->offset + eq]];
>>>>>>> 341849c9
          }
          else
            *valptr = SGFadType(0.0);
          valptr->val().reset(sg_expansion);
          valptr->val().copyForWrite();
          for (int block=0; block<nblock; block++)
            valptr->val().fastAccessCoeff(block) = (*xdot)[block][nodeID[node][this->offset + eq]];
        }
      }
      if (workset.accelerationTerms && this->enableAcceleration) {
        for (std::size_t eq = 0; eq < numFields; eq++) {
          if (this->tensorRank == 2) valptr = &(this->valTensor_dotdot[0])(cell,node,eq/numDim,eq%numDim);
          else if (this->tensorRank == 1) valptr = &(this->valVec_dotdot[0])(cell,node,eq);
          else                   valptr = &(this->val_dotdot[eq])(cell,node);
          if (Vxdotdot != Teuchos::null && workset.n_coeff != 0.0) {
            *valptr = SGFadType(num_cols_tot, 0.0);
            for (int k=0; k<workset.num_cols_x; k++)
              valptr->fastAccessDx(k) =
                workset.n_coeff*(*Vxdotdot)[k][nodeID[node][this->offset + eq]];
          }
       else
            *valptr = SGFadType(0.0);
          valptr->val().reset(sg_expansion);
          valptr->val().copyForWrite();
          for (int block=0; block<nblock; block++)
            valptr->val().fastAccessCoeff(block) = (*xdotdot)[block][nodeID[node][this->offset + eq]];
        }
      }
    }
  }

 */
}

// **********************************************************************

// **********************************************************************
// Specialization: Multi-point Residual
// **********************************************************************

template<typename Traits>
GatherSolution<PHAL::AlbanyTraits::MPResidual, Traits>::
GatherSolution(const Teuchos::ParameterList& p,
                              const Teuchos::RCP<Albany::Layouts>& dl) :
  GatherSolutionBase<PHAL::AlbanyTraits::MPResidual, Traits>(p,dl),
  numFields(GatherSolutionBase<PHAL::AlbanyTraits::MPResidual,Traits>::numFieldsBase)
{
}

template<typename Traits>
GatherSolution<PHAL::AlbanyTraits::MPResidual, Traits>::
GatherSolution(const Teuchos::ParameterList& p) :
  GatherSolutionBase<PHAL::AlbanyTraits::MPResidual, Traits>(p,p.get<Teuchos::RCP<Albany::Layouts> >("Layouts Struct")),
  numFields(GatherSolutionBase<PHAL::AlbanyTraits::MPResidual,Traits>::numFieldsBase)
{
}

// **********************************************************************
template<typename Traits>
void GatherSolution<PHAL::AlbanyTraits::MPResidual, Traits>::
evaluateFields(typename Traits::EvalData workset)
{
  Teuchos::RCP<const Stokhos::ProductEpetraVector > x =
    workset.mp_x;
  Teuchos::RCP<const Stokhos::ProductEpetraVector > xdot =
    workset.mp_xdot;
  Teuchos::RCP<const Stokhos::ProductEpetraVector > xdotdot =
    workset.mp_xdotdot;
//  ScalarT* valptr;


  int numDim = 0;
  if(this->tensorRank==2) numDim = this->valTensor[0].dimension(2); // only needed for tensor fields

<<<<<<< HEAD
=======
  //Irina TOFIX
  /*
>>>>>>> 341849c9
  int nblock = x->size();
  for (std::size_t cell=0; cell < workset.numCells; ++cell ) {
    const Teuchos::ArrayRCP<Teuchos::ArrayRCP<int> >& nodeID  = workset.wsElNodeEqID[cell];

    for (std::size_t node = 0; node < this->numNodes; ++node) {
      for (std::size_t eq = 0; eq < numFields; eq++) {
<<<<<<< HEAD
<<<<<<< HEAD
       // if (this->vectorField) valptr = &(this->valVec[0])(cell,node,eq);
       // else                   valptr = &(this->val[eq])(cell,node);
      if (this->vectorField){
        ((this->valVec[0])(cell,node,eq)).reset(nblock);
        ((this->valVec[0])(cell,node,eq)).copyForWrite();
=======
=======
>>>>>>> 341849c9
        if (this->tensorRank == 2) valptr = &(this->valTensor[0])(cell,node,eq/numDim,eq%numDim);
        else if (this->tensorRank == 1) valptr = &(this->valVec[0])(cell,node,eq);
        else                   valptr = &(this->val[eq])(cell,node);
        valptr->reset(nblock);
        valptr->copyForWrite();
<<<<<<< HEAD
>>>>>>> master
        for (int block=0; block<nblock; block++)
          ((this->valVec[0])(cell,node,eq)).fastAccessCoeff(block) =
            (*x)[block][nodeID[node][this->offset + eq]];
      }
      if (workset.transientTerms && this->enableTransient) {
        for (std::size_t eq = 0; eq < numFields; eq++) {
<<<<<<< HEAD
         // if (this->vectorField) valptr= &(this->valVec_dot[0])(cell,node,eq);
          //else                   valptr = &(this->val_dot[eq])(cell,node);
          ((this->valVec_dot[0])(cell,node,eq)).reset(nblock);
          ((this->valVec_dot[0])(cell,node,eq)).copyForWrite();
=======
          if (this->tensorRank == 2) valptr = &(this->valTensor_dot[0])(cell,node,eq/numDim,eq%numDim);
          else if (this->tensorRank == 1) valptr = &(this->valVec_dot[0])(cell,node,eq);
          else                   valptr = &(this->val_dot[eq])(cell,node);
          valptr->reset(nblock);
          valptr->copyForWrite();
>>>>>>> master
          for (int block=0; block<nblock; block++)
            ((this->valVec_dot[0])(cell,node,eq)).fastAccessCoeff(block) =
              (*xdot)[block][nodeID[node][this->offset + eq]];
        }
      }
      if (workset.accelerationTerms && this->enableAcceleration) {
        for (std::size_t eq = 0; eq < numFields; eq++) {
<<<<<<< HEAD
         // if (this->vectorField) valptr = &(this->valVec_dotdot[0])(cell,node,eq);
          //else                   valptr = &(this->val_dotdot[eq])(cell,node);
          ((this->valVec_dotdot[0])(cell,node,eq)).reset(nblock);
          ((this->valVec_dotdot[0])(cell,node,eq)).copyForWrite();
=======
          if (this->tensorRank == 2) valptr = &(this->valTensor_dotdot[0])(cell,node,eq/numDim,eq%numDim);
          else if (this->tensorRank == 1) valptr = &(this->valVec_dotdot[0])(cell,node,eq);
          else                   valptr = &(this->val_dotdot[eq])(cell,node);
          valptr->reset(nblock);
          valptr->copyForWrite();
>>>>>>> master
          for (int block=0; block<nblock; block++)
            ((this->valVec_dotdot[0])(cell,node,eq)).fastAccessCoeff(block) =
              (*xdotdot)[block][nodeID[node][this->offset + eq]];
        }
      }

     }
     else{

        ((this->val[eq])(cell,node)).reset(nblock);
        ((this->val[eq])(cell,node)).copyForWrite();
=======
>>>>>>> 341849c9
        for (int block=0; block<nblock; block++)
          valptr->fastAccessCoeff(block) =
            (*x)[block][nodeID[node][this->offset + eq]];
      }
      if (workset.transientTerms && this->enableTransient) {
        for (std::size_t eq = 0; eq < numFields; eq++) {
          if (this->tensorRank == 2) valptr = &(this->valTensor_dot[0])(cell,node,eq/numDim,eq%numDim);
          else if (this->tensorRank == 1) valptr = &(this->valVec_dot[0])(cell,node,eq);
          else                   valptr = &(this->val_dot[eq])(cell,node);
          valptr->reset(nblock);
          valptr->copyForWrite();
          for (int block=0; block<nblock; block++)
            valptr->fastAccessCoeff(block) =
              (*xdot)[block][nodeID[node][this->offset + eq]];
        }
      }
      if (workset.accelerationTerms && this->enableAcceleration) {
        for (std::size_t eq = 0; eq < numFields; eq++) {
          if (this->tensorRank == 2) valptr = &(this->valTensor_dotdot[0])(cell,node,eq/numDim,eq%numDim);
          else if (this->tensorRank == 1) valptr = &(this->valVec_dotdot[0])(cell,node,eq);
          else                   valptr = &(this->val_dotdot[eq])(cell,node);
          valptr->reset(nblock);
          valptr->copyForWrite();
          for (int block=0; block<nblock; block++)
            valptr->fastAccessCoeff(block) =
              (*xdotdot)[block][nodeID[node][this->offset + eq]];
        }
      }
    }
  }

 */
}

// **********************************************************************

// **********************************************************************
// Specialization: Mulit-point Jacobian
// **********************************************************************

template<typename Traits>
GatherSolution<PHAL::AlbanyTraits::MPJacobian, Traits>::
GatherSolution(const Teuchos::ParameterList& p,
                              const Teuchos::RCP<Albany::Layouts>& dl) :
  GatherSolutionBase<PHAL::AlbanyTraits::MPJacobian, Traits>(p,dl),
  numFields(GatherSolutionBase<PHAL::AlbanyTraits::MPJacobian,Traits>::numFieldsBase)
{
}

template<typename Traits>
GatherSolution<PHAL::AlbanyTraits::MPJacobian, Traits>::
GatherSolution(const Teuchos::ParameterList& p) :
  GatherSolutionBase<PHAL::AlbanyTraits::MPJacobian, Traits>(p,p.get<Teuchos::RCP<Albany::Layouts> >("Layouts Struct")),
  numFields(GatherSolutionBase<PHAL::AlbanyTraits::MPJacobian,Traits>::numFieldsBase)
{
}

// **********************************************************************
template<typename Traits>
void GatherSolution<PHAL::AlbanyTraits::MPJacobian, Traits>::
evaluateFields(typename Traits::EvalData workset)
{
  Teuchos::RCP<const Stokhos::ProductEpetraVector > x =
    workset.mp_x;
  Teuchos::RCP<const Stokhos::ProductEpetraVector > xdot =
    workset.mp_xdot;
  Teuchos::RCP<const Stokhos::ProductEpetraVector > xdotdot =
    workset.mp_xdotdot;
  //ScalarT* valptr;

  int numDim = 0;
  if(this->tensorRank==2) numDim = this->valTensor[0].dimension(2); // only needed for tensor fields
<<<<<<< HEAD

=======
  //Irina TOFIX
  /*
>>>>>>> 341849c9
  int nblock = x->size();
  for (std::size_t cell=0; cell < workset.numCells; ++cell ) {
    const Teuchos::ArrayRCP<Teuchos::ArrayRCP<int> >& nodeID  = workset.wsElNodeEqID[cell];

    for (std::size_t node = 0; node < this->numNodes; ++node) {
      int neq = nodeID[node].size();
      std::size_t num_dof = neq * this->numNodes;

      for (std::size_t eq = 0; eq < numFields; eq++) {
<<<<<<< HEAD
<<<<<<< HEAD
       // if (this->vectorField) valptr = &(this->valVec[0])(cell,node,eq);
       // else                   valptr = &(this->val[eq])(cell,node);
       if (this->vectorField){
        (this->valVec[0])(cell,node,eq) = MPFadType(num_dof, 0.0);
        ((this->valVec[0])(cell,node,eq)).setUpdateValue(!workset.ignore_residual);
        ((this->valVec[0])(cell,node,eq)).fastAccessDx(neq * node + eq + this->offset) = workset.j_coeff;
        ((this->valVec[0])(cell,node,eq)).val().reset(nblock);
        ((this->valVec[0])(cell,node,eq)).val().copyForWrite();
=======
=======
>>>>>>> 341849c9
        if (this->tensorRank == 2) valptr = &(this->valTensor[0])(cell,node,eq/numDim,eq%numDim);
        else if (this->tensorRank == 1) valptr = &(this->valVec[0])(cell,node,eq);
        else                   valptr = &(this->val[eq])(cell,node);
        *valptr = MPFadType(num_dof, 0.0);
        valptr->setUpdateValue(!workset.ignore_residual);
        valptr->fastAccessDx(neq * node + eq + this->offset) = workset.j_coeff;
        valptr->val().reset(nblock);
        valptr->val().copyForWrite();
<<<<<<< HEAD
>>>>>>> master
        for (int block=0; block<nblock; block++)
          ((this->valVec[0])(cell,node,eq)).val().fastAccessCoeff(block) = (*x)[block][nodeID[node][this->offset + eq]];
       }
       else{
         (this->val[eq])(cell,node) = MPFadType(num_dof, 0.0);
        ((this->val[eq])(cell,node)).setUpdateValue(!workset.ignore_residual);
        ((this->val[eq])(cell,node)).fastAccessDx(neq * node + eq + this->offset) = workset.j_coeff;
        ((this->val[eq])(cell,node)).val().reset(nblock);
        ((this->val[eq])(cell,node)).val().copyForWrite();
=======
>>>>>>> 341849c9
        for (int block=0; block<nblock; block++)
          valptr->val().fastAccessCoeff(block) = (*x)[block][nodeID[node][this->offset + eq]];
      }
      if (workset.transientTerms && this->enableTransient) {
        for (std::size_t eq = 0; eq < numFields; eq++) {
<<<<<<< HEAD
<<<<<<< HEAD
         // if (this->vectorField) valptr = &(this->valVec_dot[0])(cell,node,eq);
         // else                   valptr = &(this->val_dot[eq])(cell,node);
         if (this->vectorField){
          (this->valVec_dot[0])(cell,node,eq)r = MPFadType(num_dof, 0.0);
          ((this->valVec_dot[0])(cell,node,eq)).fastAccessDx(neq * node + eq + this->offset) = workset.m_coeff;
          ((this->valVec_dot[0])(cell,node,eq)).val().reset(nblock);
          ((this->valVec_dot[0])(cell,node,eq)).val().copyForWrite();
=======
=======
>>>>>>> 341849c9
          if (this->tensorRank == 2) valptr = &(this->valTensor_dot[0])(cell,node,eq/numDim,eq%numDim);
          else if (this->tensorRank == 1) valptr = &(this->valVec_dot[0])(cell,node,eq);
          else                   valptr = &(this->val_dot[eq])(cell,node);
          *valptr = MPFadType(num_dof, 0.0);
          valptr->fastAccessDx(neq * node + eq + this->offset) = workset.m_coeff;
          valptr->val().reset(nblock);
          valptr->val().copyForWrite();
<<<<<<< HEAD
>>>>>>> master
          for (int block=0; block<nblock; block++)
            ((this->valVec_dot[0])(cell,node,eq)).val().fastAccessCoeff(block) = (*xdot)[block][nodeID[node][this->offset + eq]];
         }
        else{
          (this->val_dot[eq])(cell,node) = MPFadType(num_dof, 0.0);
          ((this->val_dot[eq])(cell,node)).fastAccessDx(neq * node + eq + this->offset) = workset.m_coeff;
          ((this->val_dot[eq])(cell,node)).val().reset(nblock);
          ((this->val_dot[eq])(cell,node)).val().copyForWrite();
=======
>>>>>>> 341849c9
          for (int block=0; block<nblock; block++)
            valptr->val().fastAccessCoeff(block) = (*xdot)[block][nodeID[node][this->offset + eq]];
        }
      }
      if (workset.accelerationTerms && this->enableAcceleration) {
        for (std::size_t eq = 0; eq < numFields; eq++) {
<<<<<<< HEAD
<<<<<<< HEAD
         // if (this->vectorField) valptr = &(this->valVec_dotdot[0])(cell,node,eq);
         // else                   valptr = &(this->val_dotdot[eq])(cell,node);
         if (this->vectorField){
          (this->valVec_dotdot[0])(cell,node,eq) = MPFadType(num_dof, 0.0);
          ((this->valVec_dotdot[0])(cell,node,eq)).fastAccessDx(neq * node + eq + this->offset) = workset.n_coeff;
          ((this->valVec_dotdot[0])(cell,node,eq)).val().reset(nblock);
          ((this->valVec_dotdot[0])(cell,node,eq)).val().copyForWrite();
=======
=======
>>>>>>> 341849c9
          if (this->tensorRank == 2) valptr = &(this->valTensor_dotdot[0])(cell,node,eq/numDim,eq%numDim);
          else if (this->tensorRank == 1) valptr = &(this->valVec_dotdot[0])(cell,node,eq);
          else                   valptr = &(this->val_dotdot[eq])(cell,node);
          *valptr = MPFadType(num_dof, 0.0);
          valptr->fastAccessDx(neq * node + eq + this->offset) = workset.n_coeff;
          valptr->val().reset(nblock);
          valptr->val().copyForWrite();
<<<<<<< HEAD
>>>>>>> master
          for (int block=0; block<nblock; block++)
            ((this->valVec_dotdot[0])(cell,node,eq)).val().fastAccessCoeff(block) = (*xdotdot)[block][nodeID[node][this->offset + eq]];
         }
         else{
          (this->val_dotdot[eq])(cell,node) = MPFadType(num_dof, 0.0);
          ((this->val_dotdot[eq])(cell,node)).fastAccessDx(neq * node + eq + this->offset) = workset.n_coeff;
          ((this->val_dotdot[eq])(cell,node)).val().reset(nblock);
          ((this->val_dotdot[eq])(cell,node)).val().copyForWrite();
=======
>>>>>>> 341849c9
          for (int block=0; block<nblock; block++)
            valptr->val().fastAccessCoeff(block) = (*xdotdot)[block][nodeID[node][this->offset + eq]];
        }
      }
    }
  }

 */

}

// **********************************************************************

// **********************************************************************
// Specialization: Multi-point Galerkin Tangent
// **********************************************************************

template<typename Traits>
GatherSolution<PHAL::AlbanyTraits::MPTangent, Traits>::
GatherSolution(const Teuchos::ParameterList& p,
                              const Teuchos::RCP<Albany::Layouts>& dl) :
  GatherSolutionBase<PHAL::AlbanyTraits::MPTangent, Traits>(p,dl),
  numFields(GatherSolutionBase<PHAL::AlbanyTraits::MPTangent,Traits>::numFieldsBase)
{
}

template<typename Traits>
GatherSolution<PHAL::AlbanyTraits::MPTangent, Traits>::
GatherSolution(const Teuchos::ParameterList& p) :
  GatherSolutionBase<PHAL::AlbanyTraits::MPTangent, Traits>(p,p.get<Teuchos::RCP<Albany::Layouts> >("Layouts Struct")),
  numFields(GatherSolutionBase<PHAL::AlbanyTraits::MPTangent,Traits>::numFieldsBase)
{
}

// **********************************************************************
template<typename Traits>
void GatherSolution<PHAL::AlbanyTraits::MPTangent, Traits>::
evaluateFields(typename Traits::EvalData workset)
{

  Teuchos::RCP<const Stokhos::ProductEpetraVector > x =
    workset.mp_x;
  Teuchos::RCP<const Stokhos::ProductEpetraVector > xdot =
    workset.mp_xdot;
  Teuchos::RCP<const Stokhos::ProductEpetraVector > xdotdot =
    workset.mp_xdotdot;
  Teuchos::RCP<const Epetra_MultiVector> Vx = workset.Vx;
  Teuchos::RCP<const Epetra_MultiVector> Vxdot = workset.Vxdot;
  Teuchos::RCP<const Epetra_MultiVector> Vxdotdot = workset.Vxdotdot;
  Teuchos::RCP<const Epetra_MultiVector> Vp = workset.Vp;
  Teuchos::RCP<ParamVec> params = workset.params;
  int num_cols_tot = workset.param_offset + workset.num_cols_p;
 // ScalarT* valptr;

  int numDim = 0;
  if(this->tensorRank==2) numDim = this->valTensor[0].dimension(2); // only needed for tensor fields
<<<<<<< HEAD

=======
  //Irina TOFIX
  /*
>>>>>>> 341849c9
  int nblock = x->size();
  for (std::size_t cell=0; cell < workset.numCells; ++cell ) {
    const Teuchos::ArrayRCP<Teuchos::ArrayRCP<int> >& nodeID  = workset.wsElNodeEqID[cell];

    for (std::size_t node = 0; node < this->numNodes; ++node) {
      for (std::size_t eq = 0; eq < numFields; eq++) {
<<<<<<< HEAD
<<<<<<< HEAD
       // if (this->vectorField) valptr = &(this->valVec[0])(cell,node,eq);
       // else                   valptr = &(this->val[eq])(cell,node);
       if (this->vectorField){
=======
        if (this->tensorRank == 2) valptr = &(this->valTensor[0])(cell,node,eq/numDim,eq%numDim);
        else if (this->tensorRank == 1) valptr = &(this->valVec[0])(cell,node,eq);
        else                   valptr = &(this->val[eq])(cell,node);
>>>>>>> master
        if (Vx != Teuchos::null && workset.j_coeff != 0.0) {
          (this->valVec[0])(cell,node,eq) = MPFadType(num_cols_tot, 0.0);
          for (int k=0; k<workset.num_cols_x; k++)
            ((this->valVec[0])(cell,node,eq)).fastAccessDx(k) =
              workset.j_coeff*(*Vx)[k][nodeID[node][this->offset + eq]];
        }
        else
          (this->valVec[0])(cell,node,eq) = MPFadType(0.0);
        ((this->valVec[0])(cell,node,eq)).val().reset(nblock);
        ((this->valVec[0])(cell,node,eq)).val().copyForWrite();
        for (int block=0; block<nblock; block++)
          ((this->valVec[0])(cell,node,eq)).val().fastAccessCoeff(block) = (*x)[block][nodeID[node][this->offset + eq]];
       }
      }
      else{
=======
        if (this->tensorRank == 2) valptr = &(this->valTensor[0])(cell,node,eq/numDim,eq%numDim);
        else if (this->tensorRank == 1) valptr = &(this->valVec[0])(cell,node,eq);
        else                   valptr = &(this->val[eq])(cell,node);
>>>>>>> 341849c9
        if (Vx != Teuchos::null && workset.j_coeff != 0.0) {
          *valptr = MPFadType(num_cols_tot, 0.0);
          for (int k=0; k<workset.num_cols_x; k++)
            valptr->fastAccessDx(k) =
              workset.j_coeff*(*Vx)[k][nodeID[node][this->offset + eq]];
        }
        else
          *valptr = MPFadType(0.0);
        valptr->val().reset(nblock);
        valptr->val().copyForWrite();
        for (int block=0; block<nblock; block++)
          valptr->val().fastAccessCoeff(block) = (*x)[block][nodeID[node][this->offset + eq]];
      }
      if (workset.transientTerms && this->enableTransient) {
        for (std::size_t eq = 0; eq < numFields; eq++) {
<<<<<<< HEAD
<<<<<<< HEAD
         // if (this->vectorField) valptr = &(this->valVec_dot[0])(cell,node,eq);
          //else                   valptr = &(this->val_dot[eq])(cell,node);
         if (this->vectorField){
=======
          if (this->tensorRank == 2) valptr = &(this->valTensor_dot[0])(cell,node,eq/numDim,eq%numDim);
          else if (this->tensorRank == 1) valptr = &(this->valVec_dot[0])(cell,node,eq);
          else                   valptr = &(this->val_dot[eq])(cell,node);
>>>>>>> master
          if (Vxdot != Teuchos::null && workset.m_coeff != 0.0) {
            (this->valVec_dot[0])(cell,node,eq) = MPFadType(num_cols_tot, 0.0);
            for (int k=0; k<workset.num_cols_x; k++)
              ((this->valVec_dot[0])(cell,node,eq)).fastAccessDx(k) =
                workset.m_coeff*(*Vxdot)[k][nodeID[node][this->offset + eq]];
          }
          else
           (this->valVec_dot[0])(cell,node,eq) = MPFadType(0.0);
          ((this->valVec_dot[0])(cell,node,eq)).val().reset(nblock);
          ((this->valVec_dot[0])(cell,node,eq)).val().copyForWrite();
          for (int block=0; block<nblock; block++)
            ((this->valVec_dot[0])(cell,node,eq)).val().fastAccessCoeff(block) = (*xdot)[block][nodeID[node][this->offset + eq]];
         }
         else{
=======
          if (this->tensorRank == 2) valptr = &(this->valTensor_dot[0])(cell,node,eq/numDim,eq%numDim);
          else if (this->tensorRank == 1) valptr = &(this->valVec_dot[0])(cell,node,eq);
          else                   valptr = &(this->val_dot[eq])(cell,node);
>>>>>>> 341849c9
          if (Vxdot != Teuchos::null && workset.m_coeff != 0.0) {
            *valptr = MPFadType(num_cols_tot, 0.0);
            for (int k=0; k<workset.num_cols_x; k++)
              valptr->fastAccessDx(k) =
                workset.m_coeff*(*Vxdot)[k][nodeID[node][this->offset + eq]];
          }
          else
            *valptr = MPFadType(0.0);
          valptr->val().reset(nblock);
          valptr->val().copyForWrite();
          for (int block=0; block<nblock; block++)
            valptr->val().fastAccessCoeff(block) = (*xdot)[block][nodeID[node][this->offset + eq]];
        }
      }
      if (workset.accelerationTerms && this->enableAcceleration) {
        for (std::size_t eq = 0; eq < numFields; eq++) {
<<<<<<< HEAD
<<<<<<< HEAD
         // if (this->vectorField) valptr = &(this->valVec_dotdot[0])(cell,node,eq);
         // else                   valptr = &(this->val_dotdot[eq])(cell,node);
         if (this->vectorField){
=======
          if (this->tensorRank == 2) valptr = &(this->valTensor_dotdot[0])(cell,node,eq/numDim,eq%numDim);
          if (this->tensorRank == 1) valptr = &(this->valVec_dotdot[0])(cell,node,eq);
          else                   valptr = &(this->val_dotdot[eq])(cell,node);
>>>>>>> master
=======
          if (this->tensorRank == 2) valptr = &(this->valTensor_dotdot[0])(cell,node,eq/numDim,eq%numDim);
          if (this->tensorRank == 1) valptr = &(this->valVec_dotdot[0])(cell,node,eq);
          else                   valptr = &(this->val_dotdot[eq])(cell,node);
>>>>>>> 341849c9
          if (Vxdotdot != Teuchos::null && workset.n_coeff != 0.0) {
            *valptr = MPFadType(num_cols_tot, 0.0);
            for (int k=0; k<workset.num_cols_x; k++)
              valptr->fastAccessDx(k) =
                workset.n_coeff*(*Vxdotdot)[k][nodeID[node][this->offset + eq]];
          }
          else
            *valptr = MPFadType(0.0);
          valptr->val().reset(nblock);
          valptr->val().copyForWrite();
          for (int block=0; block<nblock; block++)
            valptr->val().fastAccessCoeff(block) = (*xdotdot)[block][nodeID[node][this->offset + eq]];
        }
      }
    }
  }
 */
}
#endif //ALBANY_SG_MP

}<|MERGE_RESOLUTION|>--- conflicted
+++ resolved
@@ -314,6 +314,7 @@
 #else
  Kokkos::parallel_for(workset.numCells, GatherSolution_resid < PHX::Device, PHX::MDField<ScalarT,Cell,Node,VecDim> ,  Teuchos::ArrayRCP<const ST>, Kokkos::View<int***, PHX::Device> > (this->valVec[0], xT_constView, workset.wsElNodeEqID_kokkos, this->offset, this->numNodes, numFields) );
 #endif
+//  std::cout << (*x)[workset.wsElNodeEqID[30][3][3]] <<std::endl;
 }
 
 // **********************************************************************
@@ -404,25 +405,11 @@
   ScalarT* valptr;
 
 
-<<<<<<< HEAD
-  //Irina Kokkos refactoring
-//  ScalarT valVec_temp[workset.numCells][this->numNodes][numFields];
-// for  (std::size_t cell=0; cell < workset.numCells; ++cell )
-//    for (std::size_t node = 0; node < this->numNodes; ++node)
-//      for (std::size_t eq = 0; eq < numFields; eq++)
-//              this->Index(cell, node, eq) = workset.wsElNodeEqID[cell][node][this->offset + eq];
-
-=======
->>>>>>> 341849c9
     Kokkos::parallel_for(workset.numCells, GatherSolution_jacob < PHX::Device, PHX::MDField<ScalarT,Cell,Node,VecDim> ,  Teuchos::ArrayRCP<const ST>, Kokkos::View<int***, PHX::Device> > (this->valVec[0], xT_constView, workset.wsElNodeEqID_kokkos, this->offset, this->numNodes, numFields, workset.ignore_residual, workset.j_coeff) );
 
 //Irina TOFIX
 /*
-<<<<<<< HEAD
-  int numDim = 0;
-=======
  int numDim = 0;
->>>>>>> 341849c9
   if(this->tensorRank==2) numDim = this->valTensor[0].dimension(2); // only needed for tensor fields
 
   for (std::size_t cell=0; cell < workset.numCells; ++cell ) {
@@ -437,11 +424,7 @@
         if (this->tensorRank == 2) valptr = &((this->valTensor[0])(cell,node,eq/numDim,eq%numDim));
         else if (this->tensorRank == 1) valptr = &((this->valVec[0])(cell,node,eq));
         else                   valptr = &(this->val[eq])(cell,node);
-<<<<<<< HEAD
-	*valptr = FadType(num_dof, xT_constView[eqID[this->offset + eq]]);
-=======
         *valptr = FadType(num_dof, xT_constView[eqID[this->offset + eq]]);
->>>>>>> 341849c9
         valptr->setUpdateValue(!workset.ignore_residual);
         valptr->fastAccessDx(firstunk + eq) = workset.j_coeff;
       }
@@ -464,12 +447,7 @@
         }
       }
     }
-<<<<<<< HEAD
- }
-*/
-=======
-  }
->>>>>>> 341849c9
+  }
 
 */
 }
@@ -521,13 +499,9 @@
 
   int numDim = 0;
   if(this->tensorRank==2) numDim = this->valTensor[0].dimension(2); // only needed for tensor fields
-<<<<<<< HEAD
-
-=======
   
   //Irina TOFIX
   /*
->>>>>>> 341849c9
   for (std::size_t cell=0; cell < workset.numCells; ++cell ) {
     const Teuchos::ArrayRCP<Teuchos::ArrayRCP<int> >& nodeID  = workset.wsElNodeEqID[cell];
 
@@ -537,29 +511,28 @@
         if (this->tensorRank == 2) valptr = &(this->valTensor[0])(cell,node,eq/numDim,eq%numDim);
         else if (this->tensorRank == 1) valptr = &(this->valVec[0])(cell,node,eq);
         else                   valptr = &(this->val[eq])(cell,node);
-<<<<<<< HEAD
-	if (VxT != Teuchos::null && workset.j_coeff != 0.0) {
-	  *valptr = TanFadType(num_cols_tot, xT_constView[eqID[this->offset + eq]]);
-	  for (int k=0; k<workset.num_cols_x; k++) 
-	    valptr->fastAccessDx(k) =
-	      workset.j_coeff*VxT->getData(k)[eqID[this->offset + eq]];
-	}
-	else
-	  *valptr = TanFadType(xT_constView[eqID[this->offset + eq]]);
+        if (VxT != Teuchos::null && workset.j_coeff != 0.0) {
+          *valptr = TanFadType(num_cols_tot, xT_constView[eqID[this->offset + eq]]);
+          for (int k=0; k<workset.num_cols_x; k++)
+            valptr->fastAccessDx(k) =
+              workset.j_coeff*VxT->getData(k)[eqID[this->offset + eq]];
+        }
+        else
+          *valptr = TanFadType(xT_constView[eqID[this->offset + eq]]);
       }
       if (workset.transientTerms && this->enableTransient) {
         for (std::size_t eq = 0; eq < numFields; eq++) {
           if (this->tensorRank == 2) valptr = &(this->valTensor_dot[0])(cell,node,eq/numDim,eq%numDim);
           else if (this->tensorRank == 1) valptr = &(this->valVec_dot[0])(cell,node,eq);
           else                   valptr = &(this->val_dot[eq])(cell,node);
-	  if (VxdotT != Teuchos::null && workset.m_coeff != 0.0) {
-	    *valptr = TanFadType(num_cols_tot, xdotT_constView[eqID[this->offset + eq]]);
-	    for (int k=0; k<workset.num_cols_x; k++)
-	      valptr->fastAccessDx(k) =
-		workset.m_coeff*VxdotT->getData(k)[eqID[this->offset + eq]];
-	  }
-	  else
-	    *valptr = TanFadType(xdotT_constView[eqID[this->offset + eq]]);
+          if (VxdotT != Teuchos::null && workset.m_coeff != 0.0) {
+            *valptr = TanFadType(num_cols_tot, xdotT_constView[eqID[this->offset + eq]]);
+            for (int k=0; k<workset.num_cols_x; k++)
+              valptr->fastAccessDx(k) =
+                workset.m_coeff*VxdotT->getData(k)[eqID[this->offset + eq]];
+          }
+          else
+            *valptr = TanFadType(xdotT_constView[eqID[this->offset + eq]]);
         }
       }
       if (workset.accelerationTerms && this->enableAcceleration) {
@@ -575,33 +548,10 @@
           }
           else
             *valptr = TanFadType(xdotdotT_constView[eqID[this->offset + eq]]);
-=======
-        if (VxT != Teuchos::null && workset.j_coeff != 0.0) {
-          *valptr = TanFadType(num_cols_tot, xT_constView[eqID[this->offset + eq]]);
-          for (int k=0; k<workset.num_cols_x; k++)
-            valptr->fastAccessDx(k) =
-              workset.j_coeff*VxT->getData(k)[eqID[this->offset + eq]];
->>>>>>> 341849c9
-        }
-        else
-          *valptr = TanFadType(xT_constView[eqID[this->offset + eq]]);
-      }
-      if (workset.transientTerms && this->enableTransient) {
-        for (std::size_t eq = 0; eq < numFields; eq++) {
-          if (this->tensorRank == 2) valptr = &(this->valTensor_dot[0])(cell,node,eq/numDim,eq%numDim);
-          else if (this->tensorRank == 1) valptr = &(this->valVec_dot[0])(cell,node,eq);
-          else                   valptr = &(this->val_dot[eq])(cell,node);
-          if (VxdotT != Teuchos::null && workset.m_coeff != 0.0) {
-            *valptr = TanFadType(num_cols_tot, xdotT_constView[eqID[this->offset + eq]]);
-            for (int k=0; k<workset.num_cols_x; k++)
-              valptr->fastAccessDx(k) =
-                workset.m_coeff*VxdotT->getData(k)[eqID[this->offset + eq]];
-          }
-          else
-            *valptr = TanFadType(xdotT_constView[eqID[this->offset + eq]]);
-        }
-      }
-      if (workset.accelerationTerms && this->enableAcceleration) {
+        }
+      }
+
+    if (workset.accelerationTerms && this->enableAcceleration) {
         for (std::size_t eq = 0; eq < numFields; eq++) {
           if (this->tensorRank == 2) valptr = &(this->valTensor_dotdot[0])(cell,node,eq/numDim,eq%numDim);
           else if (this->tensorRank == 1) valptr = &(this->valVec_dotdot[0])(cell,node,eq);
@@ -614,25 +564,6 @@
           }
           else
             *valptr = TanFadType(xdotdotT_constView[eqID[this->offset + eq]]);
-<<<<<<< HEAD
-=======
-        }
-      }
-
-    if (workset.accelerationTerms && this->enableAcceleration) {
-        for (std::size_t eq = 0; eq < numFields; eq++) {
-          if (this->tensorRank == 2) valptr = &(this->valTensor_dotdot[0])(cell,node,eq/numDim,eq%numDim);
-          else if (this->tensorRank == 1) valptr = &(this->valVec_dotdot[0])(cell,node,eq);
-          else                   valptr = &(this->val_dotdot[eq])(cell,node);
-          if (VxdotdotT != Teuchos::null && workset.n_coeff != 0.0) {
-            *valptr = TanFadType(num_cols_tot, xdotdotT_constView[eqID[this->offset + eq]]);
-            for (int k=0; k<workset.num_cols_x; k++)
-              valptr->fastAccessDx(k) =
-                workset.n_coeff*VxdotdotT->getData(k)[eqID[this->offset + eq]];
-          }
-          else
-            *valptr = TanFadType(xdotdotT_constView[eqID[this->offset + eq]]);
->>>>>>> 341849c9
         }
       }
     }
@@ -962,14 +893,9 @@
 
   int numDim = 0;
   if(this->tensorRank==2) numDim = this->valTensor[0].dimension(2); // only needed for tensor fields
-<<<<<<< HEAD
-
-  int nblock = x->size();
-=======
   //Irina TOFIX
   /*
  int nblock = x->size();
->>>>>>> 341849c9
   for (std::size_t cell=0; cell < workset.numCells; ++cell ) {
     const Teuchos::ArrayRCP<Teuchos::ArrayRCP<int> >& nodeID  = workset.wsElNodeEqID[cell];
 
@@ -978,97 +904,21 @@
         if (this->tensorRank == 2) valptr = &(this->valTensor[0])(cell,node,eq/numDim,eq%numDim);
         else if (this->tensorRank == 1) valptr = &(this->valVec[0])(cell,node,eq);
         else                   valptr = &(this->val[eq])(cell,node);
-<<<<<<< HEAD
-     if (this->tensorRank == 2){
-       if (Vx != Teuchos::null && workset.j_coeff != 0.0) {                                                                                                                                             
-           (this->valTensor[0])(cell,node,eq/numDim,eq%numDim) = SGFadType(num_cols_tot, 0.0);                                                                                                                                  
-            for (int k=0; k<workset.num_cols_x; k++)                                                                                                                                                        
-              ((this->valTensor[0])(cell,node,eq/numDim,eq%numDim)).fastAccessDx(k) =                                                                                                                                           
-                workset.j_coeff*(*Vx)[k][nodeID[node][this->offset + eq]];
-          }
-          else
-          (this->valTensor[0])(cell,node,eq/numDim,eq%numDim)= SGFadType(0.0);                                                                                                                                                  
-          ((this->valTensor[0])(cell,node,eq/numDim,eq%numDim)).val().reset(sg_expansion);                                                                                                                                      
-          ((this->valTensor[0])(cell,node,eq/numDim,eq%numDim)).val().copyForWrite();                                                                                                                                           
-          for (int block=0; block<nblock; block++)                                                                                                                                                          
-            ((this->valTensor[0])(cell,node,eq/numDim,eq%numDim)).val().fastAccessCoeff(block) = (*x)[block][nodeID[node][this->offset + eq]];      
-     }     
-  
-      else  if (this->tensorRank == 1){
-         if (Vx != Teuchos::null && workset.j_coeff != 0.0) {
-         (this->valVec[0])(cell,node,eq) = SGFadType(num_cols_tot, 0.0);
-=======
         if (Vx != Teuchos::null && workset.j_coeff != 0.0) {
           *valptr = SGFadType(num_cols_tot, 0.0);
->>>>>>> 341849c9
           for (int k=0; k<workset.num_cols_x; k++)
             valptr->fastAccessDx(k) =
               workset.j_coeff*(*Vx)[k][nodeID[node][this->offset + eq]];
         }
         else
-<<<<<<< HEAD
-        (this->valVec[0])(cell,node,eq)= SGFadType(0.0);
-        ((this->valVec[0])(cell,node,eq)).val().reset(sg_expansion);
-        ((this->valVec[0])(cell,node,eq)).val().copyForWrite();
-        for (int block=0; block<nblock; block++)
-          ((this->valVec[0])(cell,node,eq)).val().fastAccessCoeff(block) = (*x)[block][nodeID[node][this->offset + eq]];
-       }
-     
-      else{
-
-       if (Vx != Teuchos::null && workset.j_coeff != 0.0) {
-          (this->val[eq])(cell,node) = SGFadType(num_cols_tot, 0.0);
-          for (int k=0; k<workset.num_cols_x; k++)
-            ((this->val[eq])(cell,node)).fastAccessDx(k) =
-              workset.j_coeff*(*Vx)[k][nodeID[node][this->offset + eq]];
-        }
-        else
-          (this->val[eq])(cell,node) = SGFadType(0.0);
-        ((this->val[eq])(cell,node)).val().reset(sg_expansion);
-        ((this->val[eq])(cell,node)).val().copyForWrite();
-=======
           *valptr = SGFadType(0.0);
         valptr->val().reset(sg_expansion);
         valptr->val().copyForWrite();
->>>>>>> 341849c9
         for (int block=0; block<nblock; block++)
           valptr->val().fastAccessCoeff(block) = (*x)[block][nodeID[node][this->offset + eq]];
       }
       if (workset.transientTerms && this->enableTransient) {
         for (std::size_t eq = 0; eq < numFields; eq++) {
-<<<<<<< HEAD
-//o
-                workset.m_coeff*(*Vxdot)[k][nodeID[node][this->offset + eq]];
-           }
-           else
-            (this->val_dot[eq])(cell,node) = SGFadType(0.0);
-           ((this->val_dot[eq])(cell,node)).val().reset(sg_expansion);
-           ((this->val_dot[eq])(cell,node)).val().copyForWrite();
-           for (int block=0; block<nblock; block++)
-             ((this->val_dot[eq])(cell,node)).val().fastAccessCoeff(block) = (*xdot)[block][nodeID[node][this->offset + eq]];
-         }
-
-        }
-      
-     // }
-      if (workset.accelerationTerms && this->enableAcceleration) {
-        for (std::size_t eq = 0; eq < numFields; eq++) {
-<<<<<<< HEAD
-         // if (this->vectorField) valptr = &(this->valVec_dotdot[0])(cell,node,eq);
-         // else                   valptr = &(this->val_dotdot[eq])(cell,node);
-
-          if (this->vectorField){
-=======
-          if (this->tensorRank == 2) valptr = &(this->valTensor_dotdot[0])(cell,node,eq/numDim,eq%numDim);
-          else if (this->tensorRank == 1) valptr = &(this->valVec_dotdot[0])(cell,node,eq);
-          else                   valptr = &(this->val_dotdot[eq])(cell,node);
->>>>>>> master
-          if (Vxdotdot != Teuchos::null && workset.n_coeff != 0.0) {
-            (this->valVec_dotdot[0])(cell,node,eq) = SGFadType(num_cols_tot, 0.0);
-            for (int k=0; k<workset.num_cols_x; k++)
-              ((this->valVec_dotdot[0])(cell,node,eq)).fastAccessDx(k) =
-                workset.n_coeff*(*Vxdotdot)[k][nodeID[node][this->offset + eq]];
-=======
           if (this->tensorRank == 2) valptr = &(this->valTensor_dot[0])(cell,node,eq/numDim,eq%numDim);
           else if (this->tensorRank == 1) valptr = &(this->valVec_dot[0])(cell,node,eq);
           else                   valptr = &(this->val_dot[eq])(cell,node);
@@ -1077,7 +927,6 @@
             for (int k=0; k<workset.num_cols_x; k++)
               valptr->fastAccessDx(k) =
                 workset.m_coeff*(*Vxdot)[k][nodeID[node][this->offset + eq]];
->>>>>>> 341849c9
           }
           else
             *valptr = SGFadType(0.0);
@@ -1152,84 +1001,19 @@
   int numDim = 0;
   if(this->tensorRank==2) numDim = this->valTensor[0].dimension(2); // only needed for tensor fields
 
-<<<<<<< HEAD
-=======
   //Irina TOFIX
   /*
->>>>>>> 341849c9
   int nblock = x->size();
   for (std::size_t cell=0; cell < workset.numCells; ++cell ) {
     const Teuchos::ArrayRCP<Teuchos::ArrayRCP<int> >& nodeID  = workset.wsElNodeEqID[cell];
 
     for (std::size_t node = 0; node < this->numNodes; ++node) {
       for (std::size_t eq = 0; eq < numFields; eq++) {
-<<<<<<< HEAD
-<<<<<<< HEAD
-       // if (this->vectorField) valptr = &(this->valVec[0])(cell,node,eq);
-       // else                   valptr = &(this->val[eq])(cell,node);
-      if (this->vectorField){
-        ((this->valVec[0])(cell,node,eq)).reset(nblock);
-        ((this->valVec[0])(cell,node,eq)).copyForWrite();
-=======
-=======
->>>>>>> 341849c9
         if (this->tensorRank == 2) valptr = &(this->valTensor[0])(cell,node,eq/numDim,eq%numDim);
         else if (this->tensorRank == 1) valptr = &(this->valVec[0])(cell,node,eq);
         else                   valptr = &(this->val[eq])(cell,node);
         valptr->reset(nblock);
         valptr->copyForWrite();
-<<<<<<< HEAD
->>>>>>> master
-        for (int block=0; block<nblock; block++)
-          ((this->valVec[0])(cell,node,eq)).fastAccessCoeff(block) =
-            (*x)[block][nodeID[node][this->offset + eq]];
-      }
-      if (workset.transientTerms && this->enableTransient) {
-        for (std::size_t eq = 0; eq < numFields; eq++) {
-<<<<<<< HEAD
-         // if (this->vectorField) valptr= &(this->valVec_dot[0])(cell,node,eq);
-          //else                   valptr = &(this->val_dot[eq])(cell,node);
-          ((this->valVec_dot[0])(cell,node,eq)).reset(nblock);
-          ((this->valVec_dot[0])(cell,node,eq)).copyForWrite();
-=======
-          if (this->tensorRank == 2) valptr = &(this->valTensor_dot[0])(cell,node,eq/numDim,eq%numDim);
-          else if (this->tensorRank == 1) valptr = &(this->valVec_dot[0])(cell,node,eq);
-          else                   valptr = &(this->val_dot[eq])(cell,node);
-          valptr->reset(nblock);
-          valptr->copyForWrite();
->>>>>>> master
-          for (int block=0; block<nblock; block++)
-            ((this->valVec_dot[0])(cell,node,eq)).fastAccessCoeff(block) =
-              (*xdot)[block][nodeID[node][this->offset + eq]];
-        }
-      }
-      if (workset.accelerationTerms && this->enableAcceleration) {
-        for (std::size_t eq = 0; eq < numFields; eq++) {
-<<<<<<< HEAD
-         // if (this->vectorField) valptr = &(this->valVec_dotdot[0])(cell,node,eq);
-          //else                   valptr = &(this->val_dotdot[eq])(cell,node);
-          ((this->valVec_dotdot[0])(cell,node,eq)).reset(nblock);
-          ((this->valVec_dotdot[0])(cell,node,eq)).copyForWrite();
-=======
-          if (this->tensorRank == 2) valptr = &(this->valTensor_dotdot[0])(cell,node,eq/numDim,eq%numDim);
-          else if (this->tensorRank == 1) valptr = &(this->valVec_dotdot[0])(cell,node,eq);
-          else                   valptr = &(this->val_dotdot[eq])(cell,node);
-          valptr->reset(nblock);
-          valptr->copyForWrite();
->>>>>>> master
-          for (int block=0; block<nblock; block++)
-            ((this->valVec_dotdot[0])(cell,node,eq)).fastAccessCoeff(block) =
-              (*xdotdot)[block][nodeID[node][this->offset + eq]];
-        }
-      }
-
-     }
-     else{
-
-        ((this->val[eq])(cell,node)).reset(nblock);
-        ((this->val[eq])(cell,node)).copyForWrite();
-=======
->>>>>>> 341849c9
         for (int block=0; block<nblock; block++)
           valptr->fastAccessCoeff(block) =
             (*x)[block][nodeID[node][this->offset + eq]];
@@ -1302,12 +1086,8 @@
 
   int numDim = 0;
   if(this->tensorRank==2) numDim = this->valTensor[0].dimension(2); // only needed for tensor fields
-<<<<<<< HEAD
-
-=======
   //Irina TOFIX
   /*
->>>>>>> 341849c9
   int nblock = x->size();
   for (std::size_t cell=0; cell < workset.numCells; ++cell ) {
     const Teuchos::ArrayRCP<Teuchos::ArrayRCP<int> >& nodeID  = workset.wsElNodeEqID[cell];
@@ -1317,19 +1097,6 @@
       std::size_t num_dof = neq * this->numNodes;
 
       for (std::size_t eq = 0; eq < numFields; eq++) {
-<<<<<<< HEAD
-<<<<<<< HEAD
-       // if (this->vectorField) valptr = &(this->valVec[0])(cell,node,eq);
-       // else                   valptr = &(this->val[eq])(cell,node);
-       if (this->vectorField){
-        (this->valVec[0])(cell,node,eq) = MPFadType(num_dof, 0.0);
-        ((this->valVec[0])(cell,node,eq)).setUpdateValue(!workset.ignore_residual);
-        ((this->valVec[0])(cell,node,eq)).fastAccessDx(neq * node + eq + this->offset) = workset.j_coeff;
-        ((this->valVec[0])(cell,node,eq)).val().reset(nblock);
-        ((this->valVec[0])(cell,node,eq)).val().copyForWrite();
-=======
-=======
->>>>>>> 341849c9
         if (this->tensorRank == 2) valptr = &(this->valTensor[0])(cell,node,eq/numDim,eq%numDim);
         else if (this->tensorRank == 1) valptr = &(this->valVec[0])(cell,node,eq);
         else                   valptr = &(this->val[eq])(cell,node);
@@ -1338,36 +1105,11 @@
         valptr->fastAccessDx(neq * node + eq + this->offset) = workset.j_coeff;
         valptr->val().reset(nblock);
         valptr->val().copyForWrite();
-<<<<<<< HEAD
->>>>>>> master
-        for (int block=0; block<nblock; block++)
-          ((this->valVec[0])(cell,node,eq)).val().fastAccessCoeff(block) = (*x)[block][nodeID[node][this->offset + eq]];
-       }
-       else{
-         (this->val[eq])(cell,node) = MPFadType(num_dof, 0.0);
-        ((this->val[eq])(cell,node)).setUpdateValue(!workset.ignore_residual);
-        ((this->val[eq])(cell,node)).fastAccessDx(neq * node + eq + this->offset) = workset.j_coeff;
-        ((this->val[eq])(cell,node)).val().reset(nblock);
-        ((this->val[eq])(cell,node)).val().copyForWrite();
-=======
->>>>>>> 341849c9
         for (int block=0; block<nblock; block++)
           valptr->val().fastAccessCoeff(block) = (*x)[block][nodeID[node][this->offset + eq]];
       }
       if (workset.transientTerms && this->enableTransient) {
         for (std::size_t eq = 0; eq < numFields; eq++) {
-<<<<<<< HEAD
-<<<<<<< HEAD
-         // if (this->vectorField) valptr = &(this->valVec_dot[0])(cell,node,eq);
-         // else                   valptr = &(this->val_dot[eq])(cell,node);
-         if (this->vectorField){
-          (this->valVec_dot[0])(cell,node,eq)r = MPFadType(num_dof, 0.0);
-          ((this->valVec_dot[0])(cell,node,eq)).fastAccessDx(neq * node + eq + this->offset) = workset.m_coeff;
-          ((this->valVec_dot[0])(cell,node,eq)).val().reset(nblock);
-          ((this->valVec_dot[0])(cell,node,eq)).val().copyForWrite();
-=======
-=======
->>>>>>> 341849c9
           if (this->tensorRank == 2) valptr = &(this->valTensor_dot[0])(cell,node,eq/numDim,eq%numDim);
           else if (this->tensorRank == 1) valptr = &(this->valVec_dot[0])(cell,node,eq);
           else                   valptr = &(this->val_dot[eq])(cell,node);
@@ -1375,36 +1117,12 @@
           valptr->fastAccessDx(neq * node + eq + this->offset) = workset.m_coeff;
           valptr->val().reset(nblock);
           valptr->val().copyForWrite();
-<<<<<<< HEAD
->>>>>>> master
-          for (int block=0; block<nblock; block++)
-            ((this->valVec_dot[0])(cell,node,eq)).val().fastAccessCoeff(block) = (*xdot)[block][nodeID[node][this->offset + eq]];
-         }
-        else{
-          (this->val_dot[eq])(cell,node) = MPFadType(num_dof, 0.0);
-          ((this->val_dot[eq])(cell,node)).fastAccessDx(neq * node + eq + this->offset) = workset.m_coeff;
-          ((this->val_dot[eq])(cell,node)).val().reset(nblock);
-          ((this->val_dot[eq])(cell,node)).val().copyForWrite();
-=======
->>>>>>> 341849c9
           for (int block=0; block<nblock; block++)
             valptr->val().fastAccessCoeff(block) = (*xdot)[block][nodeID[node][this->offset + eq]];
         }
       }
       if (workset.accelerationTerms && this->enableAcceleration) {
         for (std::size_t eq = 0; eq < numFields; eq++) {
-<<<<<<< HEAD
-<<<<<<< HEAD
-         // if (this->vectorField) valptr = &(this->valVec_dotdot[0])(cell,node,eq);
-         // else                   valptr = &(this->val_dotdot[eq])(cell,node);
-         if (this->vectorField){
-          (this->valVec_dotdot[0])(cell,node,eq) = MPFadType(num_dof, 0.0);
-          ((this->valVec_dotdot[0])(cell,node,eq)).fastAccessDx(neq * node + eq + this->offset) = workset.n_coeff;
-          ((this->valVec_dotdot[0])(cell,node,eq)).val().reset(nblock);
-          ((this->valVec_dotdot[0])(cell,node,eq)).val().copyForWrite();
-=======
-=======
->>>>>>> 341849c9
           if (this->tensorRank == 2) valptr = &(this->valTensor_dotdot[0])(cell,node,eq/numDim,eq%numDim);
           else if (this->tensorRank == 1) valptr = &(this->valVec_dotdot[0])(cell,node,eq);
           else                   valptr = &(this->val_dotdot[eq])(cell,node);
@@ -1412,18 +1130,6 @@
           valptr->fastAccessDx(neq * node + eq + this->offset) = workset.n_coeff;
           valptr->val().reset(nblock);
           valptr->val().copyForWrite();
-<<<<<<< HEAD
->>>>>>> master
-          for (int block=0; block<nblock; block++)
-            ((this->valVec_dotdot[0])(cell,node,eq)).val().fastAccessCoeff(block) = (*xdotdot)[block][nodeID[node][this->offset + eq]];
-         }
-         else{
-          (this->val_dotdot[eq])(cell,node) = MPFadType(num_dof, 0.0);
-          ((this->val_dotdot[eq])(cell,node)).fastAccessDx(neq * node + eq + this->offset) = workset.n_coeff;
-          ((this->val_dotdot[eq])(cell,node)).val().reset(nblock);
-          ((this->val_dotdot[eq])(cell,node)).val().copyForWrite();
-=======
->>>>>>> 341849c9
           for (int block=0; block<nblock; block++)
             valptr->val().fastAccessCoeff(block) = (*xdotdot)[block][nodeID[node][this->offset + eq]];
         }
@@ -1480,48 +1186,17 @@
 
   int numDim = 0;
   if(this->tensorRank==2) numDim = this->valTensor[0].dimension(2); // only needed for tensor fields
-<<<<<<< HEAD
-
-=======
   //Irina TOFIX
   /*
->>>>>>> 341849c9
   int nblock = x->size();
   for (std::size_t cell=0; cell < workset.numCells; ++cell ) {
     const Teuchos::ArrayRCP<Teuchos::ArrayRCP<int> >& nodeID  = workset.wsElNodeEqID[cell];
 
     for (std::size_t node = 0; node < this->numNodes; ++node) {
       for (std::size_t eq = 0; eq < numFields; eq++) {
-<<<<<<< HEAD
-<<<<<<< HEAD
-       // if (this->vectorField) valptr = &(this->valVec[0])(cell,node,eq);
-       // else                   valptr = &(this->val[eq])(cell,node);
-       if (this->vectorField){
-=======
         if (this->tensorRank == 2) valptr = &(this->valTensor[0])(cell,node,eq/numDim,eq%numDim);
         else if (this->tensorRank == 1) valptr = &(this->valVec[0])(cell,node,eq);
         else                   valptr = &(this->val[eq])(cell,node);
->>>>>>> master
-        if (Vx != Teuchos::null && workset.j_coeff != 0.0) {
-          (this->valVec[0])(cell,node,eq) = MPFadType(num_cols_tot, 0.0);
-          for (int k=0; k<workset.num_cols_x; k++)
-            ((this->valVec[0])(cell,node,eq)).fastAccessDx(k) =
-              workset.j_coeff*(*Vx)[k][nodeID[node][this->offset + eq]];
-        }
-        else
-          (this->valVec[0])(cell,node,eq) = MPFadType(0.0);
-        ((this->valVec[0])(cell,node,eq)).val().reset(nblock);
-        ((this->valVec[0])(cell,node,eq)).val().copyForWrite();
-        for (int block=0; block<nblock; block++)
-          ((this->valVec[0])(cell,node,eq)).val().fastAccessCoeff(block) = (*x)[block][nodeID[node][this->offset + eq]];
-       }
-      }
-      else{
-=======
-        if (this->tensorRank == 2) valptr = &(this->valTensor[0])(cell,node,eq/numDim,eq%numDim);
-        else if (this->tensorRank == 1) valptr = &(this->valVec[0])(cell,node,eq);
-        else                   valptr = &(this->val[eq])(cell,node);
->>>>>>> 341849c9
         if (Vx != Teuchos::null && workset.j_coeff != 0.0) {
           *valptr = MPFadType(num_cols_tot, 0.0);
           for (int k=0; k<workset.num_cols_x; k++)
@@ -1537,35 +1212,9 @@
       }
       if (workset.transientTerms && this->enableTransient) {
         for (std::size_t eq = 0; eq < numFields; eq++) {
-<<<<<<< HEAD
-<<<<<<< HEAD
-         // if (this->vectorField) valptr = &(this->valVec_dot[0])(cell,node,eq);
-          //else                   valptr = &(this->val_dot[eq])(cell,node);
-         if (this->vectorField){
-=======
           if (this->tensorRank == 2) valptr = &(this->valTensor_dot[0])(cell,node,eq/numDim,eq%numDim);
           else if (this->tensorRank == 1) valptr = &(this->valVec_dot[0])(cell,node,eq);
           else                   valptr = &(this->val_dot[eq])(cell,node);
->>>>>>> master
-          if (Vxdot != Teuchos::null && workset.m_coeff != 0.0) {
-            (this->valVec_dot[0])(cell,node,eq) = MPFadType(num_cols_tot, 0.0);
-            for (int k=0; k<workset.num_cols_x; k++)
-              ((this->valVec_dot[0])(cell,node,eq)).fastAccessDx(k) =
-                workset.m_coeff*(*Vxdot)[k][nodeID[node][this->offset + eq]];
-          }
-          else
-           (this->valVec_dot[0])(cell,node,eq) = MPFadType(0.0);
-          ((this->valVec_dot[0])(cell,node,eq)).val().reset(nblock);
-          ((this->valVec_dot[0])(cell,node,eq)).val().copyForWrite();
-          for (int block=0; block<nblock; block++)
-            ((this->valVec_dot[0])(cell,node,eq)).val().fastAccessCoeff(block) = (*xdot)[block][nodeID[node][this->offset + eq]];
-         }
-         else{
-=======
-          if (this->tensorRank == 2) valptr = &(this->valTensor_dot[0])(cell,node,eq/numDim,eq%numDim);
-          else if (this->tensorRank == 1) valptr = &(this->valVec_dot[0])(cell,node,eq);
-          else                   valptr = &(this->val_dot[eq])(cell,node);
->>>>>>> 341849c9
           if (Vxdot != Teuchos::null && workset.m_coeff != 0.0) {
             *valptr = MPFadType(num_cols_tot, 0.0);
             for (int k=0; k<workset.num_cols_x; k++)
@@ -1582,21 +1231,9 @@
       }
       if (workset.accelerationTerms && this->enableAcceleration) {
         for (std::size_t eq = 0; eq < numFields; eq++) {
-<<<<<<< HEAD
-<<<<<<< HEAD
-         // if (this->vectorField) valptr = &(this->valVec_dotdot[0])(cell,node,eq);
-         // else                   valptr = &(this->val_dotdot[eq])(cell,node);
-         if (this->vectorField){
-=======
           if (this->tensorRank == 2) valptr = &(this->valTensor_dotdot[0])(cell,node,eq/numDim,eq%numDim);
           if (this->tensorRank == 1) valptr = &(this->valVec_dotdot[0])(cell,node,eq);
           else                   valptr = &(this->val_dotdot[eq])(cell,node);
->>>>>>> master
-=======
-          if (this->tensorRank == 2) valptr = &(this->valTensor_dotdot[0])(cell,node,eq/numDim,eq%numDim);
-          if (this->tensorRank == 1) valptr = &(this->valVec_dotdot[0])(cell,node,eq);
-          else                   valptr = &(this->val_dotdot[eq])(cell,node);
->>>>>>> 341849c9
           if (Vxdotdot != Teuchos::null && workset.n_coeff != 0.0) {
             *valptr = MPFadType(num_cols_tot, 0.0);
             for (int k=0; k<workset.num_cols_x; k++)
