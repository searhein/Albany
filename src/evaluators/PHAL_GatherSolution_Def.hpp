/********************************************************************\
*            Albany, Copyright (2010) Sandia Corporation             *
*                                                                    *
* Notice: This computer software was prepared by Sandia Corporation, *
* hereinafter the Contractor, under Contract DE-AC04-94AL85000 with  *
* the Department of Energy (DOE). All rights in the computer software*
* are reserved by DOE on behalf of the United States Government and  *
* the Contractor as provided in the Contract. You are authorized to  *
* use this computer software for Governmental purposes but it is not *
* to be released or distributed to the public. NEITHER THE GOVERNMENT*
* NOR THE CONTRACTOR MAKES ANY WARRANTY, EXPRESS OR IMPLIED, OR      *
* ASSUMES ANY LIABILITY FOR THE USE OF THIS SOFTWARE. This notice    *
* including this sentence must appear on any copies of this software.*
*    Questions to Andy Salinger, agsalin@sandia.gov                  *
\********************************************************************/


#include <vector>
#include <string>

#include "Teuchos_TestForException.hpp"
#include "Phalanx_DataLayout.hpp"

namespace PHAL {

template<typename EvalT, typename Traits>
GatherSolutionBase<EvalT,Traits>::
GatherSolutionBase(const Teuchos::ParameterList& p)
{ 
  if      (p.isType<bool>("Vector Field")){
    vectorField = p.get<bool>("Vector Field");
    tensorField = false;
  }
  else if (p.isType<bool>("Tensor Field")){
	tensorField = p.get<bool>("Tensor Field");
    vectorField = false;
  }
  else{
	vectorField = false;
	tensorField = false;
  }
  if (p.isType<bool>("Disable Transient"))
    enableTransient = !p.get<bool>("Disable Transient");
  else enableTransient = true;

  Teuchos::ArrayRCP<std::string> solution_names; 
  if (p.getEntryPtr("Solution Names")) {
    solution_names = p.get< Teuchos::ArrayRCP<std::string> >("Solution Names");
  }
  Teuchos::RCP<PHX::DataLayout> dl = 
    p.get< Teuchos::RCP<PHX::DataLayout> >("Data Layout");

  // scalar
  if (!vectorField && !tensorField) {
    val.resize(solution_names.size());
    for (std::size_t eq = 0; eq < solution_names.size(); ++eq) {
      PHX::MDField<ScalarT,Cell,Node> f(solution_names[eq],dl);
      val[eq] = f;
      this->addEvaluatedField(val[eq]);
    }
    // repeat for xdot if transient is enabled
    if (enableTransient) {
      const Teuchos::ArrayRCP<std::string>& names_dot = 
        p.get< Teuchos::ArrayRCP<std::string> >("Time Dependent Solution Names");
  
      val_dot.resize(names_dot.size());
      for (std::size_t eq = 0; eq < names_dot.size(); ++eq) {
        PHX::MDField<ScalarT,Cell,Node> f(names_dot[eq],dl);
        val_dot[eq] = f;
        this->addEvaluatedField(val_dot[eq]);
      }
    }
    numFieldsBase = val.size();
  } 
  // vector
  else if (vectorField) {
    valVec.resize(1);
    PHX::MDField<ScalarT,Cell,Node,VecDim> f(solution_names[0],dl);
    valVec[0] = f;
    this->addEvaluatedField(valVec[0]);
    // repeat for xdot if transient is enabled
    if (enableTransient) {
      const Teuchos::ArrayRCP<std::string>& names_dot = 
        p.get< Teuchos::ArrayRCP<std::string> >("Time Dependent Solution Names");
  
      valVec_dot.resize(1);
      PHX::MDField<ScalarT,Cell,Node,VecDim> f(names_dot[0],dl);
      valVec_dot[0] = f;
      this->addEvaluatedField(valVec_dot[0]);
    }
    numFieldsBase = dl->dimension(2);
  }
  // tensor
  else {
	valTensor.resize(1);
	PHX::MDField<ScalarT,Cell,Node,VecDim,VecDim> f(solution_names[0],dl);
	valTensor[0] = f;
	this->addEvaluatedField(valTensor[0]);
	// repeat for xdot if transient is enabled
	if (enableTransient) {
	  const Teuchos::ArrayRCP<std::string>& names_dot =
	    p.get< Teuchos::ArrayRCP<std::string> >("Time Dependent Solution Name");

	  valTensor_dot.resize(1);
	  PHX::MDField<ScalarT,Cell,Node,VecDim,VecDim> f(names_dot[0],dl);
	  valTensor_dot[0] = f;
	  this->addEvaluatedField(valTensor_dot[0]);
	}
	numFieldsBase = dl->dimension(2);
	// numFieldsBase is number of fields. For tensors, this is number of components.
	numFieldsBase = numFieldsBase*numFieldsBase;
  }

  if (p.isType<int>("Offset of First DOF"))
    offset = p.get<int>("Offset of First DOF");
  else offset = 0;

  this->setName("Gather Solution"+PHX::TypeString<EvalT>::value);
}

// **********************************************************************
template<typename EvalT, typename Traits>
void GatherSolutionBase<EvalT,Traits>::
postRegistrationSetup(typename Traits::SetupData d,
                      PHX::FieldManager<Traits>& fm)
{
  if (!vectorField && !tensorField) {
    for (std::size_t eq = 0; eq < numFieldsBase; ++eq)
      this->utils.setFieldData(val[eq],fm);
    if (enableTransient) {
      for (std::size_t eq = 0; eq < val_dot.size(); ++eq)
        this->utils.setFieldData(val_dot[eq],fm);
    }
    numNodes = val[0].dimension(1);
  }
  else if (vectorField) {
    this->utils.setFieldData(valVec[0],fm);
    if (enableTransient) this->utils.setFieldData(valVec_dot[0],fm);
    numNodes = valVec[0].dimension(1);
  }
  else {
    this->utils.setFieldData(valTensor[0],fm);
    if (enableTransient) this->utils.setFieldData(valTensor_dot[0],fm);
    numNodes = valTensor[0].dimension(1);
  }
}

// **********************************************************************

// **********************************************************************
// Specialization: Residual
// **********************************************************************

template<typename Traits>
GatherSolution<PHAL::AlbanyTraits::Residual, Traits>::
GatherSolution(const Teuchos::ParameterList& p) :
  GatherSolutionBase<PHAL::AlbanyTraits::Residual, Traits>(p),
  numFields(GatherSolutionBase<PHAL::AlbanyTraits::Residual,Traits>::numFieldsBase)
{  
}

// **********************************************************************
template<typename Traits>
void GatherSolution<PHAL::AlbanyTraits::Residual, Traits>::
evaluateFields(typename Traits::EvalData workset)
{ 
  ScalarT* valptr;

 
  Teuchos::RCP<const Tpetra_Vector> xT = workset.xT;
  Teuchos::RCP<const Tpetra_Vector> xdotT = workset.xdotT;

  //get const (read-only) view of xT and xdotT
  Teuchos::ArrayRCP<const ST> xT_constView = xT->get1dView();
  Teuchos::ArrayRCP<const ST> xdotT_constView = xdotT->get1dView();

  for (std::size_t cell=0; cell < workset.numCells; ++cell ) {
    const Teuchos::ArrayRCP<Teuchos::ArrayRCP<int> >& nodeID  = workset.wsElNodeEqID[cell];

    for (std::size_t node = 0; node < this->numNodes; ++node) {
      for (std::size_t eq = 0; eq < numFields; eq++) {
<<<<<<< HEAD
        if (this->vectorField) valptr = &(this->valVec[0])(cell,node,eq);
        else                   valptr = &(this->val[eq])(cell,node);
	*valptr = xT_constView[nodeID[node][this->offset + eq]];
      }
      if (workset.transientTerms && this->enableTransient) {
        for (std::size_t eq = 0; eq < numFields; eq++) {
          if (this->vectorField) valptr = &(this->valVec_dot[0])(cell,node,eq);
          else                   valptr = &(this->val_dot[eq])(cell,node);
	  *valptr = xdotT_constView[nodeID[node][this->offset + eq]];
=======
    	if      (this->tensorField) valptr = &(this->valTensor[0])(cell,node,eq/numFields,eq%numFields);
    	else if (this->vectorField) valptr = &(this->valVec[0])(cell,node,eq);
        else                        valptr = &(this->val[eq])(cell,node);
	    *valptr = (*x)[nodeID[node][this->offset + eq]];
      }
      if (workset.transientTerms && this->enableTransient) {
        for (std::size_t eq = 0; eq < numFields; eq++) {
          if      (this->tensorField) valptr = &(this->valTensor_dot[0])(cell,node,eq/numFields,eq%numFields);
          else if (this->vectorField) valptr = &(this->valVec_dot[0])(cell,node,eq);
          else                        valptr = &(this->val_dot[eq])(cell,node);
	      *valptr = (*xdot)[nodeID[node][this->offset + eq]];
>>>>>>> d0c09895
        }
      }
    }
  }
}

// **********************************************************************
// Specialization: Jacobian
// **********************************************************************

template<typename Traits>
GatherSolution<PHAL::AlbanyTraits::Jacobian, Traits>::
GatherSolution(const Teuchos::ParameterList& p) :
  GatherSolutionBase<PHAL::AlbanyTraits::Jacobian, Traits>(p),
  numFields(GatherSolutionBase<PHAL::AlbanyTraits::Jacobian,Traits>::numFieldsBase)
{ 
}

// **********************************************************************
template<typename Traits>
void GatherSolution<PHAL::AlbanyTraits::Jacobian, Traits>::
evaluateFields(typename Traits::EvalData workset)
{ 


  Teuchos::RCP<const Tpetra_Vector> xT = workset.xT;
  Teuchos::RCP<const Tpetra_Vector> xdotT = workset.xdotT;

  //get const (read-only) view of xT and xdotT
  Teuchos::ArrayRCP<const ST> xT_constView = xT->get1dView();
  Teuchos::ArrayRCP<const ST> xdotT_constView = xdotT->get1dView();

  ScalarT* valptr;

  for (std::size_t cell=0; cell < workset.numCells; ++cell ) {
    const Teuchos::ArrayRCP<Teuchos::ArrayRCP<int> >& nodeID  = workset.wsElNodeEqID[cell];

    for (std::size_t node = 0; node < this->numNodes; ++node) {
      int neq = nodeID[node].size();
      std::size_t num_dof = neq * this->numNodes;
      for (std::size_t eq = 0; eq < numFields; eq++) {
<<<<<<< HEAD
        if (this->vectorField) valptr = &((this->valVec[0])(cell,node,eq));
        else                   valptr = &(this->val[eq])(cell,node);
	*valptr = FadType(num_dof, xT_constView[nodeID[node][this->offset + eq]]);
=======
        if      (this->tensorField) valptr = &(this->valTensor[0])(cell,node,eq/numFields,eq%numFields);
      	else if (this->vectorField) valptr = &(this->valVec[0])(cell,node,eq);
        else                        valptr = &(this->val[eq])(cell,node);
	*valptr = FadType(num_dof, (*x)[nodeID[node][this->offset + eq]]);
>>>>>>> d0c09895
	valptr->setUpdateValue(!workset.ignore_residual);
	valptr->fastAccessDx(neq * node + eq + this->offset) = workset.j_coeff;
      }
      if (workset.transientTerms && this->enableTransient) {
        for (std::size_t eq = 0; eq < numFields; eq++) {
<<<<<<< HEAD
          if (this->vectorField) valptr = &(this->valVec_dot[0])(cell,node,eq);
          else                   valptr = &(this->val_dot[eq])(cell,node);
  	  *valptr = FadType(num_dof, xdotT_constView[nodeID[node][this->offset + eq]]);
	  valptr->fastAccessDx(neq * node + eq + this->offset) = workset.m_coeff;
=======
          if      (this->tensorField) valptr = &(this->valTensor_dot[0])(cell,node,eq/numFields,eq%numFields);
          else if (this->vectorField) valptr = &(this->valVec_dot[0])(cell,node,eq);
          else                        valptr = &(this->val_dot[eq])(cell,node);
  	      *valptr = FadType(num_dof, (*xdot)[nodeID[node][this->offset + eq]]);
	      valptr->fastAccessDx(neq * node + eq + this->offset) = workset.m_coeff;
>>>>>>> d0c09895
        }
      }
    }
  }

}

// **********************************************************************

// **********************************************************************
// Specialization: Tangent
// **********************************************************************

template<typename Traits>
GatherSolution<PHAL::AlbanyTraits::Tangent, Traits>::
GatherSolution(const Teuchos::ParameterList& p) :
  GatherSolutionBase<PHAL::AlbanyTraits::Tangent, Traits>(p),
  numFields(GatherSolutionBase<PHAL::AlbanyTraits::Tangent,Traits>::numFieldsBase)
{ 
}

// **********************************************************************
template<typename Traits>
void GatherSolution<PHAL::AlbanyTraits::Tangent, Traits>::
evaluateFields(typename Traits::EvalData workset)
{ 
 
  Teuchos::RCP<const Tpetra_Vector> xT = workset.xT;
  Teuchos::RCP<const Tpetra_Vector> xdotT = workset.xdotT;
  Teuchos::RCP<const Tpetra_MultiVector> VxT = workset.VxT;
  Teuchos::RCP<const Tpetra_MultiVector> VxdotT = workset.VxdotT;
  Teuchos::RCP<const Tpetra_MultiVector> VpT = workset.VpT;

 
  //get const (read-only) view of xT, xdotT, ...
  Teuchos::ArrayRCP<const ST> xT_constView = xT->get1dView();
  Teuchos::ArrayRCP<const ST> xdotT_constView = xdotT->get1dView();
  Teuchos::ArrayRCP<const ST> VxT_constView; 
  Teuchos::ArrayRCP<const ST> VxdotT_constView; 
  Teuchos::ArrayRCP<const ST> VpT_constView; 
 
   //WHERE IS Vp used?? 
 
  Teuchos::RCP<ParamVec> params = workset.params;
  int num_cols_tot = workset.param_offset + workset.num_cols_p;
  ScalarT* valptr;

  for (std::size_t cell=0; cell < workset.numCells; ++cell ) {
    const Teuchos::ArrayRCP<Teuchos::ArrayRCP<int> >& nodeID  = workset.wsElNodeEqID[cell];

    for (std::size_t node = 0; node < this->numNodes; ++node) {
      for (std::size_t eq = 0; eq < numFields; eq++) {
<<<<<<< HEAD
        if (this->vectorField) valptr = &(this->valVec[0])(cell,node,eq);
        else                   valptr = &(this->val[eq])(cell,node);
	if (VxT != Teuchos::null && workset.j_coeff != 0.0) {
	  *valptr = FadType(num_cols_tot, xT_constView[nodeID[node][this->offset + eq]]);
	  for (int k=0; k<workset.num_cols_x; k++) {
            VxT_constView = VxT->getData(k); 
=======
        if      (this->tensorField) valptr = &(this->valTensor[0])(cell,node,eq/numFields,eq%numFields);
        else if (this->vectorField) valptr = &(this->valVec[0])(cell,node,eq);
        else                        valptr = &(this->val[eq])(cell,node);
	if (Vx != Teuchos::null && workset.j_coeff != 0.0) {
	  *valptr = FadType(num_cols_tot, (*x)[nodeID[node][this->offset + eq]]);
	  for (int k=0; k<workset.num_cols_x; k++)
>>>>>>> d0c09895
	    valptr->fastAccessDx(k) = 
	      workset.j_coeff*VxT_constView[nodeID[node][this->offset + eq]];
          }
	}
	else {
	  *valptr = FadType(xT_constView[nodeID[node][this->offset + eq]]);
        }
      }
      if (workset.transientTerms && this->enableTransient) {
        for (std::size_t eq = 0; eq < numFields; eq++) {
<<<<<<< HEAD
          if (this->vectorField) valptr = &(this->valVec_dot[0])(cell,node,eq);
          else                   valptr = &(this->val_dot[eq])(cell,node);
	  if (VxdotT != Teuchos::null && workset.m_coeff != 0.0) {
	    *valptr = FadType(num_cols_tot, xdotT_constView[nodeID[node][this->offset + eq]]);
	    for (int k=0; k<workset.num_cols_x; k++) {
              VxdotT_constView = VxdotT->getData(k); 
=======
          if      (this->tensorField) valptr = &(this->valTensor_dot[0])(cell,node,eq/numFields,eq%numFields);
          else if (this->vectorField) valptr = &(this->valVec_dot[0])(cell,node,eq);
          else                        valptr = &(this->val_dot[eq])(cell,node);
	  if (Vxdot != Teuchos::null && workset.m_coeff != 0.0) {
	    *valptr = FadType(num_cols_tot, (*xdot)[nodeID[node][this->offset + eq]]);
	    for (int k=0; k<workset.num_cols_x; k++)
>>>>>>> d0c09895
	      valptr->fastAccessDx(k) = 
		workset.m_coeff*VxdotT_constView[nodeID[node][this->offset + eq]];
             }
	  }
	  else {
	    *valptr = FadType(xdotT_constView[nodeID[node][this->offset + eq]]);
          }
        }
      }
    }
  }

}

// **********************************************************************

// **********************************************************************
// Specialization: Stochastic Galerkin Residual
// **********************************************************************

template<typename Traits>
GatherSolution<PHAL::AlbanyTraits::SGResidual, Traits>::
GatherSolution(const Teuchos::ParameterList& p) :
  GatherSolutionBase<PHAL::AlbanyTraits::SGResidual, Traits>(p),
  numFields(GatherSolutionBase<PHAL::AlbanyTraits::SGResidual,Traits>::numFieldsBase)
{  
}

// **********************************************************************
template<typename Traits>
void GatherSolution<PHAL::AlbanyTraits::SGResidual, Traits>::
evaluateFields(typename Traits::EvalData workset)
{ 
  Teuchos::RCP<Stokhos::OrthogPolyExpansion<int,RealType> > sg_expansion =
    workset.sg_expansion;
  Teuchos::RCP<const Stokhos::EpetraVectorOrthogPoly > x = 
    workset.sg_x;
  Teuchos::RCP<const Stokhos::EpetraVectorOrthogPoly > xdot = 
    workset.sg_xdot;
  ScalarT* valptr;

  int nblock = x->size();
  for (std::size_t cell=0; cell < workset.numCells; ++cell ) {
    const Teuchos::ArrayRCP<Teuchos::ArrayRCP<int> >& nodeID  = workset.wsElNodeEqID[cell];

    for (std::size_t node = 0; node < this->numNodes; ++node) {
      for (std::size_t eq = 0; eq < numFields; eq++) {
        if      (this->tensorField) valptr = &(this->valTensor[0])(cell,node,eq/numFields,eq%numFields);
        else if (this->vectorField) valptr = &(this->valVec[0])(cell,node,eq);
        else                        valptr = &(this->val[eq])(cell,node);
	valptr->reset(sg_expansion);
	valptr->copyForWrite();
	for (int block=0; block<nblock; block++)
	  valptr->fastAccessCoeff(block) = 
	    (*x)[block][nodeID[node][this->offset + eq]];
      }
      if (workset.transientTerms && this->enableTransient) {
        for (std::size_t eq = 0; eq < numFields; eq++) {
          if      (this->tensorField) valptr = &(this->valTensor_dot[0])(cell,node,eq/numFields,eq%numFields);
          else if (this->vectorField) valptr = &(this->valVec_dot[0])(cell,node,eq);
          else                        valptr = &(this->val_dot[eq])(cell,node);
	  valptr->reset(sg_expansion);
	  valptr->copyForWrite();
	  for (int block=0; block<nblock; block++)
	    valptr->fastAccessCoeff(block) = 
	      (*xdot)[block][nodeID[node][this->offset + eq]];
        }
      }
    }
  }

}

// **********************************************************************

// **********************************************************************
// Specialization: Stochastic Galerkin Jacobian
// **********************************************************************

template<typename Traits>
GatherSolution<PHAL::AlbanyTraits::SGJacobian, Traits>::
GatherSolution(const Teuchos::ParameterList& p) :
  GatherSolutionBase<PHAL::AlbanyTraits::SGJacobian, Traits>(p),
  numFields(GatherSolutionBase<PHAL::AlbanyTraits::SGJacobian,Traits>::numFieldsBase)
{ 
}

// **********************************************************************
template<typename Traits>
void GatherSolution<PHAL::AlbanyTraits::SGJacobian, Traits>::
evaluateFields(typename Traits::EvalData workset)
{ 
  Teuchos::RCP<Stokhos::OrthogPolyExpansion<int,RealType> > sg_expansion =
    workset.sg_expansion;
  Teuchos::RCP<const Stokhos::EpetraVectorOrthogPoly > x = 
    workset.sg_x;
  Teuchos::RCP<const Stokhos::EpetraVectorOrthogPoly > xdot = 
    workset.sg_xdot;
  ScalarT* valptr;
  
  int nblock = x->size();
  for (std::size_t cell=0; cell < workset.numCells; ++cell ) {
    const Teuchos::ArrayRCP<Teuchos::ArrayRCP<int> >& nodeID  = workset.wsElNodeEqID[cell];

    for (std::size_t node = 0; node < this->numNodes; ++node) {
      int neq = nodeID[node].size();
      std::size_t num_dof = neq * this->numNodes;

      for (std::size_t eq = 0; eq < numFields; eq++) {
        if      (this->tensorField) valptr = &(this->valTensor[0])(cell,node,eq/numFields,eq%numFields);
        else if (this->vectorField) valptr = &(this->valVec[0])(cell,node,eq);
        else                        valptr = &(this->val[eq])(cell,node);
	*valptr = SGFadType(num_dof, 0.0);
	valptr->setUpdateValue(!workset.ignore_residual);
	valptr->fastAccessDx(neq * node + eq + this->offset) = workset.j_coeff;
	valptr->val().reset(sg_expansion);
	valptr->val().copyForWrite();
	for (int block=0; block<nblock; block++)
	  valptr->val().fastAccessCoeff(block) = (*x)[block][nodeID[node][this->offset + eq]];
      }
      if (workset.transientTerms && this->enableTransient) {
        for (std::size_t eq = 0; eq < numFields; eq++) {
          if      (this->tensorField) valptr = &(this->valTensor_dot[0])(cell,node,eq/numFields,eq%numFields);
          else if (this->vectorField) valptr = &(this->valVec_dot[0])(cell,node,eq);
          else                        valptr = &(this->val_dot[eq])(cell,node);
  	  *valptr = SGFadType(num_dof, 0.0);
	  valptr->fastAccessDx(neq * node + eq + this->offset) = workset.m_coeff;
	  valptr->val().reset(sg_expansion);
	  valptr->val().copyForWrite();
	  for (int block=0; block<nblock; block++)
	    valptr->val().fastAccessCoeff(block) = (*xdot)[block][nodeID[node][this->offset + eq]];
        }
      }
    }
  }

}

// **********************************************************************

// **********************************************************************
// Specialization: Stochastic Galerkin Tangent
// **********************************************************************

template<typename Traits>
GatherSolution<PHAL::AlbanyTraits::SGTangent, Traits>::
GatherSolution(const Teuchos::ParameterList& p) :
  GatherSolutionBase<PHAL::AlbanyTraits::SGTangent, Traits>(p),
  numFields(GatherSolutionBase<PHAL::AlbanyTraits::SGTangent,Traits>::numFieldsBase)
{ 
}

// **********************************************************************
template<typename Traits>
void GatherSolution<PHAL::AlbanyTraits::SGTangent, Traits>::
evaluateFields(typename Traits::EvalData workset)
{ 

  Teuchos::RCP<Stokhos::OrthogPolyExpansion<int,RealType> > sg_expansion =
    workset.sg_expansion;
  Teuchos::RCP<const Stokhos::EpetraVectorOrthogPoly > x = 
    workset.sg_x;
  Teuchos::RCP<const Stokhos::EpetraVectorOrthogPoly > xdot = 
    workset.sg_xdot;
  Teuchos::RCP<const Epetra_MultiVector> Vx = workset.Vx;
  Teuchos::RCP<const Epetra_MultiVector> Vxdot = workset.Vxdot;
  Teuchos::RCP<const Epetra_MultiVector> Vp = workset.Vp;
  Teuchos::RCP<ParamVec> params = workset.params;
  int num_cols_tot = workset.param_offset + workset.num_cols_p;
  ScalarT* valptr;

  int nblock = x->size();
  for (std::size_t cell=0; cell < workset.numCells; ++cell ) {
    const Teuchos::ArrayRCP<Teuchos::ArrayRCP<int> >& nodeID  = workset.wsElNodeEqID[cell];

    for (std::size_t node = 0; node < this->numNodes; ++node) {
      for (std::size_t eq = 0; eq < numFields; eq++) {
      	if      (this->tensorField) valptr = &(this->valTensor[0])(cell,node,eq/numFields,eq%numFields);
      	else if (this->vectorField) valptr = &(this->valVec[0])(cell,node,eq);
        else                        valptr = &(this->val[eq])(cell,node);
	if (Vx != Teuchos::null && workset.j_coeff != 0.0) {
	  *valptr = SGFadType(num_cols_tot, 0.0);
	  for (int k=0; k<workset.num_cols_x; k++)
	    valptr->fastAccessDx(k) = 
	      workset.j_coeff*(*Vx)[k][nodeID[node][this->offset + eq]];
	}
	else
	  *valptr = SGFadType(0.0);
	valptr->val().reset(sg_expansion);
	valptr->val().copyForWrite();
	for (int block=0; block<nblock; block++)
	  valptr->val().fastAccessCoeff(block) = (*x)[block][nodeID[node][this->offset + eq]];
      }
      if (workset.transientTerms && this->enableTransient) {
        for (std::size_t eq = 0; eq < numFields; eq++) {
          if      (this->tensorField) valptr = &(this->valTensor_dot[0])(cell,node,eq/numFields,eq%numFields);
          else if (this->vectorField) valptr = &(this->valVec_dot[0])(cell,node,eq);
          else                        valptr = &(this->val_dot[eq])(cell,node);
	  if (Vxdot != Teuchos::null && workset.m_coeff != 0.0) {
	    *valptr = SGFadType(num_cols_tot, 0.0);
	    for (int k=0; k<workset.num_cols_x; k++)
	      valptr->fastAccessDx(k) = 
		workset.m_coeff*(*Vxdot)[k][nodeID[node][this->offset + eq]];
	  }
	  else
	    *valptr = SGFadType(0.0);
	  valptr->val().reset(sg_expansion);
	  valptr->val().copyForWrite();
	  for (int block=0; block<nblock; block++)
	    valptr->val().fastAccessCoeff(block) = (*xdot)[block][nodeID[node][this->offset + eq]];
        }
      }
    }
  }

}

// **********************************************************************

// **********************************************************************
// Specialization: Multi-point Residual
// **********************************************************************

template<typename Traits>
GatherSolution<PHAL::AlbanyTraits::MPResidual, Traits>::
GatherSolution(const Teuchos::ParameterList& p) :
  GatherSolutionBase<PHAL::AlbanyTraits::MPResidual, Traits>(p),
  numFields(GatherSolutionBase<PHAL::AlbanyTraits::MPResidual,Traits>::numFieldsBase)
{  
}

// **********************************************************************
template<typename Traits>
void GatherSolution<PHAL::AlbanyTraits::MPResidual, Traits>::
evaluateFields(typename Traits::EvalData workset)
{ 
  Teuchos::RCP<const Stokhos::ProductEpetraVector > x = 
    workset.mp_x;
  Teuchos::RCP<const Stokhos::ProductEpetraVector > xdot = 
    workset.mp_xdot;
  ScalarT* valptr;

  int nblock = x->size();
  for (std::size_t cell=0; cell < workset.numCells; ++cell ) {
    const Teuchos::ArrayRCP<Teuchos::ArrayRCP<int> >& nodeID  = workset.wsElNodeEqID[cell];

    for (std::size_t node = 0; node < this->numNodes; ++node) {
      for (std::size_t eq = 0; eq < numFields; eq++) {
      	if      (this->tensorField) valptr = &(this->valTensor[0])(cell,node,eq/numFields,eq%numFields);
      	else if (this->vectorField) valptr = &(this->valVec[0])(cell,node,eq);
        else                        valptr = &(this->val[eq])(cell,node);
	valptr->reset(nblock);
	valptr->copyForWrite();
	for (int block=0; block<nblock; block++)
	  valptr->fastAccessCoeff(block) = 
	    (*x)[block][nodeID[node][this->offset + eq]];
      }
      if (workset.transientTerms && this->enableTransient) {
        for (std::size_t eq = 0; eq < numFields; eq++) {
          if      (this->tensorField) valptr = &(this->valTensor_dot[0])(cell,node,eq/numFields,eq%numFields);
          else if (this->vectorField) valptr = &(this->valVec_dot[0])(cell,node,eq);
          else                        valptr = &(this->val_dot[eq])(cell,node);
	  valptr->reset(nblock);
	  valptr->copyForWrite();
	  for (int block=0; block<nblock; block++)
	    valptr->fastAccessCoeff(block) = 
	      (*xdot)[block][nodeID[node][this->offset + eq]];
        }
      }
    }
  }

}

// **********************************************************************

// **********************************************************************
// Specialization: Mulit-point Jacobian
// **********************************************************************

template<typename Traits>
GatherSolution<PHAL::AlbanyTraits::MPJacobian, Traits>::
GatherSolution(const Teuchos::ParameterList& p) :
  GatherSolutionBase<PHAL::AlbanyTraits::MPJacobian, Traits>(p),
  numFields(GatherSolutionBase<PHAL::AlbanyTraits::MPJacobian,Traits>::numFieldsBase)
{ 
}

// **********************************************************************
template<typename Traits>
void GatherSolution<PHAL::AlbanyTraits::MPJacobian, Traits>::
evaluateFields(typename Traits::EvalData workset)
{ 
  Teuchos::RCP<const Stokhos::ProductEpetraVector > x = 
    workset.mp_x;
  Teuchos::RCP<const Stokhos::ProductEpetraVector > xdot = 
    workset.mp_xdot;
  ScalarT* valptr;
  
  int nblock = x->size();
  for (std::size_t cell=0; cell < workset.numCells; ++cell ) {
    const Teuchos::ArrayRCP<Teuchos::ArrayRCP<int> >& nodeID  = workset.wsElNodeEqID[cell];

    for (std::size_t node = 0; node < this->numNodes; ++node) {
      int neq = nodeID[node].size();
      std::size_t num_dof = neq * this->numNodes;

      for (std::size_t eq = 0; eq < numFields; eq++) {
        if      (this->tensorField) valptr = &(this->valTensor[0])(cell,node,eq/numFields,eq%numFields);
        else if (this->vectorField) valptr = &(this->valVec[0])(cell,node,eq);
        else                        valptr = &(this->val[eq])(cell,node);
	*valptr = MPFadType(num_dof, 0.0);
	valptr->setUpdateValue(!workset.ignore_residual);
	valptr->fastAccessDx(neq * node + eq + this->offset) = workset.j_coeff;
	valptr->val().reset(nblock);
	valptr->val().copyForWrite();
	for (int block=0; block<nblock; block++)
	  valptr->val().fastAccessCoeff(block) = (*x)[block][nodeID[node][this->offset + eq]];
      }
      if (workset.transientTerms && this->enableTransient) {
        for (std::size_t eq = 0; eq < numFields; eq++) {
          if      (this->tensorField) valptr = &(this->valTensor_dot[0])(cell,node,eq/numFields,eq%numFields);
          else if (this->vectorField) valptr = &(this->valVec_dot[0])(cell,node,eq);
          else                        valptr = &(this->val_dot[eq])(cell,node);
  	  *valptr = MPFadType(num_dof, 0.0);
	  valptr->fastAccessDx(neq * node + eq + this->offset) = workset.m_coeff;
	  valptr->val().reset(nblock);
	  valptr->val().copyForWrite();
	  for (int block=0; block<nblock; block++)
	    valptr->val().fastAccessCoeff(block) = (*xdot)[block][nodeID[node][this->offset + eq]];
        }
      }
    }
  }

}

// **********************************************************************

// **********************************************************************
// Specialization: Multi-point Galerkin Tangent
// **********************************************************************

template<typename Traits>
GatherSolution<PHAL::AlbanyTraits::MPTangent, Traits>::
GatherSolution(const Teuchos::ParameterList& p) :
  GatherSolutionBase<PHAL::AlbanyTraits::MPTangent, Traits>(p),
  numFields(GatherSolutionBase<PHAL::AlbanyTraits::MPTangent,Traits>::numFieldsBase)
{ 
}

// **********************************************************************
template<typename Traits>
void GatherSolution<PHAL::AlbanyTraits::MPTangent, Traits>::
evaluateFields(typename Traits::EvalData workset)
{ 

  Teuchos::RCP<const Stokhos::ProductEpetraVector > x = 
    workset.mp_x;
  Teuchos::RCP<const Stokhos::ProductEpetraVector > xdot = 
    workset.mp_xdot;
  Teuchos::RCP<const Epetra_MultiVector> Vx = workset.Vx;
  Teuchos::RCP<const Epetra_MultiVector> Vxdot = workset.Vxdot;
  Teuchos::RCP<const Epetra_MultiVector> Vp = workset.Vp;
  Teuchos::RCP<ParamVec> params = workset.params;
  int num_cols_tot = workset.param_offset + workset.num_cols_p;
  ScalarT* valptr;

  int nblock = x->size();
  for (std::size_t cell=0; cell < workset.numCells; ++cell ) {
    const Teuchos::ArrayRCP<Teuchos::ArrayRCP<int> >& nodeID  = workset.wsElNodeEqID[cell];

    for (std::size_t node = 0; node < this->numNodes; ++node) {
      for (std::size_t eq = 0; eq < numFields; eq++) {
        if      (this->tensorField) valptr = &(this->valTensor[0])(cell,node,eq/numFields,eq%numFields);
        else if (this->vectorField) valptr = &(this->valVec[0])(cell,node,eq);
        else                        valptr = &(this->val[eq])(cell,node);
	if (Vx != Teuchos::null && workset.j_coeff != 0.0) {
	  *valptr = MPFadType(num_cols_tot, 0.0);
	  for (int k=0; k<workset.num_cols_x; k++)
	    valptr->fastAccessDx(k) = 
	      workset.j_coeff*(*Vx)[k][nodeID[node][this->offset + eq]];
	}
	else
	  *valptr = MPFadType(0.0);
	valptr->val().reset(nblock);
	valptr->val().copyForWrite();
	for (int block=0; block<nblock; block++)
	  valptr->val().fastAccessCoeff(block) = (*x)[block][nodeID[node][this->offset + eq]];
      }
      if (workset.transientTerms && this->enableTransient) {
        for (std::size_t eq = 0; eq < numFields; eq++) {
          if      (this->tensorField) valptr = &(this->valTensor_dot[0])(cell,node,eq/numFields,eq%numFields);
          else if (this->vectorField) valptr = &(this->valVec_dot[0])(cell,node,eq);
          else                        valptr = &(this->val_dot[eq])(cell,node);
	  if (Vxdot != Teuchos::null && workset.m_coeff != 0.0) {
	    *valptr = MPFadType(num_cols_tot, 0.0);
	    for (int k=0; k<workset.num_cols_x; k++)
	      valptr->fastAccessDx(k) = 
		workset.m_coeff*(*Vxdot)[k][nodeID[node][this->offset + eq]];
	  }
	  else
	    *valptr = MPFadType(0.0);
	  valptr->val().reset(nblock);
	  valptr->val().copyForWrite();
	  for (int block=0; block<nblock; block++)
	    valptr->val().fastAccessCoeff(block) = (*xdot)[block][nodeID[node][this->offset + eq]];
        }
      }
    }
  }

}

}
<|MERGE_RESOLUTION|>--- conflicted
+++ resolved
@@ -179,29 +179,17 @@
 
     for (std::size_t node = 0; node < this->numNodes; ++node) {
       for (std::size_t eq = 0; eq < numFields; eq++) {
-<<<<<<< HEAD
-        if (this->vectorField) valptr = &(this->valVec[0])(cell,node,eq);
-        else                   valptr = &(this->val[eq])(cell,node);
-	*valptr = xT_constView[nodeID[node][this->offset + eq]];
-      }
-      if (workset.transientTerms && this->enableTransient) {
-        for (std::size_t eq = 0; eq < numFields; eq++) {
-          if (this->vectorField) valptr = &(this->valVec_dot[0])(cell,node,eq);
-          else                   valptr = &(this->val_dot[eq])(cell,node);
-	  *valptr = xdotT_constView[nodeID[node][this->offset + eq]];
-=======
-    	if      (this->tensorField) valptr = &(this->valTensor[0])(cell,node,eq/numFields,eq%numFields);
+        if      (this->tensorField) valptr = &(this->valTensor[0])(cell,node,eq/numFields,eq%numFields);
     	else if (this->vectorField) valptr = &(this->valVec[0])(cell,node,eq);
         else                        valptr = &(this->val[eq])(cell,node);
-	    *valptr = (*x)[nodeID[node][this->offset + eq]];
-      }
-      if (workset.transientTerms && this->enableTransient) {
-        for (std::size_t eq = 0; eq < numFields; eq++) {
-          if      (this->tensorField) valptr = &(this->valTensor_dot[0])(cell,node,eq/numFields,eq%numFields);
-          else if (this->vectorField) valptr = &(this->valVec_dot[0])(cell,node,eq);
-          else                        valptr = &(this->val_dot[eq])(cell,node);
-	      *valptr = (*xdot)[nodeID[node][this->offset + eq]];
->>>>>>> d0c09895
+	    *valptr = xT_constView[nodeID[node][this->offset + eq]];
+      }
+      if (workset.transientTerms && this->enableTransient) {
+        for (std::size_t eq = 0; eq < numFields; eq++) {
+          if      (this->tensorField) valptr = &(this->valTensor_dot[0])(cell,node,eq/numFields,eq%numFields);
+          else if (this->vectorField) valptr = &(this->valVec_dot[0])(cell,node,eq);
+          else                        valptr = &(this->val_dot[eq])(cell,node);
+	      *valptr = xdotT_constView[nodeID[node][this->offset + eq]];
         }
       }
     }
@@ -243,33 +231,20 @@
       int neq = nodeID[node].size();
       std::size_t num_dof = neq * this->numNodes;
       for (std::size_t eq = 0; eq < numFields; eq++) {
-<<<<<<< HEAD
-        if (this->vectorField) valptr = &((this->valVec[0])(cell,node,eq));
-        else                   valptr = &(this->val[eq])(cell,node);
-	*valptr = FadType(num_dof, xT_constView[nodeID[node][this->offset + eq]]);
-=======
         if      (this->tensorField) valptr = &(this->valTensor[0])(cell,node,eq/numFields,eq%numFields);
       	else if (this->vectorField) valptr = &(this->valVec[0])(cell,node,eq);
         else                        valptr = &(this->val[eq])(cell,node);
-	*valptr = FadType(num_dof, (*x)[nodeID[node][this->offset + eq]]);
->>>>>>> d0c09895
+	*valptr = FadType(num_dof, xT_constView[nodeID[node][this->offset + eq]]);
 	valptr->setUpdateValue(!workset.ignore_residual);
 	valptr->fastAccessDx(neq * node + eq + this->offset) = workset.j_coeff;
       }
       if (workset.transientTerms && this->enableTransient) {
         for (std::size_t eq = 0; eq < numFields; eq++) {
-<<<<<<< HEAD
-          if (this->vectorField) valptr = &(this->valVec_dot[0])(cell,node,eq);
-          else                   valptr = &(this->val_dot[eq])(cell,node);
-  	  *valptr = FadType(num_dof, xdotT_constView[nodeID[node][this->offset + eq]]);
-	  valptr->fastAccessDx(neq * node + eq + this->offset) = workset.m_coeff;
-=======
-          if      (this->tensorField) valptr = &(this->valTensor_dot[0])(cell,node,eq/numFields,eq%numFields);
-          else if (this->vectorField) valptr = &(this->valVec_dot[0])(cell,node,eq);
-          else                        valptr = &(this->val_dot[eq])(cell,node);
-  	      *valptr = FadType(num_dof, (*xdot)[nodeID[node][this->offset + eq]]);
+          if      (this->tensorField) valptr = &(this->valTensor_dot[0])(cell,node,eq/numFields,eq%numFields);
+          else if (this->vectorField) valptr = &(this->valVec_dot[0])(cell,node,eq);
+          else                        valptr = &(this->val_dot[eq])(cell,node);
+  	      *valptr = FadType(num_dof, xdotT_constView[nodeID[node][this->offset + eq]]);
 	      valptr->fastAccessDx(neq * node + eq + this->offset) = workset.m_coeff;
->>>>>>> d0c09895
         }
       }
     }
@@ -322,21 +297,12 @@
 
     for (std::size_t node = 0; node < this->numNodes; ++node) {
       for (std::size_t eq = 0; eq < numFields; eq++) {
-<<<<<<< HEAD
-        if (this->vectorField) valptr = &(this->valVec[0])(cell,node,eq);
-        else                   valptr = &(this->val[eq])(cell,node);
+        if      (this->tensorField) valptr = &(this->valTensor[0])(cell,node,eq/numFields,eq%numFields);
+        else if (this->vectorField) valptr = &(this->valVec[0])(cell,node,eq);
+        else                        valptr = &(this->val[eq])(cell,node);
 	if (VxT != Teuchos::null && workset.j_coeff != 0.0) {
 	  *valptr = FadType(num_cols_tot, xT_constView[nodeID[node][this->offset + eq]]);
-	  for (int k=0; k<workset.num_cols_x; k++) {
-            VxT_constView = VxT->getData(k); 
-=======
-        if      (this->tensorField) valptr = &(this->valTensor[0])(cell,node,eq/numFields,eq%numFields);
-        else if (this->vectorField) valptr = &(this->valVec[0])(cell,node,eq);
-        else                        valptr = &(this->val[eq])(cell,node);
-	if (Vx != Teuchos::null && workset.j_coeff != 0.0) {
-	  *valptr = FadType(num_cols_tot, (*x)[nodeID[node][this->offset + eq]]);
-	  for (int k=0; k<workset.num_cols_x; k++)
->>>>>>> d0c09895
+	for (int k=0; k<workset.num_cols_x; k++) {
 	    valptr->fastAccessDx(k) = 
 	      workset.j_coeff*VxT_constView[nodeID[node][this->offset + eq]];
           }
@@ -347,21 +313,12 @@
       }
       if (workset.transientTerms && this->enableTransient) {
         for (std::size_t eq = 0; eq < numFields; eq++) {
-<<<<<<< HEAD
-          if (this->vectorField) valptr = &(this->valVec_dot[0])(cell,node,eq);
-          else                   valptr = &(this->val_dot[eq])(cell,node);
+          if      (this->tensorField) valptr = &(this->valTensor_dot[0])(cell,node,eq/numFields,eq%numFields);
+          else if (this->vectorField) valptr = &(this->valVec_dot[0])(cell,node,eq);
+          else                        valptr = &(this->val_dot[eq])(cell,node);
 	  if (VxdotT != Teuchos::null && workset.m_coeff != 0.0) {
 	    *valptr = FadType(num_cols_tot, xdotT_constView[nodeID[node][this->offset + eq]]);
-	    for (int k=0; k<workset.num_cols_x; k++) {
-              VxdotT_constView = VxdotT->getData(k); 
-=======
-          if      (this->tensorField) valptr = &(this->valTensor_dot[0])(cell,node,eq/numFields,eq%numFields);
-          else if (this->vectorField) valptr = &(this->valVec_dot[0])(cell,node,eq);
-          else                        valptr = &(this->val_dot[eq])(cell,node);
-	  if (Vxdot != Teuchos::null && workset.m_coeff != 0.0) {
-	    *valptr = FadType(num_cols_tot, (*xdot)[nodeID[node][this->offset + eq]]);
-	    for (int k=0; k<workset.num_cols_x; k++)
->>>>>>> d0c09895
+	  for (int k=0; k<workset.num_cols_x; k++) {
 	      valptr->fastAccessDx(k) = 
 		workset.m_coeff*VxdotT_constView[nodeID[node][this->offset + eq]];
              }
