--- conflicted
+++ resolved
@@ -157,21 +157,13 @@
       for (std::size_t eq = 0; eq < numFields; eq++) {
         if (this->vectorField) valptr = &(this->valVec[0])(cell,node,eq);
         else                   valptr = &(this->val[eq])(cell,node);
-<<<<<<< HEAD
 	    *valptr = xT_constView[nodeID[node][this->offset + eq]];
-=======
-        *valptr = (*x)[nodeID[node][this->offset + eq]];
->>>>>>> 2f2c3b84
-      }
-      if (workset.transientTerms && this->enableTransient) {
-        for (std::size_t eq = 0; eq < numFields; eq++) {
-          if (this->vectorField) valptr = &(this->valVec_dot[0])(cell,node,eq);
-          else                   valptr = &(this->val_dot[eq])(cell,node);
-<<<<<<< HEAD
+      }
+      if (workset.transientTerms && this->enableTransient) {
+        for (std::size_t eq = 0; eq < numFields; eq++) {
+          if (this->vectorField) valptr = &(this->valVec_dot[0])(cell,node,eq);
+          else                   valptr = &(this->val_dot[eq])(cell,node);
 	      *valptr = xdotT_constView[nodeID[node][this->offset + eq]];
-=======
-          *valptr = (*xdot)[nodeID[node][this->offset + eq]];
->>>>>>> 2f2c3b84
         }
       }
     }
@@ -203,7 +195,6 @@
 template<typename Traits>
 void GatherSolution<PHAL::AlbanyTraits::Jacobian, Traits>::
 evaluateFields(typename Traits::EvalData workset)
-<<<<<<< HEAD
 { 
 
 
@@ -214,11 +205,6 @@
   Teuchos::ArrayRCP<const ST> xT_constView = xT->get1dView();
   Teuchos::ArrayRCP<const ST> xdotT_constView = xdotT->get1dView();
 
-=======
-{
-  Teuchos::RCP<const Epetra_Vector> x = workset.x;
-  Teuchos::RCP<const Epetra_Vector> xdot = workset.xdot;
->>>>>>> 2f2c3b84
   ScalarT* valptr;
 
   for (std::size_t cell=0; cell < workset.numCells; ++cell ) {
@@ -230,27 +216,16 @@
       for (std::size_t eq = 0; eq < numFields; eq++) {
         if (this->vectorField) valptr = &((this->valVec[0])(cell,node,eq));
         else                   valptr = &(this->val[eq])(cell,node);
-<<<<<<< HEAD
 	*valptr = FadType(num_dof, xT_constView[nodeID[node][this->offset + eq]]);
 	valptr->setUpdateValue(!workset.ignore_residual);
 	valptr->fastAccessDx(neq * node + eq + this->offset) = workset.j_coeff;
-=======
-        *valptr = FadType(num_dof, (*x)[nodeID[node][this->offset + eq]]);
-        valptr->setUpdateValue(!workset.ignore_residual);
-        valptr->fastAccessDx(neq * node + eq + this->offset) = workset.j_coeff;
->>>>>>> 2f2c3b84
-      }
-      if (workset.transientTerms && this->enableTransient) {
-        for (std::size_t eq = 0; eq < numFields; eq++) {
-          if (this->vectorField) valptr = &(this->valVec_dot[0])(cell,node,eq);
-          else                   valptr = &(this->val_dot[eq])(cell,node);
-<<<<<<< HEAD
+      }
+      if (workset.transientTerms && this->enableTransient) {
+        for (std::size_t eq = 0; eq < numFields; eq++) {
+          if (this->vectorField) valptr = &(this->valVec_dot[0])(cell,node,eq);
+          else                   valptr = &(this->val_dot[eq])(cell,node);
   	      *valptr = FadType(num_dof, xdotT_constView[nodeID[node][this->offset + eq]]);
 	      valptr->fastAccessDx(neq * node + eq + this->offset) = workset.m_coeff;
-=======
-          *valptr = FadType(num_dof, (*xdot)[nodeID[node][this->offset + eq]]);
-          valptr->fastAccessDx(neq * node + eq + this->offset) = workset.m_coeff;
->>>>>>> 2f2c3b84
         }
       }
     }
@@ -284,7 +259,6 @@
 template<typename Traits>
 void GatherSolution<PHAL::AlbanyTraits::Tangent, Traits>::
 evaluateFields(typename Traits::EvalData workset)
-<<<<<<< HEAD
 { 
  
   Teuchos::RCP<const Tpetra_Vector> xT = workset.xT;
@@ -303,15 +277,6 @@
  
    //WHERE IS Vp used?? 
  
-=======
-{
-
-  Teuchos::RCP<const Epetra_Vector> x = workset.x;
-  Teuchos::RCP<const Epetra_Vector> xdot = workset.xdot;
-  Teuchos::RCP<const Epetra_MultiVector> Vx = workset.Vx;
-  Teuchos::RCP<const Epetra_MultiVector> Vxdot = workset.Vxdot;
-  Teuchos::RCP<const Epetra_MultiVector> Vp = workset.Vp;
->>>>>>> 2f2c3b84
   Teuchos::RCP<ParamVec> params = workset.params;
   int num_cols_tot = workset.param_offset + workset.num_cols_p;
   ScalarT* valptr;
@@ -323,10 +288,10 @@
       for (std::size_t eq = 0; eq < numFields; eq++) {
         if (this->vectorField) valptr = &(this->valVec[0])(cell,node,eq);
         else                   valptr = &(this->val[eq])(cell,node);
-<<<<<<< HEAD
 	if (VxT != Teuchos::null && workset.j_coeff != 0.0) {
 	  *valptr = FadType(num_cols_tot, xT_constView[nodeID[node][this->offset + eq]]);
 	  for (int k=0; k<workset.num_cols_x; k++) {
+            VxT_constView=VxT->getData(k); 
 	    valptr->fastAccessDx(k) = 
 	      workset.j_coeff*VxT_constView[nodeID[node][this->offset + eq]];
           }
@@ -334,25 +299,15 @@
 	else {
 	  *valptr = FadType(xT_constView[nodeID[node][this->offset + eq]]);
         }
-=======
-        if (Vx != Teuchos::null && workset.j_coeff != 0.0) {
-          *valptr = FadType(num_cols_tot, (*x)[nodeID[node][this->offset + eq]]);
-          for (int k=0; k<workset.num_cols_x; k++)
-            valptr->fastAccessDx(k) =
-              workset.j_coeff*(*Vx)[k][nodeID[node][this->offset + eq]];
-        }
-        else
-          *valptr = FadType((*x)[nodeID[node][this->offset + eq]]);
->>>>>>> 2f2c3b84
-      }
-      if (workset.transientTerms && this->enableTransient) {
-        for (std::size_t eq = 0; eq < numFields; eq++) {
-          if (this->vectorField) valptr = &(this->valVec_dot[0])(cell,node,eq);
-          else                   valptr = &(this->val_dot[eq])(cell,node);
-<<<<<<< HEAD
+      }
+      if (workset.transientTerms && this->enableTransient) {
+        for (std::size_t eq = 0; eq < numFields; eq++) {
+          if (this->vectorField) valptr = &(this->valVec_dot[0])(cell,node,eq);
+          else                   valptr = &(this->val_dot[eq])(cell,node);
 	  if (VxdotT != Teuchos::null && workset.m_coeff != 0.0) {
 	    *valptr = FadType(num_cols_tot, xdotT_constView[nodeID[node][this->offset + eq]]);
 	    for (int k=0; k<workset.num_cols_x; k++) {
+              VxdotT_constView=VxdotT->getData(k); 
 	      valptr->fastAccessDx(k) = 
 		workset.m_coeff*VxdotT_constView[nodeID[node][this->offset + eq]];
              }
@@ -360,16 +315,6 @@
 	  else {
 	    *valptr = FadType(xdotT_constView[nodeID[node][this->offset + eq]]);
           }
-=======
-          if (Vxdot != Teuchos::null && workset.m_coeff != 0.0) {
-            *valptr = FadType(num_cols_tot, (*xdot)[nodeID[node][this->offset + eq]]);
-            for (int k=0; k<workset.num_cols_x; k++)
-              valptr->fastAccessDx(k) =
-                workset.m_coeff*(*Vxdot)[k][nodeID[node][this->offset + eq]];
-          }
-          else
-            *valptr = FadType((*xdot)[nodeID[node][this->offset + eq]]);
->>>>>>> 2f2c3b84
         }
       }
     }
