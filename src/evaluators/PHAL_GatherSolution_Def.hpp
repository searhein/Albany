//*****************************************************************//
//    Albany 2.0:  Copyright 2012 Sandia Corporation               //
//    This Software is released under the BSD license detailed     //
//    in the file "license.txt" in the top-level Albany directory  //
//*****************************************************************//

#include <vector>
#include <string>

#include "Teuchos_TestForException.hpp"
#include "Phalanx_DataLayout.hpp"

namespace PHAL {

template<typename EvalT, typename Traits>
GatherSolutionBase<EvalT,Traits>::
GatherSolutionBase(const Teuchos::ParameterList& p,
                   const Teuchos::RCP<Albany::Layouts>& dl)
{
  if (p.isType<bool>("Vector Field"))
    vectorField = p.get<bool>("Vector Field");
  else
    vectorField = false;

  if (p.isType<bool>("Disable Transient"))
    enableTransient = !p.get<bool>("Disable Transient");
  else enableTransient = true;

  Teuchos::ArrayRCP<std::string> solution_names;
  if (p.getEntryPtr("Solution Names")) {
    solution_names = p.get< Teuchos::ArrayRCP<std::string> >("Solution Names");
  }

  // scalar
  if (!vectorField ) {
    val.resize(solution_names.size());
    for (std::size_t eq = 0; eq < solution_names.size(); ++eq) {
      PHX::MDField<ScalarT,Cell,Node> f(solution_names[eq],dl->node_scalar);
      val[eq] = f;
      this->addEvaluatedField(val[eq]);
    }
    // repeat for xdot if transient is enabled
    if (enableTransient) {
      const Teuchos::ArrayRCP<std::string>& names_dot =
        p.get< Teuchos::ArrayRCP<std::string> >("Time Dependent Solution Names");

      val_dot.resize(names_dot.size());
      for (std::size_t eq = 0; eq < names_dot.size(); ++eq) {
        PHX::MDField<ScalarT,Cell,Node> f(names_dot[eq],dl->node_scalar);
        val_dot[eq] = f;
        this->addEvaluatedField(val_dot[eq]);
      }
    }
    numFieldsBase = val.size();
  }
  // vector
  else {
    valVec.resize(1);
    PHX::MDField<ScalarT,Cell,Node,VecDim> f(solution_names[0],dl->node_vector);
    valVec[0] = f;
    this->addEvaluatedField(valVec[0]);
    // repeat for xdot if transient is enabled
    if (enableTransient) {
      const Teuchos::ArrayRCP<std::string>& names_dot =
        p.get< Teuchos::ArrayRCP<std::string> >("Time Dependent Solution Names");

      valVec_dot.resize(1);
      PHX::MDField<ScalarT,Cell,Node,VecDim> f(names_dot[0],dl->node_vector);
      valVec_dot[0] = f;
      this->addEvaluatedField(valVec_dot[0]);
    }
    numFieldsBase = dl->node_vector->dimension(2);
  }

  if (p.isType<int>("Offset of First DOF"))
    offset = p.get<int>("Offset of First DOF");
  else offset = 0;

  this->setName("Gather Solution"+PHX::TypeString<EvalT>::value);
}

// **********************************************************************
template<typename EvalT, typename Traits>
void GatherSolutionBase<EvalT,Traits>::
postRegistrationSetup(typename Traits::SetupData d,
                      PHX::FieldManager<Traits>& fm)
{
  if (!vectorField) {
    for (std::size_t eq = 0; eq < numFieldsBase; ++eq)
      this->utils.setFieldData(val[eq],fm);
    if (enableTransient) {
      for (std::size_t eq = 0; eq < val_dot.size(); ++eq)
        this->utils.setFieldData(val_dot[eq],fm);
    }
    numNodes = val[0].dimension(1);
  }
  else {
    this->utils.setFieldData(valVec[0],fm);
    if (enableTransient) this->utils.setFieldData(valVec_dot[0],fm);
    numNodes = valVec[0].dimension(1);
  }
}

// **********************************************************************

// **********************************************************************
// Specialization: Residual
// **********************************************************************

template<typename Traits>
GatherSolution<PHAL::AlbanyTraits::Residual, Traits>::
GatherSolution(const Teuchos::ParameterList& p,
                              const Teuchos::RCP<Albany::Layouts>& dl) :
  GatherSolutionBase<PHAL::AlbanyTraits::Residual, Traits>(p,dl),
  numFields(GatherSolutionBase<PHAL::AlbanyTraits::Residual,Traits>::numFieldsBase)
{
}

template<typename Traits>
GatherSolution<PHAL::AlbanyTraits::Residual, Traits>::
GatherSolution(const Teuchos::ParameterList& p) :
  GatherSolutionBase<PHAL::AlbanyTraits::Residual, Traits>(p,p.get<Teuchos::RCP<Albany::Layouts> >("Layouts Struct")),
  numFields(GatherSolutionBase<PHAL::AlbanyTraits::Residual,Traits>::numFieldsBase)
{
}

// **********************************************************************
template<typename Traits>
void GatherSolution<PHAL::AlbanyTraits::Residual, Traits>::
evaluateFields(typename Traits::EvalData workset)
{
  Teuchos::RCP<const Tpetra_Vector> xT = workset.xT;
  Teuchos::RCP<const Tpetra_Vector> xdotT = workset.xdotT;

  //get const (read-only) view of xT and xdotT
  Teuchos::ArrayRCP<const ST> xT_constView = xT->get1dView();
  Teuchos::ArrayRCP<const ST> xdotT_constView = xdotT->get1dView();

  if (this->vectorField) {
    for (std::size_t cell=0; cell < workset.numCells; ++cell ) {
      const Teuchos::ArrayRCP<Teuchos::ArrayRCP<int> >& nodeID  = workset.wsElNodeEqID[cell];

      for (std::size_t node = 0; node < this->numNodes; ++node) {
      const Teuchos::ArrayRCP<int>& eqID  = nodeID[node];
        for (std::size_t eq = 0; eq < numFields; eq++) 
          (this->valVec[0])(cell,node,eq) = xT_constView[eqID[this->offset + eq]];
        if (workset.transientTerms && this->enableTransient) {
          for (std::size_t eq = 0; eq < numFields; eq++) 
            (this->valVec_dot[0])(cell,node,eq) = xdotT_constView[eqID[this->offset + eq]];
        }
      }
    }
  } else {
    for (std::size_t cell=0; cell < workset.numCells; ++cell ) {
      const Teuchos::ArrayRCP<Teuchos::ArrayRCP<int> >& nodeID  = workset.wsElNodeEqID[cell];

      for (std::size_t node = 0; node < this->numNodes; ++node) {
      const Teuchos::ArrayRCP<int>& eqID  = nodeID[node];
        for (std::size_t eq = 0; eq < numFields; eq++) 
          (this->val[eq])(cell,node) = xT_constView[eqID[this->offset + eq]];
        if (workset.transientTerms && this->enableTransient) {
          for (std::size_t eq = 0; eq < numFields; eq++) 
            (this->val_dot[eq])(cell,node) = xdotT_constView[eqID[this->offset + eq]];
        }
      }
    }
  }
}

// **********************************************************************
// Specialization: Jacobian
// **********************************************************************

template<typename Traits>
GatherSolution<PHAL::AlbanyTraits::Jacobian, Traits>::
GatherSolution(const Teuchos::ParameterList& p,
                              const Teuchos::RCP<Albany::Layouts>& dl) :
  GatherSolutionBase<PHAL::AlbanyTraits::Jacobian, Traits>(p,dl),
  numFields(GatherSolutionBase<PHAL::AlbanyTraits::Jacobian,Traits>::numFieldsBase)
{
}

template<typename Traits>
GatherSolution<PHAL::AlbanyTraits::Jacobian, Traits>::
GatherSolution(const Teuchos::ParameterList& p) :
  GatherSolutionBase<PHAL::AlbanyTraits::Jacobian, Traits>(p,p.get<Teuchos::RCP<Albany::Layouts> >("Layouts Struct")),
  numFields(GatherSolutionBase<PHAL::AlbanyTraits::Jacobian,Traits>::numFieldsBase)
{
}

// **********************************************************************
template<typename Traits>
void GatherSolution<PHAL::AlbanyTraits::Jacobian, Traits>::
evaluateFields(typename Traits::EvalData workset)
{
  Teuchos::RCP<const Tpetra_Vector> xT = workset.xT;
  Teuchos::RCP<const Tpetra_Vector> xdotT = workset.xdotT;

  //get const (read-only) view of xT and xdotT
  Teuchos::ArrayRCP<const ST> xT_constView = xT->get1dView();
  Teuchos::ArrayRCP<const ST> xdotT_constView = xdotT->get1dView();

  ScalarT* valptr;

  for (std::size_t cell=0; cell < workset.numCells; ++cell ) {
    const Teuchos::ArrayRCP<Teuchos::ArrayRCP<int> >& nodeID  = workset.wsElNodeEqID[cell];
    int neq = nodeID[0].size();
    std::size_t num_dof = neq * this->numNodes;

    for (std::size_t node = 0; node < this->numNodes; ++node) {
      const Teuchos::ArrayRCP<int>& eqID  = nodeID[node];
      int firstunk = neq * node + this->offset;
      for (std::size_t eq = 0; eq < numFields; eq++) {
        if (this->vectorField) valptr = &((this->valVec[0])(cell,node,eq));
        else                   valptr = &(this->val[eq])(cell,node);
	*valptr = FadType(num_dof, xT_constView[eqID[this->offset + eq]]);
        valptr->setUpdateValue(!workset.ignore_residual);
        valptr->fastAccessDx(firstunk + eq) = workset.j_coeff;
      }
      if (workset.transientTerms && this->enableTransient) {
        for (std::size_t eq = 0; eq < numFields; eq++) {
          if (this->vectorField) valptr = &(this->valVec_dot[0])(cell,node,eq);
          else                   valptr = &(this->val_dot[eq])(cell,node);
          *valptr = FadType(num_dof, xdotT_constView[eqID[this->offset + eq]]);
          valptr->fastAccessDx(firstunk + eq) = workset.m_coeff;
        }
      }
    }
  }
}

// **********************************************************************

// **********************************************************************
// Specialization: Tangent
// **********************************************************************

template<typename Traits>
GatherSolution<PHAL::AlbanyTraits::Tangent, Traits>::
GatherSolution(const Teuchos::ParameterList& p,
                              const Teuchos::RCP<Albany::Layouts>& dl) :
  GatherSolutionBase<PHAL::AlbanyTraits::Tangent, Traits>(p,dl),
  numFields(GatherSolutionBase<PHAL::AlbanyTraits::Tangent,Traits>::numFieldsBase)
{
}

template<typename Traits>
GatherSolution<PHAL::AlbanyTraits::Tangent, Traits>::
GatherSolution(const Teuchos::ParameterList& p) :
  GatherSolutionBase<PHAL::AlbanyTraits::Tangent, Traits>(p,p.get<Teuchos::RCP<Albany::Layouts> >("Layouts Struct")),
  numFields(GatherSolutionBase<PHAL::AlbanyTraits::Tangent,Traits>::numFieldsBase)
{
}

// **********************************************************************
template<typename Traits>
void GatherSolution<PHAL::AlbanyTraits::Tangent, Traits>::
evaluateFields(typename Traits::EvalData workset)
{
  Teuchos::RCP<const Tpetra_Vector> xT = workset.xT;
  Teuchos::RCP<const Tpetra_Vector> xdotT = workset.xdotT;
  Teuchos::RCP<const Tpetra_MultiVector> VxT = workset.VxT;
  Teuchos::RCP<const Tpetra_MultiVector> VxdotT = workset.VxdotT;
  Teuchos::RCP<const Tpetra_MultiVector> VpT = workset.VpT;

  //get const (read-only) view of xT and xdotT
  Teuchos::ArrayRCP<const ST> xT_constView = xT->get1dView();
  Teuchos::ArrayRCP<const ST> xdotT_constView = xdotT->get1dView();

  Teuchos::RCP<ParamVec> params = workset.params;
  int num_cols_tot = workset.param_offset + workset.num_cols_p;
  ScalarT* valptr;

  for (std::size_t cell=0; cell < workset.numCells; ++cell ) {
    const Teuchos::ArrayRCP<Teuchos::ArrayRCP<int> >& nodeID  = workset.wsElNodeEqID[cell];

    for (std::size_t node = 0; node < this->numNodes; ++node) {
      const Teuchos::ArrayRCP<int>& eqID  = nodeID[node];
      for (std::size_t eq = 0; eq < numFields; eq++) {
        if (this->vectorField) valptr = &(this->valVec[0])(cell,node,eq);
        else                   valptr = &(this->val[eq])(cell,node);
<<<<<<< HEAD
	if (VxT != Teuchos::null && workset.j_coeff != 0.0) {
	  *valptr = FadType(num_cols_tot, xT_constView[eqID[this->offset + eq]]);
	  for (int k=0; k<workset.num_cols_x; k++) 
	    valptr->fastAccessDx(k) =
	      workset.j_coeff*VxT->getData(k)[eqID[this->offset + eq]];
	}
	else
	  *valptr = FadType(xT_constView[eqID[this->offset + eq]]);
=======
        if (Vx != Teuchos::null && workset.j_coeff != 0.0) {
          *valptr = TanFadType(num_cols_tot, (*x)[eqID[this->offset + eq]]);
          for (int k=0; k<workset.num_cols_x; k++)
            valptr->fastAccessDx(k) =
              workset.j_coeff*(*Vx)[k][eqID[this->offset + eq]];
        }
        else
          *valptr = TanFadType((*x)[eqID[this->offset + eq]]);
>>>>>>> f8eae6c2
      }
      if (workset.transientTerms && this->enableTransient) {
        for (std::size_t eq = 0; eq < numFields; eq++) {
          if (this->vectorField) valptr = &(this->valVec_dot[0])(cell,node,eq);
          else                   valptr = &(this->val_dot[eq])(cell,node);
<<<<<<< HEAD
	  if (VxdotT != Teuchos::null && workset.m_coeff != 0.0) {
	    *valptr = FadType(num_cols_tot, xdotT_constView[eqID[this->offset + eq]]);
	    for (int k=0; k<workset.num_cols_x; k++)
	      valptr->fastAccessDx(k) =
		workset.m_coeff*VxdotT->getData(k)[eqID[this->offset + eq]];
	  }
	  else
	    *valptr = FadType(xdotT_constView[eqID[this->offset + eq]]);
=======
          if (Vxdot != Teuchos::null && workset.m_coeff != 0.0) {
            *valptr = TanFadType(num_cols_tot, (*xdot)[eqID[this->offset + eq]]);
            for (int k=0; k<workset.num_cols_x; k++)
              valptr->fastAccessDx(k) =
                workset.m_coeff*(*Vxdot)[k][eqID[this->offset + eq]];
          }
          else
            *valptr = TanFadType((*xdot)[eqID[this->offset + eq]]);
>>>>>>> f8eae6c2
        }
      }
    }
  }

}

// **********************************************************************

// **********************************************************************
// Specialization: Stochastic Galerkin Residual
// **********************************************************************

#ifdef ALBANY_SG_MP
template<typename Traits>
GatherSolution<PHAL::AlbanyTraits::SGResidual, Traits>::
GatherSolution(const Teuchos::ParameterList& p,
                              const Teuchos::RCP<Albany::Layouts>& dl) :
  GatherSolutionBase<PHAL::AlbanyTraits::SGResidual, Traits>(p,dl),
  numFields(GatherSolutionBase<PHAL::AlbanyTraits::SGResidual,Traits>::numFieldsBase)
{
}

template<typename Traits>
GatherSolution<PHAL::AlbanyTraits::SGResidual, Traits>::
GatherSolution(const Teuchos::ParameterList& p) :
  GatherSolutionBase<PHAL::AlbanyTraits::SGResidual, Traits>(p,p.get<Teuchos::RCP<Albany::Layouts> >("Layouts Struct")),
  numFields(GatherSolutionBase<PHAL::AlbanyTraits::SGResidual,Traits>::numFieldsBase)
{
}

// **********************************************************************
template<typename Traits>
void GatherSolution<PHAL::AlbanyTraits::SGResidual, Traits>::
evaluateFields(typename Traits::EvalData workset)
{
  Teuchos::RCP<Stokhos::OrthogPolyExpansion<int,RealType> > sg_expansion =
    workset.sg_expansion;
  Teuchos::RCP<const Stokhos::EpetraVectorOrthogPoly > x =
    workset.sg_x;
  Teuchos::RCP<const Stokhos::EpetraVectorOrthogPoly > xdot =
    workset.sg_xdot;
  ScalarT* valptr;

  int nblock = x->size();
  for (std::size_t cell=0; cell < workset.numCells; ++cell ) {
    const Teuchos::ArrayRCP<Teuchos::ArrayRCP<int> >& nodeID  = workset.wsElNodeEqID[cell];

    for (std::size_t node = 0; node < this->numNodes; ++node) {
      for (std::size_t eq = 0; eq < numFields; eq++) {
        if (this->vectorField) valptr = &(this->valVec[0])(cell,node,eq);
        else                   valptr = &(this->val[eq])(cell,node);
        valptr->reset(sg_expansion);
        valptr->copyForWrite();
        for (int block=0; block<nblock; block++)
          valptr->fastAccessCoeff(block) =
            (*x)[block][nodeID[node][this->offset + eq]];
      }
      if (workset.transientTerms && this->enableTransient) {
        for (std::size_t eq = 0; eq < numFields; eq++) {
          if (this->vectorField) valptr = &(this->valVec_dot[0])(cell,node,eq);
          else                   valptr = &(this->val_dot[eq])(cell,node);
          valptr->reset(sg_expansion);
          valptr->copyForWrite();
          for (int block=0; block<nblock; block++)
            valptr->fastAccessCoeff(block) =
              (*xdot)[block][nodeID[node][this->offset + eq]];
        }
      }
    }
  }

}

// **********************************************************************

// **********************************************************************
// Specialization: Stochastic Galerkin Jacobian
// **********************************************************************

template<typename Traits>
GatherSolution<PHAL::AlbanyTraits::SGJacobian, Traits>::
GatherSolution(const Teuchos::ParameterList& p,
                              const Teuchos::RCP<Albany::Layouts>& dl) :
  GatherSolutionBase<PHAL::AlbanyTraits::SGJacobian, Traits>(p,dl),
  numFields(GatherSolutionBase<PHAL::AlbanyTraits::SGJacobian,Traits>::numFieldsBase)
{
}

template<typename Traits>
GatherSolution<PHAL::AlbanyTraits::SGJacobian, Traits>::
GatherSolution(const Teuchos::ParameterList& p) :
  GatherSolutionBase<PHAL::AlbanyTraits::SGJacobian, Traits>(p,p.get<Teuchos::RCP<Albany::Layouts> >("Layouts Struct")),
  numFields(GatherSolutionBase<PHAL::AlbanyTraits::SGJacobian,Traits>::numFieldsBase)
{
}

// **********************************************************************
template<typename Traits>
void GatherSolution<PHAL::AlbanyTraits::SGJacobian, Traits>::
evaluateFields(typename Traits::EvalData workset)
{
  Teuchos::RCP<Stokhos::OrthogPolyExpansion<int,RealType> > sg_expansion =
    workset.sg_expansion;
  Teuchos::RCP<const Stokhos::EpetraVectorOrthogPoly > x =
    workset.sg_x;
  Teuchos::RCP<const Stokhos::EpetraVectorOrthogPoly > xdot =
    workset.sg_xdot;
  ScalarT* valptr;

  int nblock = x->size();
  for (std::size_t cell=0; cell < workset.numCells; ++cell ) {
    const Teuchos::ArrayRCP<Teuchos::ArrayRCP<int> >& nodeID  = workset.wsElNodeEqID[cell];

    for (std::size_t node = 0; node < this->numNodes; ++node) {
      int neq = nodeID[node].size();
      std::size_t num_dof = neq * this->numNodes;

      for (std::size_t eq = 0; eq < numFields; eq++) {
        if (this->vectorField) valptr = &(this->valVec[0])(cell,node,eq);
        else                   valptr = &(this->val[eq])(cell,node);
        *valptr = SGFadType(num_dof, 0.0);
        valptr->setUpdateValue(!workset.ignore_residual);
        valptr->fastAccessDx(neq * node + eq + this->offset) = workset.j_coeff;
        valptr->val().reset(sg_expansion);
        valptr->val().copyForWrite();
        for (int block=0; block<nblock; block++)
          valptr->val().fastAccessCoeff(block) = (*x)[block][nodeID[node][this->offset + eq]];
      }
      if (workset.transientTerms && this->enableTransient) {
        for (std::size_t eq = 0; eq < numFields; eq++) {
          if (this->vectorField) valptr = &(this->valVec_dot[0])(cell,node,eq);
          else                   valptr = &(this->val_dot[eq])(cell,node);
          *valptr = SGFadType(num_dof, 0.0);
          valptr->fastAccessDx(neq * node + eq + this->offset) = workset.m_coeff;
          valptr->val().reset(sg_expansion);
          valptr->val().copyForWrite();
          for (int block=0; block<nblock; block++)
            valptr->val().fastAccessCoeff(block) = (*xdot)[block][nodeID[node][this->offset + eq]];
        }
      }
    }
  }

}

// **********************************************************************

// **********************************************************************
// Specialization: Stochastic Galerkin Tangent
// **********************************************************************

template<typename Traits>
GatherSolution<PHAL::AlbanyTraits::SGTangent, Traits>::
GatherSolution(const Teuchos::ParameterList& p,
                              const Teuchos::RCP<Albany::Layouts>& dl) :
  GatherSolutionBase<PHAL::AlbanyTraits::SGTangent, Traits>(p,dl),
  numFields(GatherSolutionBase<PHAL::AlbanyTraits::SGTangent,Traits>::numFieldsBase)
{
}

template<typename Traits>
GatherSolution<PHAL::AlbanyTraits::SGTangent, Traits>::
GatherSolution(const Teuchos::ParameterList& p) :
  GatherSolutionBase<PHAL::AlbanyTraits::SGTangent, Traits>(p,p.get<Teuchos::RCP<Albany::Layouts> >("Layouts Struct")),
  numFields(GatherSolutionBase<PHAL::AlbanyTraits::SGTangent,Traits>::numFieldsBase)
{
}

// **********************************************************************
template<typename Traits>
void GatherSolution<PHAL::AlbanyTraits::SGTangent, Traits>::
evaluateFields(typename Traits::EvalData workset)
{

  Teuchos::RCP<Stokhos::OrthogPolyExpansion<int,RealType> > sg_expansion =
    workset.sg_expansion;
  Teuchos::RCP<const Stokhos::EpetraVectorOrthogPoly > x =
    workset.sg_x;
  Teuchos::RCP<const Stokhos::EpetraVectorOrthogPoly > xdot =
    workset.sg_xdot;
  Teuchos::RCP<const Epetra_MultiVector> Vx = workset.Vx;
  Teuchos::RCP<const Epetra_MultiVector> Vxdot = workset.Vxdot;
  Teuchos::RCP<const Epetra_MultiVector> Vp = workset.Vp;
  Teuchos::RCP<ParamVec> params = workset.params;
  int num_cols_tot = workset.param_offset + workset.num_cols_p;
  ScalarT* valptr;

  int nblock = x->size();
  for (std::size_t cell=0; cell < workset.numCells; ++cell ) {
    const Teuchos::ArrayRCP<Teuchos::ArrayRCP<int> >& nodeID  = workset.wsElNodeEqID[cell];

    for (std::size_t node = 0; node < this->numNodes; ++node) {
      for (std::size_t eq = 0; eq < numFields; eq++) {
        if (this->vectorField) valptr = &(this->valVec[0])(cell,node,eq);
        else                   valptr = &(this->val[eq])(cell,node);
        if (Vx != Teuchos::null && workset.j_coeff != 0.0) {
          *valptr = SGFadType(num_cols_tot, 0.0);
          for (int k=0; k<workset.num_cols_x; k++)
            valptr->fastAccessDx(k) =
              workset.j_coeff*(*Vx)[k][nodeID[node][this->offset + eq]];
        }
        else
          *valptr = SGFadType(0.0);
        valptr->val().reset(sg_expansion);
        valptr->val().copyForWrite();
        for (int block=0; block<nblock; block++)
          valptr->val().fastAccessCoeff(block) = (*x)[block][nodeID[node][this->offset + eq]];
      }
      if (workset.transientTerms && this->enableTransient) {
        for (std::size_t eq = 0; eq < numFields; eq++) {
          if (this->vectorField) valptr = &(this->valVec_dot[0])(cell,node,eq);
          else                   valptr = &(this->val_dot[eq])(cell,node);
          if (Vxdot != Teuchos::null && workset.m_coeff != 0.0) {
            *valptr = SGFadType(num_cols_tot, 0.0);
            for (int k=0; k<workset.num_cols_x; k++)
              valptr->fastAccessDx(k) =
                workset.m_coeff*(*Vxdot)[k][nodeID[node][this->offset + eq]];
          }
          else
            *valptr = SGFadType(0.0);
          valptr->val().reset(sg_expansion);
          valptr->val().copyForWrite();
          for (int block=0; block<nblock; block++)
            valptr->val().fastAccessCoeff(block) = (*xdot)[block][nodeID[node][this->offset + eq]];
        }
      }
    }
  }

}

// **********************************************************************

// **********************************************************************
// Specialization: Multi-point Residual
// **********************************************************************

template<typename Traits>
GatherSolution<PHAL::AlbanyTraits::MPResidual, Traits>::
GatherSolution(const Teuchos::ParameterList& p,
                              const Teuchos::RCP<Albany::Layouts>& dl) :
  GatherSolutionBase<PHAL::AlbanyTraits::MPResidual, Traits>(p,dl),
  numFields(GatherSolutionBase<PHAL::AlbanyTraits::MPResidual,Traits>::numFieldsBase)
{
}

template<typename Traits>
GatherSolution<PHAL::AlbanyTraits::MPResidual, Traits>::
GatherSolution(const Teuchos::ParameterList& p) :
  GatherSolutionBase<PHAL::AlbanyTraits::MPResidual, Traits>(p,p.get<Teuchos::RCP<Albany::Layouts> >("Layouts Struct")),
  numFields(GatherSolutionBase<PHAL::AlbanyTraits::MPResidual,Traits>::numFieldsBase)
{
}

// **********************************************************************
template<typename Traits>
void GatherSolution<PHAL::AlbanyTraits::MPResidual, Traits>::
evaluateFields(typename Traits::EvalData workset)
{
  Teuchos::RCP<const Stokhos::ProductEpetraVector > x =
    workset.mp_x;
  Teuchos::RCP<const Stokhos::ProductEpetraVector > xdot =
    workset.mp_xdot;
  ScalarT* valptr;

  int nblock = x->size();
  for (std::size_t cell=0; cell < workset.numCells; ++cell ) {
    const Teuchos::ArrayRCP<Teuchos::ArrayRCP<int> >& nodeID  = workset.wsElNodeEqID[cell];

    for (std::size_t node = 0; node < this->numNodes; ++node) {
      for (std::size_t eq = 0; eq < numFields; eq++) {
        if (this->vectorField) valptr = &(this->valVec[0])(cell,node,eq);
        else                   valptr = &(this->val[eq])(cell,node);
        valptr->reset(nblock);
        valptr->copyForWrite();
        for (int block=0; block<nblock; block++)
          valptr->fastAccessCoeff(block) =
            (*x)[block][nodeID[node][this->offset + eq]];
      }
      if (workset.transientTerms && this->enableTransient) {
        for (std::size_t eq = 0; eq < numFields; eq++) {
          if (this->vectorField) valptr = &(this->valVec_dot[0])(cell,node,eq);
          else                   valptr = &(this->val_dot[eq])(cell,node);
          valptr->reset(nblock);
          valptr->copyForWrite();
          for (int block=0; block<nblock; block++)
            valptr->fastAccessCoeff(block) =
              (*xdot)[block][nodeID[node][this->offset + eq]];
        }
      }
    }
  }

}

// **********************************************************************

// **********************************************************************
// Specialization: Mulit-point Jacobian
// **********************************************************************

template<typename Traits>
GatherSolution<PHAL::AlbanyTraits::MPJacobian, Traits>::
GatherSolution(const Teuchos::ParameterList& p,
                              const Teuchos::RCP<Albany::Layouts>& dl) :
  GatherSolutionBase<PHAL::AlbanyTraits::MPJacobian, Traits>(p,dl),
  numFields(GatherSolutionBase<PHAL::AlbanyTraits::MPJacobian,Traits>::numFieldsBase)
{
}

template<typename Traits>
GatherSolution<PHAL::AlbanyTraits::MPJacobian, Traits>::
GatherSolution(const Teuchos::ParameterList& p) :
  GatherSolutionBase<PHAL::AlbanyTraits::MPJacobian, Traits>(p,p.get<Teuchos::RCP<Albany::Layouts> >("Layouts Struct")),
  numFields(GatherSolutionBase<PHAL::AlbanyTraits::MPJacobian,Traits>::numFieldsBase)
{
}

// **********************************************************************
template<typename Traits>
void GatherSolution<PHAL::AlbanyTraits::MPJacobian, Traits>::
evaluateFields(typename Traits::EvalData workset)
{
  Teuchos::RCP<const Stokhos::ProductEpetraVector > x =
    workset.mp_x;
  Teuchos::RCP<const Stokhos::ProductEpetraVector > xdot =
    workset.mp_xdot;
  ScalarT* valptr;

  int nblock = x->size();
  for (std::size_t cell=0; cell < workset.numCells; ++cell ) {
    const Teuchos::ArrayRCP<Teuchos::ArrayRCP<int> >& nodeID  = workset.wsElNodeEqID[cell];

    for (std::size_t node = 0; node < this->numNodes; ++node) {
      int neq = nodeID[node].size();
      std::size_t num_dof = neq * this->numNodes;

      for (std::size_t eq = 0; eq < numFields; eq++) {
        if (this->vectorField) valptr = &(this->valVec[0])(cell,node,eq);
        else                   valptr = &(this->val[eq])(cell,node);
        *valptr = MPFadType(num_dof, 0.0);
        valptr->setUpdateValue(!workset.ignore_residual);
        valptr->fastAccessDx(neq * node + eq + this->offset) = workset.j_coeff;
        valptr->val().reset(nblock);
        valptr->val().copyForWrite();
        for (int block=0; block<nblock; block++)
          valptr->val().fastAccessCoeff(block) = (*x)[block][nodeID[node][this->offset + eq]];
      }
      if (workset.transientTerms && this->enableTransient) {
        for (std::size_t eq = 0; eq < numFields; eq++) {
          if (this->vectorField) valptr = &(this->valVec_dot[0])(cell,node,eq);
          else                   valptr = &(this->val_dot[eq])(cell,node);
          *valptr = MPFadType(num_dof, 0.0);
          valptr->fastAccessDx(neq * node + eq + this->offset) = workset.m_coeff;
          valptr->val().reset(nblock);
          valptr->val().copyForWrite();
          for (int block=0; block<nblock; block++)
            valptr->val().fastAccessCoeff(block) = (*xdot)[block][nodeID[node][this->offset + eq]];
        }
      }
    }
  }

}

// **********************************************************************

// **********************************************************************
// Specialization: Multi-point Galerkin Tangent
// **********************************************************************

template<typename Traits>
GatherSolution<PHAL::AlbanyTraits::MPTangent, Traits>::
GatherSolution(const Teuchos::ParameterList& p,
                              const Teuchos::RCP<Albany::Layouts>& dl) :
  GatherSolutionBase<PHAL::AlbanyTraits::MPTangent, Traits>(p,dl),
  numFields(GatherSolutionBase<PHAL::AlbanyTraits::MPTangent,Traits>::numFieldsBase)
{
}

template<typename Traits>
GatherSolution<PHAL::AlbanyTraits::MPTangent, Traits>::
GatherSolution(const Teuchos::ParameterList& p) :
  GatherSolutionBase<PHAL::AlbanyTraits::MPTangent, Traits>(p,p.get<Teuchos::RCP<Albany::Layouts> >("Layouts Struct")),
  numFields(GatherSolutionBase<PHAL::AlbanyTraits::MPTangent,Traits>::numFieldsBase)
{
}

// **********************************************************************
template<typename Traits>
void GatherSolution<PHAL::AlbanyTraits::MPTangent, Traits>::
evaluateFields(typename Traits::EvalData workset)
{

  Teuchos::RCP<const Stokhos::ProductEpetraVector > x =
    workset.mp_x;
  Teuchos::RCP<const Stokhos::ProductEpetraVector > xdot =
    workset.mp_xdot;
  Teuchos::RCP<const Epetra_MultiVector> Vx = workset.Vx;
  Teuchos::RCP<const Epetra_MultiVector> Vxdot = workset.Vxdot;
  Teuchos::RCP<const Epetra_MultiVector> Vp = workset.Vp;
  Teuchos::RCP<ParamVec> params = workset.params;
  int num_cols_tot = workset.param_offset + workset.num_cols_p;
  ScalarT* valptr;

  int nblock = x->size();
  for (std::size_t cell=0; cell < workset.numCells; ++cell ) {
    const Teuchos::ArrayRCP<Teuchos::ArrayRCP<int> >& nodeID  = workset.wsElNodeEqID[cell];

    for (std::size_t node = 0; node < this->numNodes; ++node) {
      for (std::size_t eq = 0; eq < numFields; eq++) {
        if (this->vectorField) valptr = &(this->valVec[0])(cell,node,eq);
        else                   valptr = &(this->val[eq])(cell,node);
        if (Vx != Teuchos::null && workset.j_coeff != 0.0) {
          *valptr = MPFadType(num_cols_tot, 0.0);
          for (int k=0; k<workset.num_cols_x; k++)
            valptr->fastAccessDx(k) =
              workset.j_coeff*(*Vx)[k][nodeID[node][this->offset + eq]];
        }
        else
          *valptr = MPFadType(0.0);
        valptr->val().reset(nblock);
        valptr->val().copyForWrite();
        for (int block=0; block<nblock; block++)
          valptr->val().fastAccessCoeff(block) = (*x)[block][nodeID[node][this->offset + eq]];
      }
      if (workset.transientTerms && this->enableTransient) {
        for (std::size_t eq = 0; eq < numFields; eq++) {
          if (this->vectorField) valptr = &(this->valVec_dot[0])(cell,node,eq);
          else                   valptr = &(this->val_dot[eq])(cell,node);
          if (Vxdot != Teuchos::null && workset.m_coeff != 0.0) {
            *valptr = MPFadType(num_cols_tot, 0.0);
            for (int k=0; k<workset.num_cols_x; k++)
              valptr->fastAccessDx(k) =
                workset.m_coeff*(*Vxdot)[k][nodeID[node][this->offset + eq]];
          }
          else
            *valptr = MPFadType(0.0);
          valptr->val().reset(nblock);
          valptr->val().copyForWrite();
          for (int block=0; block<nblock; block++)
            valptr->val().fastAccessCoeff(block) = (*xdot)[block][nodeID[node][this->offset + eq]];
        }
      }
    }
  }

}
#endif //ALBANY_SG_MP

}<|MERGE_RESOLUTION|>--- conflicted
+++ resolved
@@ -279,49 +279,27 @@
       for (std::size_t eq = 0; eq < numFields; eq++) {
         if (this->vectorField) valptr = &(this->valVec[0])(cell,node,eq);
         else                   valptr = &(this->val[eq])(cell,node);
-<<<<<<< HEAD
 	if (VxT != Teuchos::null && workset.j_coeff != 0.0) {
-	  *valptr = FadType(num_cols_tot, xT_constView[eqID[this->offset + eq]]);
+	  *valptr = TanFadType(num_cols_tot, xT_constView[eqID[this->offset + eq]]);
 	  for (int k=0; k<workset.num_cols_x; k++) 
 	    valptr->fastAccessDx(k) =
 	      workset.j_coeff*VxT->getData(k)[eqID[this->offset + eq]];
 	}
 	else
-	  *valptr = FadType(xT_constView[eqID[this->offset + eq]]);
-=======
-        if (Vx != Teuchos::null && workset.j_coeff != 0.0) {
-          *valptr = TanFadType(num_cols_tot, (*x)[eqID[this->offset + eq]]);
-          for (int k=0; k<workset.num_cols_x; k++)
-            valptr->fastAccessDx(k) =
-              workset.j_coeff*(*Vx)[k][eqID[this->offset + eq]];
-        }
-        else
-          *valptr = TanFadType((*x)[eqID[this->offset + eq]]);
->>>>>>> f8eae6c2
+	  *valptr = TanFadType(xT_constView[eqID[this->offset + eq]]);
       }
       if (workset.transientTerms && this->enableTransient) {
         for (std::size_t eq = 0; eq < numFields; eq++) {
           if (this->vectorField) valptr = &(this->valVec_dot[0])(cell,node,eq);
           else                   valptr = &(this->val_dot[eq])(cell,node);
-<<<<<<< HEAD
 	  if (VxdotT != Teuchos::null && workset.m_coeff != 0.0) {
-	    *valptr = FadType(num_cols_tot, xdotT_constView[eqID[this->offset + eq]]);
+	    *valptr = TanFadType(num_cols_tot, xdotT_constView[eqID[this->offset + eq]]);
 	    for (int k=0; k<workset.num_cols_x; k++)
 	      valptr->fastAccessDx(k) =
 		workset.m_coeff*VxdotT->getData(k)[eqID[this->offset + eq]];
 	  }
 	  else
-	    *valptr = FadType(xdotT_constView[eqID[this->offset + eq]]);
-=======
-          if (Vxdot != Teuchos::null && workset.m_coeff != 0.0) {
-            *valptr = TanFadType(num_cols_tot, (*xdot)[eqID[this->offset + eq]]);
-            for (int k=0; k<workset.num_cols_x; k++)
-              valptr->fastAccessDx(k) =
-                workset.m_coeff*(*Vxdot)[k][eqID[this->offset + eq]];
-          }
-          else
-            *valptr = TanFadType((*xdot)[eqID[this->offset + eq]]);
->>>>>>> f8eae6c2
+	    *valptr = TanFadType(xdotT_constView[eqID[this->offset + eq]]);
         }
       }
     }
