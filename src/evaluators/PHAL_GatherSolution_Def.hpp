//*****************************************************************//
//    Albany 3.0:  Copyright 2016 Sandia Corporation               //
//    This Software is released under the BSD license detailed     //
//    in the file "license.txt" in the top-level Albany directory  //
//*****************************************************************//

//IK, 9/13/14: only Epetra is SG and MP 

#include <vector>
#include <string>
#include <chrono>

#include "Teuchos_TestForException.hpp"
#include "Phalanx_DataLayout.hpp"

namespace PHAL {

template<typename EvalT, typename Traits>
GatherSolutionBase<EvalT,Traits>::
GatherSolutionBase(const Teuchos::ParameterList& p,
                   const Teuchos::RCP<Albany::Layouts>& dl): numNodes(0)
{
  
  if (p.isType<int>("Tensor Rank"))
    tensorRank = p.get<int>("Tensor Rank");
  else
  if (p.isType<bool>("Vector Field")){
    if (p.get<bool>("Vector Field") == true)
      tensorRank = 1;
    else tensorRank = 0;
  }

  if (p.isType<bool>("Disable Transient"))
    enableTransient = !p.get<bool>("Disable Transient");
  else enableTransient = true;

  if (p.isType<bool>("Enable Acceleration"))
    enableAcceleration = p.get<bool>("Enable Acceleration");
  else enableAcceleration = false;

  Teuchos::ArrayRCP<std::string> solution_names;
  if (p.getEntryPtr("Solution Names")) {
    solution_names = p.get< Teuchos::ArrayRCP<std::string> >("Solution Names");
  }

  // scalar
  if ( tensorRank == 0 ) {
    val.resize(solution_names.size());
    for (std::size_t eq = 0; eq < solution_names.size(); ++eq) {
      PHX::MDField<ScalarT,Cell,Node> f(solution_names[eq],dl->node_scalar);
      val[eq] = f;
      this->addEvaluatedField(val[eq]);
    }
    // repeat for xdot if transient is enabled
    if (enableTransient) {
      const Teuchos::ArrayRCP<std::string>& names_dot =
        p.get< Teuchos::ArrayRCP<std::string> >("Time Dependent Solution Names");

      val_dot.resize(names_dot.size());
      for (std::size_t eq = 0; eq < names_dot.size(); ++eq) {
        PHX::MDField<ScalarT,Cell,Node> f(names_dot[eq],dl->node_scalar);
        val_dot[eq] = f;
        this->addEvaluatedField(val_dot[eq]);
      }
    }
    // repeat for xdotdot if acceleration is enabled
    if (enableAcceleration) {
      const Teuchos::ArrayRCP<std::string>& names_dotdot =
        p.get< Teuchos::ArrayRCP<std::string> >("Solution Acceleration Names");

      val_dotdot.resize(names_dotdot.size());
      for (std::size_t eq = 0; eq < names_dotdot.size(); ++eq) {
        PHX::MDField<ScalarT,Cell,Node> f(names_dotdot[eq],dl->node_scalar);
        val_dotdot[eq] = f;
        this->addEvaluatedField(val_dotdot[eq]);
      }
    }
    numFieldsBase = val.size();
  }
  // vector
  else 
  if ( tensorRank == 1 ) {
    PHX::MDField<ScalarT,Cell,Node,VecDim> f(solution_names[0],dl->node_vector);
    valVec= f;
    this->addEvaluatedField(valVec);
    // repeat for xdot if transient is enabled
    if (enableTransient) {
      const Teuchos::ArrayRCP<std::string>& names_dot =
        p.get< Teuchos::ArrayRCP<std::string> >("Time Dependent Solution Names");

      PHX::MDField<ScalarT,Cell,Node,VecDim> f(names_dot[0],dl->node_vector);
      valVec_dot= f;
      this->addEvaluatedField(valVec_dot);
    }
    // repeat for xdotdot if acceleration is enabled
    if (enableAcceleration) {
      const Teuchos::ArrayRCP<std::string>& names_dotdot =
        p.get< Teuchos::ArrayRCP<std::string> >("Solution Acceleration Names");

      PHX::MDField<ScalarT,Cell,Node,VecDim> f(names_dotdot[0],dl->node_vector);
      valVec_dotdot = f;
      this->addEvaluatedField(valVec_dotdot);
    }
    numFieldsBase = dl->node_vector->dimension(2);
  }
  // tensor
  else 
  if ( tensorRank == 2 ) {
    PHX::MDField<ScalarT,Cell,Node,VecDim,VecDim> f(solution_names[0],dl->node_tensor);
    valTensor = f;
    this->addEvaluatedField(valTensor);
    // repeat for xdot if transient is enabled
    if (enableTransient) {
      const Teuchos::ArrayRCP<std::string>& names_dot =
        p.get< Teuchos::ArrayRCP<std::string> >("Time Dependent Solution Names");

      PHX::MDField<ScalarT,Cell,Node,VecDim,VecDim> f(names_dot[0],dl->node_tensor);
      valTensor_dot = f;
      this->addEvaluatedField(valTensor_dot);
    }
    // repeat for xdotdot if acceleration is enabled
    if (enableAcceleration) {
      const Teuchos::ArrayRCP<std::string>& names_dotdot =
        p.get< Teuchos::ArrayRCP<std::string> >("Solution Acceleration Names");

      PHX::MDField<ScalarT,Cell,Node,VecDim,VecDim> f(names_dotdot[0],dl->node_tensor);
      valTensor_dotdot = f;
      this->addEvaluatedField(valTensor_dotdot);
    }
    numFieldsBase = (dl->node_tensor->dimension(2))*(dl->node_tensor->dimension(3));
  }

  if (p.isType<int>("Offset of First DOF"))
    offset = p.get<int>("Offset of First DOF");
  else offset = 0;


 Index=Kokkos::View <int***, PHX::Device>("Index_kokkos", dl->node_vector->dimension(0), dl->node_vector->dimension(1), dl->node_vector->dimension(2));

  this->setName("Gather Solution"+PHX::typeAsString<EvalT>() );
}

// **********************************************************************
template<typename EvalT, typename Traits>
void GatherSolutionBase<EvalT,Traits>::
postRegistrationSetup(typename Traits::SetupData d,
                      PHX::FieldManager<Traits>& fm)
{
  if (tensorRank == 0) {
    for (std::size_t eq = 0; eq < numFieldsBase; ++eq)
      this->utils.setFieldData(val[eq],fm);
    if (enableTransient) {
      for (std::size_t eq = 0; eq < val_dot.size(); ++eq)
        this->utils.setFieldData(val_dot[eq],fm);
    }
    if (enableAcceleration) {
      for (std::size_t eq = 0; eq < val_dotdot.size(); ++eq)
        this->utils.setFieldData(val_dotdot[eq],fm);
    }
    numNodes = val[0].dimension(1);
  }
  else 
  if (tensorRank == 1) {
    this->utils.setFieldData(valVec,fm);
    if (enableTransient) this->utils.setFieldData(valVec_dot,fm);
    if (enableAcceleration) this->utils.setFieldData(valVec_dotdot,fm);
    numNodes = valVec.dimension(1);
  }
  else 
  if (tensorRank == 2) {
    this->utils.setFieldData(valTensor,fm);
    if (enableTransient) this->utils.setFieldData(valTensor_dot,fm);
    if (enableAcceleration) this->utils.setFieldData(valTensor_dotdot,fm);
    numNodes = valTensor.dimension(1);
  }
}

// **********************************************************************

// **********************************************************************
// Specialization: Residual
// **********************************************************************

template<typename Traits>
GatherSolution<PHAL::AlbanyTraits::Residual, Traits>::
GatherSolution(const Teuchos::ParameterList& p,
                              const Teuchos::RCP<Albany::Layouts>& dl) :
  GatherSolutionBase<PHAL::AlbanyTraits::Residual, Traits>(p,dl),
  numFields(GatherSolutionBase<PHAL::AlbanyTraits::Residual,Traits>::numFieldsBase)
{
  val_kokkos.resize(numFields);
  val_dot_kokkos.resize(numFields);
  val_dotdot_kokkos.resize(numFields);
}

template<typename Traits>
GatherSolution<PHAL::AlbanyTraits::Residual, Traits>::
GatherSolution(const Teuchos::ParameterList& p) :
  GatherSolutionBase<PHAL::AlbanyTraits::Residual, Traits>(p,p.get<Teuchos::RCP<Albany::Layouts> >("Layouts Struct")),
  numFields(GatherSolutionBase<PHAL::AlbanyTraits::Residual,Traits>::numFieldsBase)
{
  val_kokkos.resize(numFields);
  val_dot_kokkos.resize(numFields);
  val_dotdot_kokkos.resize(numFields);
}
// ********************************************************************
//Kokkos functors for Residual
template<typename Traits>
KOKKOS_INLINE_FUNCTION
void GatherSolution<PHAL::AlbanyTraits::Residual, Traits>::
operator() (const tensorRank_1Tag& tag, const int& i) const{
  
  for (int node = 0; node < this->numNodes; ++node) 
    for (int eq = 0; eq < numFields; eq++) 
     (this->valVec)(i,node,eq)= xT_constView[wsID_kokkos(i, node,this->offset+eq)];
}

template<typename Traits>
KOKKOS_INLINE_FUNCTION
void GatherSolution<PHAL::AlbanyTraits::Residual, Traits>::
operator() (const tensorRank_1_enableTransientTag& tag, const int& i) const{

  for (int node = 0; node < this->numNodes; ++node)
    for (int eq = 0; eq < numFields; eq++)
     (this->valVec_dot)(i,node,eq)= xdotT_constView[wsID_kokkos(i, node, this->offset+eq)];
}


template<typename Traits>
KOKKOS_INLINE_FUNCTION
void GatherSolution<PHAL::AlbanyTraits::Residual, Traits>::
operator() (const tensorRank_1_enableAccelerationTag& tag, const int& i) const{

  for (int node = 0; node < this->numNodes; ++node)
    for (int eq = 0; eq < numFields; eq++)
     (this->valVec_dotdot)(i,node,eq)= xdotdotT_constView[wsID_kokkos(i, node, this->offset+eq)];
}

template<typename Traits>
KOKKOS_INLINE_FUNCTION
void GatherSolution<PHAL::AlbanyTraits::Residual, Traits>::
operator() (const tensorRank_2Tag& tag, const int& i) const{

  for (int node = 0; node < this->numNodes; ++node)
    for (int eq = 0; eq < numFields; eq++)
        (this->valTensor)(i,node,eq/numDim,eq%numDim)= xT_constView[wsID_kokkos(i, node, this->offset+eq)];
}

template<typename Traits>
KOKKOS_INLINE_FUNCTION
void GatherSolution<PHAL::AlbanyTraits::Residual, Traits>::
operator() (const tensorRank_2_enableTransientTag& tag, const int& i) const{

  for (int node = 0; node < this->numNodes; ++node)
    for (int eq = 0; eq < numFields; eq++)
       (this->valTensor_dot)(i,node,eq/numDim,eq%numDim)= xdotT_constView[wsID_kokkos (i, node, this->offset+eq)];
}


template<typename Traits>
KOKKOS_INLINE_FUNCTION
void GatherSolution<PHAL::AlbanyTraits::Residual, Traits>::
operator() (const tensorRank_2_enableAccelerationTag& tag, const int& i) const{


  for (int node = 0; node < this->numNodes; ++node)
    for (int eq = 0; eq < numFields; eq++)
       (this->valTensor_dotdot)(i,node,eq/numDim,eq%numDim)= xdotdotT_constView[wsID_kokkos(i, node, this->offset+eq)];
}

template<typename Traits>
KOKKOS_INLINE_FUNCTION
void GatherSolution<PHAL::AlbanyTraits::Residual, Traits>::
operator() (const tensorRank_0Tag& tag, const int& i) const{

  for (int node = 0; node < this->numNodes; ++node)
    for (int eq = 0; eq < numFields; eq++)
        (d_val[eq](i,node))= xT_constView[wsID_kokkos(i, node, this->offset+eq)];
  
}

template<typename Traits>
KOKKOS_INLINE_FUNCTION
void GatherSolution<PHAL::AlbanyTraits::Residual, Traits>::
operator() (const tensorRank_0_enableTransientTag& tag, const int& i) const{

  for (int node = 0; node < this->numNodes; ++node)
    for (int eq = 0; eq < numFields; eq++)
       (d_val_dot[eq](i,node))= xdotT_constView[wsID_kokkos (i, node, this->offset+eq)];
}


template<typename Traits>
KOKKOS_INLINE_FUNCTION
void GatherSolution<PHAL::AlbanyTraits::Residual, Traits>::
operator() (const tensorRank_0_enableAccelerationTag& tag, const int& i) const{

  for (int node = 0; node < this->numNodes; ++node)
    for (int eq = 0; eq < numFields; eq++)
       (d_val_dotdot[eq](i,node))= xdotdotT_constView[wsID_kokkos(i, node, this->offset+eq)];
}


// **********************************************************************
template<typename Traits>
void GatherSolution<PHAL::AlbanyTraits::Residual, Traits>::
evaluateFields(typename Traits::EvalData workset)
{
  Teuchos::RCP<const Tpetra_Vector> xT = workset.xT;
  Teuchos::RCP<const Tpetra_Vector> xdotT = workset.xdotT;
  Teuchos::RCP<const Tpetra_Vector> xdotdotT = workset.xdotdotT;

 //In purpose to use Kokkos functores declaration of the temporary data has been mooved to the class
  //get const (read-only) view of xT and xdotT
//  Teuchos::ArrayRCP<const ST> xT_constView = xT->get1dView();
//  Teuchos::ArrayRCP<const ST> xdotT_constView = xdotT->get1dView();
//  Teuchos::ArrayRCP<const ST> xdotdotT_constView = xdotdotT->get1dView();
  
  xT_constView = xT->get1dView();
  if(Teuchos::nonnull(xdotT))
    xdotT_constView = xdotT->get1dView();
  if(Teuchos::nonnull(xdotdotT))
    xdotdotT_constView = xdotdotT->get1dView();

#ifndef ALBANY_KOKKOS_UNDER_DEVELOPMENT
  if (this->tensorRank == 1) {
    for (std::size_t cell=0; cell < workset.numCells; ++cell ) {
      const Teuchos::ArrayRCP<Teuchos::ArrayRCP<int> >& nodeID  = workset.wsElNodeEqID[cell];
      for (std::size_t node = 0; node < this->numNodes; ++node) {
      const Teuchos::ArrayRCP<int>& eqID  = nodeID[node];
        for (std::size_t eq = 0; eq < numFields; eq++) 
          (this->valVec)(cell,node,eq) = xT_constView[eqID[this->offset + eq]];
        if (workset.transientTerms && this->enableTransient) {
          for (std::size_t eq = 0; eq < numFields; eq++) 
            (this->valVec_dot)(cell,node,eq) = xdotT_constView[eqID[this->offset + eq]];
        }
        if (workset.accelerationTerms && this->enableAcceleration) {
          for (std::size_t eq = 0; eq < numFields; eq++) 
            (this->valVec_dotdot)(cell,node,eq) = xdotdotT_constView[eqID[this->offset + eq]];
        }
      }
    }
  } else 
  if (this->tensorRank == 2) {
    int numDim = this->valTensor.dimension(2);
    for (std::size_t cell=0; cell < workset.numCells; ++cell ) {
      const Teuchos::ArrayRCP<Teuchos::ArrayRCP<int> >& nodeID  = workset.wsElNodeEqID[cell];

      for (std::size_t node = 0; node < this->numNodes; ++node) {
      const Teuchos::ArrayRCP<int>& eqID  = nodeID[node];
        for (std::size_t eq = 0; eq < numFields; eq++) 
          (this->valTensor)(cell,node,eq/numDim,eq%numDim) = xT_constView[eqID[this->offset + eq]];
        if (workset.transientTerms && this->enableTransient) {
          for (std::size_t eq = 0; eq < numFields; eq++) 
            (this->valTensor_dot)(cell,node,eq/numDim,eq%numDim) = xdotT_constView[eqID[this->offset + eq]];
        }
        if (workset.accelerationTerms && this->enableAcceleration) {
          for (std::size_t eq = 0; eq < numFields; eq++) 
            (this->valTensor_dotdot)(cell,node,eq/numDim,eq%numDim) = xdotdotT_constView[eqID[this->offset + eq]];
        }
      }
    }
  } else {
    for (std::size_t cell=0; cell < workset.numCells; ++cell ) {
      const Teuchos::ArrayRCP<Teuchos::ArrayRCP<int> >& nodeID  = workset.wsElNodeEqID[cell];

      for (std::size_t node = 0; node < this->numNodes; ++node) {
      const Teuchos::ArrayRCP<int>& eqID  = nodeID[node];
        for (std::size_t eq = 0; eq < numFields; eq++) 
          (this->val[eq])(cell,node) = xT_constView[eqID[this->offset + eq]];
        if (workset.transientTerms && this->enableTransient) {
          for (std::size_t eq = 0; eq < numFields; eq++) 
            (this->val_dot[eq])(cell,node) = xdotT_constView[eqID[this->offset + eq]];
        }
        if (workset.accelerationTerms && this->enableAcceleration) {
          for (std::size_t eq = 0; eq < numFields; eq++) 
            (this->val_dotdot[eq])(cell,node) = xdotdotT_constView[eqID[this->offset + eq]];
        }
      }
    }
  }
#else
#ifdef ALBANY_TIMER
  auto start = std::chrono::high_resolution_clock::now();
#endif

 wsID_kokkos=workset.wsElNodeEqID_kokkos;

   if (this->tensorRank == 2){

     numDim = this->valTensor.dimension(2);

     Kokkos::parallel_for(tensorRank_2Policy(0,workset.numCells),*this);

     if (workset.transientTerms && this->enableTransient) 
        Kokkos::parallel_for(tensorRank_2_enableTransientPolicy(0,workset.numCells),*this);    
     if (workset.accelerationTerms && this->enableAcceleration) 
        Kokkos::parallel_for(tensorRank_2_enableAccelerationPolicy(0,workset.numCells),*this);

   } else if (this->tensorRank == 1){
 
     Kokkos::parallel_for(tensorRank_1Policy(0,workset.numCells),*this);
  
     if (workset.transientTerms && this->enableTransient) 
       Kokkos::parallel_for(tensorRank_1_enableTransientPolicy(0,workset.numCells),*this);
     if (workset.accelerationTerms && this->enableAcceleration) 
        Kokkos::parallel_for(tensorRank_1_enableAccelerationPolicy(0,workset.numCells),*this);
 
   } else  {

     for (int i =0; i<numFields;i++){
<<<<<<< HEAD
       val_kokkos[i]=this->val[i].get_view();
=======
       val_kokkos[i]=this->val[i].get_static_view();
>>>>>>> c17af0c0
     }
     d_val=val_kokkos.template view<executionSpace>();
     Kokkos::parallel_for(tensorRank_0Policy(0,workset.numCells),*this);

     if (workset.transientTerms && this->enableTransient){ 
        for (int i =0; i<numFields;i++) 
<<<<<<< HEAD
           val_dot_kokkos[i]=this->val_dot[i].get_view();
=======
           val_dot_kokkos[i]=this->val_dot[i].get_static_view();
>>>>>>> c17af0c0
        d_val_dot=val_dot_kokkos.template view<executionSpace>();
        Kokkos::parallel_for(tensorRank_0_enableTransientPolicy(0,workset.numCells),*this);  
     }
     if (workset.accelerationTerms && this->enableAcceleration){
        for (int i =0; i<numFields;i++)
<<<<<<< HEAD
           val_dotdot_kokkos[i]=this->val_dotdot[i].get_view();
=======
           val_dotdot_kokkos[i]=this->val_dotdot[i].get_static_view();
>>>>>>> c17af0c0
        d_val_dotdot=val_dotdot_kokkos.template view<executionSpace>();
        Kokkos::parallel_for(tensorRank_0_enableAccelerationPolicy(0,workset.numCells),*this);
     }
   }
#ifdef ALBANY_TIMER
  PHX::Device::fence();
  auto elapsed = std::chrono::high_resolution_clock::now() - start;
  long long microseconds = std::chrono::duration_cast<std::chrono::microseconds>(elapsed).count();
  long long millisec= std::chrono::duration_cast<std::chrono::milliseconds>(elapsed).count();
  std::cout<< "GaTher Solution Residual time = "  << millisec << "  "  << microseconds << std::endl;
#endif

#endif

}

// **********************************************************************
// Specialization: Jacobian
// **********************************************************************

template<typename Traits>
GatherSolution<PHAL::AlbanyTraits::Jacobian, Traits>::
GatherSolution(const Teuchos::ParameterList& p,
		      const Teuchos::RCP<Albany::Layouts>& dl) :
GatherSolutionBase<PHAL::AlbanyTraits::Jacobian, Traits>(p,dl),
numFields(GatherSolutionBase<PHAL::AlbanyTraits::Jacobian,Traits>::numFieldsBase)
{
  val_kokkosjac.resize(numFields);
  val_dot_kokkosjac.resize(numFields);
  val_dotdot_kokkosjac.resize(numFields);
}

template<typename Traits>
GatherSolution<PHAL::AlbanyTraits::Jacobian, Traits>::
GatherSolution(const Teuchos::ParameterList& p) :
GatherSolutionBase<PHAL::AlbanyTraits::Jacobian, Traits>(p,p.get<Teuchos::RCP<Albany::Layouts> >("Layouts Struct")),
numFields(GatherSolutionBase<PHAL::AlbanyTraits::Jacobian,Traits>::numFieldsBase)
{
  val_kokkosjac.resize(numFields);
  val_dot_kokkosjac.resize(numFields);
  val_dotdot_kokkosjac.resize(numFields);
}
//********************************************************************
////Kokkos functors for Jacobian

template<typename Traits>
KOKKOS_INLINE_FUNCTION
void GatherSolution<PHAL::AlbanyTraits::Jacobian, Traits>::
operator() (const tensorRank_2Tag& tag, const int& i) const{

const int neq=wsID_kokkos.dimension(2);
//const int num_dof = neq * this->numNodes;

for (int node = 0; node < this->numNodes; ++node){
  int firstunk = neq * node + this->offset;
    for (int eq = 0; eq < numFields; eq++){
      typename PHAL::Ref<ScalarT>::type valref = (this->valTensor)(i,node,eq/numDim,eq%numDim);
      valref=FadType(valref.size(), xT_constView[wsID_kokkos(i,node,this->offset+eq)]);
      //((this->valTensor)(i,node,eq/numDim,eq%numDim)).setUpdateValue(!ignore_residual);
      valref.fastAccessDx(firstunk + eq) =j_coeff;
    }
  }
}

template<typename Traits>
KOKKOS_INLINE_FUNCTION
void GatherSolution<PHAL::AlbanyTraits::Jacobian, Traits>::
operator() (const tensorRank_2_enableTransientTag& tag, const int& i) const{

  const int neq=wsID_kokkos.dimension(2);
  const int num_dof = neq * this->numNodes;
  
  for (int node = 0; node < this->numNodes; ++node){
    int firstunk = neq * node + this->offset;
    for (int eq = 0; eq < numFields; eq++){
      typename PHAL::Ref<ScalarT>::type valref = (this->valTensor_dot)(i,node,eq/numDim,eq%numDim);
      valref =FadType(valref.size(), xdotT_constView[wsID_kokkos(i,node,this->offset+eq)]);
      valref.fastAccessDx(firstunk + eq) =m_coeff;
    }
  }

}


template<typename Traits>
KOKKOS_INLINE_FUNCTION
void GatherSolution<PHAL::AlbanyTraits::Jacobian, Traits>::
operator() (const tensorRank_2_enableAccelerationTag& tag, const int& i) const{

  const int neq=wsID_kokkos.dimension(2);
  const int num_dof = neq * this->numNodes;

  for (int node = 0; node < this->numNodes; ++node){
    int firstunk = neq * node + this->offset;
    for (int eq = 0; eq < numFields; eq++){
      typename PHAL::Ref<ScalarT>::type valref = (this->valTensor_dotdot)(i,node,eq/numDim,eq%numDim);
      valref=FadType(valref.size(), xdotdotT_constView[wsID_kokkos(i,node,this->offset+eq)]);
      valref.fastAccessDx(firstunk + eq) =n_coeff;
    }
  }

}

template<typename Traits>
KOKKOS_INLINE_FUNCTION
void GatherSolution<PHAL::AlbanyTraits::Jacobian, Traits>::
operator() (const tensorRank_1Tag& tag, const int& i) const{

  const int neq=wsID_kokkos.dimension(2);
  const int num_dof = neq * this->numNodes;


  for (int node = 0; node < this->numNodes; node++){
    int firstunk = neq * node + this->offset;
    for (int eq = 0; eq < numFields; eq++){
      typename PHAL::Ref<ScalarT>::type valref = this->valVec(i,node,eq);
      valref =FadType(valref.size(), xT_constView[wsID_kokkos(i,node,this->offset+eq)]);
      //((this->valVec)(i,node,eq)).setUpdateValue(!ignore_residual);
      valref.fastAccessDx(firstunk + eq) =j_coeff;
    }
  }
}

template<typename Traits>
KOKKOS_INLINE_FUNCTION
void GatherSolution<PHAL::AlbanyTraits::Jacobian, Traits>::
operator() (const tensorRank_1_enableTransientTag& tag, const int& i) const{

  const int neq=wsID_kokkos.dimension(2);
  const int num_dof = neq * this->numNodes;

  for (int node = 0; node < this->numNodes; ++node){
    int firstunk = neq * node + this->offset;
    for (int eq = 0; eq < numFields; eq++){
      typename PHAL::Ref<ScalarT>::type valref = (this->valVec_dot)(i,node,eq);
      valref =FadType(valref.size(), xdotT_constView[wsID_kokkos(i,node,this->offset+eq)]);
      valref.fastAccessDx(firstunk + eq) =m_coeff;
    }
  }  

}


template<typename Traits>
KOKKOS_INLINE_FUNCTION
void GatherSolution<PHAL::AlbanyTraits::Jacobian, Traits>::
operator() (const tensorRank_1_enableAccelerationTag& tag, const int& i) const{
 
  const int neq=wsID_kokkos.dimension(2);
  const int num_dof = neq * this->numNodes;

  for (int node = 0; node < this->numNodes; ++node){
    int firstunk = neq * node + this->offset;
    for (int eq = 0; eq < numFields; eq++){
      typename PHAL::Ref<ScalarT>::type valref = (this->valVec_dotdot(i,node,eq));
      valref =FadType(valref.size(), xdotdotT_constView[wsID_kokkos(i,node,this->offset+eq)]);
      valref.fastAccessDx(firstunk + eq) =n_coeff;
    }
  }

}


template<typename Traits>
KOKKOS_INLINE_FUNCTION
void GatherSolution<PHAL::AlbanyTraits::Jacobian, Traits>::
operator() (const tensorRank_0Tag& tag, const int& i) const{

  const int neq=wsID_kokkos.dimension(2);
  const int num_dof = neq * this->numNodes;

  for (int node = 0; node < this->numNodes; ++node){
    int firstunk = neq * node + this->offset;
    for (int eq = 0; eq < numFields; eq++){
      typename PHAL::Ref<ScalarT>::type valref = d_val[eq](i,node);
      valref =FadType(valref.size(), xT_constView[wsID_kokkos(i,node,this->offset+eq)]);
       //(d_val[eq](i,node)).setUpdateValue(!ignore_residual);
      valref.fastAccessDx(firstunk + eq) =j_coeff;
    }
  }
}

template<typename Traits>
KOKKOS_INLINE_FUNCTION
void GatherSolution<PHAL::AlbanyTraits::Jacobian, Traits>::
operator() (const tensorRank_0_enableTransientTag& tag, const int& i) const{

  const int neq=wsID_kokkos.dimension(2);
  const int num_dof = neq * this->numNodes;

  for (int node = 0; node < this->numNodes; ++node){
    int firstunk = neq * node + this->offset;
    for (int eq = 0; eq < numFields; eq++){
      typename PHAL::Ref<ScalarT>::type valref = (d_val_dot[eq](i,node));
      valref =FadType(valref.size(), xdotT_constView[wsID_kokkos(i,node,this->offset+eq)]);
      valref.fastAccessDx(firstunk + eq) =m_coeff;
    }
  }

}


template<typename Traits>
KOKKOS_INLINE_FUNCTION
void GatherSolution<PHAL::AlbanyTraits::Jacobian, Traits>::
operator() (const tensorRank_0_enableAccelerationTag& tag, const int& i) const{

  const int neq=wsID_kokkos.dimension(2);
  const int num_dof = neq * this->numNodes;

  for (int node = 0; node < this->numNodes; ++node){
    int firstunk = neq * node + this->offset;
    for (int eq = 0; eq < numFields; eq++){
      typename PHAL::Ref<ScalarT>::type valref = (d_val_dotdot[eq](i,node));
      valref = FadType(valref.size(), xdotdotT_constView[wsID_kokkos(i,node,this->offset+eq)]);
      valref.fastAccessDx(firstunk + eq) = n_coeff;
    }
  }

}



// **********************************************************************
template<typename Traits>
void GatherSolution<PHAL::AlbanyTraits::Jacobian, Traits>::
evaluateFields(typename Traits::EvalData workset)
{
  Teuchos::RCP<const Tpetra_Vector> xT = workset.xT;
  Teuchos::RCP<const Tpetra_Vector> xdotT = workset.xdotT;
  Teuchos::RCP<const Tpetra_Vector> xdotdotT = workset.xdotdotT;

  xT_constView = xT->get1dView();
  if(Teuchos::nonnull(xdotT))
    xdotT_constView = xdotT->get1dView();
  if(Teuchos::nonnull(xdotdotT))
    xdotdotT_constView = xdotdotT->get1dView();

#ifndef ALBANY_KOKKOS_UNDER_DEVELOPMENT
  int numDim = 0;
  if (this->tensorRank==2) numDim = this->valTensor.dimension(2); // only needed for tensor fields

  for (std::size_t cell=0; cell < workset.numCells; ++cell ) {
    const Teuchos::ArrayRCP<Teuchos::ArrayRCP<int> >& nodeID  = workset.wsElNodeEqID[cell];
    const int neq = nodeID[0].size();
    const std::size_t num_dof = neq * this->numNodes;

    for (std::size_t node = 0; node < this->numNodes; ++node) {
      const Teuchos::ArrayRCP<int>& eqID  = nodeID[node];
      int firstunk = neq * node + this->offset;
      for (std::size_t eq = 0; eq < numFields; eq++) {
        typename PHAL::Ref<ScalarT>::type
          valref = (this->tensorRank == 0 ? this->val[eq](cell,node) :
                    this->tensorRank == 1 ? this->valVec(cell,node,eq) :
                    this->valTensor(cell,node, eq/numDim, eq%numDim));
        valref = FadType(valref.size(), xT_constView[eqID[this->offset + eq]]);
        // valref.setUpdateValue(!workset.ignore_residual); Not used anymore
        valref.fastAccessDx(firstunk + eq) = workset.j_coeff;
      }
      if (workset.transientTerms && this->enableTransient) {
        for (std::size_t eq = 0; eq < numFields; eq++) {
        typename PHAL::Ref<ScalarT>::type
          valref = (this->tensorRank == 0 ? this->val_dot[eq](cell,node) :
                    this->tensorRank == 1 ? this->valVec_dot(cell,node,eq) :
                    this->valTensor_dot(cell,node, eq/numDim, eq%numDim));
        valref = FadType(valref.size(), xdotT_constView[eqID[this->offset + eq]]);
        valref.fastAccessDx(firstunk + eq) = workset.m_coeff;
        }
      }
      if (workset.accelerationTerms && this->enableAcceleration) {
        for (std::size_t eq = 0; eq < numFields; eq++) {
        typename PHAL::Ref<ScalarT>::type
          valref = (this->tensorRank == 0 ? this->val_dotdot[eq](cell,node) :
                    this->tensorRank == 1 ? this->valVec_dotdot(cell,node,eq) :
                    this->valTensor_dotdot(cell,node, eq/numDim, eq%numDim));
        valref = FadType(valref.size(), xdotdotT_constView[eqID[this->offset + eq]]);
        valref.fastAccessDx(firstunk + eq) = workset.n_coeff;
        }
      }
    }
  }
#else
#ifdef ALBANY_TIMER
 auto start = std::chrono::high_resolution_clock::now();
#endif
    wsID_kokkos=workset.wsElNodeEqID_kokkos;

    ignore_residual=workset.ignore_residual;
    j_coeff=workset.j_coeff;
    m_coeff=workset.m_coeff;
    n_coeff=workset.n_coeff;


   if(this->tensorRank==2) numDim = this->valTensor.dimension(2);
  
   if (this->tensorRank == 2){
 
     Kokkos::parallel_for(tensorRank_2Policy(0,workset.numCells),*this);

     if (workset.transientTerms && this->enableTransient)
        Kokkos::parallel_for(tensorRank_2_enableTransientPolicy(0,workset.numCells),*this);
     if (workset.accelerationTerms && this->enableAcceleration)
        Kokkos::parallel_for(tensorRank_2_enableAccelerationPolicy(0,workset.numCells),*this);

   } else if (this->tensorRank == 1){
     Kokkos::parallel_for(tensorRank_1Policy(0,workset.numCells),*this);

     if (workset.transientTerms && this->enableTransient){
       Kokkos::parallel_for(tensorRank_1_enableTransientPolicy(0,workset.numCells),*this);}
     if (workset.accelerationTerms && this->enableAcceleration){
        Kokkos::parallel_for(tensorRank_1_enableAccelerationPolicy(0,workset.numCells),*this);}
   } else  {
     
     for (int i =0; i<numFields;i++)
<<<<<<< HEAD
        val_kokkosjac[i]=this->val[i].get_view();
=======
        val_kokkosjac[i]=this->val[i].get_static_view();
>>>>>>> c17af0c0
     d_val=val_kokkosjac.template view<executionSpace>();
     Kokkos::parallel_for(tensorRank_0Policy(0,workset.numCells),*this);

     if (workset.transientTerms && this->enableTransient){
        for (int i =0; i<numFields;i++)
<<<<<<< HEAD
           val_dot_kokkosjac[i]=this->val_dot[i].get_view();
=======
           val_dot_kokkosjac[i]=this->val_dot[i].get_static_view();
>>>>>>> c17af0c0
        d_val_dot=val_dot_kokkosjac.template view<executionSpace>();
        Kokkos::parallel_for(tensorRank_0_enableTransientPolicy(0,workset.numCells),*this);
     }

     if (workset.accelerationTerms && this->enableAcceleration){
        for (int i =0; i<numFields;i++)
<<<<<<< HEAD
           val_dotdot_kokkosjac[i]=this->val_dotdot[i].get_view();
=======
           val_dotdot_kokkosjac[i]=this->val_dotdot[i].get_static_view();
>>>>>>> c17af0c0
        d_val_dot=val_dotdot_kokkosjac.template view<executionSpace>();
        Kokkos::parallel_for(tensorRank_0_enableAccelerationPolicy(0,workset.numCells),*this);
     }
   }
#ifdef ALBANY_TIMER
PHX::Device::fence();
auto elapsed = std::chrono::high_resolution_clock::now() - start;
long long microseconds = std::chrono::duration_cast<std::chrono::microseconds>(elapsed).count();
long long millisec= std::chrono::duration_cast<std::chrono::milliseconds>(elapsed).count();
std::cout<< "GaTher Solution Jacobian time = "  << millisec << "  "  << microseconds << std::endl;
#endif

#endif
}

// **********************************************************************

// **********************************************************************
// Specialization: Tangent
// **********************************************************************

template<typename Traits>
GatherSolution<PHAL::AlbanyTraits::Tangent, Traits>::
GatherSolution(const Teuchos::ParameterList& p,
                              const Teuchos::RCP<Albany::Layouts>& dl) :
  GatherSolutionBase<PHAL::AlbanyTraits::Tangent, Traits>(p,dl),
  numFields(GatherSolutionBase<PHAL::AlbanyTraits::Tangent,Traits>::numFieldsBase)
{
}

template<typename Traits>
GatherSolution<PHAL::AlbanyTraits::Tangent, Traits>::
GatherSolution(const Teuchos::ParameterList& p) :
  GatherSolutionBase<PHAL::AlbanyTraits::Tangent, Traits>(p,p.get<Teuchos::RCP<Albany::Layouts> >("Layouts Struct")),
  numFields(GatherSolutionBase<PHAL::AlbanyTraits::Tangent,Traits>::numFieldsBase)
{
}

// **********************************************************************
template<typename Traits>
void GatherSolution<PHAL::AlbanyTraits::Tangent, Traits>::
evaluateFields(typename Traits::EvalData workset)
{
  Teuchos::RCP<const Tpetra_Vector> xT = workset.xT;
  Teuchos::RCP<const Tpetra_Vector> xdotT = workset.xdotT;
  Teuchos::RCP<const Tpetra_Vector> xdotdotT = workset.xdotdotT;
  Teuchos::RCP<const Tpetra_MultiVector> VxT = workset.VxT;
  Teuchos::RCP<const Tpetra_MultiVector> VxdotT = workset.VxdotT;
  Teuchos::RCP<const Tpetra_MultiVector> VxdotdotT = workset.VxdotdotT;
  Teuchos::RCP<const Tpetra_MultiVector> VpT = workset.VpT;

  //get const (read-only) view of xT and xdotT
  Teuchos::ArrayRCP<const ST> xT_constView = xT->get1dView();

  Teuchos::RCP<ParamVec> params = workset.params;
  //int num_cols_tot = workset.param_offset + workset.num_cols_p;

  int numDim = 0;
  if(this->tensorRank==2) numDim = this->valTensor.dimension(2); // only needed for tensor fields
  
  for (std::size_t cell=0; cell < workset.numCells; ++cell ) {
    const Teuchos::ArrayRCP<Teuchos::ArrayRCP<int> >& nodeID  = workset.wsElNodeEqID[cell];

    for (std::size_t node = 0; node < this->numNodes; ++node) {
      const Teuchos::ArrayRCP<int>& eqID  = nodeID[node];
      for (std::size_t eq = 0; eq < numFields; eq++) {
        typename PHAL::Ref<ScalarT>::type
          valref = ((this->tensorRank == 2) ? (this->valTensor)(cell,node,eq/numDim,eq%numDim) :
                    (this->tensorRank == 1) ? (this->valVec)(cell,node,eq) :
                    (this->val[eq])(cell,node));
        if (VxT != Teuchos::null && workset.j_coeff != 0.0) {
          valref = TanFadType(valref.size(), xT_constView[eqID[this->offset + eq]]);
          for (int k=0; k<workset.num_cols_x; k++)
            valref.fastAccessDx(k) =
              workset.j_coeff*VxT->getData(k)[eqID[this->offset + eq]];
        }
        else
          valref = TanFadType(xT_constView[eqID[this->offset + eq]]);
      }
   }


   if (workset.transientTerms && this->enableTransient) {
    Teuchos::ArrayRCP<const ST> xdotT_constView = xdotT->get1dView();
    for (std::size_t node = 0; node < this->numNodes; ++node) {
      const Teuchos::ArrayRCP<int>& eqID  = nodeID[node];
        for (std::size_t eq = 0; eq < numFields; eq++) {
        typename PHAL::Ref<ScalarT>::type
          valref = ((this->tensorRank == 2) ? (this->valTensor_dot)(cell,node,eq/numDim,eq%numDim) :
                    (this->tensorRank == 1) ? (this->valVec_dot)(cell,node,eq) :
                    (this->val_dot[eq])(cell,node));
          valref = TanFadType(valref.size(), xdotT_constView[eqID[this->offset + eq]]);
          if (VxdotT != Teuchos::null && workset.m_coeff != 0.0) {
            for (int k=0; k<workset.num_cols_x; k++)
              valref.fastAccessDx(k) =
                workset.m_coeff*VxdotT->getData(k)[eqID[this->offset + eq]];
          }
        }
      }
   }

   if (workset.accelerationTerms && this->enableAcceleration) {
    Teuchos::ArrayRCP<const ST> xdotdotT_constView = xdotdotT->get1dView();
    for (std::size_t node = 0; node < this->numNodes; ++node) {
      const Teuchos::ArrayRCP<int>& eqID  = nodeID[node];
        for (std::size_t eq = 0; eq < numFields; eq++) {
        typename PHAL::Ref<ScalarT>::type
          valref = ((this->tensorRank == 2) ? (this->valTensor_dotdot)(cell,node,eq/numDim,eq%numDim) :
                    (this->tensorRank == 1) ? (this->valVec_dotdot)(cell,node,eq) :
                    (this->val_dotdot[eq])(cell,node));

          valref = TanFadType(valref.size(), xdotdotT_constView[eqID[this->offset + eq]]);
          if (VxdotdotT != Teuchos::null && workset.n_coeff != 0.0) {
            for (int k=0; k<workset.num_cols_x; k++)
              valref.fastAccessDx(k) =
                workset.n_coeff*VxdotdotT->getData(k)[eqID[this->offset + eq]];
          }
        }
      }
    }
  }
}

// **********************************************************************

// **********************************************************************
// Specialization: Distributed Parameter Derivative
// **********************************************************************

template<typename Traits>
GatherSolution<PHAL::AlbanyTraits::DistParamDeriv, Traits>::
GatherSolution(const Teuchos::ParameterList& p,
               const Teuchos::RCP<Albany::Layouts>& dl) :
  GatherSolutionBase<PHAL::AlbanyTraits::DistParamDeriv, Traits>(p,dl),
  numFields(GatherSolutionBase<PHAL::AlbanyTraits::DistParamDeriv,Traits>::numFieldsBase)
{
}

template<typename Traits>
GatherSolution<PHAL::AlbanyTraits::DistParamDeriv, Traits>::
GatherSolution(const Teuchos::ParameterList& p) :
  GatherSolutionBase<PHAL::AlbanyTraits::DistParamDeriv, Traits>(p,p.get<Teuchos::RCP<Albany::Layouts> >("Layouts Struct")),
  numFields(GatherSolutionBase<PHAL::AlbanyTraits::DistParamDeriv,Traits>::numFieldsBase)
{
}

// **********************************************************************
template<typename Traits>
void GatherSolution<PHAL::AlbanyTraits::DistParamDeriv, Traits>::
evaluateFields(typename Traits::EvalData workset)
{
  Teuchos::RCP<const Tpetra_Vector> xT = workset.xT;
  Teuchos::RCP<const Tpetra_Vector> xdotT = workset.xdotT;
  Teuchos::RCP<const Tpetra_Vector> xdotdotT = workset.xdotdotT;

  //get const (read-only) view of xT and xdotT
  Teuchos::ArrayRCP<const ST> xT_constView = xT->get1dView();

  if (this->tensorRank == 1) {
    for (std::size_t cell=0; cell < workset.numCells; ++cell ) {
      const Teuchos::ArrayRCP<Teuchos::ArrayRCP<int> >& nodeID  = workset.wsElNodeEqID[cell];

      for (std::size_t node = 0; node < this->numNodes; ++node) {
      const Teuchos::ArrayRCP<int>& eqID  = nodeID[node];
        for (std::size_t eq = 0; eq < numFields; eq++)
          (this->valVec)(cell,node,eq) = xT_constView[eqID[this->offset + eq]];
      }

    if (workset.transientTerms && this->enableTransient) {
    Teuchos::ArrayRCP<const ST> xdotT_constView = xdotT->get1dView();
      for (std::size_t node = 0; node < this->numNodes; ++node) {
      const Teuchos::ArrayRCP<int>& eqID  = nodeID[node];
          for (std::size_t eq = 0; eq < numFields; eq++)
            (this->valVec_dot)(cell,node,eq) = xdotT_constView[eqID[this->offset + eq]];
      }
    }

    if (workset.accelerationTerms && this->enableAcceleration) {
    Teuchos::ArrayRCP<const ST> xdotdotT_constView = xdotdotT->get1dView();
      for (std::size_t node = 0; node < this->numNodes; ++node) {
      const Teuchos::ArrayRCP<int>& eqID  = nodeID[node];
          for (std::size_t eq = 0; eq < numFields; eq++)
            (this->valVec_dotdot)(cell,node,eq) = xdotdotT_constView[eqID[this->offset + eq]];
        }
      }
    } 
  } else
  if (this->tensorRank == 2) {
    int numDim = this->valTensor.dimension(2);
    for (std::size_t cell=0; cell < workset.numCells; ++cell ) {
      const Teuchos::ArrayRCP<Teuchos::ArrayRCP<int> >& nodeID  = workset.wsElNodeEqID[cell];

      for (std::size_t node = 0; node < this->numNodes; ++node) {
      const Teuchos::ArrayRCP<int>& eqID  = nodeID[node];
        for (std::size_t eq = 0; eq < numFields; eq++)
          (this->valTensor)(cell,node,eq/numDim,eq%numDim) = xT_constView[eqID[this->offset + eq]];
      }

    if (workset.transientTerms && this->enableTransient) {
    Teuchos::ArrayRCP<const ST> xdotT_constView = xdotT->get1dView();
      for (std::size_t node = 0; node < this->numNodes; ++node) {
      const Teuchos::ArrayRCP<int>& eqID  = nodeID[node];
          for (std::size_t eq = 0; eq < numFields; eq++)
            (this->valTensor_dot)(cell,node,eq/numDim,eq%numDim) = xdotT_constView[eqID[this->offset + eq]];
      }
    }

    if (workset.accelerationTerms && this->enableAcceleration) {
    Teuchos::ArrayRCP<const ST> xdotdotT_constView = xdotdotT->get1dView();
      for (std::size_t node = 0; node < this->numNodes; ++node) {
      const Teuchos::ArrayRCP<int>& eqID  = nodeID[node];
          for (std::size_t eq = 0; eq < numFields; eq++)
            (this->valTensor_dotdot)(cell,node,eq/numDim,eq%numDim) = xdotdotT_constView[eqID[this->offset + eq]];
        }
      }
    }
  } else {
    for (std::size_t cell=0; cell < workset.numCells; ++cell ) {
      const Teuchos::ArrayRCP<Teuchos::ArrayRCP<int> >& nodeID  = workset.wsElNodeEqID[cell];

      for (std::size_t node = 0; node < this->numNodes; ++node) {
      const Teuchos::ArrayRCP<int>& eqID  = nodeID[node];
        for (std::size_t eq = 0; eq < numFields; eq++)
          (this->val[eq])(cell,node) = xT_constView[eqID[this->offset + eq]];
      }
    if (workset.transientTerms && this->enableTransient) {
    Teuchos::ArrayRCP<const ST> xdotT_constView = xdotT->get1dView();
      for (std::size_t node = 0; node < this->numNodes; ++node) {
      const Teuchos::ArrayRCP<int>& eqID  = nodeID[node];
          for (std::size_t eq = 0; eq < numFields; eq++)
            (this->val_dot[eq])(cell,node) = xdotT_constView[eqID[this->offset + eq]];
      }
    }

    if (workset.accelerationTerms && this->enableAcceleration) {
    Teuchos::ArrayRCP<const ST> xdotdotT_constView = xdotdotT->get1dView();
      for (std::size_t node = 0; node < this->numNodes; ++node) {
      const Teuchos::ArrayRCP<int>& eqID  = nodeID[node];
          for (std::size_t eq = 0; eq < numFields; eq++)
            (this->val_dotdot[eq])(cell,node) = xdotdotT_constView[eqID[this->offset + eq]];
        }
      }
    }
  }
}

// **********************************************************************

// **********************************************************************
// Specialization: Stochastic Galerkin Residual
// **********************************************************************

#ifdef ALBANY_SG
template<typename Traits>
GatherSolution<PHAL::AlbanyTraits::SGResidual, Traits>::
GatherSolution(const Teuchos::ParameterList& p,
                              const Teuchos::RCP<Albany::Layouts>& dl) :
  GatherSolutionBase<PHAL::AlbanyTraits::SGResidual, Traits>(p,dl),
  numFields(GatherSolutionBase<PHAL::AlbanyTraits::SGResidual,Traits>::numFieldsBase)
{
}

template<typename Traits>
GatherSolution<PHAL::AlbanyTraits::SGResidual, Traits>::
GatherSolution(const Teuchos::ParameterList& p) :
  GatherSolutionBase<PHAL::AlbanyTraits::SGResidual, Traits>(p,p.get<Teuchos::RCP<Albany::Layouts> >("Layouts Struct")),
  numFields(GatherSolutionBase<PHAL::AlbanyTraits::SGResidual,Traits>::numFieldsBase)
{
}

// **********************************************************************
template<typename Traits>
void GatherSolution<PHAL::AlbanyTraits::SGResidual, Traits>::
evaluateFields(typename Traits::EvalData workset)
{
  Teuchos::RCP<Stokhos::OrthogPolyExpansion<int,RealType> > sg_expansion =
    workset.sg_expansion;
  Teuchos::RCP<const Stokhos::EpetraVectorOrthogPoly > x =
    workset.sg_x;
  Teuchos::RCP<const Stokhos::EpetraVectorOrthogPoly > xdot =
    workset.sg_xdot;
  Teuchos::RCP<const Stokhos::EpetraVectorOrthogPoly > xdotdot =
    workset.sg_xdotdot;

  int numDim = 0;
  if(this->tensorRank==2) numDim = this->valTensor.dimension(2); // only needed for tensor fields

  int nblock = x->size();
  for (std::size_t cell=0; cell < workset.numCells; ++cell ) {
    const Teuchos::ArrayRCP<Teuchos::ArrayRCP<int> >& nodeID  = workset.wsElNodeEqID[cell];

    for (std::size_t node = 0; node < this->numNodes; ++node) {
      for (std::size_t eq = 0; eq < numFields; eq++) {
        typename PHAL::Ref<ScalarT>::type
          valref = ((this->tensorRank == 2) ? (this->valTensor)(cell,node,eq/numDim,eq%numDim) :
                    (this->tensorRank == 1) ? (this->valVec)(cell,node,eq) :
                    (this->val[eq])(cell,node));
        valref.reset(sg_expansion);
        valref.copyForWrite();
        for (int block=0; block<nblock; block++)
          valref.fastAccessCoeff(block) =
            (*x)[block][nodeID[node][this->offset + eq]];
      }
      if (workset.transientTerms && this->enableTransient) {
        for (std::size_t eq = 0; eq < numFields; eq++) {
          typename PHAL::Ref<ScalarT>::type
            valref = ((this->tensorRank == 2) ? (this->valTensor_dot)(cell,node,eq/numDim,eq%numDim) :
                      (this->tensorRank == 1) ? (this->valVec_dot)(cell,node,eq) :
                      (this->val_dot[eq])(cell,node));
          valref.reset(sg_expansion);
          valref.copyForWrite();
          for (int block=0; block<nblock; block++)
            valref.fastAccessCoeff(block) =
              (*xdot)[block][nodeID[node][this->offset + eq]];
        }
      }
      if (workset.accelerationTerms && this->enableAcceleration) {
        for (std::size_t eq = 0; eq < numFields; eq++) {
          typename PHAL::Ref<ScalarT>::type
            valref = ((this->tensorRank == 2) ? (this->valTensor_dotdot)(cell,node,eq/numDim,eq%numDim) :
                      (this->tensorRank == 1) ? (this->valVec_dotdot)(cell,node,eq) :
                      (this->val_dotdot[eq])(cell,node));
          valref.reset(sg_expansion);
          valref.copyForWrite();
          for (int block=0; block<nblock; block++)
            valref.fastAccessCoeff(block) =
              (*xdotdot)[block][nodeID[node][this->offset + eq]];
        }
      }
    }
  }

}

// **********************************************************************

// **********************************************************************
// Specialization: Stochastic Galerkin Jacobian
// **********************************************************************

template<typename Traits>
GatherSolution<PHAL::AlbanyTraits::SGJacobian, Traits>::
GatherSolution(const Teuchos::ParameterList& p,
                              const Teuchos::RCP<Albany::Layouts>& dl) :
  GatherSolutionBase<PHAL::AlbanyTraits::SGJacobian, Traits>(p,dl),
  numFields(GatherSolutionBase<PHAL::AlbanyTraits::SGJacobian,Traits>::numFieldsBase)
{
}

template<typename Traits>
GatherSolution<PHAL::AlbanyTraits::SGJacobian, Traits>::
GatherSolution(const Teuchos::ParameterList& p) :
  GatherSolutionBase<PHAL::AlbanyTraits::SGJacobian, Traits>(p,p.get<Teuchos::RCP<Albany::Layouts> >("Layouts Struct")),
  numFields(GatherSolutionBase<PHAL::AlbanyTraits::SGJacobian,Traits>::numFieldsBase)
{
}

// **********************************************************************
template<typename Traits>
void GatherSolution<PHAL::AlbanyTraits::SGJacobian, Traits>::
evaluateFields(typename Traits::EvalData workset)
{
  Teuchos::RCP<Stokhos::OrthogPolyExpansion<int,RealType> > sg_expansion =
    workset.sg_expansion;
  Teuchos::RCP<const Stokhos::EpetraVectorOrthogPoly > x =
    workset.sg_x;
  Teuchos::RCP<const Stokhos::EpetraVectorOrthogPoly > xdot =
    workset.sg_xdot;
  Teuchos::RCP<const Stokhos::EpetraVectorOrthogPoly > xdotdot =
    workset.sg_xdotdot;

  int numDim = 0;
  if(this->tensorRank==2) numDim = this->valTensor.dimension(2); // only needed for tensor fields

  int nblock = x->size();
  for (std::size_t cell=0; cell < workset.numCells; ++cell ) {
    const Teuchos::ArrayRCP<Teuchos::ArrayRCP<int> >& nodeID  = workset.wsElNodeEqID[cell];

    for (std::size_t node = 0; node < this->numNodes; ++node) {
      int neq = nodeID[node].size();
      std::size_t num_dof = neq * this->numNodes;

      for (std::size_t eq = 0; eq < numFields; eq++) {
        typename PHAL::Ref<ScalarT>::type
          valref = ((this->tensorRank == 2) ? (this->valTensor)(cell,node,eq/numDim,eq%numDim) :
                    (this->tensorRank == 1) ? (this->valVec)(cell,node,eq) :
                    (this->val[eq])(cell,node));
        valref = SGFadType(valref.size(), 0.0);
        //valref.setUpdateValue(!workset.ignore_residual);
        valref.fastAccessDx(neq * node + eq + this->offset) = workset.j_coeff;
        valref.val().reset(sg_expansion);
        valref.val().copyForWrite();
        for (int block=0; block<nblock; block++)
          valref.val().fastAccessCoeff(block) = (*x)[block][nodeID[node][this->offset + eq]];
      }
      if (workset.transientTerms && this->enableTransient) {
        for (std::size_t eq = 0; eq < numFields; eq++) {
          typename PHAL::Ref<ScalarT>::type
            valref = ((this->tensorRank == 2) ? (this->valTensor_dot)(cell,node,eq/numDim,eq%numDim) :
                      (this->tensorRank == 1) ? (this->valVec_dot)(cell,node,eq) :
                      (this->val_dot[eq])(cell,node));
          valref = SGFadType(valref.size(), 0.0);
          valref.fastAccessDx(neq * node + eq + this->offset) = workset.m_coeff;
          valref.val().reset(sg_expansion);
          valref.val().copyForWrite();
          for (int block=0; block<nblock; block++)
            valref.val().fastAccessCoeff(block) = (*xdot)[block][nodeID[node][this->offset + eq]];
        }
      }
      if (workset.accelerationTerms && this->enableAcceleration) {
        for (std::size_t eq = 0; eq < numFields; eq++) {
          typename PHAL::Ref<ScalarT>::type
            valref = ((this->tensorRank == 2) ? (this->valTensor_dotdot)(cell,node,eq/numDim,eq%numDim) :
                      (this->tensorRank == 1) ? (this->valVec_dotdot)(cell,node,eq) :
                      (this->val_dotdot[eq])(cell,node));
          valref = SGFadType(valref.size(), 0.0);
          valref.fastAccessDx(neq * node + eq + this->offset) = workset.n_coeff;
          valref.val().reset(sg_expansion);
          valref.val().copyForWrite();
          for (int block=0; block<nblock; block++)
            valref.val().fastAccessCoeff(block) = (*xdotdot)[block][nodeID[node][this->offset + eq]];
        }
      }
    }
  }

}

// **********************************************************************

// **********************************************************************
// Specialization: Stochastic Galerkin Tangent
// **********************************************************************

template<typename Traits>
GatherSolution<PHAL::AlbanyTraits::SGTangent, Traits>::
GatherSolution(const Teuchos::ParameterList& p,
                              const Teuchos::RCP<Albany::Layouts>& dl) :
  GatherSolutionBase<PHAL::AlbanyTraits::SGTangent, Traits>(p,dl),
  numFields(GatherSolutionBase<PHAL::AlbanyTraits::SGTangent,Traits>::numFieldsBase)
{
}

template<typename Traits>
GatherSolution<PHAL::AlbanyTraits::SGTangent, Traits>::
GatherSolution(const Teuchos::ParameterList& p) :
  GatherSolutionBase<PHAL::AlbanyTraits::SGTangent, Traits>(p,p.get<Teuchos::RCP<Albany::Layouts> >("Layouts Struct")),
  numFields(GatherSolutionBase<PHAL::AlbanyTraits::SGTangent,Traits>::numFieldsBase)
{
}

// **********************************************************************
template<typename Traits>
void GatherSolution<PHAL::AlbanyTraits::SGTangent, Traits>::
evaluateFields(typename Traits::EvalData workset)
{

  Teuchos::RCP<Stokhos::OrthogPolyExpansion<int,RealType> > sg_expansion =
    workset.sg_expansion;
  Teuchos::RCP<const Stokhos::EpetraVectorOrthogPoly > x =
    workset.sg_x;
  Teuchos::RCP<const Stokhos::EpetraVectorOrthogPoly > xdot =
    workset.sg_xdot;
  Teuchos::RCP<const Stokhos::EpetraVectorOrthogPoly > xdotdot =
    workset.sg_xdotdot;
  Teuchos::RCP<const Epetra_MultiVector> Vx = workset.Vx;
  Teuchos::RCP<const Epetra_MultiVector> Vxdot = workset.Vxdot;
  Teuchos::RCP<const Epetra_MultiVector> Vxdotdot = workset.Vxdotdot;
  Teuchos::RCP<const Epetra_MultiVector> Vp = workset.Vp;
  Teuchos::RCP<ParamVec> params = workset.params;
  int num_cols_tot = workset.param_offset + workset.num_cols_p;

  int numDim = 0;
  if(this->tensorRank==2) numDim = this->valTensor.dimension(2); // only needed for tensor fields
 
  int nblock = x->size();
  for (std::size_t cell=0; cell < workset.numCells; ++cell ) {
    const Teuchos::ArrayRCP<Teuchos::ArrayRCP<int> >& nodeID  = workset.wsElNodeEqID[cell];

    for (std::size_t node = 0; node < this->numNodes; ++node) {
      for (std::size_t eq = 0; eq < numFields; eq++) {
        typename PHAL::Ref<ScalarT>::type
        valref = (this->tensorRank == 2 ? (this->valTensor)(cell,node,eq/numDim,eq%numDim) :
                  this->tensorRank == 1 ? (this->valVec)(cell,node,eq) :
                  (this->val[eq])(cell,node));
        valref = SGFadType(valref.size(), 0.0);
        if (Vx != Teuchos::null && workset.j_coeff != 0.0) {
          for (int k=0; k<workset.num_cols_x; k++)
            valref.fastAccessDx(k) =
              workset.j_coeff*(*Vx)[k][nodeID[node][this->offset + eq]];
        }
        (valref.val()).reset(sg_expansion);
        (valref.val()).copyForWrite();
        for (int block=0; block<nblock; block++)
          (valref.val()).fastAccessCoeff(block) = (*x)[block][nodeID[node][this->offset + eq]];
      }
      if (workset.transientTerms && this->enableTransient) {
        for (std::size_t eq = 0; eq < numFields; eq++) {
          typename PHAL::Ref<ScalarT>::type
            valref = ((this->tensorRank == 2) ? (this->valTensor_dot)(cell,node,eq/numDim,eq%numDim) :
                      (this->tensorRank == 1) ? (this->valVec_dot)(cell,node,eq) :
                      (this->val_dot[eq])(cell,node));
          valref = SGFadType(valref.size(), 0.0);
          if (Vxdot != Teuchos::null && workset.m_coeff != 0.0) {
            for (int k=0; k<workset.num_cols_x; k++)
              valref.fastAccessDx(k) =
                workset.m_coeff*(*Vxdot)[k][nodeID[node][this->offset + eq]];
          }
          valref.val().reset(sg_expansion);
          valref.val().copyForWrite();
          for (int block=0; block<nblock; block++)
            valref.val().fastAccessCoeff(block) = (*xdot)[block][nodeID[node][this->offset + eq]];
        }
      }
      if (workset.accelerationTerms && this->enableAcceleration) {
        for (std::size_t eq = 0; eq < numFields; eq++) {
          typename PHAL::Ref<ScalarT>::type
            valref = ((this->tensorRank == 2) ? (this->valTensor_dotdot)(cell,node,eq/numDim,eq%numDim) :
                      (this->tensorRank == 1) ? (this->valVec_dotdot)(cell,node,eq) :
                      (this->val_dotdot[eq])(cell,node));
          valref = SGFadType(valref.size(), 0.0);
          if (Vxdotdot != Teuchos::null && workset.n_coeff != 0.0) {
            for (int k=0; k<workset.num_cols_x; k++)
              valref.fastAccessDx(k) =
                workset.n_coeff*(*Vxdotdot)[k][nodeID[node][this->offset + eq]];
          }
          valref.val().reset(sg_expansion);
          valref.val().copyForWrite();
          for (int block=0; block<nblock; block++)
            valref.val().fastAccessCoeff(block) = (*xdotdot)[block][nodeID[node][this->offset + eq]];
        }
      }
    }
  }

 
}

// **********************************************************************
#endif 
#ifdef ALBANY_ENSEMBLE 

// **********************************************************************
// Specialization: Multi-point Residual
// **********************************************************************

template<typename Traits>
GatherSolution<PHAL::AlbanyTraits::MPResidual, Traits>::
GatherSolution(const Teuchos::ParameterList& p,
                              const Teuchos::RCP<Albany::Layouts>& dl) :
  GatherSolutionBase<PHAL::AlbanyTraits::MPResidual, Traits>(p,dl),
  numFields(GatherSolutionBase<PHAL::AlbanyTraits::MPResidual,Traits>::numFieldsBase)
{
}

template<typename Traits>
GatherSolution<PHAL::AlbanyTraits::MPResidual, Traits>::
GatherSolution(const Teuchos::ParameterList& p) :
  GatherSolutionBase<PHAL::AlbanyTraits::MPResidual, Traits>(p,p.get<Teuchos::RCP<Albany::Layouts> >("Layouts Struct")),
  numFields(GatherSolutionBase<PHAL::AlbanyTraits::MPResidual,Traits>::numFieldsBase)
{
}

// **********************************************************************
template<typename Traits>
void GatherSolution<PHAL::AlbanyTraits::MPResidual, Traits>::
evaluateFields(typename Traits::EvalData workset)
{
  Teuchos::RCP<const Stokhos::ProductEpetraVector > x =
    workset.mp_x;
  Teuchos::RCP<const Stokhos::ProductEpetraVector > xdot =
    workset.mp_xdot;
  Teuchos::RCP<const Stokhos::ProductEpetraVector > xdotdot =
    workset.mp_xdotdot;

  int numDim = 0;
  if(this->tensorRank==2) numDim = this->valTensor.dimension(2); // only needed for tensor fields
  int nblock = x->size();
  for (std::size_t cell=0; cell < workset.numCells; ++cell ) {
    const Teuchos::ArrayRCP<Teuchos::ArrayRCP<int> >& nodeID  = workset.wsElNodeEqID[cell];

    for (std::size_t node = 0; node < this->numNodes; ++node) {
      for (std::size_t eq = 0; eq < numFields; eq++) {
        typename PHAL::Ref<ScalarT>::type
        valref = (this->tensorRank == 2 ? (this->valTensor)(cell,node,eq/numDim,eq%numDim) :
                  this->tensorRank == 1 ? (this->valVec)(cell,node,eq) :
                  (this->val[eq])(cell,node));
        valref.reset(nblock);
        valref.copyForWrite();
        for (int block=0; block<nblock; block++)
          valref.fastAccessCoeff(block) =
            (*x)[block][nodeID[node][this->offset + eq]];
      }
      if (workset.transientTerms && this->enableTransient) {
        for (std::size_t eq = 0; eq < numFields; eq++) {
          typename PHAL::Ref<ScalarT>::type
            valref = ((this->tensorRank == 2) ? (this->valTensor_dot)(cell,node,eq/numDim,eq%numDim) :
                      (this->tensorRank == 1) ? (this->valVec_dot)(cell,node,eq) :
                      (this->val_dot[eq])(cell,node));
          valref.reset(nblock);
          valref.copyForWrite();
          for (int block=0; block<nblock; block++)
            valref.fastAccessCoeff(block) =
              (*xdot)[block][nodeID[node][this->offset + eq]];
        }
      }
      if (workset.accelerationTerms && this->enableAcceleration) {
        for (std::size_t eq = 0; eq < numFields; eq++) {
          typename PHAL::Ref<ScalarT>::type
            valref = ((this->tensorRank == 2) ? (this->valTensor_dotdot)(cell,node,eq/numDim,eq%numDim) :
                      (this->tensorRank == 1) ? (this->valVec_dotdot)(cell,node,eq) :
                      (this->val_dotdot[eq])(cell,node));
          valref.reset(nblock);
          valref.copyForWrite();
          for (int block=0; block<nblock; block++)
            valref.fastAccessCoeff(block) =
              (*xdotdot)[block][nodeID[node][this->offset + eq]];
        }
      }
    }
  }

}

// **********************************************************************

// **********************************************************************
// Specialization: Mulit-point Jacobian
// **********************************************************************

template<typename Traits>
GatherSolution<PHAL::AlbanyTraits::MPJacobian, Traits>::
GatherSolution(const Teuchos::ParameterList& p,
                              const Teuchos::RCP<Albany::Layouts>& dl) :
  GatherSolutionBase<PHAL::AlbanyTraits::MPJacobian, Traits>(p,dl),
  numFields(GatherSolutionBase<PHAL::AlbanyTraits::MPJacobian,Traits>::numFieldsBase)
{
}

template<typename Traits>
GatherSolution<PHAL::AlbanyTraits::MPJacobian, Traits>::
GatherSolution(const Teuchos::ParameterList& p) :
  GatherSolutionBase<PHAL::AlbanyTraits::MPJacobian, Traits>(p,p.get<Teuchos::RCP<Albany::Layouts> >("Layouts Struct")),
  numFields(GatherSolutionBase<PHAL::AlbanyTraits::MPJacobian,Traits>::numFieldsBase)
{
}

// **********************************************************************
template<typename Traits>
void GatherSolution<PHAL::AlbanyTraits::MPJacobian, Traits>::
evaluateFields(typename Traits::EvalData workset)
{
  Teuchos::RCP<const Stokhos::ProductEpetraVector > x =
    workset.mp_x;
  Teuchos::RCP<const Stokhos::ProductEpetraVector > xdot =
    workset.mp_xdot;
  Teuchos::RCP<const Stokhos::ProductEpetraVector > xdotdot =
    workset.mp_xdotdot;

  int numDim = 0;
  if(this->tensorRank==2) numDim = this->valTensor.dimension(2); // only needed for tensor fields
  int nblock = x->size();
  for (std::size_t cell=0; cell < workset.numCells; ++cell ) {
    const Teuchos::ArrayRCP<Teuchos::ArrayRCP<int> >& nodeID  = workset.wsElNodeEqID[cell];

    for (std::size_t node = 0; node < this->numNodes; ++node) {
      int neq = nodeID[node].size();
      std::size_t num_dof = neq * this->numNodes;

      for (std::size_t eq = 0; eq < numFields; eq++) {
        typename PHAL::Ref<ScalarT>::type
        valref = (this->tensorRank == 2 ? (this->valTensor)(cell,node,eq/numDim,eq%numDim) :
                  this->tensorRank == 1 ? (this->valVec)(cell,node,eq) :
                  (this->val[eq])(cell,node));
        valref = MPFadType(valref.size(), 0.0);
        //valref.setUpdateValue(!workset.ignore_residual);
        valref.fastAccessDx(neq * node + eq + this->offset) = workset.j_coeff;
        valref.val().reset(nblock);
        valref.val().copyForWrite();
        for (int block=0; block<nblock; block++)
          valref.val().fastAccessCoeff(block) = (*x)[block][nodeID[node][this->offset + eq]];
      }
      if (workset.transientTerms && this->enableTransient) {
        for (std::size_t eq = 0; eq < numFields; eq++) {
          typename PHAL::Ref<ScalarT>::type
            valref = ((this->tensorRank == 2) ? (this->valTensor_dot)(cell,node,eq/numDim,eq%numDim) :
                      (this->tensorRank == 1) ? (this->valVec_dot)(cell,node,eq) :
                      (this->val_dot[eq])(cell,node));
          valref = MPFadType(valref.size(), 0.0);
          valref.fastAccessDx(neq * node + eq + this->offset) = workset.m_coeff;
          valref.val().reset(nblock);
          valref.val().copyForWrite();
          for (int block=0; block<nblock; block++)
            valref.val().fastAccessCoeff(block) = (*xdot)[block][nodeID[node][this->offset + eq]];
        }
      }
      if (workset.accelerationTerms && this->enableAcceleration) {
        for (std::size_t eq = 0; eq < numFields; eq++) {
          typename PHAL::Ref<ScalarT>::type
            valref = ((this->tensorRank == 2) ? (this->valTensor_dotdot)(cell,node,eq/numDim,eq%numDim) :
                      (this->tensorRank == 1) ? (this->valVec_dotdot)(cell,node,eq) :
                      (this->val_dotdot[eq])(cell,node));
          valref = MPFadType(valref.size(), 0.0);
          valref.fastAccessDx(neq * node + eq + this->offset) = workset.n_coeff;
          valref.val().reset(nblock);
          valref.val().copyForWrite();
          for (int block=0; block<nblock; block++)
            valref.val().fastAccessCoeff(block) = (*xdotdot)[block][nodeID[node][this->offset + eq]];
        }
      }
    }
  }
}

// **********************************************************************

// **********************************************************************
// Specialization: Multi-point Galerkin Tangent
// **********************************************************************

template<typename Traits>
GatherSolution<PHAL::AlbanyTraits::MPTangent, Traits>::
GatherSolution(const Teuchos::ParameterList& p,
                              const Teuchos::RCP<Albany::Layouts>& dl) :
  GatherSolutionBase<PHAL::AlbanyTraits::MPTangent, Traits>(p,dl),
  numFields(GatherSolutionBase<PHAL::AlbanyTraits::MPTangent,Traits>::numFieldsBase)
{
}

template<typename Traits>
GatherSolution<PHAL::AlbanyTraits::MPTangent, Traits>::
GatherSolution(const Teuchos::ParameterList& p) :
  GatherSolutionBase<PHAL::AlbanyTraits::MPTangent, Traits>(p,p.get<Teuchos::RCP<Albany::Layouts> >("Layouts Struct")),
  numFields(GatherSolutionBase<PHAL::AlbanyTraits::MPTangent,Traits>::numFieldsBase)
{
}

// **********************************************************************
template<typename Traits>
void GatherSolution<PHAL::AlbanyTraits::MPTangent, Traits>::
evaluateFields(typename Traits::EvalData workset)
{

  Teuchos::RCP<const Stokhos::ProductEpetraVector > x =
    workset.mp_x;
  Teuchos::RCP<const Stokhos::ProductEpetraVector > xdot =
    workset.mp_xdot;
  Teuchos::RCP<const Stokhos::ProductEpetraVector > xdotdot =
    workset.mp_xdotdot;
  Teuchos::RCP<const Epetra_MultiVector> Vx = workset.Vx;
  Teuchos::RCP<const Epetra_MultiVector> Vxdot = workset.Vxdot;
  Teuchos::RCP<const Epetra_MultiVector> Vxdotdot = workset.Vxdotdot;
  Teuchos::RCP<const Epetra_MultiVector> Vp = workset.Vp;
  Teuchos::RCP<ParamVec> params = workset.params;
  int num_cols_tot = workset.param_offset + workset.num_cols_p;

  int numDim = 0;
  if(this->tensorRank==2) numDim = this->valTensor.dimension(2); // only needed for tensor fields
  int nblock = x->size();
  for (std::size_t cell=0; cell < workset.numCells; ++cell ) {
    const Teuchos::ArrayRCP<Teuchos::ArrayRCP<int> >& nodeID  = workset.wsElNodeEqID[cell];

    for (std::size_t node = 0; node < this->numNodes; ++node) {
      for (std::size_t eq = 0; eq < numFields; eq++) {
        typename PHAL::Ref<ScalarT>::type
        valref = (this->tensorRank == 2 ? (this->valTensor)(cell,node,eq/numDim,eq%numDim) :
                  this->tensorRank == 1 ? (this->valVec)(cell,node,eq) :
                  (this->val[eq])(cell,node));
        valref = MPFadType(valref.size(), 0.0);
        if (Vx != Teuchos::null && workset.j_coeff != 0.0) {
          for (int k=0; k<workset.num_cols_x; k++)
            valref.fastAccessDx(k) =
              workset.j_coeff*(*Vx)[k][nodeID[node][this->offset + eq]];
        }
        valref.val().reset(nblock);
        valref.val().copyForWrite();
        for (int block=0; block<nblock; block++)
          valref.val().fastAccessCoeff(block) = (*x)[block][nodeID[node][this->offset + eq]];
      }
      if (workset.transientTerms && this->enableTransient) {
        for (std::size_t eq = 0; eq < numFields; eq++) {
          typename PHAL::Ref<ScalarT>::type
            valref = ((this->tensorRank == 2) ? (this->valTensor_dot)(cell,node,eq/numDim,eq%numDim) :
                      (this->tensorRank == 1) ? (this->valVec_dot)(cell,node,eq) :
                      (this->val_dot[eq])(cell,node));
          valref = MPFadType(valref.size(), 0.0);
          if (Vxdot != Teuchos::null && workset.m_coeff != 0.0) {
            for (int k=0; k<workset.num_cols_x; k++)
              valref.fastAccessDx(k) =
                workset.m_coeff*(*Vxdot)[k][nodeID[node][this->offset + eq]];
          }
          valref.val().reset(nblock);
          valref.val().copyForWrite();
          for (int block=0; block<nblock; block++)
            valref.val().fastAccessCoeff(block) = (*xdot)[block][nodeID[node][this->offset + eq]];
        }
      }
      if (workset.accelerationTerms && this->enableAcceleration) {
        for (std::size_t eq = 0; eq < numFields; eq++) {
          typename PHAL::Ref<ScalarT>::type
            valref = ((this->tensorRank == 2) ? (this->valTensor_dotdot)(cell,node,eq/numDim,eq%numDim) :
                      (this->tensorRank == 1) ? (this->valVec_dotdot)(cell,node,eq) :
                      (this->val_dotdot[eq])(cell,node));
          valref = MPFadType(valref.size(), 0.0);
          if (Vxdotdot != Teuchos::null && workset.n_coeff != 0.0) {
            for (int k=0; k<workset.num_cols_x; k++)
              valref.fastAccessDx(k) =
                workset.n_coeff*(*Vxdotdot)[k][nodeID[node][this->offset + eq]];
          }
          valref.val().reset(nblock);
          valref.val().copyForWrite();
          for (int block=0; block<nblock; block++)
            valref.val().fastAccessCoeff(block) = (*xdotdot)[block][nodeID[node][this->offset + eq]];
        }
      }
    }
  }
}
#endif

}<|MERGE_RESOLUTION|>--- conflicted
+++ resolved
@@ -409,32 +409,22 @@
    } else  {
 
      for (int i =0; i<numFields;i++){
-<<<<<<< HEAD
-       val_kokkos[i]=this->val[i].get_view();
-=======
+     //  val_kokkos[i]=this->val[i].get_view();
        val_kokkos[i]=this->val[i].get_static_view();
->>>>>>> c17af0c0
      }
      d_val=val_kokkos.template view<executionSpace>();
      Kokkos::parallel_for(tensorRank_0Policy(0,workset.numCells),*this);
 
      if (workset.transientTerms && this->enableTransient){ 
         for (int i =0; i<numFields;i++) 
-<<<<<<< HEAD
-           val_dot_kokkos[i]=this->val_dot[i].get_view();
-=======
-           val_dot_kokkos[i]=this->val_dot[i].get_static_view();
->>>>>>> c17af0c0
+      //     val_dot_kokkos[i]=this->val_dot[i].get_view();
         d_val_dot=val_dot_kokkos.template view<executionSpace>();
         Kokkos::parallel_for(tensorRank_0_enableTransientPolicy(0,workset.numCells),*this);  
      }
      if (workset.accelerationTerms && this->enableAcceleration){
         for (int i =0; i<numFields;i++)
-<<<<<<< HEAD
-           val_dotdot_kokkos[i]=this->val_dotdot[i].get_view();
-=======
+        //   val_dotdot_kokkos[i]=this->val_dotdot[i].get_view();
            val_dotdot_kokkos[i]=this->val_dotdot[i].get_static_view();
->>>>>>> c17af0c0
         d_val_dotdot=val_dotdot_kokkos.template view<executionSpace>();
         Kokkos::parallel_for(tensorRank_0_enableAccelerationPolicy(0,workset.numCells),*this);
      }
@@ -749,32 +739,21 @@
    } else  {
      
      for (int i =0; i<numFields;i++)
-<<<<<<< HEAD
-        val_kokkosjac[i]=this->val[i].get_view();
-=======
-        val_kokkosjac[i]=this->val[i].get_static_view();
->>>>>>> c17af0c0
+        // val_kokkosjac[i]=this->val[i].get_view();
      d_val=val_kokkosjac.template view<executionSpace>();
      Kokkos::parallel_for(tensorRank_0Policy(0,workset.numCells),*this);
 
      if (workset.transientTerms && this->enableTransient){
         for (int i =0; i<numFields;i++)
-<<<<<<< HEAD
-           val_dot_kokkosjac[i]=this->val_dot[i].get_view();
-=======
-           val_dot_kokkosjac[i]=this->val_dot[i].get_static_view();
->>>>>>> c17af0c0
+           // val_dot_kokkosjac[i]=this->val_dot[i].get_view();
         d_val_dot=val_dot_kokkosjac.template view<executionSpace>();
         Kokkos::parallel_for(tensorRank_0_enableTransientPolicy(0,workset.numCells),*this);
      }
 
      if (workset.accelerationTerms && this->enableAcceleration){
         for (int i =0; i<numFields;i++)
-<<<<<<< HEAD
-           val_dotdot_kokkosjac[i]=this->val_dotdot[i].get_view();
-=======
+           // val_dotdot_kokkosjac[i]=this->val_dotdot[i].get_view();
            val_dotdot_kokkosjac[i]=this->val_dotdot[i].get_static_view();
->>>>>>> c17af0c0
         d_val_dot=val_dotdot_kokkosjac.template view<executionSpace>();
         Kokkos::parallel_for(tensorRank_0_enableAccelerationPolicy(0,workset.numCells),*this);
      }
