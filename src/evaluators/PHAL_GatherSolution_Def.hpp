--- conflicted
+++ resolved
@@ -160,7 +160,6 @@
 void GatherSolution<PHAL::AlbanyTraits::Residual, Traits>::
 evaluateFields(typename Traits::EvalData workset)
 {
-<<<<<<< HEAD
   Teuchos::RCP<const Tpetra_Vector> xT = workset.xT;
   Teuchos::RCP<const Tpetra_Vector> xdotT = workset.xdotT;
   Teuchos::RCP<const Tpetra_Vector> xdotdotT = workset.xdotdotT;
@@ -169,11 +168,6 @@
   Teuchos::ArrayRCP<const ST> xT_constView = xT->get1dView();
   Teuchos::ArrayRCP<const ST> xdotT_constView = xdotT->get1dView();
   Teuchos::ArrayRCP<const ST> xdotdotT_constView = xdotdotT->get1dView();
-=======
-  Teuchos::RCP<const Epetra_Vector> x = workset.x;
-  Teuchos::RCP<const Epetra_Vector> xdot = workset.xdot;
-  Teuchos::RCP<const Epetra_Vector> xdotdot = workset.xdotdot;
->>>>>>> 06bb6418
 
   if (this->vectorField) {
     for (std::size_t cell=0; cell < workset.numCells; ++cell ) {
@@ -181,7 +175,6 @@
 
       for (std::size_t node = 0; node < this->numNodes; ++node) {
       const Teuchos::ArrayRCP<int>& eqID  = nodeID[node];
-<<<<<<< HEAD
         for (std::size_t eq = 0; eq < numFields; eq++) 
           (this->valVec[0])(cell,node,eq) = xT_constView[eqID[this->offset + eq]];
         if (workset.transientTerms && this->enableTransient) {
@@ -191,17 +184,6 @@
         if (workset.accelerationTerms && this->enableAcceleration) {
           for (std::size_t eq = 0; eq < numFields; eq++) 
             (this->valVec_dotdot[0])(cell,node,eq) = xdotdotT_constView[eqID[this->offset + eq]];
-=======
-        for (std::size_t eq = 0; eq < numFields; eq++)
-          (this->valVec[0])(cell,node,eq) = (*x)[eqID[this->offset + eq]];
-        if (workset.transientTerms && this->enableTransient) {
-          for (std::size_t eq = 0; eq < numFields; eq++)
-            (this->valVec_dot[0])(cell,node,eq) = (*xdot)[eqID[this->offset + eq]];
->>>>>>> 06bb6418
-        }
-        if (workset.accelerationTerms && this->enableAcceleration) {
-          for (std::size_t eq = 0; eq < numFields; eq++)
-            (this->valVec_dotdot[0])(cell,node,eq) = (*xdotdot)[eqID[this->offset + eq]];
         }
       }
     }
@@ -211,7 +193,6 @@
 
       for (std::size_t node = 0; node < this->numNodes; ++node) {
       const Teuchos::ArrayRCP<int>& eqID  = nodeID[node];
-<<<<<<< HEAD
         for (std::size_t eq = 0; eq < numFields; eq++) 
           (this->val[eq])(cell,node) = xT_constView[eqID[this->offset + eq]];
         if (workset.transientTerms && this->enableTransient) {
@@ -221,17 +202,6 @@
         if (workset.accelerationTerms && this->enableAcceleration) {
           for (std::size_t eq = 0; eq < numFields; eq++) 
             (this->val_dotdot[eq])(cell,node) = xdotdotT_constView[eqID[this->offset + eq]];
-=======
-        for (std::size_t eq = 0; eq < numFields; eq++)
-          (this->val[eq])(cell,node) = (*x)[eqID[this->offset + eq]];
-        if (workset.transientTerms && this->enableTransient) {
-          for (std::size_t eq = 0; eq < numFields; eq++)
-            (this->val_dot[eq])(cell,node) = (*xdot)[eqID[this->offset + eq]];
->>>>>>> 06bb6418
-        }
-        if (workset.accelerationTerms && this->enableAcceleration) {
-          for (std::size_t eq = 0; eq < numFields; eq++)
-            (this->val_dotdot[eq])(cell,node) = (*xdotdot)[eqID[this->offset + eq]];
         }
       }
     }
@@ -264,7 +234,6 @@
 void GatherSolution<PHAL::AlbanyTraits::Jacobian, Traits>::
 evaluateFields(typename Traits::EvalData workset)
 {
-<<<<<<< HEAD
   Teuchos::RCP<const Tpetra_Vector> xT = workset.xT;
   Teuchos::RCP<const Tpetra_Vector> xdotT = workset.xdotT;
   Teuchos::RCP<const Tpetra_Vector> xdotdotT = workset.xdotdotT;
@@ -274,11 +243,6 @@
   Teuchos::ArrayRCP<const ST> xdotT_constView = xdotT->get1dView();
   Teuchos::ArrayRCP<const ST> xdotdotT_constView = xdotdotT->get1dView();
 
-=======
-  Teuchos::RCP<const Epetra_Vector> x = workset.x;
-  Teuchos::RCP<const Epetra_Vector> xdot = workset.xdot;
-  Teuchos::RCP<const Epetra_Vector> xdotdot = workset.xdotdot;
->>>>>>> 06bb6418
   ScalarT* valptr;
 
   for (std::size_t cell=0; cell < workset.numCells; ++cell ) {
@@ -308,11 +272,7 @@
         for (std::size_t eq = 0; eq < numFields; eq++) {
           if (this->vectorField) valptr = &(this->valVec_dotdot[0])(cell,node,eq);
           else                   valptr = &(this->val_dotdot[eq])(cell,node);
-<<<<<<< HEAD
           *valptr = FadType(num_dof, xdotdotT_constView[eqID[this->offset + eq]]);
-=======
-          *valptr = FadType(num_dof, (*xdotdot)[eqID[this->offset + eq]]);
->>>>>>> 06bb6418
           valptr->fastAccessDx(firstunk + eq) = workset.n_coeff;
         }
       }
@@ -361,16 +321,6 @@
   Teuchos::ArrayRCP<const ST> xdotT_constView = xdotT->get1dView();
   Teuchos::ArrayRCP<const ST> xdotdotT_constView = xdotdotT->get1dView();
 
-<<<<<<< HEAD
-=======
-  Teuchos::RCP<const Epetra_Vector> x = workset.x;
-  Teuchos::RCP<const Epetra_Vector> xdot = workset.xdot;
-  Teuchos::RCP<const Epetra_Vector> xdotdot = workset.xdotdot;
-  Teuchos::RCP<const Epetra_MultiVector> Vx = workset.Vx;
-  Teuchos::RCP<const Epetra_MultiVector> Vxdot = workset.Vxdot;
-  Teuchos::RCP<const Epetra_MultiVector> Vxdotdot = workset.Vxdotdot;
-  Teuchos::RCP<const Epetra_MultiVector> Vp = workset.Vp;
->>>>>>> 06bb6418
   Teuchos::RCP<ParamVec> params = workset.params;
   int num_cols_tot = workset.param_offset + workset.num_cols_p;
   ScalarT* valptr;
@@ -424,14 +374,14 @@
         for (std::size_t eq = 0; eq < numFields; eq++) {
           if (this->vectorField) valptr = &(this->valVec_dotdot[0])(cell,node,eq);
           else                   valptr = &(this->val_dotdot[eq])(cell,node);
-          if (Vxdotdot != Teuchos::null && workset.n_coeff != 0.0) {
-            *valptr = TanFadType(num_cols_tot, (*xdotdot)[eqID[this->offset + eq]]);
+          if (VxdotdotT != Teuchos::null && workset.n_coeff != 0.0) {
+            *valptr = TanFadType(num_cols_tot, xdotdotT_constView[eqID[this->offset + eq]]);
             for (int k=0; k<workset.num_cols_x; k++)
               valptr->fastAccessDx(k) =
-                workset.n_coeff*(*Vxdotdot)[k][eqID[this->offset + eq]];
+                workset.n_coeff*VxdotdotT->getData(k)[eqID[this->offset + eq]];
           }
           else
-            *valptr = TanFadType((*xdotdot)[eqID[this->offset + eq]]);
+            *valptr = TanFadType(xdotdotT_constView[eqID[this->offset + eq]]);
         }
       }
     }
@@ -467,9 +417,14 @@
 void GatherSolution<PHAL::AlbanyTraits::DistParamDeriv, Traits>::
 evaluateFields(typename Traits::EvalData workset)
 {
-  Teuchos::RCP<const Epetra_Vector> x = workset.x;
-  Teuchos::RCP<const Epetra_Vector> xdot = workset.xdot;
-  Teuchos::RCP<const Epetra_Vector> xdotdot = workset.xdotdot;
+  Teuchos::RCP<const Tpetra_Vector> xT = workset.xT;
+  Teuchos::RCP<const Tpetra_Vector> xdotT = workset.xdotT;
+  Teuchos::RCP<const Tpetra_Vector> xdotdotT = workset.xdotdotT;
+
+  //get const (read-only) view of xT and xdotT
+  Teuchos::ArrayRCP<const ST> xT_constView = xT->get1dView();
+  Teuchos::ArrayRCP<const ST> xdotT_constView = xdotT->get1dView();
+  Teuchos::ArrayRCP<const ST> xdotdotT_constView = xdotdotT->get1dView();
 
   if (this->vectorField) {
     for (std::size_t cell=0; cell < workset.numCells; ++cell ) {
@@ -478,14 +433,14 @@
       for (std::size_t node = 0; node < this->numNodes; ++node) {
       const Teuchos::ArrayRCP<int>& eqID  = nodeID[node];
         for (std::size_t eq = 0; eq < numFields; eq++)
-          (this->valVec[0])(cell,node,eq) = (*x)[eqID[this->offset + eq]];
+          (this->valVec[0])(cell,node,eq) = xT_constView[eqID[this->offset + eq]];
         if (workset.transientTerms && this->enableTransient) {
           for (std::size_t eq = 0; eq < numFields; eq++)
-            (this->valVec_dot[0])(cell,node,eq) = (*xdot)[eqID[this->offset + eq]];
+            (this->valVec_dot[0])(cell,node,eq) = xdotT_constView[eqID[this->offset + eq]];
         }
         if (workset.accelerationTerms && this->enableAcceleration) {
           for (std::size_t eq = 0; eq < numFields; eq++)
-            (this->valVec_dotdot[0])(cell,node,eq) = (*xdotdot)[eqID[this->offset + eq]];
+            (this->valVec_dotdot[0])(cell,node,eq) = xdotdotT_constView[eqID[this->offset + eq]];
         }
       }
     }
@@ -496,14 +451,14 @@
       for (std::size_t node = 0; node < this->numNodes; ++node) {
       const Teuchos::ArrayRCP<int>& eqID  = nodeID[node];
         for (std::size_t eq = 0; eq < numFields; eq++)
-          (this->val[eq])(cell,node) = (*x)[eqID[this->offset + eq]];
+          (this->val[eq])(cell,node) = xT_constView[eqID[this->offset + eq]];
         if (workset.transientTerms && this->enableTransient) {
           for (std::size_t eq = 0; eq < numFields; eq++)
-            (this->val_dot[eq])(cell,node) = (*xdot)[eqID[this->offset + eq]];
+            (this->val_dot[eq])(cell,node) = xdotT_constView[eqID[this->offset + eq]];
         }
         if (workset.accelerationTerms && this->enableAcceleration) {
           for (std::size_t eq = 0; eq < numFields; eq++)
-            (this->val_dotdot[eq])(cell,node) = (*xdotdot)[eqID[this->offset + eq]];
+            (this->val_dotdot[eq])(cell,node) = xdotdotT_constView[eqID[this->offset + eq]];
         }
       }
     }
