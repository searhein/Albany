//*****************************************************************//
//    Albany 2.0:  Copyright 2012 Sandia Corporation               //
//    This Software is released under the BSD license detailed     //
//    in the file "license.txt" in the top-level Albany directory  //
//*****************************************************************//

#include <vector>
#include <string>

#include "Teuchos_TestForException.hpp"
#include "Phalanx_DataLayout.hpp"

namespace PHAL {

template<typename EvalT, typename Traits>
GatherSolutionBase<EvalT,Traits>::
GatherSolutionBase(const Teuchos::ParameterList& p,
                   const Teuchos::RCP<Albany::Layouts>& dl)
{
  if (p.isType<bool>("Vector Field"))
    vectorField = p.get<bool>("Vector Field");
  else
    vectorField = false;

  if (p.isType<bool>("Disable Transient"))
    enableTransient = !p.get<bool>("Disable Transient");
  else enableTransient = true;

  Teuchos::ArrayRCP<std::string> solution_names;
  if (p.getEntryPtr("Solution Names")) {
    solution_names = p.get< Teuchos::ArrayRCP<std::string> >("Solution Names");
  }

  // scalar
  if (!vectorField ) {
    val.resize(solution_names.size());
    for (std::size_t eq = 0; eq < solution_names.size(); ++eq) {
      PHX::MDField<ScalarT,Cell,Node> f(solution_names[eq],dl->node_scalar);
      val[eq] = f;
      this->addEvaluatedField(val[eq]);
    }
    // repeat for xdot if transient is enabled
    if (enableTransient) {
      const Teuchos::ArrayRCP<std::string>& names_dot =
        p.get< Teuchos::ArrayRCP<std::string> >("Time Dependent Solution Names");

      val_dot.resize(names_dot.size());
      for (std::size_t eq = 0; eq < names_dot.size(); ++eq) {
        PHX::MDField<ScalarT,Cell,Node> f(names_dot[eq],dl->node_scalar);
        val_dot[eq] = f;
        this->addEvaluatedField(val_dot[eq]);
      }
    }
    numFieldsBase = val.size();
  }
  // vector
  else {
    valVec.resize(1);
    PHX::MDField<ScalarT,Cell,Node,VecDim> f(solution_names[0],dl->node_vector);
    valVec[0] = f;
    this->addEvaluatedField(valVec[0]);
    // repeat for xdot if transient is enabled
    if (enableTransient) {
      const Teuchos::ArrayRCP<std::string>& names_dot =
        p.get< Teuchos::ArrayRCP<std::string> >("Time Dependent Solution Names");

      valVec_dot.resize(1);
      PHX::MDField<ScalarT,Cell,Node,VecDim> f(names_dot[0],dl->node_vector);
      valVec_dot[0] = f;
      this->addEvaluatedField(valVec_dot[0]);
    }
    numFieldsBase = dl->node_vector->dimension(2);
  }

  if (p.isType<int>("Offset of First DOF"))
    offset = p.get<int>("Offset of First DOF");
  else offset = 0;

  this->setName("Gather Solution"+PHX::TypeString<EvalT>::value);
}

// **********************************************************************
template<typename EvalT, typename Traits>
void GatherSolutionBase<EvalT,Traits>::
postRegistrationSetup(typename Traits::SetupData d,
                      PHX::FieldManager<Traits>& fm)
{
  if (!vectorField) {
    for (std::size_t eq = 0; eq < numFieldsBase; ++eq)
      this->utils.setFieldData(val[eq],fm);
    if (enableTransient) {
      for (std::size_t eq = 0; eq < val_dot.size(); ++eq)
        this->utils.setFieldData(val_dot[eq],fm);
    }
    numNodes = val[0].dimension(1);
  }
  else {
    this->utils.setFieldData(valVec[0],fm);
    if (enableTransient) this->utils.setFieldData(valVec_dot[0],fm);
    numNodes = valVec[0].dimension(1);
  }
}

// **********************************************************************

// **********************************************************************
// Specialization: Residual
// **********************************************************************

template<typename Traits>
GatherSolution<PHAL::AlbanyTraits::Residual, Traits>::
GatherSolution(const Teuchos::ParameterList& p,
                              const Teuchos::RCP<Albany::Layouts>& dl) :
  GatherSolutionBase<PHAL::AlbanyTraits::Residual, Traits>(p,dl),
  numFields(GatherSolutionBase<PHAL::AlbanyTraits::Residual,Traits>::numFieldsBase)
{
}

template<typename Traits>
GatherSolution<PHAL::AlbanyTraits::Residual, Traits>::
GatherSolution(const Teuchos::ParameterList& p) :
  GatherSolutionBase<PHAL::AlbanyTraits::Residual, Traits>(p,p.get<Teuchos::RCP<Albany::Layouts> >("Layouts Struct")),
  numFields(GatherSolutionBase<PHAL::AlbanyTraits::Residual,Traits>::numFieldsBase)
{
}

// **********************************************************************
template<typename Traits>
void GatherSolution<PHAL::AlbanyTraits::Residual, Traits>::
evaluateFields(typename Traits::EvalData workset)
{
<<<<<<< HEAD
  ScalarT* valptr;

 
  Teuchos::RCP<const Tpetra_Vector> xT = workset.xT;
  Teuchos::RCP<const Tpetra_Vector> xdotT = workset.xdotT;

  //get const (read-only) view of xT and xdotT
  Teuchos::ArrayRCP<const ST> xT_constView = xT->get1dView();
  Teuchos::ArrayRCP<const ST> xdotT_constView = xdotT->get1dView();

  for (std::size_t cell=0; cell < workset.numCells; ++cell ) {
    const Teuchos::ArrayRCP<Teuchos::ArrayRCP<int> >& nodeID  = workset.wsElNodeEqID[cell];

    for (std::size_t node = 0; node < this->numNodes; ++node) {
      for (std::size_t eq = 0; eq < numFields; eq++) {
        if (this->vectorField) valptr = &(this->valVec[0])(cell,node,eq);
        else                   valptr = &(this->val[eq])(cell,node);
	    *valptr = xT_constView[nodeID[node][this->offset + eq]];
      }
      if (workset.transientTerms && this->enableTransient) {
        for (std::size_t eq = 0; eq < numFields; eq++) {
          if (this->vectorField) valptr = &(this->valVec_dot[0])(cell,node,eq);
          else                   valptr = &(this->val_dot[eq])(cell,node);
	      *valptr = xdotT_constView[nodeID[node][this->offset + eq]];
=======
  Teuchos::RCP<const Epetra_Vector> x = workset.x;
  Teuchos::RCP<const Epetra_Vector> xdot = workset.xdot;

  if (this->vectorField) {
    for (std::size_t cell=0; cell < workset.numCells; ++cell ) {
      const Teuchos::ArrayRCP<Teuchos::ArrayRCP<int> >& nodeID  = workset.wsElNodeEqID[cell];

      for (std::size_t node = 0; node < this->numNodes; ++node) {
      const Teuchos::ArrayRCP<int>& eqID  = nodeID[node];
        for (std::size_t eq = 0; eq < numFields; eq++) 
          (this->valVec[0])(cell,node,eq) = (*x)[eqID[this->offset + eq]];
        if (workset.transientTerms && this->enableTransient) {
          for (std::size_t eq = 0; eq < numFields; eq++) 
            (this->valVec_dot[0])(cell,node,eq) = (*xdot)[eqID[this->offset + eq]];
        }
      }
    }
  } else {
    for (std::size_t cell=0; cell < workset.numCells; ++cell ) {
      const Teuchos::ArrayRCP<Teuchos::ArrayRCP<int> >& nodeID  = workset.wsElNodeEqID[cell];

      for (std::size_t node = 0; node < this->numNodes; ++node) {
      const Teuchos::ArrayRCP<int>& eqID  = nodeID[node];
        for (std::size_t eq = 0; eq < numFields; eq++) 
          (this->val[eq])(cell,node) = (*x)[eqID[this->offset + eq]];
        if (workset.transientTerms && this->enableTransient) {
          for (std::size_t eq = 0; eq < numFields; eq++) 
            (this->val_dot[eq])(cell,node) = (*xdot)[eqID[this->offset + eq]];
>>>>>>> d59f7a9a
        }
      }
    }
  }
}

// **********************************************************************
// Specialization: Jacobian
// **********************************************************************

template<typename Traits>
GatherSolution<PHAL::AlbanyTraits::Jacobian, Traits>::
GatherSolution(const Teuchos::ParameterList& p,
                              const Teuchos::RCP<Albany::Layouts>& dl) :
  GatherSolutionBase<PHAL::AlbanyTraits::Jacobian, Traits>(p,dl),
  numFields(GatherSolutionBase<PHAL::AlbanyTraits::Jacobian,Traits>::numFieldsBase)
{
}

template<typename Traits>
GatherSolution<PHAL::AlbanyTraits::Jacobian, Traits>::
GatherSolution(const Teuchos::ParameterList& p) :
  GatherSolutionBase<PHAL::AlbanyTraits::Jacobian, Traits>(p,p.get<Teuchos::RCP<Albany::Layouts> >("Layouts Struct")),
  numFields(GatherSolutionBase<PHAL::AlbanyTraits::Jacobian,Traits>::numFieldsBase)
{
}

// **********************************************************************
template<typename Traits>
void GatherSolution<PHAL::AlbanyTraits::Jacobian, Traits>::
evaluateFields(typename Traits::EvalData workset)
{ 


  Teuchos::RCP<const Tpetra_Vector> xT = workset.xT;
  Teuchos::RCP<const Tpetra_Vector> xdotT = workset.xdotT;

  //get const (read-only) view of xT and xdotT
  Teuchos::ArrayRCP<const ST> xT_constView = xT->get1dView();
  Teuchos::ArrayRCP<const ST> xdotT_constView = xdotT->get1dView();

  ScalarT* valptr;

  for (std::size_t cell=0; cell < workset.numCells; ++cell ) {
    const Teuchos::ArrayRCP<Teuchos::ArrayRCP<int> >& nodeID  = workset.wsElNodeEqID[cell];
    int neq = nodeID[0].size();
    std::size_t num_dof = neq * this->numNodes;

    for (std::size_t node = 0; node < this->numNodes; ++node) {
      const Teuchos::ArrayRCP<int>& eqID  = nodeID[node];
      int firstunk = neq * node + this->offset;
      for (std::size_t eq = 0; eq < numFields; eq++) {
        if (this->vectorField) valptr = &((this->valVec[0])(cell,node,eq));
        else                   valptr = &(this->val[eq])(cell,node);
<<<<<<< HEAD
	*valptr = FadType(num_dof, xT_constView[nodeID[node][this->offset + eq]]);
	valptr->setUpdateValue(!workset.ignore_residual);
	valptr->fastAccessDx(neq * node + eq + this->offset) = workset.j_coeff;
=======
        *valptr = FadType(num_dof, (*x)[eqID[this->offset + eq]]);
        valptr->setUpdateValue(!workset.ignore_residual);
        valptr->fastAccessDx(firstunk + eq) = workset.j_coeff;
>>>>>>> d59f7a9a
      }
      if (workset.transientTerms && this->enableTransient) {
        for (std::size_t eq = 0; eq < numFields; eq++) {
          if (this->vectorField) valptr = &(this->valVec_dot[0])(cell,node,eq);
          else                   valptr = &(this->val_dot[eq])(cell,node);
<<<<<<< HEAD
  	      *valptr = FadType(num_dof, xdotT_constView[nodeID[node][this->offset + eq]]);
	      valptr->fastAccessDx(neq * node + eq + this->offset) = workset.m_coeff;
=======
          *valptr = FadType(num_dof, (*xdot)[eqID[this->offset + eq]]);
          valptr->fastAccessDx(firstunk + eq) = workset.m_coeff;
>>>>>>> d59f7a9a
        }
      }
    }
  }
}

// **********************************************************************

// **********************************************************************
// Specialization: Tangent
// **********************************************************************

template<typename Traits>
GatherSolution<PHAL::AlbanyTraits::Tangent, Traits>::
GatherSolution(const Teuchos::ParameterList& p,
                              const Teuchos::RCP<Albany::Layouts>& dl) :
  GatherSolutionBase<PHAL::AlbanyTraits::Tangent, Traits>(p,dl),
  numFields(GatherSolutionBase<PHAL::AlbanyTraits::Tangent,Traits>::numFieldsBase)
{
}

template<typename Traits>
GatherSolution<PHAL::AlbanyTraits::Tangent, Traits>::
GatherSolution(const Teuchos::ParameterList& p) :
  GatherSolutionBase<PHAL::AlbanyTraits::Tangent, Traits>(p,p.get<Teuchos::RCP<Albany::Layouts> >("Layouts Struct")),
  numFields(GatherSolutionBase<PHAL::AlbanyTraits::Tangent,Traits>::numFieldsBase)
{
}

// **********************************************************************
template<typename Traits>
void GatherSolution<PHAL::AlbanyTraits::Tangent, Traits>::
evaluateFields(typename Traits::EvalData workset)
{ 
 
  Teuchos::RCP<const Tpetra_Vector> xT = workset.xT;
  Teuchos::RCP<const Tpetra_Vector> xdotT = workset.xdotT;
  Teuchos::RCP<const Tpetra_MultiVector> VxT = workset.VxT;
  Teuchos::RCP<const Tpetra_MultiVector> VxdotT = workset.VxdotT;
  Teuchos::RCP<const Tpetra_MultiVector> VpT = workset.VpT;

 
  //get const (read-only) view of xT, xdotT, ...
  Teuchos::ArrayRCP<const ST> xT_constView = xT->get1dView();
  Teuchos::ArrayRCP<const ST> xdotT_constView = xdotT->get1dView();
  Teuchos::ArrayRCP<const ST> VxT_constView; 
  Teuchos::ArrayRCP<const ST> VxdotT_constView; 
  Teuchos::ArrayRCP<const ST> VpT_constView; 
 
   //WHERE IS Vp used?? 
 
  Teuchos::RCP<ParamVec> params = workset.params;
  int num_cols_tot = workset.param_offset + workset.num_cols_p;
  ScalarT* valptr;

  for (std::size_t cell=0; cell < workset.numCells; ++cell ) {
    const Teuchos::ArrayRCP<Teuchos::ArrayRCP<int> >& nodeID  = workset.wsElNodeEqID[cell];

    for (std::size_t node = 0; node < this->numNodes; ++node) {
      const Teuchos::ArrayRCP<int>& eqID  = nodeID[node];
      for (std::size_t eq = 0; eq < numFields; eq++) {
        if (this->vectorField) valptr = &(this->valVec[0])(cell,node,eq);
        else                   valptr = &(this->val[eq])(cell,node);
<<<<<<< HEAD
	if (VxT != Teuchos::null && workset.j_coeff != 0.0) {
	  *valptr = FadType(num_cols_tot, xT_constView[nodeID[node][this->offset + eq]]);
	  for (int k=0; k<workset.num_cols_x; k++) {
            VxT_constView=VxT->getData(k); 
	    valptr->fastAccessDx(k) = 
	      workset.j_coeff*VxT_constView[nodeID[node][this->offset + eq]];
          }
	}
	else {
	  *valptr = FadType(xT_constView[nodeID[node][this->offset + eq]]);
        }
=======
        if (Vx != Teuchos::null && workset.j_coeff != 0.0) {
          *valptr = FadType(num_cols_tot, (*x)[eqID[this->offset + eq]]);
          for (int k=0; k<workset.num_cols_x; k++)
            valptr->fastAccessDx(k) =
              workset.j_coeff*(*Vx)[k][eqID[this->offset + eq]];
        }
        else
          *valptr = FadType((*x)[eqID[this->offset + eq]]);
>>>>>>> d59f7a9a
      }
      if (workset.transientTerms && this->enableTransient) {
        for (std::size_t eq = 0; eq < numFields; eq++) {
          if (this->vectorField) valptr = &(this->valVec_dot[0])(cell,node,eq);
          else                   valptr = &(this->val_dot[eq])(cell,node);
<<<<<<< HEAD
	  if (VxdotT != Teuchos::null && workset.m_coeff != 0.0) {
	    *valptr = FadType(num_cols_tot, xdotT_constView[nodeID[node][this->offset + eq]]);
	    for (int k=0; k<workset.num_cols_x; k++) {
              VxdotT_constView=VxdotT->getData(k); 
	      valptr->fastAccessDx(k) = 
		workset.m_coeff*VxdotT_constView[nodeID[node][this->offset + eq]];
             }
	  }
	  else {
	    *valptr = FadType(xdotT_constView[nodeID[node][this->offset + eq]]);
          }
=======
          if (Vxdot != Teuchos::null && workset.m_coeff != 0.0) {
            *valptr = FadType(num_cols_tot, (*xdot)[eqID[this->offset + eq]]);
            for (int k=0; k<workset.num_cols_x; k++)
              valptr->fastAccessDx(k) =
                workset.m_coeff*(*Vxdot)[k][eqID[this->offset + eq]];
          }
          else
            *valptr = FadType((*xdot)[eqID[this->offset + eq]]);
>>>>>>> d59f7a9a
        }
      }
    }
  }

}

// **********************************************************************

// **********************************************************************
// Specialization: Stochastic Galerkin Residual
// **********************************************************************

#ifdef ALBANY_SG_MP
template<typename Traits>
GatherSolution<PHAL::AlbanyTraits::SGResidual, Traits>::
GatherSolution(const Teuchos::ParameterList& p,
                              const Teuchos::RCP<Albany::Layouts>& dl) :
  GatherSolutionBase<PHAL::AlbanyTraits::SGResidual, Traits>(p,dl),
  numFields(GatherSolutionBase<PHAL::AlbanyTraits::SGResidual,Traits>::numFieldsBase)
{
}

template<typename Traits>
GatherSolution<PHAL::AlbanyTraits::SGResidual, Traits>::
GatherSolution(const Teuchos::ParameterList& p) :
  GatherSolutionBase<PHAL::AlbanyTraits::SGResidual, Traits>(p,p.get<Teuchos::RCP<Albany::Layouts> >("Layouts Struct")),
  numFields(GatherSolutionBase<PHAL::AlbanyTraits::SGResidual,Traits>::numFieldsBase)
{
}

// **********************************************************************
template<typename Traits>
void GatherSolution<PHAL::AlbanyTraits::SGResidual, Traits>::
evaluateFields(typename Traits::EvalData workset)
{
  Teuchos::RCP<Stokhos::OrthogPolyExpansion<int,RealType> > sg_expansion =
    workset.sg_expansion;
  Teuchos::RCP<const Stokhos::EpetraVectorOrthogPoly > x =
    workset.sg_x;
  Teuchos::RCP<const Stokhos::EpetraVectorOrthogPoly > xdot =
    workset.sg_xdot;
  ScalarT* valptr;

  int nblock = x->size();
  for (std::size_t cell=0; cell < workset.numCells; ++cell ) {
    const Teuchos::ArrayRCP<Teuchos::ArrayRCP<int> >& nodeID  = workset.wsElNodeEqID[cell];

    for (std::size_t node = 0; node < this->numNodes; ++node) {
      for (std::size_t eq = 0; eq < numFields; eq++) {
        if (this->vectorField) valptr = &(this->valVec[0])(cell,node,eq);
        else                   valptr = &(this->val[eq])(cell,node);
        valptr->reset(sg_expansion);
        valptr->copyForWrite();
        for (int block=0; block<nblock; block++)
          valptr->fastAccessCoeff(block) =
            (*x)[block][nodeID[node][this->offset + eq]];
      }
      if (workset.transientTerms && this->enableTransient) {
        for (std::size_t eq = 0; eq < numFields; eq++) {
          if (this->vectorField) valptr = &(this->valVec_dot[0])(cell,node,eq);
          else                   valptr = &(this->val_dot[eq])(cell,node);
          valptr->reset(sg_expansion);
          valptr->copyForWrite();
          for (int block=0; block<nblock; block++)
            valptr->fastAccessCoeff(block) =
              (*xdot)[block][nodeID[node][this->offset + eq]];
        }
      }
    }
  }

}

// **********************************************************************

// **********************************************************************
// Specialization: Stochastic Galerkin Jacobian
// **********************************************************************

template<typename Traits>
GatherSolution<PHAL::AlbanyTraits::SGJacobian, Traits>::
GatherSolution(const Teuchos::ParameterList& p,
                              const Teuchos::RCP<Albany::Layouts>& dl) :
  GatherSolutionBase<PHAL::AlbanyTraits::SGJacobian, Traits>(p,dl),
  numFields(GatherSolutionBase<PHAL::AlbanyTraits::SGJacobian,Traits>::numFieldsBase)
{
}

template<typename Traits>
GatherSolution<PHAL::AlbanyTraits::SGJacobian, Traits>::
GatherSolution(const Teuchos::ParameterList& p) :
  GatherSolutionBase<PHAL::AlbanyTraits::SGJacobian, Traits>(p,p.get<Teuchos::RCP<Albany::Layouts> >("Layouts Struct")),
  numFields(GatherSolutionBase<PHAL::AlbanyTraits::SGJacobian,Traits>::numFieldsBase)
{
}

// **********************************************************************
template<typename Traits>
void GatherSolution<PHAL::AlbanyTraits::SGJacobian, Traits>::
evaluateFields(typename Traits::EvalData workset)
{
  Teuchos::RCP<Stokhos::OrthogPolyExpansion<int,RealType> > sg_expansion =
    workset.sg_expansion;
  Teuchos::RCP<const Stokhos::EpetraVectorOrthogPoly > x =
    workset.sg_x;
  Teuchos::RCP<const Stokhos::EpetraVectorOrthogPoly > xdot =
    workset.sg_xdot;
  ScalarT* valptr;

  int nblock = x->size();
  for (std::size_t cell=0; cell < workset.numCells; ++cell ) {
    const Teuchos::ArrayRCP<Teuchos::ArrayRCP<int> >& nodeID  = workset.wsElNodeEqID[cell];

    for (std::size_t node = 0; node < this->numNodes; ++node) {
      int neq = nodeID[node].size();
      std::size_t num_dof = neq * this->numNodes;

      for (std::size_t eq = 0; eq < numFields; eq++) {
        if (this->vectorField) valptr = &(this->valVec[0])(cell,node,eq);
        else                   valptr = &(this->val[eq])(cell,node);
        *valptr = SGFadType(num_dof, 0.0);
        valptr->setUpdateValue(!workset.ignore_residual);
        valptr->fastAccessDx(neq * node + eq + this->offset) = workset.j_coeff;
        valptr->val().reset(sg_expansion);
        valptr->val().copyForWrite();
        for (int block=0; block<nblock; block++)
          valptr->val().fastAccessCoeff(block) = (*x)[block][nodeID[node][this->offset + eq]];
      }
      if (workset.transientTerms && this->enableTransient) {
        for (std::size_t eq = 0; eq < numFields; eq++) {
          if (this->vectorField) valptr = &(this->valVec_dot[0])(cell,node,eq);
          else                   valptr = &(this->val_dot[eq])(cell,node);
          *valptr = SGFadType(num_dof, 0.0);
          valptr->fastAccessDx(neq * node + eq + this->offset) = workset.m_coeff;
          valptr->val().reset(sg_expansion);
          valptr->val().copyForWrite();
          for (int block=0; block<nblock; block++)
            valptr->val().fastAccessCoeff(block) = (*xdot)[block][nodeID[node][this->offset + eq]];
        }
      }
    }
  }

}

// **********************************************************************

// **********************************************************************
// Specialization: Stochastic Galerkin Tangent
// **********************************************************************

template<typename Traits>
GatherSolution<PHAL::AlbanyTraits::SGTangent, Traits>::
GatherSolution(const Teuchos::ParameterList& p,
                              const Teuchos::RCP<Albany::Layouts>& dl) :
  GatherSolutionBase<PHAL::AlbanyTraits::SGTangent, Traits>(p,dl),
  numFields(GatherSolutionBase<PHAL::AlbanyTraits::SGTangent,Traits>::numFieldsBase)
{
}

template<typename Traits>
GatherSolution<PHAL::AlbanyTraits::SGTangent, Traits>::
GatherSolution(const Teuchos::ParameterList& p) :
  GatherSolutionBase<PHAL::AlbanyTraits::SGTangent, Traits>(p,p.get<Teuchos::RCP<Albany::Layouts> >("Layouts Struct")),
  numFields(GatherSolutionBase<PHAL::AlbanyTraits::SGTangent,Traits>::numFieldsBase)
{
}

// **********************************************************************
template<typename Traits>
void GatherSolution<PHAL::AlbanyTraits::SGTangent, Traits>::
evaluateFields(typename Traits::EvalData workset)
{

  Teuchos::RCP<Stokhos::OrthogPolyExpansion<int,RealType> > sg_expansion =
    workset.sg_expansion;
  Teuchos::RCP<const Stokhos::EpetraVectorOrthogPoly > x =
    workset.sg_x;
  Teuchos::RCP<const Stokhos::EpetraVectorOrthogPoly > xdot =
    workset.sg_xdot;
  Teuchos::RCP<const Epetra_MultiVector> Vx = workset.Vx;
  Teuchos::RCP<const Epetra_MultiVector> Vxdot = workset.Vxdot;
  Teuchos::RCP<const Epetra_MultiVector> Vp = workset.Vp;
  Teuchos::RCP<ParamVec> params = workset.params;
  int num_cols_tot = workset.param_offset + workset.num_cols_p;
  ScalarT* valptr;

  int nblock = x->size();
  for (std::size_t cell=0; cell < workset.numCells; ++cell ) {
    const Teuchos::ArrayRCP<Teuchos::ArrayRCP<int> >& nodeID  = workset.wsElNodeEqID[cell];

    for (std::size_t node = 0; node < this->numNodes; ++node) {
      for (std::size_t eq = 0; eq < numFields; eq++) {
        if (this->vectorField) valptr = &(this->valVec[0])(cell,node,eq);
        else                   valptr = &(this->val[eq])(cell,node);
        if (Vx != Teuchos::null && workset.j_coeff != 0.0) {
          *valptr = SGFadType(num_cols_tot, 0.0);
          for (int k=0; k<workset.num_cols_x; k++)
            valptr->fastAccessDx(k) =
              workset.j_coeff*(*Vx)[k][nodeID[node][this->offset + eq]];
        }
        else
          *valptr = SGFadType(0.0);
        valptr->val().reset(sg_expansion);
        valptr->val().copyForWrite();
        for (int block=0; block<nblock; block++)
          valptr->val().fastAccessCoeff(block) = (*x)[block][nodeID[node][this->offset + eq]];
      }
      if (workset.transientTerms && this->enableTransient) {
        for (std::size_t eq = 0; eq < numFields; eq++) {
          if (this->vectorField) valptr = &(this->valVec_dot[0])(cell,node,eq);
          else                   valptr = &(this->val_dot[eq])(cell,node);
          if (Vxdot != Teuchos::null && workset.m_coeff != 0.0) {
            *valptr = SGFadType(num_cols_tot, 0.0);
            for (int k=0; k<workset.num_cols_x; k++)
              valptr->fastAccessDx(k) =
                workset.m_coeff*(*Vxdot)[k][nodeID[node][this->offset + eq]];
          }
          else
            *valptr = SGFadType(0.0);
          valptr->val().reset(sg_expansion);
          valptr->val().copyForWrite();
          for (int block=0; block<nblock; block++)
            valptr->val().fastAccessCoeff(block) = (*xdot)[block][nodeID[node][this->offset + eq]];
        }
      }
    }
  }

}

// **********************************************************************

// **********************************************************************
// Specialization: Multi-point Residual
// **********************************************************************

template<typename Traits>
GatherSolution<PHAL::AlbanyTraits::MPResidual, Traits>::
GatherSolution(const Teuchos::ParameterList& p,
                              const Teuchos::RCP<Albany::Layouts>& dl) :
  GatherSolutionBase<PHAL::AlbanyTraits::MPResidual, Traits>(p,dl),
  numFields(GatherSolutionBase<PHAL::AlbanyTraits::MPResidual,Traits>::numFieldsBase)
{
}

template<typename Traits>
GatherSolution<PHAL::AlbanyTraits::MPResidual, Traits>::
GatherSolution(const Teuchos::ParameterList& p) :
  GatherSolutionBase<PHAL::AlbanyTraits::MPResidual, Traits>(p,p.get<Teuchos::RCP<Albany::Layouts> >("Layouts Struct")),
  numFields(GatherSolutionBase<PHAL::AlbanyTraits::MPResidual,Traits>::numFieldsBase)
{
}

// **********************************************************************
template<typename Traits>
void GatherSolution<PHAL::AlbanyTraits::MPResidual, Traits>::
evaluateFields(typename Traits::EvalData workset)
{
  Teuchos::RCP<const Stokhos::ProductEpetraVector > x =
    workset.mp_x;
  Teuchos::RCP<const Stokhos::ProductEpetraVector > xdot =
    workset.mp_xdot;
  ScalarT* valptr;

  int nblock = x->size();
  for (std::size_t cell=0; cell < workset.numCells; ++cell ) {
    const Teuchos::ArrayRCP<Teuchos::ArrayRCP<int> >& nodeID  = workset.wsElNodeEqID[cell];

    for (std::size_t node = 0; node < this->numNodes; ++node) {
      for (std::size_t eq = 0; eq < numFields; eq++) {
        if (this->vectorField) valptr = &(this->valVec[0])(cell,node,eq);
        else                   valptr = &(this->val[eq])(cell,node);
        valptr->reset(nblock);
        valptr->copyForWrite();
        for (int block=0; block<nblock; block++)
          valptr->fastAccessCoeff(block) =
            (*x)[block][nodeID[node][this->offset + eq]];
      }
      if (workset.transientTerms && this->enableTransient) {
        for (std::size_t eq = 0; eq < numFields; eq++) {
          if (this->vectorField) valptr = &(this->valVec_dot[0])(cell,node,eq);
          else                   valptr = &(this->val_dot[eq])(cell,node);
          valptr->reset(nblock);
          valptr->copyForWrite();
          for (int block=0; block<nblock; block++)
            valptr->fastAccessCoeff(block) =
              (*xdot)[block][nodeID[node][this->offset + eq]];
        }
      }
    }
  }

}

// **********************************************************************

// **********************************************************************
// Specialization: Mulit-point Jacobian
// **********************************************************************

template<typename Traits>
GatherSolution<PHAL::AlbanyTraits::MPJacobian, Traits>::
GatherSolution(const Teuchos::ParameterList& p,
                              const Teuchos::RCP<Albany::Layouts>& dl) :
  GatherSolutionBase<PHAL::AlbanyTraits::MPJacobian, Traits>(p,dl),
  numFields(GatherSolutionBase<PHAL::AlbanyTraits::MPJacobian,Traits>::numFieldsBase)
{
}

template<typename Traits>
GatherSolution<PHAL::AlbanyTraits::MPJacobian, Traits>::
GatherSolution(const Teuchos::ParameterList& p) :
  GatherSolutionBase<PHAL::AlbanyTraits::MPJacobian, Traits>(p,p.get<Teuchos::RCP<Albany::Layouts> >("Layouts Struct")),
  numFields(GatherSolutionBase<PHAL::AlbanyTraits::MPJacobian,Traits>::numFieldsBase)
{
}

// **********************************************************************
template<typename Traits>
void GatherSolution<PHAL::AlbanyTraits::MPJacobian, Traits>::
evaluateFields(typename Traits::EvalData workset)
{
  Teuchos::RCP<const Stokhos::ProductEpetraVector > x =
    workset.mp_x;
  Teuchos::RCP<const Stokhos::ProductEpetraVector > xdot =
    workset.mp_xdot;
  ScalarT* valptr;

  int nblock = x->size();
  for (std::size_t cell=0; cell < workset.numCells; ++cell ) {
    const Teuchos::ArrayRCP<Teuchos::ArrayRCP<int> >& nodeID  = workset.wsElNodeEqID[cell];

    for (std::size_t node = 0; node < this->numNodes; ++node) {
      int neq = nodeID[node].size();
      std::size_t num_dof = neq * this->numNodes;

      for (std::size_t eq = 0; eq < numFields; eq++) {
        if (this->vectorField) valptr = &(this->valVec[0])(cell,node,eq);
        else                   valptr = &(this->val[eq])(cell,node);
        *valptr = MPFadType(num_dof, 0.0);
        valptr->setUpdateValue(!workset.ignore_residual);
        valptr->fastAccessDx(neq * node + eq + this->offset) = workset.j_coeff;
        valptr->val().reset(nblock);
        valptr->val().copyForWrite();
        for (int block=0; block<nblock; block++)
          valptr->val().fastAccessCoeff(block) = (*x)[block][nodeID[node][this->offset + eq]];
      }
      if (workset.transientTerms && this->enableTransient) {
        for (std::size_t eq = 0; eq < numFields; eq++) {
          if (this->vectorField) valptr = &(this->valVec_dot[0])(cell,node,eq);
          else                   valptr = &(this->val_dot[eq])(cell,node);
          *valptr = MPFadType(num_dof, 0.0);
          valptr->fastAccessDx(neq * node + eq + this->offset) = workset.m_coeff;
          valptr->val().reset(nblock);
          valptr->val().copyForWrite();
          for (int block=0; block<nblock; block++)
            valptr->val().fastAccessCoeff(block) = (*xdot)[block][nodeID[node][this->offset + eq]];
        }
      }
    }
  }

}

// **********************************************************************

// **********************************************************************
// Specialization: Multi-point Galerkin Tangent
// **********************************************************************

template<typename Traits>
GatherSolution<PHAL::AlbanyTraits::MPTangent, Traits>::
GatherSolution(const Teuchos::ParameterList& p,
                              const Teuchos::RCP<Albany::Layouts>& dl) :
  GatherSolutionBase<PHAL::AlbanyTraits::MPTangent, Traits>(p,dl),
  numFields(GatherSolutionBase<PHAL::AlbanyTraits::MPTangent,Traits>::numFieldsBase)
{
}

template<typename Traits>
GatherSolution<PHAL::AlbanyTraits::MPTangent, Traits>::
GatherSolution(const Teuchos::ParameterList& p) :
  GatherSolutionBase<PHAL::AlbanyTraits::MPTangent, Traits>(p,p.get<Teuchos::RCP<Albany::Layouts> >("Layouts Struct")),
  numFields(GatherSolutionBase<PHAL::AlbanyTraits::MPTangent,Traits>::numFieldsBase)
{
}

// **********************************************************************
template<typename Traits>
void GatherSolution<PHAL::AlbanyTraits::MPTangent, Traits>::
evaluateFields(typename Traits::EvalData workset)
{

  Teuchos::RCP<const Stokhos::ProductEpetraVector > x =
    workset.mp_x;
  Teuchos::RCP<const Stokhos::ProductEpetraVector > xdot =
    workset.mp_xdot;
  Teuchos::RCP<const Epetra_MultiVector> Vx = workset.Vx;
  Teuchos::RCP<const Epetra_MultiVector> Vxdot = workset.Vxdot;
  Teuchos::RCP<const Epetra_MultiVector> Vp = workset.Vp;
  Teuchos::RCP<ParamVec> params = workset.params;
  int num_cols_tot = workset.param_offset + workset.num_cols_p;
  ScalarT* valptr;

  int nblock = x->size();
  for (std::size_t cell=0; cell < workset.numCells; ++cell ) {
    const Teuchos::ArrayRCP<Teuchos::ArrayRCP<int> >& nodeID  = workset.wsElNodeEqID[cell];

    for (std::size_t node = 0; node < this->numNodes; ++node) {
      for (std::size_t eq = 0; eq < numFields; eq++) {
        if (this->vectorField) valptr = &(this->valVec[0])(cell,node,eq);
        else                   valptr = &(this->val[eq])(cell,node);
        if (Vx != Teuchos::null && workset.j_coeff != 0.0) {
          *valptr = MPFadType(num_cols_tot, 0.0);
          for (int k=0; k<workset.num_cols_x; k++)
            valptr->fastAccessDx(k) =
              workset.j_coeff*(*Vx)[k][nodeID[node][this->offset + eq]];
        }
        else
          *valptr = MPFadType(0.0);
        valptr->val().reset(nblock);
        valptr->val().copyForWrite();
        for (int block=0; block<nblock; block++)
          valptr->val().fastAccessCoeff(block) = (*x)[block][nodeID[node][this->offset + eq]];
      }
      if (workset.transientTerms && this->enableTransient) {
        for (std::size_t eq = 0; eq < numFields; eq++) {
          if (this->vectorField) valptr = &(this->valVec_dot[0])(cell,node,eq);
          else                   valptr = &(this->val_dot[eq])(cell,node);
          if (Vxdot != Teuchos::null && workset.m_coeff != 0.0) {
            *valptr = MPFadType(num_cols_tot, 0.0);
            for (int k=0; k<workset.num_cols_x; k++)
              valptr->fastAccessDx(k) =
                workset.m_coeff*(*Vxdot)[k][nodeID[node][this->offset + eq]];
          }
          else
            *valptr = MPFadType(0.0);
          valptr->val().reset(nblock);
          valptr->val().copyForWrite();
          for (int block=0; block<nblock; block++)
            valptr->val().fastAccessCoeff(block) = (*xdot)[block][nodeID[node][this->offset + eq]];
        }
      }
    }
  }

}
#endif //ALBANY_SG_MP

}<|MERGE_RESOLUTION|>--- conflicted
+++ resolved
@@ -129,10 +129,6 @@
 void GatherSolution<PHAL::AlbanyTraits::Residual, Traits>::
 evaluateFields(typename Traits::EvalData workset)
 {
-<<<<<<< HEAD
-  ScalarT* valptr;
-
- 
   Teuchos::RCP<const Tpetra_Vector> xT = workset.xT;
   Teuchos::RCP<const Tpetra_Vector> xdotT = workset.xdotT;
 
@@ -140,24 +136,6 @@
   Teuchos::ArrayRCP<const ST> xT_constView = xT->get1dView();
   Teuchos::ArrayRCP<const ST> xdotT_constView = xdotT->get1dView();
 
-  for (std::size_t cell=0; cell < workset.numCells; ++cell ) {
-    const Teuchos::ArrayRCP<Teuchos::ArrayRCP<int> >& nodeID  = workset.wsElNodeEqID[cell];
-
-    for (std::size_t node = 0; node < this->numNodes; ++node) {
-      for (std::size_t eq = 0; eq < numFields; eq++) {
-        if (this->vectorField) valptr = &(this->valVec[0])(cell,node,eq);
-        else                   valptr = &(this->val[eq])(cell,node);
-	    *valptr = xT_constView[nodeID[node][this->offset + eq]];
-      }
-      if (workset.transientTerms && this->enableTransient) {
-        for (std::size_t eq = 0; eq < numFields; eq++) {
-          if (this->vectorField) valptr = &(this->valVec_dot[0])(cell,node,eq);
-          else                   valptr = &(this->val_dot[eq])(cell,node);
-	      *valptr = xdotT_constView[nodeID[node][this->offset + eq]];
-=======
-  Teuchos::RCP<const Epetra_Vector> x = workset.x;
-  Teuchos::RCP<const Epetra_Vector> xdot = workset.xdot;
-
   if (this->vectorField) {
     for (std::size_t cell=0; cell < workset.numCells; ++cell ) {
       const Teuchos::ArrayRCP<Teuchos::ArrayRCP<int> >& nodeID  = workset.wsElNodeEqID[cell];
@@ -165,10 +143,10 @@
       for (std::size_t node = 0; node < this->numNodes; ++node) {
       const Teuchos::ArrayRCP<int>& eqID  = nodeID[node];
         for (std::size_t eq = 0; eq < numFields; eq++) 
-          (this->valVec[0])(cell,node,eq) = (*x)[eqID[this->offset + eq]];
+          (this->valVec[0])(cell,node,eq) = xT_constView[eqID[this->offset + eq]];
         if (workset.transientTerms && this->enableTransient) {
           for (std::size_t eq = 0; eq < numFields; eq++) 
-            (this->valVec_dot[0])(cell,node,eq) = (*xdot)[eqID[this->offset + eq]];
+            (this->valVec_dot[0])(cell,node,eq) = xdotT_constView[eqID[this->offset + eq]];
         }
       }
     }
@@ -179,11 +157,10 @@
       for (std::size_t node = 0; node < this->numNodes; ++node) {
       const Teuchos::ArrayRCP<int>& eqID  = nodeID[node];
         for (std::size_t eq = 0; eq < numFields; eq++) 
-          (this->val[eq])(cell,node) = (*x)[eqID[this->offset + eq]];
+          (this->val[eq])(cell,node) = xT_constView[eqID[this->offset + eq]];
         if (workset.transientTerms && this->enableTransient) {
           for (std::size_t eq = 0; eq < numFields; eq++) 
-            (this->val_dot[eq])(cell,node) = (*xdot)[eqID[this->offset + eq]];
->>>>>>> d59f7a9a
+            (this->val_dot[eq])(cell,node) = xdotT_constView[eqID[this->offset + eq]];
         }
       }
     }
@@ -215,9 +192,7 @@
 template<typename Traits>
 void GatherSolution<PHAL::AlbanyTraits::Jacobian, Traits>::
 evaluateFields(typename Traits::EvalData workset)
-{ 
-
-
+{
   Teuchos::RCP<const Tpetra_Vector> xT = workset.xT;
   Teuchos::RCP<const Tpetra_Vector> xdotT = workset.xdotT;
 
@@ -238,27 +213,16 @@
       for (std::size_t eq = 0; eq < numFields; eq++) {
         if (this->vectorField) valptr = &((this->valVec[0])(cell,node,eq));
         else                   valptr = &(this->val[eq])(cell,node);
-<<<<<<< HEAD
-	*valptr = FadType(num_dof, xT_constView[nodeID[node][this->offset + eq]]);
-	valptr->setUpdateValue(!workset.ignore_residual);
-	valptr->fastAccessDx(neq * node + eq + this->offset) = workset.j_coeff;
-=======
-        *valptr = FadType(num_dof, (*x)[eqID[this->offset + eq]]);
+	*valptr = FadType(num_dof, xT_constView[eqID[this->offset + eq]]);
         valptr->setUpdateValue(!workset.ignore_residual);
         valptr->fastAccessDx(firstunk + eq) = workset.j_coeff;
->>>>>>> d59f7a9a
       }
       if (workset.transientTerms && this->enableTransient) {
         for (std::size_t eq = 0; eq < numFields; eq++) {
           if (this->vectorField) valptr = &(this->valVec_dot[0])(cell,node,eq);
           else                   valptr = &(this->val_dot[eq])(cell,node);
-<<<<<<< HEAD
-  	      *valptr = FadType(num_dof, xdotT_constView[nodeID[node][this->offset + eq]]);
-	      valptr->fastAccessDx(neq * node + eq + this->offset) = workset.m_coeff;
-=======
-          *valptr = FadType(num_dof, (*xdot)[eqID[this->offset + eq]]);
+          *valptr = FadType(num_dof, xdotT_constView[eqID[this->offset + eq]]);
           valptr->fastAccessDx(firstunk + eq) = workset.m_coeff;
->>>>>>> d59f7a9a
         }
       }
     }
@@ -292,24 +256,17 @@
 template<typename Traits>
 void GatherSolution<PHAL::AlbanyTraits::Tangent, Traits>::
 evaluateFields(typename Traits::EvalData workset)
-{ 
- 
+{
   Teuchos::RCP<const Tpetra_Vector> xT = workset.xT;
   Teuchos::RCP<const Tpetra_Vector> xdotT = workset.xdotT;
   Teuchos::RCP<const Tpetra_MultiVector> VxT = workset.VxT;
   Teuchos::RCP<const Tpetra_MultiVector> VxdotT = workset.VxdotT;
   Teuchos::RCP<const Tpetra_MultiVector> VpT = workset.VpT;
 
- 
-  //get const (read-only) view of xT, xdotT, ...
+  //get const (read-only) view of xT and xdotT
   Teuchos::ArrayRCP<const ST> xT_constView = xT->get1dView();
   Teuchos::ArrayRCP<const ST> xdotT_constView = xdotT->get1dView();
-  Teuchos::ArrayRCP<const ST> VxT_constView; 
-  Teuchos::ArrayRCP<const ST> VxdotT_constView; 
-  Teuchos::ArrayRCP<const ST> VpT_constView; 
- 
-   //WHERE IS Vp used?? 
- 
+
   Teuchos::RCP<ParamVec> params = workset.params;
   int num_cols_tot = workset.param_offset + workset.num_cols_p;
   ScalarT* valptr;
@@ -322,55 +279,27 @@
       for (std::size_t eq = 0; eq < numFields; eq++) {
         if (this->vectorField) valptr = &(this->valVec[0])(cell,node,eq);
         else                   valptr = &(this->val[eq])(cell,node);
-<<<<<<< HEAD
 	if (VxT != Teuchos::null && workset.j_coeff != 0.0) {
-	  *valptr = FadType(num_cols_tot, xT_constView[nodeID[node][this->offset + eq]]);
-	  for (int k=0; k<workset.num_cols_x; k++) {
-            VxT_constView=VxT->getData(k); 
-	    valptr->fastAccessDx(k) = 
-	      workset.j_coeff*VxT_constView[nodeID[node][this->offset + eq]];
-          }
+	  *valptr = FadType(num_cols_tot, xT_constView[eqID[this->offset + eq]]);
+	  for (int k=0; k<workset.num_cols_x; k++) 
+	    valptr->fastAccessDx(k) =
+	      workset.j_coeff*VxT->getData(k)[eqID[this->offset + eq]];
 	}
-	else {
-	  *valptr = FadType(xT_constView[nodeID[node][this->offset + eq]]);
-        }
-=======
-        if (Vx != Teuchos::null && workset.j_coeff != 0.0) {
-          *valptr = FadType(num_cols_tot, (*x)[eqID[this->offset + eq]]);
-          for (int k=0; k<workset.num_cols_x; k++)
-            valptr->fastAccessDx(k) =
-              workset.j_coeff*(*Vx)[k][eqID[this->offset + eq]];
-        }
-        else
-          *valptr = FadType((*x)[eqID[this->offset + eq]]);
->>>>>>> d59f7a9a
+	else
+	  *valptr = FadType(xT_constView[eqID[this->offset + eq]]);
       }
       if (workset.transientTerms && this->enableTransient) {
         for (std::size_t eq = 0; eq < numFields; eq++) {
           if (this->vectorField) valptr = &(this->valVec_dot[0])(cell,node,eq);
           else                   valptr = &(this->val_dot[eq])(cell,node);
-<<<<<<< HEAD
 	  if (VxdotT != Teuchos::null && workset.m_coeff != 0.0) {
-	    *valptr = FadType(num_cols_tot, xdotT_constView[nodeID[node][this->offset + eq]]);
-	    for (int k=0; k<workset.num_cols_x; k++) {
-              VxdotT_constView=VxdotT->getData(k); 
-	      valptr->fastAccessDx(k) = 
-		workset.m_coeff*VxdotT_constView[nodeID[node][this->offset + eq]];
-             }
+	    *valptr = FadType(num_cols_tot, xdotT_constView[eqID[this->offset + eq]]);
+	    for (int k=0; k<workset.num_cols_x; k++)
+	      valptr->fastAccessDx(k) =
+		workset.m_coeff*VxdotT->getData(k)[eqID[this->offset + eq]];
 	  }
-	  else {
-	    *valptr = FadType(xdotT_constView[nodeID[node][this->offset + eq]]);
-          }
-=======
-          if (Vxdot != Teuchos::null && workset.m_coeff != 0.0) {
-            *valptr = FadType(num_cols_tot, (*xdot)[eqID[this->offset + eq]]);
-            for (int k=0; k<workset.num_cols_x; k++)
-              valptr->fastAccessDx(k) =
-                workset.m_coeff*(*Vxdot)[k][eqID[this->offset + eq]];
-          }
-          else
-            *valptr = FadType((*xdot)[eqID[this->offset + eq]]);
->>>>>>> d59f7a9a
+	  else
+	    *valptr = FadType(xdotT_constView[eqID[this->offset + eq]]);
         }
       }
     }
