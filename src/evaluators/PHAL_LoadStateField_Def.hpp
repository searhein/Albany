--- conflicted
+++ resolved
@@ -23,7 +23,7 @@
   data = f;
 
   this->addEvaluatedField(data);
-  this->setName("Load State Field" );
+  this->setName("Load State Field" + PHX::typeAsString<PHX::Device>() );
 }
 
 // **********************************************************************
@@ -44,13 +44,8 @@
   Albany::StateArray& states = *workset.stateArrayPtr;
   Albany::MDArray& stateToLoad  = states[stateName];
 
-<<<<<<< HEAD
- // Kokkos::deep_copy(data, stateToLoad);
-   for (int i=0; i < data.size() ; ++i) data[i] = stateToLoad[i]; 
-=======
   for (int i=0; i < stateToLoad.size() ; ++i) data[i] = stateToLoad[i];
   for (int i=stateToLoad.size(); i < data.size() ; ++i) data[i] = 0.;  //filling non-used portion of workset.
->>>>>>> ffdf9878
 }
 
 // **********************************************************************
