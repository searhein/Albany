--- conflicted
+++ resolved
@@ -173,19 +173,6 @@
       beta_field = PHX::MDField<ScalarT,Cell,Node>(
                     p.get<std::string>("Beta Field Name"), dl->node_scalar);
 #endif
-<<<<<<< HEAD
-     
-      betaName = p.get<std::string>("BetaXY"); 
-      L = p.get<double>("L"); 
-#ifdef OUTPUT_TO_SCREEN
-      *out << "BetaName: " << betaName << std::endl; 
-      *out << "L: " << L << std::endl;
-#endif
-      if (betaName == "Constant") 
-        beta_type = CONSTANT; 
-      else if (betaName == "ExpTrig") 
-        beta_type = EXPTRIG; 
-=======
 
       betaName = p.get<std::string>("BetaXY");
       L = p.get<double>("L");
@@ -197,7 +184,6 @@
         beta_type = CONSTANT;
       else if (betaName == "ExpTrig")
         beta_type = EXPTRIG;
->>>>>>> 06bb6418
       else if (betaName == "ISMIP-HOM Test C")
         beta_type = ISMIP_HOM_TEST_C;
       else if (betaName == "ISMIP-HOM Test D")
@@ -1179,16 +1165,11 @@
 
       rowT[0] = nodeID[node][this->offset[dim]];
 
-<<<<<<< HEAD
       int neq = nodeID[node].size();
 
       if (fT != Teuchos::null) {
          fT->sumIntoLocalValue(rowT[0], valptr->val());
       }
-=======
-        if (f != Teuchos::null)
-          f->SumIntoMyValue(row, 0, valptr->val());
->>>>>>> 06bb6418
 
         // Check derivative array is nonzero
         if (valptr->hasFastAccess()) {
@@ -1200,7 +1181,6 @@
             for (unsigned int eq_col=0; eq_col<neq; eq_col++) {
               lcol = neq * node_col + eq_col;
 
-<<<<<<< HEAD
             // Global column
             colT[0] =  nodeID[node_col][eq_col];
             value[0] = valptr->fastAccessDx(lcol);   
@@ -1215,22 +1195,6 @@
           } // column equations
         } // column nodes
       } // has fast access
-=======
-              // Global column
-              col =  nodeID[node_col][eq_col];
-
-              if (workset.is_adjoint) {
-                // Sum Jacobian transposed
-                Jac->SumIntoMyValues(col, 1, &(valptr->fastAccessDx(lcol)), &row);
-              }
-              else {
-                // Sum Jacobian
-                Jac->SumIntoMyValues(row, 1, &(valptr->fastAccessDx(lcol)), &col);
-              }
-            } // column equations
-          } // column nodes
-        } // has fast access
->>>>>>> 06bb6418
     }
   }
 }
@@ -1302,9 +1266,9 @@
 void Neumann<PHAL::AlbanyTraits::DistParamDeriv, Traits>::
 evaluateFields(typename Traits::EvalData workset)
 {
-  Teuchos::RCP<Epetra_MultiVector> fpV = workset.fpV;
+  Teuchos::RCP<Tpetra_MultiVector> fpVT = workset.fpVT;
   bool trans = workset.transpose_dist_param_deriv;
-  int num_cols = workset.Vp->NumVectors();
+  int num_cols = workset.VpT->getNumVectors();
   ScalarT *valptr;
 
   // Fill the local "neumann" array with cell contributions
@@ -1330,7 +1294,7 @@
             }
           }
           const int row = dist_param_index[i];
-          fpV->SumIntoMyValue(row, col, val);
+          fpVT->sumIntoLocalValue(row, col, val);
         }
       }
     }
@@ -1354,7 +1318,7 @@
             double val = 0.0;
             for (int i=0; i<num_deriv; ++i)
               val += valptr->dx(i)*local_Vp[col][i];
-            fpV->SumIntoMyValue(row, col, val);
+            fpVT->sumIntoLocalValue(row, col, val);
           }
         }
     }
