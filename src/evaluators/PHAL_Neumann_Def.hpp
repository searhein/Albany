--- conflicted
+++ resolved
@@ -516,17 +516,15 @@
          calc_dudn_basal(data, betaOnSide, dofSideVec, jacobianSide, *cellType, cellDims, elem_side);
          break;
 
-<<<<<<< HEAD
       case LATERAL:
 
-	     calc_dudn_lateral(data, thicknessOnSide, elevationOnSide, dofSideVec, jacobianSide, *cellType, cellDims, elem_side);
-	     break;
-=======
+	 calc_dudn_lateral(data, thicknessOnSide, elevationOnSide, dofSideVec, jacobianSide, *cellType, cellDims, elem_side);
+	 break;
+      
       case TRACTION:
   
          calc_traction_components(data, physPointsSide, jacobianSide, *cellType, cellDims, elem_side);
          break;
->>>>>>> dc3a5351
       
       default:
   
