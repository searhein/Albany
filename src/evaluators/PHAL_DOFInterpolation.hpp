//*****************************************************************//
//    Albany 3.0:  Copyright 2016 Sandia Corporation               //
//    This Software is released under the BSD license detailed     //
//    in the file "license.txt" in the top-level Albany directory  //
//*****************************************************************//

#ifndef PHAL_DOF_INTERPOLATION_HPP
#define PHAL_DOF_INTERPOLATION_HPP

#include "Phalanx_config.hpp"
#include "Phalanx_Evaluator_WithBaseImpl.hpp"
#include "Phalanx_Evaluator_Derived.hpp"
#include "Phalanx_MDField.hpp"

#include "Albany_Layouts.hpp"

namespace PHAL {
/** \brief Finite Element Interpolation Evaluator

    This evaluator interpolates nodal DOF values to quad points.

*/

<<<<<<< HEAD
template<typename EvalT, typename Traits, typename Type>
class DOFInterpolation : public PHX::EvaluatorWithBaseImpl<Traits>,
 			 public PHX::EvaluatorDerived<EvalT, Traits>  {
=======
template<typename EvalT, typename Traits, typename ScalarT>
class DOFInterpolationBase : public PHX::EvaluatorWithBaseImpl<Traits>,
                             public PHX::EvaluatorDerived<EvalT, Traits>  {
>>>>>>> 40627e58

public:

  DOFInterpolationBase (const Teuchos::ParameterList& p,
                        const Teuchos::RCP<Albany::Layouts>& dl);

  void postRegistrationSetup (typename Traits::SetupData d,
                              PHX::FieldManager<Traits>& vm);

  void evaluateFields(typename Traits::EvalData d);

private:
  typedef Type ScalarT;

<<<<<<< HEAD
  //typedef typename EvalT::ScalarT ScalarT;

=======
>>>>>>> 40627e58
  // Input:
  //! Values at nodes
  PHX::MDField<ScalarT,Cell,Node> val_node;
  //! Basis Functions
  PHX::MDField<RealType,Cell,Node,QuadPoint> BF;

  // Output:
  //! Values at quadrature points
  PHX::MDField<ScalarT,Cell,QuadPoint> val_qp;

  std::size_t numNodes;
  std::size_t numQPs;
};
/*
//! Specialization for Jacobian evaluation taking advantage of known sparsity
template<typename Traits>
<<<<<<< HEAD
class DOFInterpolation<PHAL::AlbanyTraits::Jacobian, Traits, FadType>
=======
class DOFInterpolationBase<PHAL::AlbanyTraits::Jacobian, Traits, typename PHAL::AlbanyTraits::Jacobian::ScalarT>
>>>>>>> 40627e58
      : public PHX::EvaluatorWithBaseImpl<Traits>,
        public PHX::EvaluatorDerived<PHAL::AlbanyTraits::Jacobian, Traits>  {

public:

  DOFInterpolationBase(const Teuchos::ParameterList& p,
                              const Teuchos::RCP<Albany::Layouts>& dl);

  void postRegistrationSetup(typename Traits::SetupData d,
                      PHX::FieldManager<Traits>& vm);

  void evaluateFields(typename Traits::EvalData d);

private:

  typedef PHAL::AlbanyTraits::Jacobian::ScalarT ScalarT;

  // Input:
  //! Values at nodes
  PHX::MDField<ScalarT,Cell,Node> val_node;
  //! Basis Functions
  PHX::MDField<RealType,Cell,Node,QuadPoint> BF;

  // Output:
  //! Values at quadrature points
  PHX::MDField<ScalarT,Cell,QuadPoint> val_qp;

  std::size_t numNodes;
  std::size_t numQPs;
  std::size_t offset;
};
*/
#ifdef ALBANY_SG
//! Specialization for SGJacobian evaluation taking advantage of known sparsity
template<typename Traits>
<<<<<<< HEAD
class DOFInterpolation<PHAL::AlbanyTraits::SGJacobian, Traits, SGFadType>
=======
class DOFInterpolationBase<PHAL::AlbanyTraits::SGJacobian, Traits, typename PHAL::AlbanyTraits::SGJacobian::ScalarT>
>>>>>>> 40627e58
      : public PHX::EvaluatorWithBaseImpl<Traits>,
        public PHX::EvaluatorDerived<PHAL::AlbanyTraits::SGJacobian, Traits>  {

public:

  DOFInterpolationBase(const Teuchos::ParameterList& p,
                              const Teuchos::RCP<Albany::Layouts>& dl);

  void postRegistrationSetup(typename Traits::SetupData d,
                      PHX::FieldManager<Traits>& vm);

  void evaluateFields(typename Traits::EvalData d);

private:

  typedef PHAL::AlbanyTraits::SGJacobian::ScalarT ScalarT;

  // Input:
  //! Values at nodes
  PHX::MDField<ScalarT,Cell,Node> val_node;
  //! Basis Functions
  PHX::MDField<RealType,Cell,Node,QuadPoint> BF;

  // Output:
  //! Values at quadrature points
  PHX::MDField<ScalarT,Cell,QuadPoint> val_qp;

  std::size_t numNodes;
  std::size_t numQPs;
  std::size_t offset;
};
#endif

#ifdef ALBANY_ENSEMBLE
//! Specialization for MPJacobian evaluation taking advantage of known sparsity
template<typename Traits>
<<<<<<< HEAD
class DOFInterpolation<PHAL::AlbanyTraits::MPJacobian, Traits, MPFadType>
=======
class DOFInterpolationBase<PHAL::AlbanyTraits::MPJacobian, Traits, typename PHAL::AlbanyTraits::MPJacobian::ScalarT>
>>>>>>> 40627e58
      : public PHX::EvaluatorWithBaseImpl<Traits>,
        public PHX::EvaluatorDerived<PHAL::AlbanyTraits::MPJacobian, Traits>  {

public:

  DOFInterpolationBase(const Teuchos::ParameterList& p,
                              const Teuchos::RCP<Albany::Layouts>& dl);

  void postRegistrationSetup(typename Traits::SetupData d,
                      PHX::FieldManager<Traits>& vm);

  void evaluateFields(typename Traits::EvalData d);

private:

  typedef PHAL::AlbanyTraits::MPJacobian::ScalarT ScalarT;

  // Input:
  //! Values at nodes
  PHX::MDField<ScalarT,Cell,Node> val_node;
  //! Basis Functions
  PHX::MDField<RealType,Cell,Node,QuadPoint> BF;

  // Output:
  //! Values at quadrature points
  PHX::MDField<ScalarT,Cell,QuadPoint> val_qp;

  std::size_t numNodes;
  std::size_t numQPs;
  std::size_t offset;
};
#endif

// Some shortcut names
template<typename EvalT, typename Traits>
using DOFInterpolation = DOFInterpolationBase<EvalT,Traits,typename EvalT::ScalarT>;

template<typename EvalT, typename Traits>
using DOFInterpolationMesh = DOFInterpolationBase<EvalT,Traits,typename EvalT::MeshScalarT>;

template<typename EvalT, typename Traits>
using DOFInterpolationParam = DOFInterpolationBase<EvalT,Traits,typename EvalT::ParamScalarT>;

} // Namespace PHAL

#endif // PHAL_DOF_INTERPOLATION_HPP<|MERGE_RESOLUTION|>--- conflicted
+++ resolved
@@ -21,15 +21,9 @@
 
 */
 
-<<<<<<< HEAD
-template<typename EvalT, typename Traits, typename Type>
-class DOFInterpolation : public PHX::EvaluatorWithBaseImpl<Traits>,
- 			 public PHX::EvaluatorDerived<EvalT, Traits>  {
-=======
 template<typename EvalT, typename Traits, typename ScalarT>
 class DOFInterpolationBase : public PHX::EvaluatorWithBaseImpl<Traits>,
                              public PHX::EvaluatorDerived<EvalT, Traits>  {
->>>>>>> 40627e58
 
 public:
 
@@ -42,13 +36,7 @@
   void evaluateFields(typename Traits::EvalData d);
 
 private:
-  typedef Type ScalarT;
 
-<<<<<<< HEAD
-  //typedef typename EvalT::ScalarT ScalarT;
-
-=======
->>>>>>> 40627e58
   // Input:
   //! Values at nodes
   PHX::MDField<ScalarT,Cell,Node> val_node;
@@ -65,11 +53,7 @@
 /*
 //! Specialization for Jacobian evaluation taking advantage of known sparsity
 template<typename Traits>
-<<<<<<< HEAD
-class DOFInterpolation<PHAL::AlbanyTraits::Jacobian, Traits, FadType>
-=======
 class DOFInterpolationBase<PHAL::AlbanyTraits::Jacobian, Traits, typename PHAL::AlbanyTraits::Jacobian::ScalarT>
->>>>>>> 40627e58
       : public PHX::EvaluatorWithBaseImpl<Traits>,
         public PHX::EvaluatorDerived<PHAL::AlbanyTraits::Jacobian, Traits>  {
 
@@ -105,11 +89,7 @@
 #ifdef ALBANY_SG
 //! Specialization for SGJacobian evaluation taking advantage of known sparsity
 template<typename Traits>
-<<<<<<< HEAD
-class DOFInterpolation<PHAL::AlbanyTraits::SGJacobian, Traits, SGFadType>
-=======
 class DOFInterpolationBase<PHAL::AlbanyTraits::SGJacobian, Traits, typename PHAL::AlbanyTraits::SGJacobian::ScalarT>
->>>>>>> 40627e58
       : public PHX::EvaluatorWithBaseImpl<Traits>,
         public PHX::EvaluatorDerived<PHAL::AlbanyTraits::SGJacobian, Traits>  {
 
@@ -146,11 +126,7 @@
 #ifdef ALBANY_ENSEMBLE
 //! Specialization for MPJacobian evaluation taking advantage of known sparsity
 template<typename Traits>
-<<<<<<< HEAD
-class DOFInterpolation<PHAL::AlbanyTraits::MPJacobian, Traits, MPFadType>
-=======
 class DOFInterpolationBase<PHAL::AlbanyTraits::MPJacobian, Traits, typename PHAL::AlbanyTraits::MPJacobian::ScalarT>
->>>>>>> 40627e58
       : public PHX::EvaluatorWithBaseImpl<Traits>,
         public PHX::EvaluatorDerived<PHAL::AlbanyTraits::MPJacobian, Traits>  {
 
