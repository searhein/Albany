//*****************************************************************//
//    Albany 3.0:  Copyright 2016 Sandia Corporation               //
//    This Software is released under the BSD license detailed     //
//    in the file "license.txt" in the top-level Albany directory  //
//*****************************************************************//

#include "Teuchos_TestForException.hpp"
#include "Phalanx_DataLayout.hpp"
#include "Intrepid2_FunctionSpaceTools.hpp"

#include "PHAL_Workset.hpp"

namespace PHAL {

//**********************************************************************
<<<<<<< HEAD
template<typename EvalT, typename Traits, typename Type>
DOFInterpolation<EvalT, Traits, Type>::
DOFInterpolation(const Teuchos::ParameterList& p,
=======
template<typename EvalT, typename Traits, typename ScalarT>
DOFInterpolationBase<EvalT, Traits, ScalarT>::
DOFInterpolationBase(const Teuchos::ParameterList& p,
>>>>>>> 40627e58
                              const Teuchos::RCP<Albany::Layouts>& dl) :
  val_node    (p.get<std::string>   ("Variable Name"), dl->node_scalar),
  BF          (p.get<std::string>   ("BF Name"), dl->node_qp_scalar),
  val_qp      (p.get<std::string>   ("Variable Name"), dl->qp_scalar )
{
  this->addDependentField(val_node);
  this->addDependentField(BF);
  this->addEvaluatedField(val_qp);

  this->setName("DOFInterpolationBase" );

  std::vector<PHX::DataLayout::size_type> dims;
  BF.fieldTag().dataLayout().dimensions(dims);
  numNodes = dims[1];
  numQPs   = dims[2];
}

//**********************************************************************
<<<<<<< HEAD
template<typename EvalT, typename Traits, typename Type>
void DOFInterpolation<EvalT, Traits, Type>::
=======
template<typename EvalT, typename Traits, typename ScalarT>
void DOFInterpolationBase<EvalT, Traits, ScalarT>::
>>>>>>> 40627e58
postRegistrationSetup(typename Traits::SetupData d,
                      PHX::FieldManager<Traits>& fm)
{
  this->utils.setFieldData(val_node,fm);
  this->utils.setFieldData(BF,fm);
  this->utils.setFieldData(val_qp,fm);
}

//**********************************************************************
<<<<<<< HEAD
template<typename EvalT, typename Traits, typename Type>
void DOFInterpolation<EvalT, Traits, Type>::
=======
template<typename EvalT, typename Traits, typename ScalarT>
void DOFInterpolationBase<EvalT, Traits, ScalarT>::
>>>>>>> 40627e58
evaluateFields(typename Traits::EvalData workset)
{
  //Intrepid2 version:
  // for (int i=0; i < val_qp.size() ; i++) val_qp[i] = 0.0;
  // Intrepid2::FunctionSpaceTools:: evaluate<ScalarT>(val_qp, val_node, BF);

  for (std::size_t cell=0; cell < workset.numCells; ++cell) {
    for (std::size_t qp=0; qp < numQPs; ++qp) {
      //ScalarT& vqp = val_qp(cell,qp);
      val_qp(cell,qp) = val_node(cell, 0) * BF(cell, 0, qp);
      for (std::size_t node=1; node < numNodes; ++node) {
        val_qp(cell,qp) += val_node(cell, node) * BF(cell, node, qp);
      }
    }
  }
}
/*
//**********************************************************************
template<typename Traits>
<<<<<<< HEAD
DOFInterpolation<PHAL::AlbanyTraits::Jacobian, Traits, FadType>::
DOFInterpolation(const Teuchos::ParameterList& p,
=======
DOFInterpolationBase<PHAL::AlbanyTraits::Jacobian, Traits, typename PHAL::AlbanyTraits::Jacobian::ScalarT>::
DOFInterpolationBase(const Teuchos::ParameterList& p,
>>>>>>> 40627e58
                              const Teuchos::RCP<Albany::Layouts>& dl) :
  val_node    (p.get<std::string>   ("Variable Name"), dl->node_scalar),
  BF          (p.get<std::string>   ("BF Name"), dl->node_qp_scalar),
  val_qp      (p.get<std::string>   ("Variable Name"), dl->qp_scalar )
{
  this->addDependentField(val_node);
  this->addDependentField(BF);
  this->addEvaluatedField(val_qp);

  this->setName("DOFInterpolationBase Jacobian");

  std::vector<PHX::DataLayout::size_type> dims;
  BF.fieldTag().dataLayout().dimensions(dims);
  numNodes = dims[1];
  numQPs   = dims[2];

  offset = p.get<int>("Offset of First DOF");
}

//**********************************************************************
template<typename Traits>
<<<<<<< HEAD
void DOFInterpolation<PHAL::AlbanyTraits::Jacobian, Traits, FadType>::
=======
void DOFInterpolationBase<PHAL::AlbanyTraits::Jacobian, Traits, typename PHAL::AlbanyTraits::Jacobian::ScalarT>::
>>>>>>> 40627e58
postRegistrationSetup(typename Traits::SetupData d,
                      PHX::FieldManager<Traits>& fm)
{
  this->utils.setFieldData(val_node,fm);
  this->utils.setFieldData(BF,fm);
  this->utils.setFieldData(val_qp,fm);
}

//**********************************************************************
template<typename Traits>
<<<<<<< HEAD
void DOFInterpolation<PHAL::AlbanyTraits::Jacobian, Traits, FadType>::
=======
void DOFInterpolationBase<PHAL::AlbanyTraits::Jacobian, Traits, typename PHAL::AlbanyTraits::Jacobian::ScalarT>::
>>>>>>> 40627e58
evaluateFields(typename Traits::EvalData workset)
{
  //Intrepid2 version:
  // for (int i=0; i < val_qp.size() ; i++) val_qp[i] = 0.0;
  // Intrepid2::FunctionSpaceTools:: evaluate<ScalarT>(val_qp, val_node, BF);

  const int num_dof = val_node(0,0).size();
  const int neq = workset.wsElNodeEqID[0][0].size();
std::cout << val_node.fieldTag().name() << ", ws " << workset.wsIndex << ":\n";

  for (std::size_t cell=0; cell < workset.numCells; ++cell) {
    for (std::size_t qp=0; qp < numQPs; ++qp) {
      //ScalarT& vqp = val_qp(cell,qp);
      val_qp(cell,qp) = ScalarT(num_dof, val_node(cell, 0).val() * BF(cell, 0, qp));
      if (num_dof) (val_qp(cell,qp)).fastAccessDx(offset) = val_node(cell, 0).fastAccessDx(offset) * BF(cell, 0, qp);
std::cout << "  val_node(" << cell << "," << 0 << ") = " << val_node(cell,0) << "\n";
      for (std::size_t node=1; node < numNodes; ++node) {
        (val_qp(cell,qp)).val() += val_node(cell, node).val() * BF(cell, node, qp);
        if (num_dof) (val_qp(cell,qp)).fastAccessDx(neq*node+offset) += val_node(cell, node).fastAccessDx(neq*node+offset) * BF(cell, node, qp);
std::cout << "  val_node(" << cell << "," << node << ") = " << val_node(cell,node) << "\n";
      }
std::cout << "  val_qp(" << cell << "," << qp << ") = " << val_qp(cell,qp) << "\n";
    }
  }
}
*/
#ifdef ALBANY_SG
//**********************************************************************
template<typename Traits>
<<<<<<< HEAD
DOFInterpolation<PHAL::AlbanyTraits::SGJacobian, Traits, SGFadType>::
DOFInterpolation(const Teuchos::ParameterList& p,
=======
DOFInterpolationBase<PHAL::AlbanyTraits::SGJacobian, Traits, typename PHAL::AlbanyTraits::SGJacobian::ScalarT>::
DOFInterpolationBase(const Teuchos::ParameterList& p,
>>>>>>> 40627e58
                              const Teuchos::RCP<Albany::Layouts>& dl) :
  val_node    (p.get<std::string>   ("Variable Name"), dl->node_scalar),
  BF          (p.get<std::string>   ("BF Name"), dl->node_qp_scalar),
  val_qp      (p.get<std::string>   ("Variable Name"), dl->qp_scalar )
{
  this->addDependentField(val_node);
  this->addDependentField(BF);
  this->addEvaluatedField(val_qp);

  this->setName("DOFInterpolationBase SGJacobian");

  std::vector<PHX::DataLayout::size_type> dims;
  BF.fieldTag().dataLayout().dimensions(dims);
  numNodes = dims[1];
  numQPs   = dims[2];

  offset = p.get<int>("Offset of First DOF");
}

//**********************************************************************
template<typename Traits>
<<<<<<< HEAD
void DOFInterpolation<PHAL::AlbanyTraits::SGJacobian, Traits, SGFadType>::
=======
void DOFInterpolationBase<PHAL::AlbanyTraits::SGJacobian, Traits, typename PHAL::AlbanyTraits::SGJacobian::ScalarT>::
>>>>>>> 40627e58
postRegistrationSetup(typename Traits::SetupData d,
                      PHX::FieldManager<Traits>& fm)
{
  this->utils.setFieldData(val_node,fm);
  this->utils.setFieldData(BF,fm);
  this->utils.setFieldData(val_qp,fm);
}

//**********************************************************************
template<typename Traits>
<<<<<<< HEAD
void DOFInterpolation<PHAL::AlbanyTraits::SGJacobian, Traits, SGFadType>::
=======
void DOFInterpolationBase<PHAL::AlbanyTraits::SGJacobian, Traits, typename PHAL::AlbanyTraits::SGJacobian::ScalarT>::
>>>>>>> 40627e58
evaluateFields(typename Traits::EvalData workset)
{
  //Intrepid2 version:
  // for (int i=0; i < val_qp.size() ; i++) val_qp[i] = 0.0;
  // Intrepid2::FunctionSpaceTools:: evaluate<ScalarT>(val_qp, val_node, BF);

  const int num_dof = val_node(0,0).size();
  const int neq = workset.wsElNodeEqID[0][0].size();

  for (std::size_t cell=0; cell < workset.numCells; ++cell) {
    for (std::size_t qp=0; qp < numQPs; ++qp) {
      //ScalarT& vqp = val_qp(cell,qp);
      val_qp(cell,qp) = ScalarT(num_dof, val_node(cell, 0).val() * BF(cell, 0, qp));
      if (num_dof) (val_qp(cell,qp)).fastAccessDx(offset) = val_node(cell, 0).fastAccessDx(offset) * BF(cell, 0, qp);
      for (std::size_t node=1; node < numNodes; ++node) {
        (val_qp(cell,qp)).val() += val_node(cell, node).val() * BF(cell, node, qp);
        if (num_dof) (val_qp(cell,qp)).fastAccessDx(neq*node+offset) += val_node(cell, node).fastAccessDx(neq*node+offset) * BF(cell, node, qp);
      }
    }
  }
}
#endif

#ifdef ALBANY_ENSEMBLE
//**********************************************************************
template<typename Traits>
<<<<<<< HEAD
DOFInterpolation<PHAL::AlbanyTraits::MPJacobian, Traits, MPFadType>::
DOFInterpolation(const Teuchos::ParameterList& p,
=======
DOFInterpolationBase<PHAL::AlbanyTraits::MPJacobian, Traits, typename PHAL::AlbanyTraits::MPJacobian::ScalarT>::
DOFInterpolationBase(const Teuchos::ParameterList& p,
>>>>>>> 40627e58
                              const Teuchos::RCP<Albany::Layouts>& dl) :
  val_node    (p.get<std::string>   ("Variable Name"), dl->node_scalar),
  BF          (p.get<std::string>   ("BF Name"), dl->node_qp_scalar),
  val_qp      (p.get<std::string>   ("Variable Name"), dl->qp_scalar )
{
  this->addDependentField(val_node);
  this->addDependentField(BF);
  this->addEvaluatedField(val_qp);

  this->setName("DOFInterpolationBase MPJacobian");

  std::vector<PHX::DataLayout::size_type> dims;
  BF.fieldTag().dataLayout().dimensions(dims);
  numNodes = dims[1];
  numQPs   = dims[2];

  offset = p.get<int>("Offset of First DOF");
}

//**********************************************************************
template<typename Traits>
<<<<<<< HEAD
void DOFInterpolation<PHAL::AlbanyTraits::MPJacobian, Traits, MPFadType>::
=======
void DOFInterpolationBase<PHAL::AlbanyTraits::MPJacobian, Traits, typename PHAL::AlbanyTraits::MPJacobian::ScalarT>::
>>>>>>> 40627e58
postRegistrationSetup(typename Traits::SetupData d,
                      PHX::FieldManager<Traits>& fm)
{
  this->utils.setFieldData(val_node,fm);
  this->utils.setFieldData(BF,fm);
  this->utils.setFieldData(val_qp,fm);
}

//**********************************************************************
template<typename Traits>
<<<<<<< HEAD
void DOFInterpolation<PHAL::AlbanyTraits::MPJacobian, Traits, MPFadType>::
=======
void DOFInterpolationBase<PHAL::AlbanyTraits::MPJacobian, Traits, typename PHAL::AlbanyTraits::MPJacobian::ScalarT>::
>>>>>>> 40627e58
evaluateFields(typename Traits::EvalData workset)
{
  //Intrepid2 version:
  // for (int i=0; i < val_qp.size() ; i++) val_qp[i] = 0.0;
  // Intrepid2::FunctionSpaceTools:: evaluate<ScalarT>(val_qp, val_node, BF);

  const int num_dof = val_node(0,0).size();
  const int neq = workset.wsElNodeEqID[0][0].size();

  for (std::size_t cell=0; cell < workset.numCells; ++cell) {
    for (std::size_t qp=0; qp < numQPs; ++qp) {
      //ScalarT& vqp = val_qp(cell,qp);
      val_qp(cell,qp) = ScalarT(num_dof, val_node(cell, 0).val() * BF(cell, 0, qp));
      if (num_dof) (val_qp(cell,qp)).fastAccessDx(offset) = val_node(cell, 0).fastAccessDx(offset) * BF(cell, 0, qp);
      for (std::size_t node=1; node < numNodes; ++node) {
        (val_qp(cell,qp)).val() += val_node(cell, node).val() * BF(cell, node, qp);
        if (num_dof) (val_qp(cell,qp)).fastAccessDx(neq*node+offset) += val_node(cell, node).fastAccessDx(neq*node+offset) * BF(cell, node, qp);
      }
    }
  }
}
#endif

//**********************************************************************

}
<|MERGE_RESOLUTION|>--- conflicted
+++ resolved
@@ -13,15 +13,9 @@
 namespace PHAL {
 
 //**********************************************************************
-<<<<<<< HEAD
-template<typename EvalT, typename Traits, typename Type>
-DOFInterpolation<EvalT, Traits, Type>::
-DOFInterpolation(const Teuchos::ParameterList& p,
-=======
 template<typename EvalT, typename Traits, typename ScalarT>
 DOFInterpolationBase<EvalT, Traits, ScalarT>::
 DOFInterpolationBase(const Teuchos::ParameterList& p,
->>>>>>> 40627e58
                               const Teuchos::RCP<Albany::Layouts>& dl) :
   val_node    (p.get<std::string>   ("Variable Name"), dl->node_scalar),
   BF          (p.get<std::string>   ("BF Name"), dl->node_qp_scalar),
@@ -40,29 +34,19 @@
 }
 
 //**********************************************************************
-<<<<<<< HEAD
-template<typename EvalT, typename Traits, typename Type>
-void DOFInterpolation<EvalT, Traits, Type>::
-=======
 template<typename EvalT, typename Traits, typename ScalarT>
 void DOFInterpolationBase<EvalT, Traits, ScalarT>::
->>>>>>> 40627e58
-postRegistrationSetup(typename Traits::SetupData d,
-                      PHX::FieldManager<Traits>& fm)
-{
-  this->utils.setFieldData(val_node,fm);
-  this->utils.setFieldData(BF,fm);
-  this->utils.setFieldData(val_qp,fm);
-}
-
-//**********************************************************************
-<<<<<<< HEAD
-template<typename EvalT, typename Traits, typename Type>
-void DOFInterpolation<EvalT, Traits, Type>::
-=======
+postRegistrationSetup(typename Traits::SetupData d,
+                      PHX::FieldManager<Traits>& fm)
+{
+  this->utils.setFieldData(val_node,fm);
+  this->utils.setFieldData(BF,fm);
+  this->utils.setFieldData(val_qp,fm);
+}
+
+//**********************************************************************
 template<typename EvalT, typename Traits, typename ScalarT>
 void DOFInterpolationBase<EvalT, Traits, ScalarT>::
->>>>>>> 40627e58
 evaluateFields(typename Traits::EvalData workset)
 {
   //Intrepid2 version:
@@ -82,13 +66,8 @@
 /*
 //**********************************************************************
 template<typename Traits>
-<<<<<<< HEAD
-DOFInterpolation<PHAL::AlbanyTraits::Jacobian, Traits, FadType>::
-DOFInterpolation(const Teuchos::ParameterList& p,
-=======
 DOFInterpolationBase<PHAL::AlbanyTraits::Jacobian, Traits, typename PHAL::AlbanyTraits::Jacobian::ScalarT>::
 DOFInterpolationBase(const Teuchos::ParameterList& p,
->>>>>>> 40627e58
                               const Teuchos::RCP<Albany::Layouts>& dl) :
   val_node    (p.get<std::string>   ("Variable Name"), dl->node_scalar),
   BF          (p.get<std::string>   ("BF Name"), dl->node_qp_scalar),
@@ -110,26 +89,18 @@
 
 //**********************************************************************
 template<typename Traits>
-<<<<<<< HEAD
-void DOFInterpolation<PHAL::AlbanyTraits::Jacobian, Traits, FadType>::
-=======
 void DOFInterpolationBase<PHAL::AlbanyTraits::Jacobian, Traits, typename PHAL::AlbanyTraits::Jacobian::ScalarT>::
->>>>>>> 40627e58
-postRegistrationSetup(typename Traits::SetupData d,
-                      PHX::FieldManager<Traits>& fm)
-{
-  this->utils.setFieldData(val_node,fm);
-  this->utils.setFieldData(BF,fm);
-  this->utils.setFieldData(val_qp,fm);
-}
-
-//**********************************************************************
-template<typename Traits>
-<<<<<<< HEAD
-void DOFInterpolation<PHAL::AlbanyTraits::Jacobian, Traits, FadType>::
-=======
+postRegistrationSetup(typename Traits::SetupData d,
+                      PHX::FieldManager<Traits>& fm)
+{
+  this->utils.setFieldData(val_node,fm);
+  this->utils.setFieldData(BF,fm);
+  this->utils.setFieldData(val_qp,fm);
+}
+
+//**********************************************************************
+template<typename Traits>
 void DOFInterpolationBase<PHAL::AlbanyTraits::Jacobian, Traits, typename PHAL::AlbanyTraits::Jacobian::ScalarT>::
->>>>>>> 40627e58
 evaluateFields(typename Traits::EvalData workset)
 {
   //Intrepid2 version:
@@ -159,13 +130,8 @@
 #ifdef ALBANY_SG
 //**********************************************************************
 template<typename Traits>
-<<<<<<< HEAD
-DOFInterpolation<PHAL::AlbanyTraits::SGJacobian, Traits, SGFadType>::
-DOFInterpolation(const Teuchos::ParameterList& p,
-=======
 DOFInterpolationBase<PHAL::AlbanyTraits::SGJacobian, Traits, typename PHAL::AlbanyTraits::SGJacobian::ScalarT>::
 DOFInterpolationBase(const Teuchos::ParameterList& p,
->>>>>>> 40627e58
                               const Teuchos::RCP<Albany::Layouts>& dl) :
   val_node    (p.get<std::string>   ("Variable Name"), dl->node_scalar),
   BF          (p.get<std::string>   ("BF Name"), dl->node_qp_scalar),
@@ -187,26 +153,18 @@
 
 //**********************************************************************
 template<typename Traits>
-<<<<<<< HEAD
-void DOFInterpolation<PHAL::AlbanyTraits::SGJacobian, Traits, SGFadType>::
-=======
 void DOFInterpolationBase<PHAL::AlbanyTraits::SGJacobian, Traits, typename PHAL::AlbanyTraits::SGJacobian::ScalarT>::
->>>>>>> 40627e58
-postRegistrationSetup(typename Traits::SetupData d,
-                      PHX::FieldManager<Traits>& fm)
-{
-  this->utils.setFieldData(val_node,fm);
-  this->utils.setFieldData(BF,fm);
-  this->utils.setFieldData(val_qp,fm);
-}
-
-//**********************************************************************
-template<typename Traits>
-<<<<<<< HEAD
-void DOFInterpolation<PHAL::AlbanyTraits::SGJacobian, Traits, SGFadType>::
-=======
+postRegistrationSetup(typename Traits::SetupData d,
+                      PHX::FieldManager<Traits>& fm)
+{
+  this->utils.setFieldData(val_node,fm);
+  this->utils.setFieldData(BF,fm);
+  this->utils.setFieldData(val_qp,fm);
+}
+
+//**********************************************************************
+template<typename Traits>
 void DOFInterpolationBase<PHAL::AlbanyTraits::SGJacobian, Traits, typename PHAL::AlbanyTraits::SGJacobian::ScalarT>::
->>>>>>> 40627e58
 evaluateFields(typename Traits::EvalData workset)
 {
   //Intrepid2 version:
@@ -233,13 +191,8 @@
 #ifdef ALBANY_ENSEMBLE
 //**********************************************************************
 template<typename Traits>
-<<<<<<< HEAD
-DOFInterpolation<PHAL::AlbanyTraits::MPJacobian, Traits, MPFadType>::
-DOFInterpolation(const Teuchos::ParameterList& p,
-=======
 DOFInterpolationBase<PHAL::AlbanyTraits::MPJacobian, Traits, typename PHAL::AlbanyTraits::MPJacobian::ScalarT>::
 DOFInterpolationBase(const Teuchos::ParameterList& p,
->>>>>>> 40627e58
                               const Teuchos::RCP<Albany::Layouts>& dl) :
   val_node    (p.get<std::string>   ("Variable Name"), dl->node_scalar),
   BF          (p.get<std::string>   ("BF Name"), dl->node_qp_scalar),
@@ -261,26 +214,18 @@
 
 //**********************************************************************
 template<typename Traits>
-<<<<<<< HEAD
-void DOFInterpolation<PHAL::AlbanyTraits::MPJacobian, Traits, MPFadType>::
-=======
 void DOFInterpolationBase<PHAL::AlbanyTraits::MPJacobian, Traits, typename PHAL::AlbanyTraits::MPJacobian::ScalarT>::
->>>>>>> 40627e58
-postRegistrationSetup(typename Traits::SetupData d,
-                      PHX::FieldManager<Traits>& fm)
-{
-  this->utils.setFieldData(val_node,fm);
-  this->utils.setFieldData(BF,fm);
-  this->utils.setFieldData(val_qp,fm);
-}
-
-//**********************************************************************
-template<typename Traits>
-<<<<<<< HEAD
-void DOFInterpolation<PHAL::AlbanyTraits::MPJacobian, Traits, MPFadType>::
-=======
+postRegistrationSetup(typename Traits::SetupData d,
+                      PHX::FieldManager<Traits>& fm)
+{
+  this->utils.setFieldData(val_node,fm);
+  this->utils.setFieldData(BF,fm);
+  this->utils.setFieldData(val_qp,fm);
+}
+
+//**********************************************************************
+template<typename Traits>
 void DOFInterpolationBase<PHAL::AlbanyTraits::MPJacobian, Traits, typename PHAL::AlbanyTraits::MPJacobian::ScalarT>::
->>>>>>> 40627e58
 evaluateFields(typename Traits::EvalData workset)
 {
   //Intrepid2 version:
