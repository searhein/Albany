--- conflicted
+++ resolved
@@ -15,15 +15,9 @@
 namespace PHAL {
 
 //**********************************************************************
-<<<<<<< HEAD
-template<typename EvalT, typename Traits, typename Type>
-DOFGradInterpolation<EvalT, Traits, Type>::
-DOFGradInterpolation(const Teuchos::ParameterList& p,
-=======
 template<typename EvalT, typename Traits, typename ScalarT>
 DOFGradInterpolationBase<EvalT, Traits, ScalarT>::
 DOFGradInterpolationBase(const Teuchos::ParameterList& p,
->>>>>>> 40627e58
                               const Teuchos::RCP<Albany::Layouts>& dl) :
   val_node    (p.get<std::string>   ("Variable Name"), dl->node_scalar),
   GradBF      (p.get<std::string>   ("Gradient BF Name"), dl->node_qp_gradient),
@@ -44,13 +38,8 @@
 }
 
 //**********************************************************************
-<<<<<<< HEAD
-template<typename EvalT, typename Traits, typename Type>
-void DOFGradInterpolation<EvalT, Traits, Type>::
-=======
 template<typename EvalT, typename Traits, typename ScalarT>
 void DOFGradInterpolationBase<EvalT, Traits, ScalarT>::
->>>>>>> 40627e58
 postRegistrationSetup(typename Traits::SetupData d,
                       PHX::FieldManager<Traits>& fm)
 {
@@ -63,15 +52,9 @@
 // Kokkos functor Reesidual
 #ifdef ALBANY_KOKKOS_UNDER_DEVELOPMENT
 #ifdef KOKKOS_OPTIMIZED
-<<<<<<< HEAD
-template<typename EvalT, typename Traits, typename Type>
-KOKKOS_INLINE_FUNCTION
-void DOFGradInterpolation<EvalT, Traits, Type>::
-=======
 template<typename EvalT, typename Traits, typename ScalarT>
 KOKKOS_INLINE_FUNCTION
 void DOFGradInterpolationBase<EvalT, Traits, ScalarT>::
->>>>>>> 40627e58
 operator()( const team_member & thread) const{
 
   const int thread_idx = thread.league_rank() * threads_per_team;
@@ -104,17 +87,10 @@
 }
 
 #else
-<<<<<<< HEAD
-  template<typename EvalT, typename Traits, typename Type>
-  KOKKOS_INLINE_FUNCTION
-  void DOFGradInterpolation<EvalT, Traits, Type>::
-  operator() (const DOFGradInterpolation_Residual_Tag& tag, const int& cell) const {
-=======
   template<typename EvalT, typename Traits, typename ScalarT>
   KOKKOS_INLINE_FUNCTION
   void DOFGradInterpolationBase<EvalT, Traits, ScalarT>::
   operator() (const DOFGradInterpolationBase_Residual_Tag& tag, const int& cell) const {
->>>>>>> 40627e58
 
    for (int qp=0; qp < numQPs; ++qp) {
           for (int dim=0; dim<numDims; dim++) {
@@ -128,13 +104,8 @@
 #endif
 #endif
 // ***************************************************************************************
-<<<<<<< HEAD
-template<typename EvalT, typename Traits, typename Type>
-void DOFGradInterpolation<EvalT, Traits, Type>::
-=======
 template<typename EvalT, typename Traits, typename ScalarT>
 void DOFGradInterpolationBase<EvalT, Traits, ScalarT>::
->>>>>>> 40627e58
 evaluateFields(typename Traits::EvalData workset)
 {
   //Intrepid2 Version:
@@ -157,7 +128,7 @@
  PHX::Device::fence();
  auto start = std::chrono::high_resolution_clock::now();
 #endif
-//  Kokkos::deep_copy(grad_val_qp.get_view(), 0.0);
+//  Kokkos::deep_copy(grad_val_qp.get_kokkos_view(), 0.0);
 
 #ifdef KOKKOS_OPTIMIZED
 
@@ -187,13 +158,8 @@
 
 //**********************************************************************
 template<typename Traits>
-<<<<<<< HEAD
-DOFGradInterpolation<PHAL::AlbanyTraits::Jacobian, Traits, FadType>::
-DOFGradInterpolation(const Teuchos::ParameterList& p,
-=======
 DOFGradInterpolationBase<PHAL::AlbanyTraits::Jacobian, Traits, typename PHAL::AlbanyTraits::Jacobian::ScalarT>::
 DOFGradInterpolationBase(const Teuchos::ParameterList& p,
->>>>>>> 40627e58
                               const Teuchos::RCP<Albany::Layouts>& dl) :
   val_node    (p.get<std::string>   ("Variable Name"), dl->node_scalar),
   GradBF      (p.get<std::string>   ("Gradient BF Name"), dl->node_qp_gradient),
@@ -216,11 +182,7 @@
 
 //**********************************************************************
 template<typename Traits>
-<<<<<<< HEAD
-void DOFGradInterpolation<PHAL::AlbanyTraits::Jacobian, Traits, FadType>::
-=======
 void DOFGradInterpolationBase<PHAL::AlbanyTraits::Jacobian, Traits, typename PHAL::AlbanyTraits::Jacobian::ScalarT>::
->>>>>>> 40627e58
 postRegistrationSetup(typename Traits::SetupData d,
                       PHX::FieldManager<Traits>& fm)
 {
@@ -233,13 +195,8 @@
 #ifdef ALBANY_KOKKOS_UNDER_DEVELOPMENT
   template< typename Traits>
   KOKKOS_INLINE_FUNCTION
-<<<<<<< HEAD
-  void DOFGradInterpolation<PHAL::AlbanyTraits::Jacobian, Traits, FadType>::
-  operator() (const DOFGradInterpolation_Jacobian_Tag& tag, const int& cell) const {
-=======
   void DOFGradInterpolationBase<PHAL::AlbanyTraits::Jacobian, Traits, typename PHAL::AlbanyTraits::Jacobian::ScalarT>::
   operator() (const DOFGradInterpolationBase_Jacobian_Tag& tag, const int& cell) const {
->>>>>>> 40627e58
 
     for (int qp=0; qp < numQPs; ++qp) {
           for (int dim=0; dim<numDims; dim++) {
@@ -255,11 +212,7 @@
 #endif
 //**********************************************************************
 template<typename Traits>
-<<<<<<< HEAD
-void DOFGradInterpolation<PHAL::AlbanyTraits::Jacobian, Traits, FadType>::
-=======
 void DOFGradInterpolationBase<PHAL::AlbanyTraits::Jacobian, Traits, typename PHAL::AlbanyTraits::Jacobian::ScalarT>::
->>>>>>> 40627e58
 evaluateFields(typename Traits::EvalData workset)
 {
   //Intrepid2 Version:
@@ -319,13 +272,8 @@
 #ifdef ALBANY_SG
 //**********************************************************************
 template<typename Traits>
-<<<<<<< HEAD
-DOFGradInterpolation<PHAL::AlbanyTraits::SGJacobian, Traits, SGFadType>::
-DOFGradInterpolation(const Teuchos::ParameterList& p,
-=======
 DOFGradInterpolationBase<PHAL::AlbanyTraits::SGJacobian, Traits, typename PHAL::AlbanyTraits::SGJacobian::ScalarT>::
 DOFGradInterpolationBase(const Teuchos::ParameterList& p,
->>>>>>> 40627e58
                               const Teuchos::RCP<Albany::Layouts>& dl) :
   val_node    (p.get<std::string>   ("Variable Name"), dl->node_scalar),
   GradBF      (p.get<std::string>   ("Gradient BF Name"), dl->node_qp_gradient),
@@ -348,11 +296,7 @@
 
 //**********************************************************************
 template<typename Traits>
-<<<<<<< HEAD
-void DOFGradInterpolation<PHAL::AlbanyTraits::SGJacobian, Traits, SGFadType>::
-=======
 void DOFGradInterpolationBase<PHAL::AlbanyTraits::SGJacobian, Traits, typename PHAL::AlbanyTraits::SGJacobian::ScalarT>::
->>>>>>> 40627e58
 postRegistrationSetup(typename Traits::SetupData d,
                       PHX::FieldManager<Traits>& fm)
 {
@@ -363,11 +307,7 @@
 
 //**********************************************************************
 template<typename Traits>
-<<<<<<< HEAD
-void DOFGradInterpolation<PHAL::AlbanyTraits::SGJacobian, Traits, SGFadType>::
-=======
 void DOFGradInterpolationBase<PHAL::AlbanyTraits::SGJacobian, Traits, typename PHAL::AlbanyTraits::SGJacobian::ScalarT>::
->>>>>>> 40627e58
 evaluateFields(typename Traits::EvalData workset)
 {
   //Intrepid2 Version:
@@ -396,13 +336,8 @@
 #ifdef ALBANY_ENSEMBLE
 //**********************************************************************
 template<typename Traits>
-<<<<<<< HEAD
-DOFGradInterpolation<PHAL::AlbanyTraits::MPJacobian, Traits, MPFadType>::
-DOFGradInterpolation(const Teuchos::ParameterList& p,
-=======
 DOFGradInterpolationBase<PHAL::AlbanyTraits::MPJacobian, Traits, typename PHAL::AlbanyTraits::MPJacobian::ScalarT>::
 DOFGradInterpolationBase(const Teuchos::ParameterList& p,
->>>>>>> 40627e58
                               const Teuchos::RCP<Albany::Layouts>& dl) :
   val_node    (p.get<std::string>   ("Variable Name"), dl->node_scalar),
   GradBF      (p.get<std::string>   ("Gradient BF Name"), dl->node_qp_gradient),
@@ -425,11 +360,7 @@
 
 //**********************************************************************
 template<typename Traits>
-<<<<<<< HEAD
-void DOFGradInterpolation<PHAL::AlbanyTraits::MPJacobian, Traits, MPFadType>::
-=======
 void DOFGradInterpolationBase<PHAL::AlbanyTraits::MPJacobian, Traits, typename PHAL::AlbanyTraits::MPJacobian::ScalarT>::
->>>>>>> 40627e58
 postRegistrationSetup(typename Traits::SetupData d,
                       PHX::FieldManager<Traits>& fm)
 {
@@ -440,11 +371,7 @@
 
 //**********************************************************************
 template<typename Traits>
-<<<<<<< HEAD
-void DOFGradInterpolation<PHAL::AlbanyTraits::MPJacobian, Traits, MPFadType>::
-=======
 void DOFGradInterpolationBase<PHAL::AlbanyTraits::MPJacobian, Traits, typename PHAL::AlbanyTraits::MPJacobian::ScalarT>::
->>>>>>> 40627e58
 evaluateFields(typename Traits::EvalData workset)
 {
   //Intrepid2 Version:
