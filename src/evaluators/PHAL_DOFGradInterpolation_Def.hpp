--- conflicted
+++ resolved
@@ -24,7 +24,7 @@
   this->addDependentField(GradBF);
   this->addEvaluatedField(grad_val_qp);
 
-  this->setName("DOFGradInterpolation" );
+  this->setName("DOFGradInterpolation"+ PHX::typeAsString<PHX::Device>() );
 
  // std::vector<PHX::DataLayout::size_type> dims;
   std::vector<PHX::DataLayout::size_type> dims;
@@ -80,7 +80,7 @@
   this->addDependentField(GradBF);
   this->addEvaluatedField(grad_val_qp);
 
-  this->setName("DOFGradInterpolation Jacobian");
+  this->setName("DOFGradInterpolation Jacobian"+PHX::typeAsString<PHX::Device>());
 
   std::vector<PHX::Device::size_type> dims;
   GradBF.fieldTag().dataLayout().dimensions(dims);
@@ -218,13 +218,8 @@
     for (std::size_t cell=0; cell < workset.numCells; ++cell) {
         for (std::size_t qp=0; qp < numQPs; ++qp) {
           for (std::size_t dim=0; dim<numDims; dim++) {
-<<<<<<< HEAD
             //MeshScalarT& gvqp = grad_val_qp(cell,qp,dim);
             grad_val_qp(cell,qp,dim) = val_node(cell, 0) * GradBF(cell, 0, qp, dim);
-=======
-            ScalarT& gvqp = grad_val_qp(cell,qp,dim);
-            gvqp = val_node(cell, 0) * GradBF(cell, 0, qp, dim);
->>>>>>> ffdf9878
             for (std::size_t node= 1 ; node < numNodes; ++node) {
               grad_val_qp(cell,qp,dim) += val_node(cell, node) * GradBF(cell, node, qp, dim);
           }
