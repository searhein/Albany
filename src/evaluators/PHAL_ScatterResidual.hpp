--- conflicted
+++ resolved
@@ -51,11 +51,8 @@
   Teuchos::RCP<PHX::FieldTag> scatter_operation;
   std::vector< PHX::MDField<ScalarT,Cell,Node> > val;
   std::vector< PHX::MDField<ScalarT,Cell,Node,Dim> > valVec;
-<<<<<<< HEAD
   //typedef Kokkos::View < ScalarT***, Kokkos::LayoutRight, PHX::Device > temp_view_type;
-=======
   std::vector< PHX::MDField<ScalarT,Cell,Node,Dim,Dim> > valTensor;
->>>>>>> ffdf9878
   std::size_t numNodes;
   std::size_t numFieldsBase; // Number of fields gathered in this call
   std::size_t offset; // Offset of first DOF being gathered when numFields<neq
