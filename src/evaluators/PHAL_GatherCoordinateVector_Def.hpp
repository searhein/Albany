//*****************************************************************//
//    Albany 3.0:  Copyright 2016 Sandia Corporation               //
//    This Software is released under the BSD license detailed     //
//    in the file "license.txt" in the top-level Albany directory  //
//*****************************************************************//

#include <vector>
#include <string>

#include "Teuchos_TestForException.hpp"
#include "Phalanx_DataLayout.hpp"

namespace PHAL {

template<typename EvalT, typename Traits>
GatherCoordinateVector<EvalT, Traits>::
GatherCoordinateVector(const Teuchos::ParameterList& p,
                              const Teuchos::RCP<Albany::Layouts>& dl) :
  coordVec  (p.get<std::string> ("Coordinate Vector Name"), dl->vertices_vector ),
  numVertices(0), numDim(0), worksetSize(0)
{  
  if (p.isType<bool>("Periodic BC")) periodic = p.get<bool>("Periodic BC");
  else periodic = false;

  if (p.isType<std::string>("Current Displacement Vector Name")){
    std::string strDispVec = p.get<std::string>("Current Displacement Vector Name");
    dispVecName = Teuchos::rcp( new std::string(strDispVec) );
  }
    

  this->addEvaluatedField(coordVec);
  this->setName("Gather Coordinate Vector" );
}

template<typename EvalT, typename Traits>
GatherCoordinateVector<EvalT, Traits>::
GatherCoordinateVector(const Teuchos::ParameterList& p) :
  coordVec         (p.get<std::string>                   ("Coordinate Vector Name"),
                    p.get<Teuchos::RCP<PHX::DataLayout> >("Coordinate Data Layout") ),
  numVertices(0), numDim(0), worksetSize(0)
{  
  if (p.isType<bool>("Periodic BC")) periodic = p.get<bool>("Periodic BC");
  else periodic = false;

  this->addEvaluatedField(coordVec);
  this->setName("Gather Coordinate Vector" );
}

// **********************************************************************
template<typename EvalT, typename Traits> 
void GatherCoordinateVector<EvalT, Traits>::postRegistrationSetup(typename Traits::SetupData d,
                      PHX::FieldManager<Traits>& fm)
{
  this->utils.setFieldData(coordVec,fm);

  typename std::vector< typename PHX::template MDField<MeshScalarT,Cell,Vertex,Dim>::size_type > dims;
  coordVec.dimensions(dims); //get dimensions

  worksetSize = dims[0];
  numVertices = dims[1];
  numDim = dims[2];
}

// **********************************************************************
template<typename EvalT, typename Traits>
void GatherCoordinateVector<EvalT, Traits>::evaluateFields(typename Traits::EvalData workset)
{ 
  unsigned int numCells = workset.numCells;
  Teuchos::ArrayRCP<Teuchos::ArrayRCP<double*> > wsCoords = workset.wsCoords;

#ifndef ALBANY_KOKKOS_UNDER_DEVELOPMENT
  if( dispVecName.is_null() ){
    for (std::size_t cell=0; cell < numCells; ++cell) {
      for (std::size_t node = 0; node < numVertices; ++node) {
        for (std::size_t eq=0; eq < numDim; ++eq) { 
          coordVec(cell,node,eq) = wsCoords[cell][node][eq]; 
        }
      }
    }

    // Since Intrepid2 will later perform calculations on the entire workset size
    // and not just the used portion, we must fill the excess with reasonable 
    // values. Leaving this out leads to calculations on singular elements.
    for (std::size_t cell=numCells; cell < worksetSize; ++cell) {
      for (std::size_t node = 0; node < numVertices; ++node) {
        for (std::size_t eq=0; eq < numDim; ++eq) { 
          coordVec(cell,node,eq) = coordVec(0,node,eq); 
        }
      }
    }
  } else {
    Albany::StateArray::const_iterator it;
    it = workset.stateArrayPtr->find(*dispVecName);

    TEUCHOS_TEST_FOR_EXCEPTION((it == workset.stateArrayPtr->end()), std::logic_error,
           std::endl << "Error: cannot locate " << *dispVecName << " in PHAL_GatherCoordinateVector_Def" << std::endl);

    Albany::MDArray dVec = it->second;

    for (std::size_t cell=0; cell < numCells; ++cell) {
      for (std::size_t node = 0; node < numVertices; ++node) {
        for (std::size_t eq=0; eq < numDim; ++eq) { 
          coordVec(cell,node,eq) = wsCoords[cell][node][eq] + dVec(cell,node,eq);
        }
      }
    }

    // Since Intrepid2 will later perform calculations on the entire workset size
    // and not just the used portion, we must fill the excess with reasonable 
    // values. Leaving this out leads to calculations on singular elements.
    for (std::size_t cell=numCells; cell < worksetSize; ++cell) {
      for (std::size_t node = 0; node < numVertices; ++node) {
        for (std::size_t eq=0; eq < numDim; ++eq) { 
          coordVec(cell,node,eq) = coordVec(0,node,eq) + dVec(cell,node,eq);
        }
      }
    }
  }
#else
 typedef Kokkos::View<MeshScalarT***,PHX::Device> view_type;
 typedef typename view_type::HostMirror host_view_type;
  
<<<<<<< HEAD
 host_view_type coordVecHost = Kokkos::create_mirror_view (coordVec.get_view());
=======
 host_view_type coordVecHost = Kokkos::create_mirror_view (coordVec.get_static_view());
>>>>>>> c17af0c0

  if( dispVecName.is_null() ){
    for (std::size_t cell=0; cell < numCells; ++cell) {
      for (std::size_t node = 0; node < numVertices; ++node) {
        for (std::size_t eq=0; eq < numDim; ++eq) {
          coordVecHost(cell,node,eq) = wsCoords[cell][node][eq];
        }
      }
    }

    for (std::size_t cell=numCells; cell < worksetSize; ++cell) {
      for (std::size_t node = 0; node < numVertices; ++node) {
        for (std::size_t eq=0; eq < numDim; ++eq) {
          coordVecHost(cell,node,eq) = coordVecHost(0,node,eq);
        }
      }
    }
  } else {
    Albany::StateArray::const_iterator it;
    it = workset.stateArrayPtr->find(*dispVecName);

    TEUCHOS_TEST_FOR_EXCEPTION((it == workset.stateArrayPtr->end()), std::logic_error,
           std::endl << "Error: cannot locate " << *dispVecName << " in PHAL_GatherCoordinateVector_Def" << std::endl);

    Albany::MDArray dVec = it->second;

    for (std::size_t cell=0; cell < numCells; ++cell) {
      for (std::size_t node = 0; node < numVertices; ++node) {
        for (std::size_t eq=0; eq < numDim; ++eq) {
          coordVecHost(cell,node,eq) = wsCoords[cell][node][eq] + dVec(cell,node,eq);
        }
      }
    }
   for (std::size_t cell=numCells; cell < worksetSize; ++cell) {
      for (std::size_t node = 0; node < numVertices; ++node) {
        for (std::size_t eq=0; eq < numDim; ++eq) {
          coordVecHost(cell,node,eq) = coordVecHost(0,node,eq) + dVec(cell,node,eq);
        }
      }
    }
  } 
<<<<<<< HEAD
  Kokkos::deep_copy (coordVec.get_view(), coordVecHost);
=======
  Kokkos::deep_copy (coordVec.get_static_view(), coordVecHost);
>>>>>>> c17af0c0

#endif
}
// **********************************************************************
#if defined(ALBANY_MESH_DEPENDS_ON_PARAMETERS) || defined(ALBANY_MESH_DEPENDS_ON_SOLUTION)
template<typename Traits>
GatherCoordinateVector<PHAL::AlbanyTraits::Tangent, Traits>::
GatherCoordinateVector(const Teuchos::ParameterList& p,
                              const Teuchos::RCP<Albany::Layouts>& dl) :
  coordVec         (p.get<std::string> ("Coordinate Vector Name"), dl->vertices_vector ),
  numVertices(0), numDim(0), worksetSize(0)
{  
  if (p.isType<bool>("Periodic BC")) periodic = p.get<bool>("Periodic BC");
  else periodic = false;

  this->addEvaluatedField(coordVec);
  this->setName("Gather Coordinate Vector Tangent");
}

template<typename Traits>
GatherCoordinateVector<PHAL::AlbanyTraits::Tangent, Traits>::
GatherCoordinateVector(const Teuchos::ParameterList& p) :
  coordVec         (p.get<std::string>                   ("Coordinate Vector Name"),
                    p.get<Teuchos::RCP<PHX::DataLayout> >("Coordinate Data Layout") ),
  numVertices(0), numDim(0), worksetSize(0)
{  
  if (p.isType<bool>("Periodic BC")) periodic = p.get<bool>("Periodic BC");
  else periodic = false;

  this->addEvaluatedField(coordVec);
  this->setName("Gather Coordinate Vector  Tangent");
}

// **********************************************************************
template<typename Traits> 
void GatherCoordinateVector<PHAL::AlbanyTraits::Tangent, Traits>::
postRegistrationSetup(typename Traits::SetupData d,
                      PHX::FieldManager<Traits>& fm)
{
  this->utils.setFieldData(coordVec,fm);

  typename std::vector< typename PHX::template MDField<MeshScalarT,Cell,Vertex,Dim>::size_type > dims;
  coordVec.dimensions(dims); //get dimensions

  worksetSize = dims[0];
  numVertices = dims[1];
  numDim = dims[2];
}
// **********************************************************************
template<typename Traits>
void GatherCoordinateVector<PHAL::AlbanyTraits::Tangent, Traits>::
evaluateFields(typename Traits::EvalData workset)
{ 
  unsigned int numCells = workset.numCells;

  Teuchos::ArrayRCP<Teuchos::ArrayRCP<double*> > wsCoords = workset.wsCoords;
  const Teuchos::ArrayRCP<Teuchos::ArrayRCP<Teuchos::ArrayRCP<Teuchos::ArrayRCP<double> > > > & ws_coord_derivs = workset.ws_coord_derivs;
  std::vector<int> *coord_deriv_indices = workset.coord_deriv_indices;
  int numShapeDerivs = ws_coord_derivs.size();
  int numParams = workset.num_cols_p;

  for (std::size_t cell=0; cell < numCells; ++cell) {
    for (std::size_t node = 0; node < numVertices; ++node) {
      for (std::size_t eq=0; eq < numDim; ++eq) { 
        coordVec(cell,node,eq) = TanFadType(numParams, wsCoords[cell][node][eq]); 
        for (int j=0; j < numShapeDerivs; ++j) { 
          coordVec(cell,node,eq).fastAccessDx((*coord_deriv_indices)[j]) 
               =  ws_coord_derivs[j][cell][node][eq];
        }
      }
    }
  }

  // Since Intrepid2 will later perform calculations on the entire workset size
  // and not just the used portion, we must fill the excess with reasonable 
  // values. Leaving this out leads to calculations on singular elements.
  //
  for (std::size_t cell=numCells; cell < worksetSize; ++cell) {
    for (std::size_t node = 0; node < numVertices; ++node) {
      for (std::size_t eq=0; eq < numDim; ++eq) { 
        coordVec(cell,node,eq) = coordVec(0,node,eq); 
      }
    }
  }
}
#endif
}<|MERGE_RESOLUTION|>--- conflicted
+++ resolved
@@ -120,11 +120,8 @@
  typedef Kokkos::View<MeshScalarT***,PHX::Device> view_type;
  typedef typename view_type::HostMirror host_view_type;
   
-<<<<<<< HEAD
- host_view_type coordVecHost = Kokkos::create_mirror_view (coordVec.get_view());
-=======
+// host_view_type coordVecHost = Kokkos::create_mirror_view (coordVec.get_view());
  host_view_type coordVecHost = Kokkos::create_mirror_view (coordVec.get_static_view());
->>>>>>> c17af0c0
 
   if( dispVecName.is_null() ){
     for (std::size_t cell=0; cell < numCells; ++cell) {
@@ -166,11 +163,8 @@
       }
     }
   } 
-<<<<<<< HEAD
-  Kokkos::deep_copy (coordVec.get_view(), coordVecHost);
-=======
+  // Kokkos::deep_copy (coordVec.get_view(), coordVecHost);
   Kokkos::deep_copy (coordVec.get_static_view(), coordVecHost);
->>>>>>> c17af0c0
 
 #endif
 }
