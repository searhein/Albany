//*****************************************************************//
//    Albany 2.0:  Copyright 2012 Sandia Corporation               //
//    This Software is released under the BSD license detailed     //
//    in the file "license.txt" in the top-level Albany directory  //
//*****************************************************************//

#include "Teuchos_TestForException.hpp"
#include "Phalanx_DataLayout.hpp"

// **********************************************************************
// Base Class Generic Implemtation
// **********************************************************************
namespace PHAL {

template<typename EvalT, typename Traits>
ScatterScalarResponseBase<EvalT, Traits>::
ScatterScalarResponseBase(const Teuchos::ParameterList& p,
		    const Teuchos::RCP<Albany::Layouts>& dl)
{
  setup(p, dl);
}

template<typename EvalT, typename Traits>
void ScatterScalarResponseBase<EvalT, Traits>::
postRegistrationSetup(typename Traits::SetupData d,
                      PHX::FieldManager<Traits>& fm)
{
  this->utils.setFieldData(global_response,fm);
}

template<typename EvalT, typename Traits>
void
ScatterScalarResponseBase<EvalT, Traits>::
setup(const Teuchos::ParameterList& p, const Teuchos::RCP<Albany::Layouts>& dl)
{
  bool stand_alone = p.get<bool>("Stand-alone Evaluator");

  // Setup fields we require
  PHX::Tag<ScalarT> global_response_tag =
    p.get<PHX::Tag<ScalarT> >("Global Response Field Tag");
  global_response = PHX::MDField<ScalarT>(global_response_tag);
  std::cout << "global_response layout = " << std::endl;
  global_response_tag.dataLayout().print(std::cout);
  if (stand_alone)
    this->addDependentField(global_response);
  else
    this->addEvaluatedField(global_response);

  // Setup field we evaluate
  std::string fieldName = global_response_tag.name() + " Scatter Response";
  scatter_operation = Teuchos::rcp(new PHX::Tag<ScalarT>(fieldName, dl->dummy));
  this->addEvaluatedField(*scatter_operation);

  //! get and validate parameter list
  Teuchos::ParameterList* plist = 
    p.get<Teuchos::ParameterList*>("Parameter List");
  if (stand_alone) {
    Teuchos::RCP<const Teuchos::ParameterList> reflist = 
      this->getValidResponseParameters();
    plist->validateParameters(*reflist,0);
  }

  if (stand_alone)
    this->setName(fieldName+" Scatter Response");
}

template<typename EvalT,typename Traits>
Teuchos::RCP<const Teuchos::ParameterList>
ScatterScalarResponseBase<EvalT, Traits>::
getValidResponseParameters() const
{
  Teuchos::RCP<Teuchos::ParameterList> validPL =
    rcp(new Teuchos::ParameterList("Valid ScatterScalarResponse Params"));
  return validPL;
}

// **********************************************************************
// Specialization: Residual
// **********************************************************************
template<typename Traits>
ScatterScalarResponse<PHAL::AlbanyTraits::Residual,Traits>::
ScatterScalarResponse(const Teuchos::ParameterList& p,
		const Teuchos::RCP<Albany::Layouts>& dl) 
{
  this->setup(p,dl);
}

template<typename Traits>
void ScatterScalarResponse<PHAL::AlbanyTraits::Residual, Traits>::
postEvaluate(typename Traits::PostEvalData workset)
{
  // Here we scatter the *global* response
  Teuchos::RCP<Epetra_Vector> g = workset.g;
  Teuchos::RCP<Tpetra_Vector> gT = workset.gT; //Tpetra version
  Teuchos::ArrayRCP<ST> gT_nonconstView;
  if (gT != Teuchos::null) {
    gT_nonconstView = gT->get1dViewNonConst();
  }
  for (std::size_t res = 0; res < this->global_response.size(); res++) {
    if (g != Teuchos::null) 
      (*g)[res] = this->global_response[res];
    if (gT != Teuchos::null) 
      gT_nonconstView[res] = this->global_response[res];
  }
}

// **********************************************************************
// Specialization: Tangent
// **********************************************************************

template<typename Traits>
ScatterScalarResponse<PHAL::AlbanyTraits::Tangent, Traits>::
ScatterScalarResponse(const Teuchos::ParameterList& p,
		const Teuchos::RCP<Albany::Layouts>& dl) 
{
  this->setup(p,dl);
}

template<typename Traits>
void ScatterScalarResponse<PHAL::AlbanyTraits::Tangent, Traits>::
postEvaluate(typename Traits::PostEvalData workset)
{
  // Here we scatter the *global* response and tangent
  //Teuchos::RCP<Epetra_Vector> g = workset.g;
  //Teuchos::RCP<Epetra_MultiVector> gx = workset.dgdx;
  //Teuchos::RCP<Epetra_MultiVector> gp = workset.dgdp;
  Teuchos::RCP<Tpetra_Vector> gT = workset.gT;
  Teuchos::RCP<Tpetra_MultiVector> gxT = workset.dgdxT;
  Teuchos::RCP<Tpetra_MultiVector> gpT = workset.dgdpT;
  for (std::size_t res = 0; res < this->global_response.size(); res++) {
<<<<<<< HEAD
    //ScalarT& val = this->global_response[res];
    if (g != Teuchos::null)
      (*g)[res] = (this->global_response[res]).val();
    if (gx != Teuchos::null)
      for (int col=0; col<workset.num_cols_x; col++)
	gx->ReplaceMyValue(res, col, (this->global_response[res]).dx(col));
    if (gp != Teuchos::null)
      for (int col=0; col<workset.num_cols_p; col++)
	gp->ReplaceMyValue(res, col, (this->global_response[res]).dx(col+workset.param_offset));
=======
    ScalarT& val = this->global_response[res];
    if (gT != Teuchos::null){
      Teuchos::ArrayRCP<ST> gT_nonconstView = gT->get1dViewNonConst();
      //(*g)[res] = val.val();
      gT_nonconstView[res] = val.val();
    }
    if (gxT != Teuchos::null)
      for (int col=0; col<workset.num_cols_x; col++)
	//gx->ReplaceMyValue(res, col, val.dx(col));
	gxT->replaceLocalValue(res, col, val.dx(col));
    if (gpT != Teuchos::null)
      for (int col=0; col<workset.num_cols_p; col++)
	//gp->ReplaceMyValue(res, col, val.dx(col+workset.param_offset));
	gpT->replaceLocalValue(res, col, val.dx(col+workset.param_offset));
>>>>>>> 461b5c67
  }
}

// **********************************************************************
// Specialization: Stochastic Galerkin Residual
// **********************************************************************

#ifdef ALBANY_SG_MP
template<typename Traits>
ScatterScalarResponse<PHAL::AlbanyTraits::SGResidual, Traits>::
ScatterScalarResponse(const Teuchos::ParameterList& p,
		const Teuchos::RCP<Albany::Layouts>& dl) 
{
  this->setup(p,dl);
}

template<typename Traits>
void ScatterScalarResponse<PHAL::AlbanyTraits::SGResidual, Traits>::
postEvaluate(typename Traits::PostEvalData workset)
{
  // Here we scatter the *global* SG response
  Teuchos::RCP< Stokhos::EpetraVectorOrthogPoly > g_sg = workset.sg_g;
  for (std::size_t res = 0; res < this->global_response.size(); res++) {
    ScalarT& val = this->global_response[res];
    for (int block=0; block<g_sg->size(); block++)
      (*g_sg)[block][res] = val.coeff(block);
  }
}

// **********************************************************************
// Specialization: Stochastic Galerkin Tangent
// **********************************************************************

template<typename Traits>
ScatterScalarResponse<PHAL::AlbanyTraits::SGTangent, Traits>::
ScatterScalarResponse(const Teuchos::ParameterList& p,
		const Teuchos::RCP<Albany::Layouts>& dl) 
{
  this->setup(p,dl);
}

template<typename Traits>
void ScatterScalarResponse<PHAL::AlbanyTraits::SGTangent, Traits>::
postEvaluate(typename Traits::PostEvalData workset)
{
  // Here we scatter the *global* SG response and tangent
  Teuchos::RCP<Stokhos::EpetraVectorOrthogPoly> g_sg = workset.sg_g;
  Teuchos::RCP<Stokhos::EpetraMultiVectorOrthogPoly> gx_sg = workset.sg_dgdx;
  Teuchos::RCP<Stokhos::EpetraMultiVectorOrthogPoly> gp_sg = workset.sg_dgdp;
  for (std::size_t res = 0; res < this->global_response.size(); res++) {
    ScalarT& val = this->global_response[res];
    if (g_sg != Teuchos::null)
      for (int block=0; block<g_sg->size(); block++)
	(*g_sg)[block][res] = val.val().coeff(block);
    if (gx_sg != Teuchos::null)
      for (int col=0; col<workset.num_cols_x; col++)
	for (int block=0; block<gx_sg->size(); block++)
	  (*gx_sg)[block].ReplaceMyValue(res, col, val.dx(col).coeff(block));
    if (gp_sg != Teuchos::null)
      for (int col=0; col<workset.num_cols_p; col++)
	for (int block=0; block<gp_sg->size(); block++)
	  (*gp_sg)[block].ReplaceMyValue(
	    res, col, val.dx(col+workset.param_offset).coeff(block));
  }
}

// **********************************************************************
// Specialization: Multi-point Residual
// **********************************************************************

template<typename Traits>
ScatterScalarResponse<PHAL::AlbanyTraits::MPResidual, Traits>::
ScatterScalarResponse(const Teuchos::ParameterList& p,
		const Teuchos::RCP<Albany::Layouts>& dl) 
{
  this->setup(p,dl);
}

template<typename Traits>
void ScatterScalarResponse<PHAL::AlbanyTraits::MPResidual, Traits>::
postEvaluate(typename Traits::PostEvalData workset)
{
  // Here we scatter the *global* MP response
  Teuchos::RCP<Stokhos::ProductEpetraVector> g_mp = workset.mp_g;
  for (std::size_t res = 0; res < this->global_response.size(); res++) {
    ScalarT& val = this->global_response[res];
    for (int block=0; block<g_mp->size(); block++)
      (*g_mp)[block][res] = val.coeff(block);
  }
}

// **********************************************************************
// Specialization: Multi-point Tangent
// **********************************************************************

template<typename Traits>
ScatterScalarResponse<PHAL::AlbanyTraits::MPTangent, Traits>::
ScatterScalarResponse(const Teuchos::ParameterList& p,
		const Teuchos::RCP<Albany::Layouts>& dl) 
{
  this->setup(p,dl);
}

template<typename Traits>
void ScatterScalarResponse<PHAL::AlbanyTraits::MPTangent, Traits>::
postEvaluate(typename Traits::PostEvalData workset)
{
  // Here we scatter the *global* MP response and tangent
  Teuchos::RCP<Stokhos::ProductEpetraVector> g_mp = workset.mp_g;
  Teuchos::RCP<Stokhos::ProductEpetraMultiVector> gx_mp = workset.mp_dgdx;
  Teuchos::RCP<Stokhos::ProductEpetraMultiVector> gp_mp = workset.mp_dgdp;
  for (std::size_t res = 0; res < this->global_response.size(); res++) {
    ScalarT& val = this->global_response[res];
    if (g_mp != Teuchos::null)
      for (int block=0; block<g_mp->size(); block++)
	(*g_mp)[block][res] = val.val().coeff(block);
    if (gx_mp != Teuchos::null)
      for (int col=0; col<workset.num_cols_x; col++)
	for (int block=0; block<gx_mp->size(); block++)
	  (*gx_mp)[block].ReplaceMyValue(res, col, val.dx(col).coeff(block));
    if (gp_mp != Teuchos::null)
      for (int col=0; col<workset.num_cols_p; col++)
	for (int block=0; block<gp_mp->size(); block++)
	  (*gp_mp)[block].ReplaceMyValue(
	    res, col, val.dx(col+workset.param_offset).coeff(block));
  }
}
#endif //ALBANY_SG_MP

}
<|MERGE_RESOLUTION|>--- conflicted
+++ resolved
@@ -128,32 +128,35 @@
   Teuchos::RCP<Tpetra_MultiVector> gxT = workset.dgdxT;
   Teuchos::RCP<Tpetra_MultiVector> gpT = workset.dgdpT;
   for (std::size_t res = 0; res < this->global_response.size(); res++) {
-<<<<<<< HEAD
+
+//Irina debug
+//ScalarT& val = this->global_response[res];
+//if (gT != Teuchos::null){
+//Teuchos::ArrayRCP<ST> gT_nonconstView = gT->get1dViewNonConst();
+////(*g)[res] = val.val();
+// gT_nonconstView[res] = val.val();
+// }
+// if (gxT != Teuchos::null)
+// for (int col=0; col<workset.num_cols_x; col++)
+// //gx->ReplaceMyValue(res, col, val.dx(col));
+// gxT->replaceLocalValue(res, col, val.dx(col));
+// if (gpT != Teuchos::null)
+//  for (int col=0; col<workset.num_cols_p; col++)
+//  //gp->ReplaceMyValue(res, col, val.dx(col+workset.param_offset));
+//  gpT->replaceLocalValue(res, col, val.dx(col+workset.param_offset));
+    
+
     //ScalarT& val = this->global_response[res];
-    if (g != Teuchos::null)
-      (*g)[res] = (this->global_response[res]).val();
-    if (gx != Teuchos::null)
-      for (int col=0; col<workset.num_cols_x; col++)
-	gx->ReplaceMyValue(res, col, (this->global_response[res]).dx(col));
-    if (gp != Teuchos::null)
-      for (int col=0; col<workset.num_cols_p; col++)
-	gp->ReplaceMyValue(res, col, (this->global_response[res]).dx(col+workset.param_offset));
-=======
-    ScalarT& val = this->global_response[res];
     if (gT != Teuchos::null){
       Teuchos::ArrayRCP<ST> gT_nonconstView = gT->get1dViewNonConst();
-      //(*g)[res] = val.val();
-      gT_nonconstView[res] = val.val();
+      gT_nonconstView[res] = (this->global_response[res]).val();
     }
     if (gxT != Teuchos::null)
       for (int col=0; col<workset.num_cols_x; col++)
-	//gx->ReplaceMyValue(res, col, val.dx(col));
-	gxT->replaceLocalValue(res, col, val.dx(col));
+	gxT->replaceLocalValue(res, col, (this->global_response[res]).dx(col));
     if (gpT != Teuchos::null)
       for (int col=0; col<workset.num_cols_p; col++)
-	//gp->ReplaceMyValue(res, col, val.dx(col+workset.param_offset));
-	gpT->replaceLocalValue(res, col, val.dx(col+workset.param_offset));
->>>>>>> 461b5c67
+	gpT->replaceLocalValue(res, col, (this->global_response[res]).dx(col+workset.param_offset));
   }
 }
 
@@ -204,19 +207,20 @@
   Teuchos::RCP<Stokhos::EpetraMultiVectorOrthogPoly> gx_sg = workset.sg_dgdx;
   Teuchos::RCP<Stokhos::EpetraMultiVectorOrthogPoly> gp_sg = workset.sg_dgdp;
   for (std::size_t res = 0; res < this->global_response.size(); res++) {
-    ScalarT& val = this->global_response[res];
+   //Irina Debug
+    //ScalarT& val = this->global_response[res];
     if (g_sg != Teuchos::null)
       for (int block=0; block<g_sg->size(); block++)
-	(*g_sg)[block][res] = val.val().coeff(block);
+	(*g_sg)[block][res] = (this->global_response[res]).val().coeff(block);
     if (gx_sg != Teuchos::null)
       for (int col=0; col<workset.num_cols_x; col++)
 	for (int block=0; block<gx_sg->size(); block++)
-	  (*gx_sg)[block].ReplaceMyValue(res, col, val.dx(col).coeff(block));
+	  (*gx_sg)[block].ReplaceMyValue(res, col, (this->global_response[res]).dx(col).coeff(block));
     if (gp_sg != Teuchos::null)
       for (int col=0; col<workset.num_cols_p; col++)
 	for (int block=0; block<gp_sg->size(); block++)
 	  (*gp_sg)[block].ReplaceMyValue(
-	    res, col, val.dx(col+workset.param_offset).coeff(block));
+	    res, col, (this->global_response[res]).dx(col+workset.param_offset).coeff(block));
   }
 }
 
@@ -239,9 +243,10 @@
   // Here we scatter the *global* MP response
   Teuchos::RCP<Stokhos::ProductEpetraVector> g_mp = workset.mp_g;
   for (std::size_t res = 0; res < this->global_response.size(); res++) {
-    ScalarT& val = this->global_response[res];
+    //Irina Debug
+    //ScalarT& val = this->global_response[res];
     for (int block=0; block<g_mp->size(); block++)
-      (*g_mp)[block][res] = val.coeff(block);
+      (*g_mp)[block][res] = (this->global_response[res]).coeff(block);
   }
 }
 
@@ -266,19 +271,20 @@
   Teuchos::RCP<Stokhos::ProductEpetraMultiVector> gx_mp = workset.mp_dgdx;
   Teuchos::RCP<Stokhos::ProductEpetraMultiVector> gp_mp = workset.mp_dgdp;
   for (std::size_t res = 0; res < this->global_response.size(); res++) {
-    ScalarT& val = this->global_response[res];
+    //Iirna Debug
+   // ScalarT& val = this->global_response[res];
     if (g_mp != Teuchos::null)
       for (int block=0; block<g_mp->size(); block++)
-	(*g_mp)[block][res] = val.val().coeff(block);
+	(*g_mp)[block][res] = (this->global_response[res]).val().coeff(block);
     if (gx_mp != Teuchos::null)
       for (int col=0; col<workset.num_cols_x; col++)
 	for (int block=0; block<gx_mp->size(); block++)
-	  (*gx_mp)[block].ReplaceMyValue(res, col, val.dx(col).coeff(block));
+	  (*gx_mp)[block].ReplaceMyValue(res, col, (this->global_response[res]).dx(col).coeff(block));
     if (gp_mp != Teuchos::null)
       for (int col=0; col<workset.num_cols_p; col++)
 	for (int block=0; block<gp_mp->size(); block++)
 	  (*gp_mp)[block].ReplaceMyValue(
-	    res, col, val.dx(col+workset.param_offset).coeff(block));
+	    res, col, (this->global_response[res]).dx(col+workset.param_offset).coeff(block));
   }
 }
 #endif //ALBANY_SG_MP
