//*****************************************************************//
//    Albany 3.0:  Copyright 2016 Sandia Corporation               //
//    This Software is released under the BSD license detailed     //
//    in the file "license.txt" in the top-level Albany directory  //
//*****************************************************************//

#ifndef PHAL_DOFVECGRAD_INTERPOLATION_HPP
#define PHAL_DOFVECGRAD_INTERPOLATION_HPP

#include "Phalanx_config.hpp"
#include "Phalanx_Evaluator_WithBaseImpl.hpp"
#include "Phalanx_Evaluator_Derived.hpp"
#include "Phalanx_MDField.hpp"

#include "Albany_Layouts.hpp"

namespace PHAL {
/** \brief Finite Element Interpolation Evaluator

    This evaluator interpolates nodal DOFVec values to their
    gradients at quad points.

*/

<<<<<<< HEAD
template<typename EvalT, typename Traits, typename Type>
class DOFVecGradInterpolation : public PHX::EvaluatorWithBaseImpl<Traits>,
 			 public PHX::EvaluatorDerived<EvalT, Traits>  {

=======
template<typename EvalT, typename Traits, typename ScalarT>
class DOFVecGradInterpolationBase : public PHX::EvaluatorWithBaseImpl<Traits>,
                                    public PHX::EvaluatorDerived<EvalT, Traits>
{
>>>>>>> 40627e58
public:

  DOFVecGradInterpolationBase(const Teuchos::ParameterList& p,
                              const Teuchos::RCP<Albany::Layouts>& dl);

  void postRegistrationSetup(typename Traits::SetupData d,
                             PHX::FieldManager<Traits>& vm);

  void evaluateFields(typename Traits::EvalData d);

private:
  typedef Type ScalarT;

  typedef typename EvalT::MeshScalarT MeshScalarT;

  // Input:
  //! Values at nodes
  PHX::MDField<ScalarT,Cell,Node,VecDim> val_node;
  //! Basis Functions
  PHX::MDField<MeshScalarT,Cell,Node,QuadPoint,Dim> GradBF;

  // Output:
  //! Values at quadrature points
  PHX::MDField<ScalarT,Cell,QuadPoint,VecDim,Dim> grad_val_qp;

  std::size_t numNodes;
  std::size_t numQPs;
  std::size_t numDims;
  std::size_t vecDim;

#ifdef ALBANY_KOKKOS_UNDER_DEVELOPMENT
public:

  typedef Kokkos::View<int***, PHX::Device>::execution_space ExecutionSpace;
  struct DOFVecGradInterpolationBase_Residual_Tag{};
  typedef Kokkos::RangePolicy<ExecutionSpace, DOFVecGradInterpolationBase_Residual_Tag> DOFVecGradInterpolationBase_Residual_Policy;

  KOKKOS_INLINE_FUNCTION
  void operator() (const DOFVecGradInterpolationBase_Residual_Tag& tag, const int& cell) const;

#endif

};

//! Specialization for Jacobian evaluation taking advantage of known sparsity
template<typename Traits>
<<<<<<< HEAD
class DOFVecGradInterpolation<PHAL::AlbanyTraits::Jacobian, Traits, FadType>
=======
class DOFVecGradInterpolationBase<PHAL::AlbanyTraits::Jacobian, Traits, typename PHAL::AlbanyTraits::Jacobian::ScalarT>
>>>>>>> 40627e58
      : public PHX::EvaluatorWithBaseImpl<Traits>,
        public PHX::EvaluatorDerived<PHAL::AlbanyTraits::Jacobian, Traits>
{
public:

  DOFVecGradInterpolationBase(const Teuchos::ParameterList& p,
                              const Teuchos::RCP<Albany::Layouts>& dl);

  void postRegistrationSetup(typename Traits::SetupData d,
                      PHX::FieldManager<Traits>& vm);

  void evaluateFields(typename Traits::EvalData d);

private:

  typedef PHAL::AlbanyTraits::Jacobian::ScalarT ScalarT;
  typedef PHAL::AlbanyTraits::Jacobian::MeshScalarT MeshScalarT;


  // Input:
  //! Values at nodes
  PHX::MDField<ScalarT,Cell,Node,VecDim> val_node;
  //! Basis Functions
  PHX::MDField<MeshScalarT,Cell,Node,QuadPoint,Dim> GradBF;

  // Output:
  //! Values at quadrature points
  PHX::MDField<ScalarT,Cell,QuadPoint,VecDim,Dim> grad_val_qp;

  std::size_t numNodes;
  std::size_t numQPs;
  std::size_t numDims;
  std::size_t vecDim;
  std::size_t offset;

//KOKKOS:
 #ifdef ALBANY_KOKKOS_UNDER_DEVELOPMENT
public:

  typedef Kokkos::View<int***, PHX::Device>::execution_space ExecutionSpace;
  struct DOFVecGradInterpolationBase_Jacobian_Tag{};
  typedef Kokkos::RangePolicy<ExecutionSpace, DOFVecGradInterpolationBase_Jacobian_Tag> DOFVecGradInterpolationBase_Jacobian_Policy;

  KOKKOS_INLINE_FUNCTION
  void operator() (const DOFVecGradInterpolationBase_Jacobian_Tag& tag, const int& cell) const;

  int num_dof, neq;

#endif
};

#ifdef ALBANY_SG
//! Specialization for SGJacobian evaluation taking advantage of known sparsity
template<typename Traits>
<<<<<<< HEAD
class DOFVecGradInterpolation<PHAL::AlbanyTraits::SGJacobian, Traits, SGFadType>\
      : public PHX::EvaluatorWithBaseImpl<Traits>,
 	public PHX::EvaluatorDerived<PHAL::AlbanyTraits::SGJacobian, Traits>  {
=======
class DOFVecGradInterpolationBase<PHAL::AlbanyTraits::SGJacobian, Traits, typename PHAL::AlbanyTraits::SGJacobian::ScalarT>
              : public PHX::EvaluatorWithBaseImpl<Traits>,
                public PHX::EvaluatorDerived<PHAL::AlbanyTraits::SGJacobian, Traits>  {
>>>>>>> 40627e58

public:

  DOFVecGradInterpolationBase(const Teuchos::ParameterList& p,
                              const Teuchos::RCP<Albany::Layouts>& dl);

  void postRegistrationSetup(typename Traits::SetupData d,
                      PHX::FieldManager<Traits>& vm);

  void evaluateFields(typename Traits::EvalData d);

private:

  typedef PHAL::AlbanyTraits::SGJacobian::ScalarT ScalarT;
  typedef PHAL::AlbanyTraits::SGJacobian::MeshScalarT MeshScalarT;


  // Input:
  //! Values at nodes
  PHX::MDField<ScalarT,Cell,Node,VecDim> val_node;
  //! Basis Functions
  PHX::MDField<MeshScalarT,Cell,Node,QuadPoint,Dim> GradBF;

  // Output:
  //! Values at quadrature points
  PHX::MDField<ScalarT,Cell,QuadPoint,VecDim,Dim> grad_val_qp;

  std::size_t numNodes;
  std::size_t numQPs;
  std::size_t numDims;
  std::size_t vecDim;
  std::size_t offset;
};
#endif

#ifdef ALBANY_ENSEMBLE
//! Specialization for MPJacobian evaluation taking advantage of known sparsity
template<typename Traits>
<<<<<<< HEAD
class DOFVecGradInterpolation<PHAL::AlbanyTraits::MPJacobian, Traits, MPFadType>\
=======
class DOFVecGradInterpolationBase<PHAL::AlbanyTraits::MPJacobian, Traits, typename PHAL::AlbanyTraits::MPJacobian::ScalarT>
>>>>>>> 40627e58
      : public PHX::EvaluatorWithBaseImpl<Traits>,
        public PHX::EvaluatorDerived<PHAL::AlbanyTraits::MPJacobian, Traits>  {

public:

  DOFVecGradInterpolationBase(const Teuchos::ParameterList& p,
                              const Teuchos::RCP<Albany::Layouts>& dl);

  void postRegistrationSetup(typename Traits::SetupData d,
                      PHX::FieldManager<Traits>& vm);

  void evaluateFields(typename Traits::EvalData d);

private:

  typedef PHAL::AlbanyTraits::MPJacobian::ScalarT ScalarT;
  typedef PHAL::AlbanyTraits::MPJacobian::MeshScalarT MeshScalarT;


  // Input:
  //! Values at nodes
  PHX::MDField<ScalarT,Cell,Node,VecDim> val_node;
  //! Basis Functions
  PHX::MDField<MeshScalarT,Cell,Node,QuadPoint,Dim> GradBF;

  // Output:
  //! Values at quadrature points
  PHX::MDField<ScalarT,Cell,QuadPoint,VecDim,Dim> grad_val_qp;

  std::size_t numNodes;
  std::size_t numQPs;
  std::size_t numDims;
  std::size_t vecDim;
  std::size_t offset;
};
#endif

// Some shortcut names
template<typename EvalT, typename Traits>
using DOFVecGradInterpolation = DOFVecGradInterpolationBase<EvalT,Traits,typename EvalT::ScalarT>;

template<typename EvalT, typename Traits>
using DOFVecGradInterpolationMesh = DOFVecGradInterpolationBase<EvalT,Traits,typename EvalT::MeshScalarT>;

template<typename EvalT, typename Traits>
using DOFVecGradInterpolationParam = DOFVecGradInterpolationBase<EvalT,Traits,typename EvalT::ParamScalarT>;

} // Namespace PHAL

#endif // PHAL_DOFVECGRAD_INTERPOLATION_HPP<|MERGE_RESOLUTION|>--- conflicted
+++ resolved
@@ -22,17 +22,10 @@
 
 */
 
-<<<<<<< HEAD
-template<typename EvalT, typename Traits, typename Type>
-class DOFVecGradInterpolation : public PHX::EvaluatorWithBaseImpl<Traits>,
- 			 public PHX::EvaluatorDerived<EvalT, Traits>  {
-
-=======
 template<typename EvalT, typename Traits, typename ScalarT>
 class DOFVecGradInterpolationBase : public PHX::EvaluatorWithBaseImpl<Traits>,
                                     public PHX::EvaluatorDerived<EvalT, Traits>
 {
->>>>>>> 40627e58
 public:
 
   DOFVecGradInterpolationBase(const Teuchos::ParameterList& p,
@@ -44,7 +37,6 @@
   void evaluateFields(typename Traits::EvalData d);
 
 private:
-  typedef Type ScalarT;
 
   typedef typename EvalT::MeshScalarT MeshScalarT;
 
@@ -79,11 +71,7 @@
 
 //! Specialization for Jacobian evaluation taking advantage of known sparsity
 template<typename Traits>
-<<<<<<< HEAD
-class DOFVecGradInterpolation<PHAL::AlbanyTraits::Jacobian, Traits, FadType>
-=======
 class DOFVecGradInterpolationBase<PHAL::AlbanyTraits::Jacobian, Traits, typename PHAL::AlbanyTraits::Jacobian::ScalarT>
->>>>>>> 40627e58
       : public PHX::EvaluatorWithBaseImpl<Traits>,
         public PHX::EvaluatorDerived<PHAL::AlbanyTraits::Jacobian, Traits>
 {
@@ -138,15 +126,9 @@
 #ifdef ALBANY_SG
 //! Specialization for SGJacobian evaluation taking advantage of known sparsity
 template<typename Traits>
-<<<<<<< HEAD
-class DOFVecGradInterpolation<PHAL::AlbanyTraits::SGJacobian, Traits, SGFadType>\
-      : public PHX::EvaluatorWithBaseImpl<Traits>,
- 	public PHX::EvaluatorDerived<PHAL::AlbanyTraits::SGJacobian, Traits>  {
-=======
 class DOFVecGradInterpolationBase<PHAL::AlbanyTraits::SGJacobian, Traits, typename PHAL::AlbanyTraits::SGJacobian::ScalarT>
               : public PHX::EvaluatorWithBaseImpl<Traits>,
                 public PHX::EvaluatorDerived<PHAL::AlbanyTraits::SGJacobian, Traits>  {
->>>>>>> 40627e58
 
 public:
 
@@ -185,11 +167,7 @@
 #ifdef ALBANY_ENSEMBLE
 //! Specialization for MPJacobian evaluation taking advantage of known sparsity
 template<typename Traits>
-<<<<<<< HEAD
-class DOFVecGradInterpolation<PHAL::AlbanyTraits::MPJacobian, Traits, MPFadType>\
-=======
 class DOFVecGradInterpolationBase<PHAL::AlbanyTraits::MPJacobian, Traits, typename PHAL::AlbanyTraits::MPJacobian::ScalarT>
->>>>>>> 40627e58
       : public PHX::EvaluatorWithBaseImpl<Traits>,
         public PHX::EvaluatorDerived<PHAL::AlbanyTraits::MPJacobian, Traits>  {
 
