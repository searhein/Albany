--- conflicted
+++ resolved
@@ -37,27 +37,17 @@
 
 private:
 
-<<<<<<< HEAD
-=======
-  typedef typename EvalT::ParamScalarT ParamScalarT;
-  typedef typename EvalT::MeshScalarT MeshScalarT;
-
->>>>>>> 7d3102cc
   std::string sideSetName;
 
   // Input:
   //! Values at nodes
-  PHX::MDField<ParamScalarT,Cell,Side,Node> val_node;
+  PHX::MDField<ScalarT,Cell,Side,Node> val_node;
   //! Basis Functions
   PHX::MDField<MeshScalarT,Cell,Side,Node,QuadPoint,Dim> gradBF;
 
   // Output:
   //! Values at quadrature points
-<<<<<<< HEAD
   PHX::MDField<ScalarT,Cell,Side,QuadPoint,Dim> grad_qp;
-=======
-  PHX::MDField<ParamScalarT,Cell,Side,QuadPoint,Dim> val_qp;
->>>>>>> 7d3102cc
 
   int numSideNodes;
   int numSideQPs;
