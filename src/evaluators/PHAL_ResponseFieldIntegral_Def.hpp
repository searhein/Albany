//*****************************************************************//
//    Albany 2.0:  Copyright 2012 Sandia Corporation               //
//    This Software is released under the BSD license detailed     //
//    in the file "license.txt" in the top-level Albany directory  //
//*****************************************************************//
#include "Teuchos_TestForException.hpp"
#include "Teuchos_CommHelpers.hpp"

namespace PHAL {

//Utility function to split a std::string by a delimiter, so far only used here
static void split(const std::string &s, char delim, std::vector<std::string> &elems) {
  std::stringstream ss(s);
  std::string item;
  while(std::getline(ss, item, delim)) {
    elems.push_back(item);
  }
}

}

template<typename EvalT, typename Traits>
PHAL::ResponseFieldIntegral<EvalT, Traits>::
ResponseFieldIntegral(Teuchos::ParameterList& p,
		      const Teuchos::RCP<Albany::Layouts>& dl) :
  coordVec("Coord Vec", dl->qp_gradient),
  weights("Weights", dl->qp_scalar)
{
  // get and validate Response parameter list
  Teuchos::ParameterList* plist = 
    p.get<Teuchos::ParameterList*>("Parameter List");
  Teuchos::RCP<const Teuchos::ParameterList> reflist = 
    this->getValidResponseParameters();
  plist->validateParameters(*reflist,0);

  // Get field type and corresponding layouts
  std::string field_name = plist->get<std::string>("Field Name");
  std::string fieldType = plist->get<std::string>("Field Type", "Scalar");
  if (plist->isType< Teuchos::Array<int> >("Field Components"))
    field_components = plist->get< Teuchos::Array<int> >("Field Components");
  Teuchos::RCP<PHX::DataLayout> field_layout;
  Teuchos::RCP<PHX::DataLayout> local_response_layout;
  Teuchos::RCP<PHX::DataLayout> global_response_layout;
  if (fieldType == "Scalar") {
    field_layout = dl->qp_scalar;
    local_response_layout = dl->cell_scalar;
    global_response_layout = dl->workset_scalar;
  }
  else if (fieldType == "Vector") {
    field_layout = dl->qp_vector;
    if (field_components.size() == 0) {
      local_response_layout = dl->cell_vector;
      global_response_layout = dl->workset_vector;
    }
    else {
      int worksetSize = dl->cell_scalar->dimension(0);
      local_response_layout = 
	Teuchos::rcp(new PHX::MDALayout<Cell,Dim>(worksetSize, 
						  field_components.size()));
      global_response_layout = 
	Teuchos::rcp(new PHX::MDALayout<Dim>(field_components.size()));
    }
  }
  else if (fieldType == "Tensor") {
    field_layout = dl->qp_tensor;
    local_response_layout = dl->cell_tensor;
    global_response_layout = dl->workset_tensor;
  }
  else {
    TEUCHOS_TEST_FOR_EXCEPTION(
      true, 
      Teuchos::Exceptions::InvalidParameter,
      "Invalid field type " << fieldType << ".  Support values are " << 
      "Scalar, Vector, and Tensor." << std::endl);
  }
  field = PHX::MDField<ScalarT>(field_name, field_layout);
  field_layout->dimensions(field_dims);
  field_rank = field_layout->rank();
  if (field_components.size() == 0) {
    int num_components = field_dims[field_rank-1];
    field_components.resize(num_components);
    for (int i=0; i<num_components; i++)
      field_components[i] = i;
  }

  // coordinate dimensions
  std::vector<PHX::DataLayout::size_type> coord_dims;
  dl->qp_vector->dimensions(coord_dims);
  numQPs = coord_dims[1];
  numDims = coord_dims[2];
 
  // User-specified parameters
  std::string ebNameStr = plist->get<std::string>("Element Block Name","");
  if(ebNameStr.length() > 0) split(ebNameStr,',',ebNames);

  limitX = limitY = limitZ = false;
  if( plist->isParameter("x min") && plist->isParameter("x max") ) {
    limitX = true; TEUCHOS_TEST_FOR_EXCEPT(numDims <= 0);
    xmin = plist->get<double>("x min");
    xmax = plist->get<double>("x max");
  }
  if( plist->isParameter("y min") && plist->isParameter("y max") ) {
    limitY = true; TEUCHOS_TEST_FOR_EXCEPT(numDims <= 1);
    ymin = plist->get<double>("y min");
    ymax = plist->get<double>("y max");
  }
  if( plist->isParameter("z min") && plist->isParameter("z max") ) {
    limitZ = true; TEUCHOS_TEST_FOR_EXCEPT(numDims <= 2);
    zmin = plist->get<double>("z min");
    zmax = plist->get<double>("z max");
  }

  // length scaling
  double X0 = plist->get<double>("Length Scaling", 1.0);
  if (numDims == 1)
    scaling = X0; 
  else if (numDims == 2)
    scaling = X0*X0; 
  else if (numDims == 3)
    scaling = X0*X0*X0; 
  else      
    TEUCHOS_TEST_FOR_EXCEPTION(
      true, Teuchos::Exceptions::InvalidParameter, 
      std::endl << "Error! Invalid number of dimensions: " << numDims << 
      std::endl);

  // add dependent fields
  this->addDependentField(field);
  this->addDependentField(coordVec);
  this->addDependentField(weights);
  this->setName(field_name+" Response Field Integral" );

  // Setup scatter evaluator
  p.set("Stand-alone Evaluator", false);
  std::string local_response_name = 
    field_name + " Local Response Field Integral";
  std::string global_response_name = 
    field_name + " Global Response Field Integral";
  PHX::Tag<ScalarT> local_response_tag(local_response_name, 
				       local_response_layout);
  PHX::Tag<ScalarT> global_response_tag(global_response_name, 
					global_response_layout);
  p.set("Local Response Field Tag", local_response_tag);
  p.set("Global Response Field Tag", global_response_tag);
  PHAL::SeparableScatterScalarResponse<EvalT,Traits>::setup(p,dl);
}

// **********************************************************************
template<typename EvalT, typename Traits>
void PHAL::ResponseFieldIntegral<EvalT, Traits>::
postRegistrationSetup(typename Traits::SetupData d,
                      PHX::FieldManager<Traits>& fm)
{
  this->utils.setFieldData(field,fm);
  this->utils.setFieldData(coordVec,fm);
  this->utils.setFieldData(weights,fm);
  PHAL::SeparableScatterScalarResponse<EvalT,Traits>::postRegistrationSetup(d,fm);
}

// **********************************************************************
template<typename EvalT, typename Traits>
void PHAL::ResponseFieldIntegral<EvalT, Traits>::
preEvaluate(typename Traits::PreEvalData workset)
{
  for (typename PHX::MDField<ScalarT>::size_type i=0; 
       i<this->global_response.size(); i++)
    this->global_response[i] = 0.0;

  // Do global initialization
  PHAL::SeparableScatterScalarResponse<EvalT,Traits>::preEvaluate(workset);
}

// **********************************************************************
template<typename EvalT, typename Traits>
void PHAL::ResponseFieldIntegral<EvalT, Traits>::
evaluateFields(typename Traits::EvalData workset)
{   
  // Zero out local response
  for (typename PHX::MDField<ScalarT>::size_type i=0; 
       i<this->local_response.size(); i++)
    this->local_response[i] = 0.0;

  if( ebNames.size() == 0 || 
      std::find(ebNames.begin(), ebNames.end(), workset.EBName) != ebNames.end() ) {

    ScalarT s;
    for (std::size_t cell=0; cell < workset.numCells; ++cell) {

      bool cellInBox = false;
      for (std::size_t qp=0; qp < numQPs; ++qp) {
        if( (!limitX || (coordVec(cell,qp,0) >= xmin && coordVec(cell,qp,0) <= xmax)) &&
            (!limitY || (coordVec(cell,qp,1) >= ymin && coordVec(cell,qp,1) <= ymax)) &&
            (!limitZ || (coordVec(cell,qp,2) >= zmin && coordVec(cell,qp,2) <= zmax)) ) {
          cellInBox = true; break; }
      }
      if( !cellInBox ) continue;

      for (std::size_t qp=0; qp < numQPs; ++qp) {
	if (field_rank == 2) {
	  s = field(cell,qp) * weights(cell,qp) * scaling;
	  this->local_response(cell) += s;
	  this->global_response(0) += s;
	}
	else if (field_rank == 3) {
	  for (std::size_t dim=0; dim < field_components.size(); ++dim) {
	    s = field(cell,qp,field_components[dim]) * weights(cell,qp) * scaling;
	    this->local_response(cell,dim) += s;
	    this->global_response(dim) += s;
	  }
	}
	else if (field_rank == 4) {
	  for (std::size_t dim1=0; dim1 < field_dims[2]; ++dim1) {
	    for (std::size_t dim2=0; dim2 < field_dims[3]; ++dim2) {
	      s = field(cell,qp,dim1,dim2) * weights(cell,qp) * scaling;
	      this->local_response(cell,dim1,dim2) += s;
	      this->global_response(dim1,dim2) += s;
	    }
	  }
	}
      }
    }
  }

  // Do any local-scattering necessary
  PHAL::SeparableScatterScalarResponse<EvalT,Traits>::evaluateFields(workset);
}

// **********************************************************************
template<typename EvalT, typename Traits>
void PHAL::ResponseFieldIntegral<EvalT, Traits>::
postEvaluate(typename Traits::PostEvalData workset)
{
  // Add contributions across processors
  Teuchos::RCP< Teuchos::ValueTypeSerializer<int,ScalarT> > serializer =
    workset.serializerManager.template getValue<EvalT>();
<<<<<<< HEAD
//Irina TOFIX
//  Teuchos::reduceAll<int, ScalarT>(
//    *workset.comm, *serializer, Teuchos::REDUCE_SUM,
//    this->global_response.size(), &this->global_response[0], 
//    &this->global_response[0]);
=======

  // we cannot pass the same object for both the send and receive buffers in reduceAll call
  // creating a copy of the global_response, not a view
  std::vector<ScalarT> partial_vector(&this->global_response[0],&this->global_response[0]+this->global_response.size()); //needed for allocating new storage
  PHX::MDField<ScalarT> partial_response(this->global_response);
  partial_response.setFieldData(Teuchos::ArrayRCP<ScalarT>(partial_vector.data(),0,partial_vector.size(),false));

  Teuchos::reduceAll(
    *workset.comm, *serializer, Teuchos::REDUCE_SUM,
    this->global_response.size(), &partial_response[0],
    &this->global_response[0]);
>>>>>>> ffdf9878

  // Do global scattering
  PHAL::SeparableScatterScalarResponse<EvalT,Traits>::postEvaluate(workset);
}

// **********************************************************************
template<typename EvalT,typename Traits>
Teuchos::RCP<const Teuchos::ParameterList>
PHAL::ResponseFieldIntegral<EvalT,Traits>::
getValidResponseParameters() const
{
  Teuchos::RCP<Teuchos::ParameterList> validPL =
     	rcp(new Teuchos::ParameterList("Valid ResponseFieldIntegral Params"));
  Teuchos::RCP<const Teuchos::ParameterList> baseValidPL =
    PHAL::SeparableScatterScalarResponse<EvalT,Traits>::getValidResponseParameters();
  validPL->setParameters(*baseValidPL);

  validPL->set<std::string>("Name", "", "Name of response function");
  validPL->set<int>("Phalanx Graph Visualization Detail", 0, "Make dot file to visualize phalanx graph");
  validPL->set<std::string>("Field Type", "", "Type of field (scalar, vector, ...)");
  validPL->set<std::string>(
    "Element Block Name", "", 
    "Name of the element block to use as the integration domain");
  validPL->set<std::string>("Field Name", "", "Field to integrate");
  validPL->set<bool>("Positive Return Only",false);

  validPL->set<double>("Length Scaling", 1.0, "Length Scaling");
  validPL->set<double>("x min", 0.0, "Integration domain minimum x coordinate");
  validPL->set<double>("x max", 0.0, "Integration domain maximum x coordinate");
  validPL->set<double>("y min", 0.0, "Integration domain minimum y coordinate");
  validPL->set<double>("y max", 0.0, "Integration domain maximum y coordinate");
  validPL->set<double>("z min", 0.0, "Integration domain minimum z coordinate");
  validPL->set<double>("z max", 0.0, "Integration domain maximum z coordinate");

  validPL->set< Teuchos::Array<int> >("Field Components", Teuchos::Array<int>(),
				      "Field components to scatter");

  return validPL;
}

// **********************************************************************
<|MERGE_RESOLUTION|>--- conflicted
+++ resolved
@@ -233,25 +233,17 @@
   // Add contributions across processors
   Teuchos::RCP< Teuchos::ValueTypeSerializer<int,ScalarT> > serializer =
     workset.serializerManager.template getValue<EvalT>();
-<<<<<<< HEAD
-//Irina TOFIX
-//  Teuchos::reduceAll<int, ScalarT>(
-//    *workset.comm, *serializer, Teuchos::REDUCE_SUM,
-//    this->global_response.size(), &this->global_response[0], 
-//    &this->global_response[0]);
-=======
 
   // we cannot pass the same object for both the send and receive buffers in reduceAll call
   // creating a copy of the global_response, not a view
   std::vector<ScalarT> partial_vector(&this->global_response[0],&this->global_response[0]+this->global_response.size()); //needed for allocating new storage
   PHX::MDField<ScalarT> partial_response(this->global_response);
   partial_response.setFieldData(Teuchos::ArrayRCP<ScalarT>(partial_vector.data(),0,partial_vector.size(),false));
-
-  Teuchos::reduceAll(
-    *workset.comm, *serializer, Teuchos::REDUCE_SUM,
-    this->global_response.size(), &partial_response[0],
-    &this->global_response[0]);
->>>>>>> ffdf9878
+//Irina TOFIX Teuchos::reduceAll
+//  Teuchos::reduceAll(
+//    *workset.comm, *serializer, Teuchos::REDUCE_SUM,
+//    this->global_response.size(), &partial_response[0],
+//    &this->global_response[0]);
 
   // Do global scattering
   PHAL::SeparableScatterScalarResponse<EvalT,Traits>::postEvaluate(workset);
