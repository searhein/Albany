--- conflicted
+++ resolved
@@ -21,8 +21,6 @@
 
   Teuchos::RCP<Albany::Layouts> dl_side = dl->side_layouts.at(sideSetName);
   std::string layout_str = p.get<std::string>("Data Layout");
-  cellType = p.get<Teuchos::RCP <shards::CellTopology> > ("Cell Type");
-
 
   if (layout_str=="Cell Scalar")
   {
@@ -92,31 +90,17 @@
     TEUCHOS_TEST_FOR_EXCEPTION (true, Teuchos::Exceptions::InvalidParameter, "Error! Invalid field layout.\n");
   }
 
-<<<<<<< HEAD
   val_side.dimensions(dims);
 
-  this->addDependentField(val_cell.fieldTag());
-=======
   this->addDependentField(val_cell);
->>>>>>> d3968fc9
   this->addEvaluatedField(val_side);
 
   this->setName("DOFCellToSide");
 
-}
-
-//**********************************************************************
-template<typename EvalT, typename Traits, typename ScalarT>
-void DOFCellToSideBase<EvalT, Traits, ScalarT>::
-postRegistrationSetup(typename Traits::SetupData d,
-                      PHX::FieldManager<Traits>& fm)
-{
-  this->utils.setFieldData(val_cell,fm);
-  this->utils.setFieldData(val_side,fm);
-  val_side.dimensions(dims);
-  
   if (layout==NODE_SCALAR || layout==NODE_VECTOR || layout==NODE_TENSOR || layout==VERTEX_VECTOR)
   {
+    Teuchos::RCP<shards::CellTopology> cellType;
+    cellType = p.get<Teuchos::RCP <shards::CellTopology> > ("Cell Type");
 
     int sideDim = cellType->getDimension()-1;
     sideNodes.resize(dims[1]);
@@ -131,6 +115,16 @@
       }
     }
   }
+}
+
+//**********************************************************************
+template<typename EvalT, typename Traits, typename ScalarT>
+void DOFCellToSideBase<EvalT, Traits, ScalarT>::
+postRegistrationSetup(typename Traits::SetupData d,
+                      PHX::FieldManager<Traits>& fm)
+{
+  this->utils.setFieldData(val_cell,fm);
+  this->utils.setFieldData(val_side,fm);
 }
 
 //**********************************************************************
