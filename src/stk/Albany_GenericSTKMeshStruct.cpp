--- conflicted
+++ resolved
@@ -77,13 +77,8 @@
   stk::mesh::put_field( *solution_field , metaData->node_rank() , metaData->universal_part(), neq );
   stk::mesh::put_field( *residual_field , metaData->node_rank() , metaData->universal_part() , neq );
   if (nstates>0) stk::mesh::put_field( *state_field , metaData->element_rank() , metaData->universal_part(), nstates );
-<<<<<<< HEAD
-
-#ifdef ALBANY_IOSS
-=======
   
 #ifdef ALBANY_SEACAS
->>>>>>> 6ec9bdb2
   stk::io::set_field_role(*coordinates_field, Ioss::Field::MESH);
   stk::io::set_field_role(*solution_field, Ioss::Field::TRANSIENT);
   stk::io::set_field_role(*residual_field, Ioss::Field::TRANSIENT);
@@ -99,7 +94,7 @@
         stk::mesh::put_field( *qpscalar_states.back() , metaData->element_rank(),
                               metaData->universal_part(), dim[1]);
         cout << "NNNN qps field name " << qpscalar_states.back()->name() << endl;
-#ifdef ALBANY_IOSS
+#ifdef ALBANY_SEACAS
         if (st.output) stk::io::set_field_role(*qpscalar_states.back(), Ioss::Field::TRANSIENT);
 #endif
       }
@@ -109,7 +104,7 @@
         stk::mesh::put_field( *qpvector_states.back() , metaData->element_rank(),
                               metaData->universal_part(), dim[2], dim[1]);
         cout << "NNNN qpv field name " << qpvector_states.back()->name() << endl;
-#ifdef ALBANY_IOSS
+#ifdef ALBANY_SEACAS
         if (st.output) stk::io::set_field_role(*qpvector_states.back(), Ioss::Field::TRANSIENT);
 #endif
       }
@@ -119,7 +114,7 @@
         stk::mesh::put_field( *qptensor_states.back() , metaData->element_rank(),
                               metaData->universal_part(), dim[3], dim[2], dim[1]);
         cout << "NNNN qpt field name " << qptensor_states.back()->name() << endl;
-#ifdef ALBANY_IOSS
+#ifdef ALBANY_SEACAS
      if (st.output) stk::io::set_field_role(*qptensor_states.back(), Ioss::Field::TRANSIENT);
 #endif
       }
