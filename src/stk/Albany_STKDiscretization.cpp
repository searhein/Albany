--- conflicted
+++ resolved
@@ -47,10 +47,7 @@
 #include <Ionit_Initializer.h>
 #endif 
 
-<<<<<<< HEAD
-=======
 const double pi = 3.1415926535897932385;
->>>>>>> 1feb8ac3
 
 Albany::STKDiscretization::STKDiscretization(Teuchos::RCP<Albany::AbstractSTKMeshStruct> stkMeshStruct_,
 					     const Teuchos::RCP<const Epetra_Comm>& comm_) :
