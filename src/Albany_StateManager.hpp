/********************************************************************\
*            Albany, Copyright (2010) Sandia Corporation             *
*                                                                    *
* Notice: This computer software was prepared by Sandia Corporation, *
* hereinafter the Contractor, under Contract DE-AC04-94AL85000 with  *
* the Department of Energy (DOE). All rights in the computer software*
* are reserved by DOE on behalf of the United States Government and  *
* the Contractor as provided in the Contract. You are authorized to  *
* use this computer software for Governmental purposes but it is not *
* to be released or distributed to the public. NEITHER THE GOVERNMENT*
* NOR THE CONTRACTOR MAKES ANY WARRANTY, EXPRESS OR IMPLIED, OR      *
* ASSUMES ANY LIABILITY FOR THE USE OF THIS SOFTWARE. This notice    *
* including this sentence must appear on any copies of this software.*
*    Questions to Andy Salinger, agsalin@sandia.gov                  *
\********************************************************************/


#ifndef ALBANY_STATEMANAGER
#define ALBANY_STATEMANAGER

#include <string>
#include <map>
#include <vector>
#include "Epetra_Vector.h"
#include "Teuchos_RCP.hpp"
#include "Phalanx_DataLayout.hpp"
#include "Intrepid_FieldContainer.hpp"
#include "Albany_DataTypes.hpp"
#include "Teuchos_ParameterList.hpp"
#include "Albany_AbstractDiscretization.hpp"
#include "Albany_StateInfoStruct.hpp"

namespace Albany {

//! Class to manage saved state data. 
/* \brief The usage is to register state variables that will be saved
 * during problem construction, where they are described by a string
 * and a DataLayout. One time, the allocate method is called, which 
 * creates the memory for a vector of worksets of these states, which
 * are stored as MDFields.
*/
typedef std::map<std::string, Teuchos::RCP<Intrepid::FieldContainer<RealType> > >  StateVariables;

class StateManager {
public:
  StateManager ();

  ~StateManager () { };

  typedef std::map<std::string, Teuchos::RCP<PHX::DataLayout> >  RegisteredStates;

  //! Method to call multiple timed (before allocate) to register which states will be saved.
  //! Now returns param vector with all info to build a SaveStateField or LoadStateField evaluator
  Teuchos::RCP<Teuchos::ParameterList>
  registerStateVariable(const std::string &name, const Teuchos::RCP<PHX::DataLayout> &dl, 
                                            const Teuchos::RCP<PHX::DataLayout> &dummy,
                                            const int saveOrLoadStateFieldID,
                                            const std::string &init_type="zero",
                                            const bool registerOldState=false);

  //! If field name to save/load is different from state name
  Teuchos::RCP<Teuchos::ParameterList>
  registerStateVariable(const std::string &stateName, const Teuchos::RCP<PHX::DataLayout> &dl, 
			const Teuchos::RCP<PHX::DataLayout> &dummy,
			const int saveOrLoadStateFieldID,
			const std::string &init_type,
                        const bool registerOldState,
			const std::string &fieldName);


  //! Function to allocate storage, called once after registering and before get calls
  void allocateStateVariables(const int numWorksets=1);

  //! Method to initialize state variables, called once after allocating and before get calls
  void initializeStateVariables(const int numWorksets=1);

  //! Method to re-initialize state variables, which can be called multiplie times after allocating
  void reinitializeStateVariables(Teuchos::RCP<std::vector<StateVariables> >& stateVarsToCopyFrom, const int numWorksets=1);

  //! Method to get the saved "old" state as a const
  Teuchos::RCP<const StateVariables> getOldStateVariables(const int workset=0) const;

  //! Method to get the "new" state so that it can be overwritten
  Teuchos::RCP<StateVariables> getNewStateVariables(const int workset=0);

  //! Method to get thesaved "old" state as a vector over worksets
  Teuchos::RCP<std::vector<StateVariables> > getAllOldStateVariables();

  //! Method to get the "new" state as a vector over worksets
  Teuchos::RCP<std::vector<StateVariables> > getAllNewStateVariables();

  //! Method to get the "new" state so that it can be overwritten
  const std::vector<std::vector<double> > getElementAveragedStates();

  //! Method to set the "new" and "old" state using an Epetra vector
  void saveVectorAsState(const std::string& stateName, const Epetra_Vector& vec);

  //! Method to get the Names of the state variables
  RegisteredStates& getRegisteredStates(){return statesToStore;};

  //! Method to make the current newState the oldState, and vice versa
  void updateStates();

  //! Method to test whether a state is present (and allocated)
  bool containsState(const std::string& stateName) { return state1[0].find(stateName) != state1[0].end(); }

  //! Method to set discretization object
  void setDiscretization(const Teuchos::RCP<Albany::AbstractDiscretization>& discObj) { disc = discObj; }

  //! Method to get a StateInfoStruct of info needed by STK to output States as Fields
  Teuchos::RCP<Albany::StateInfoStruct> getStateInfoStruct();

<<<<<<< HEAD
  //! Method to integrate a scalar-valued state over an element block 
  //  (zero-length ebName integrates over entire mesh)
  RealType integrateStateVariable(const std::string& stateName, const std::string& ebName,
				  const std::string& BFName, const std::string& wBFName);
=======
  //! Method to set discretization object
  void setStateArrays(const Teuchos::RCP<Albany::AbstractDiscretization>& discObj);
  //! Method to set discretization object
  Albany::StateArray& getStateArray(int ws) const;
>>>>>>> 07602809

private:
  //! Private to prohibit copying
  StateManager(const StateManager&);

  //! Private to prohibit copying
  StateManager& operator=(const StateManager&);

private:

  typedef std::map<std::string, std::string >  InitializationType;

  //! boolean that takes care of swapping new and old state
  bool state1_is_old_state;

  //! boolean to enforce that allocate gets called once, and after registration and befor gets
  bool stateVarsAreAllocated;

  //! Fully allocated memory for states, as a vector over worksets
  //! One of these is oldState, one is newState, depending on value of bool state1_is_old_state
  std::vector<StateVariables> state1;
  std::vector<StateVariables> state2;

  //! Container to hold the states that have been registered, to be allocated later
  RegisteredStates statesToStore;

  //! Container to hold the initilization type for each state
  InitializationType stateInit;

  //! Discretization object which allows StateManager to perform input/output with exodus and Epetra vectors
  Teuchos::RCP<Albany::AbstractDiscretization> disc;

  //! NEW WAY
  Teuchos::RCP<StateInfoStruct> stateInfo;
};

}
#endif<|MERGE_RESOLUTION|>--- conflicted
+++ resolved
@@ -110,17 +110,16 @@
   //! Method to get a StateInfoStruct of info needed by STK to output States as Fields
   Teuchos::RCP<Albany::StateInfoStruct> getStateInfoStruct();
 
-<<<<<<< HEAD
+  //! Method to set discretization object
+  void setStateArrays(const Teuchos::RCP<Albany::AbstractDiscretization>& discObj);
+  //! Method to set discretization object
+  Albany::StateArray& getStateArray(int ws) const;
+
   //! Method to integrate a scalar-valued state over an element block 
   //  (zero-length ebName integrates over entire mesh)
   RealType integrateStateVariable(const std::string& stateName, const std::string& ebName,
 				  const std::string& BFName, const std::string& wBFName);
-=======
-  //! Method to set discretization object
-  void setStateArrays(const Teuchos::RCP<Albany::AbstractDiscretization>& discObj);
-  //! Method to set discretization object
-  Albany::StateArray& getStateArray(int ws) const;
->>>>>>> 07602809
+
 
 private:
   //! Private to prohibit copying
