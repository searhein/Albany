//*****************************************************************//
//    Albany 2.0:  Copyright 2012 Sandia Corporation               //
//    This Software is released under the BSD license detailed     //
//    in the file "license.txt" in the top-level Albany directory  //
//*****************************************************************//


#ifndef ALBPUMI_FMDBMESHSTRUCT_HPP
#define ALBPUMI_FMDBMESHSTRUCT_HPP

#include "Albany_AbstractMeshStruct.hpp"
#include "AlbPUMI_QPData.hpp"
#include "AlbPUMI_NodeData.hpp"

#include "Teuchos_RCP.hpp"
#include "Teuchos_ParameterList.hpp"
#include "Albany_StateInfoStruct.hpp"
#include "EpetraExt_MultiComm.h"
#include <PHAL_Dimension.hpp>

#include <apf.h>
#include <apfMesh2.h>
#include <apfMDS.h>
#include <apfSTK.h>
#include <gmi.h>

namespace AlbPUMI {

  class FMDBMeshStruct : public Albany::AbstractMeshStruct {

  public:

    FMDBMeshStruct(
                  const Teuchos::RCP<Teuchos::ParameterList>& params,
                  const Teuchos::RCP<const Teuchos_Comm>& commT);

    ~FMDBMeshStruct();

    void setFieldAndBulkData(
                  const Teuchos::RCP<const Teuchos_Comm>& commT,
                  const Teuchos::RCP<Teuchos::ParameterList>& params,
                  const unsigned int neq_,
                  const Albany::AbstractFieldContainer::FieldContainerRequirements& req,
                  const Teuchos::RCP<Albany::StateInfoStruct>& sis,
                  const unsigned int worksetSize);

    void splitFields(Teuchos::Array<std::string> fieldLayout);

    Teuchos::ArrayRCP<Teuchos::RCP<Albany::MeshSpecsStruct> >& getMeshSpecs();

    std::vector<Teuchos::RCP<QPData<double, 1> > > scalarValue_states;
    std::vector<Teuchos::RCP<QPData<double, 2> > > qpscalar_states;
    std::vector<Teuchos::RCP<QPData<double, 3> > > qpvector_states;
    std::vector<Teuchos::RCP<QPData<double, 4> > > qptensor_states;

    std::vector<std::string> nsNames;
    std::vector<std::string> ssNames;

    msType meshSpecsType();
    apf::Mesh2* getMesh() { return mesh; }
    gmi_model* getMdl() { return model; }
    apf::StkModels& getSets() { return sets; }

    // Solution history
    int solutionFieldHistoryDepth;
    void loadSolutionFieldHistory(int step);

    bool useCompositeTet(){ return compositeTet; }

    const Albany::DynamicDataArray<Albany::CellSpecs>::type& getMeshDynamicData() const
        { return meshDynamicData; }

    //! Process FMDB mesh for element block specific info
    void setupMeshBlkInfo();

    bool hasRestartSolution;
    double restartDataTime;
    int neq;
    int numDim;
    int cubatureDegree;
    bool interleavedOrdering;
    bool solutionInitialized;
    bool residualInitialized;

    Teuchos::Array<std::string> solVectorLayout;
    Teuchos::Array<std::string> resVectorLayout;

    double time;

    // Info to map element block to physics set
    bool allElementBlocksHaveSamePhysics;
    std::map<std::string, int> ebNameToIndex;

    int worksetSize;

    std::string outputFileName;
    int outputInterval;
<<<<<<< HEAD
=======
    bool outputQPFields;
    bool useNullspaceTranslationOnly;
>>>>>>> 6f947cff

private:

    Teuchos::RCP<const Teuchos::ParameterList>
      getValidDiscretizationParameters() const;

    //! Utility function that uses some integer arithmetic to choose a good worksetSize
    int computeWorksetSize(const int worksetSizeMax, const int ebSizeMax) const;

    Teuchos::RCP<Teuchos::FancyOStream> out;

    Teuchos::ArrayRCP<Teuchos::RCP<Albany::MeshSpecsStruct> > meshSpecs;

    // Information that changes when the mesh adapts
    Albany::DynamicDataArray<Albany::CellSpecs>::type meshDynamicData;

    apf::Mesh2* mesh;
    gmi_model* model;
    apf::StkModels sets;

    bool compositeTet;

  };

}
#endif<|MERGE_RESOLUTION|>--- conflicted
+++ resolved
@@ -95,11 +95,7 @@
 
     std::string outputFileName;
     int outputInterval;
-<<<<<<< HEAD
-=======
-    bool outputQPFields;
     bool useNullspaceTranslationOnly;
->>>>>>> 6f947cff
 
 private:
 
