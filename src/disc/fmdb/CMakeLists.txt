--- conflicted
+++ resolved
@@ -6,32 +6,21 @@
 
 # SCOREC FMDB
 
-<<<<<<< HEAD
-SET(SOURCES 
-  Albany_FMDBMeshStruct.cpp
-  Albany_FMDBDiscretization.cpp
-  )
-SET(HEADERS 
-  Albany_FMDBMeshStruct.hpp
-  Albany_FMDBDiscretization.hpp
-  )
-=======
-  SET(SOURCES 
+  SET(SOURCES
     Albany_FMDBMeshStruct.cpp
     Albany_FMDBDiscretization.cpp
     Albany_QPData.cpp
     )
-  SET(HEADERS 
+  SET(HEADERS
     Albany_FMDBMeshStruct.hpp
     Albany_FMDBDiscretization.hpp
     Albany_QPData.hpp
     Albany_QPData_Def.hpp
     )
->>>>>>> f5862787
 
 include_directories (${Trilinos_INCLUDE_DIRS}  ${Trilinos_TPL_INCLUDE_DIRS}
   ${FMDB_INCLUDE_DIR}
-  ${Albany_SOURCE_DIR}/src 
+  ${Albany_SOURCE_DIR}/src
   )
 
 add_library(fmdb ${Albany_LIBRARY_TYPE} ${SOURCES} ${HEADERS})
