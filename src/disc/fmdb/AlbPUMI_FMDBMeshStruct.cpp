--- conflicted
+++ resolved
@@ -223,7 +223,7 @@
     GVIter_delete(gv_iter);
 
   }
-  
+
   if(params->isParameter("Side Set Associations")){ // User has specified associations in the input file
 
     // Get side set block associations from input file
@@ -504,16 +504,6 @@
 
   neq = neq_;
 
-<<<<<<< HEAD
-  // set the nodal_data_block in the base clase to point at the one in stateInfoStruct
-  this->nodal_data_block = sis->getNodalDataBlock();
-
-  // create residual, solution field tags and turn on auto migration
-  FMDB_Mesh_CreateTag (mesh, "residual", SCUtil_DBL, neq, residual_field_tag);
-  FMDB_Mesh_CreateTag (mesh, "solution", SCUtil_DBL, neq, solution_field_tag);
-  FMDB_Tag_SetAutoMigrOn (mesh, residual_field_tag, FMDB_VERTEX);
-  FMDB_Tag_SetAutoMigrOn (mesh, solution_field_tag, FMDB_VERTEX);
-=======
   int valueType;
   if (neq==1)
     valueType = apf::SCALAR;
@@ -528,7 +518,6 @@
   apf::createLagrangeField(apfMesh,"solution",valueType,1);
   solutionInitialized = false;
   residualInitialized = false;
->>>>>>> 27325f20
 
   // Code to parse the vector of StateStructs and save the information
 
@@ -543,7 +532,7 @@
 
     if(st.aClass == Albany::StateStruct::Node) { // Data at the node points
 
-       const Teuchos::RCP<Albany::NodeFieldContainer>& nodeContainer 
+       const Teuchos::RCP<Albany::NodeFieldContainer>& nodeContainer
                = sis->getNodalDataBlock()->getNodeContainer();
 
         (*nodeContainer)[st.name] = AlbPUMI::buildPUMINodeField(st.name, dim, st.output);
@@ -755,4 +744,3 @@
 
   return validPL;
 }
-
