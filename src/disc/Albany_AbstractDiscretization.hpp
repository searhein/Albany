--- conflicted
+++ resolved
@@ -127,15 +127,8 @@
     //! Get number of total DOFs per node
     virtual int getNumEq() const = 0;
 
-<<<<<<< HEAD
-    //! Accessor function to get coordinates for ML. Memory controlled here.
-    virtual void getOwned_xyz(double **x, double **y, double **z, double **rbm,
-                              int& nNodes, int numPDEs, int numScalar, int nullSpaceDim) = 0;
-
     virtual void setSolutionField(const Epetra_Vector& soln){};
 
-=======
->>>>>>> e45abbec
    //! Set the residual field for output
     virtual void setResidualField(const Epetra_Vector& residual) = 0;
 
