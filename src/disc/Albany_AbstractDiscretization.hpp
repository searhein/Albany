//*****************************************************************//
//    Albany 2.0:  Copyright 2012 Sandia Corporation               //
//    This Software is released under the BSD license detailed     //
//    in the file "license.txt" in the top-level Albany directory  //
//*****************************************************************//

//IK, 9/12/14: Epetra ifdef'ed out if ALBANY_EPETRA_EXE turned off.

#ifndef ALBANY_ABSTRACTDISCRETIZATION_HPP
#define ALBANY_ABSTRACTDISCRETIZATION_HPP

#include <vector>
#include <string>

#include "Teuchos_RCP.hpp"
#include "Teuchos_ArrayRCP.hpp"

#if defined(ALBANY_EPETRA)
#include "Epetra_Map.h"
#include "Epetra_Vector.h"
#include "Epetra_CrsGraph.h"
#endif

#include "Shards_CellTopologyData.h"
#include "Shards_Array.hpp"
#include "Albany_StateInfoStruct.hpp"
#include "Albany_NodalDOFManager.hpp"
#include "Albany_AbstractMeshStruct.hpp"

namespace AAdapt { namespace rc { class Manager; } }

namespace Albany {

typedef std::map<std::string, std::vector<std::vector<int> > > NodeSetList;
typedef std::map<std::string, std::vector<GO> > NodeSetGIDsList;
typedef std::map<std::string, std::vector<double*> > NodeSetCoordList;

class SideStruct {

  public:

    GO side_GID; // the global id of the side in the mesh
    GO elem_GID; // the global id of the element containing the side
    int elem_LID; // the local id of the element containing the side
    int elem_ebIndex; // The index of the element block that contains the element
    unsigned side_local_id; // The local id of the side relative to the owning element

};

typedef std::map<std::string, std::vector<SideStruct> > SideSetList;

class wsLid {

  public:

    int ws; // the workset of the element containing the side
    int LID; // the local id of the element containing the side

};

typedef std::map<GO, wsLid > WsLIDList;

template <typename T>
struct WorksetArray {
   typedef Teuchos::ArrayRCP<T> type;
};

class AbstractDiscretization {
  public:

    typedef std::map<std::string,Teuchos::RCP<Albany::AbstractDiscretization> > SideSetDiscretizationsType;

    //! Constructor
    AbstractDiscretization() {};

    //! Destructor
    virtual ~AbstractDiscretization() {};

#if defined(ALBANY_EPETRA)
    //! Get Epetra DOF map
    virtual Teuchos::RCP<const Epetra_Map> getMap() const = 0;
    //! Get field DOF map
    virtual Teuchos::RCP<const Epetra_Map> getMap(const std::string& field_name) const = 0;
#endif
    //! Get Tpetra DOF map
    virtual Teuchos::RCP<const Tpetra_Map> getMapT() const = 0;
    //! Get Tpetra DOF map
    //dp-convert virtual Teuchos::RCP<const Tpetra_Map> getMapT(const std::string& field_name) const = 0;

#if defined(ALBANY_EPETRA)
    //! Get Epetra overlapped DOF map
    virtual Teuchos::RCP<const Epetra_Map> getOverlapMap() const = 0;
    //! Get field overlapped DOF map
    virtual Teuchos::RCP<const Epetra_Map> getOverlapMap(const std::string& field_name) const = 0;
#endif
    //! Get Tpetra overlapped DOF map
    virtual Teuchos::RCP<const Tpetra_Map> getOverlapMapT() const = 0;
    //! Get field overlapped DOF map
    //virtual Teuchos::RCP<const Tpetra_Map> getOverlapMapT(const std::string& field_name) const = 0;

#if defined(ALBANY_EPETRA)
    //! Get Epetra Jacobian graph
    virtual Teuchos::RCP<const Epetra_CrsGraph> getJacobianGraph() const = 0;
#endif
    //! Get Tpetra Jacobian graph
    virtual Teuchos::RCP<const Tpetra_CrsGraph> getJacobianGraphT() const = 0;
   
#ifdef ALBANY_AERAS 
    //! Get implicit Tpetra Jacobian graph (for Aeras hyperviscosity)
    virtual Teuchos::RCP<const Tpetra_CrsGraph> getImplicitJacobianGraphT() const = 0;
#endif
    
    //! Get Epetra overlap Jacobian graph
#if defined(ALBANY_EPETRA)
    virtual Teuchos::RCP<const Epetra_CrsGraph> getOverlapJacobianGraph() const = 0;
#endif
    //! Get Tpetra overlap Jacobian graph
    virtual Teuchos::RCP<const Tpetra_CrsGraph> getOverlapJacobianGraphT() const = 0;
#ifdef ALBANY_AERAS 
    //! Get implicit Tpetra Jacobian graph (for Aeras hyperviscosity)
    virtual Teuchos::RCP<const Tpetra_CrsGraph> getImplicitOverlapJacobianGraphT() const = 0;
#endif

#if defined(ALBANY_EPETRA)
    //! Get Epetra Node map
    virtual Teuchos::RCP<const Epetra_Map> getNodeMap() const = 0;

    //! Get Field Node map
    virtual Teuchos::RCP<const Epetra_Map> getNodeMap(const std::string& field_name) const = 0;
#endif
    //! Get Tpetra Node map
    virtual Teuchos::RCP<const Tpetra_Map> getNodeMapT() const = 0;

#if defined(ALBANY_EPETRA)
    //! Get overlapped Node map
    virtual Teuchos::RCP<const Epetra_Map> getOverlapNodeMap() const = 0;

    //! Get Field overlapped Node map
    virtual Teuchos::RCP<const Epetra_Map> getOverlapNodeMap(const std::string& field_name) const = 0;
#endif
    //! Get overlapped Node map
    virtual Teuchos::RCP<const Tpetra_Map> getOverlapNodeMapT() const = 0;

    //! Get Node set lists
    virtual const NodeSetList& getNodeSets() const = 0;
    virtual const NodeSetGIDsList& getNodeSetGIDs() const = 0;
    virtual const NodeSetCoordList& getNodeSetCoords() const = 0;

    //! Get Side set lists
    virtual const SideSetList& getSideSets(const int ws) const = 0;

    //! Get map from (Ws, El, Local Node, Eq) -> unkLID
    virtual const WorksetArray<Teuchos::ArrayRCP<Teuchos::ArrayRCP<Teuchos::ArrayRCP<LO> > > >::type&
      getWsElNodeEqID() const = 0;

    //! Get map from (Ws, El, Local Node) -> unkGID
    virtual const WorksetArray<Teuchos::ArrayRCP<Teuchos::ArrayRCP<GO> > >::type&
      getWsElNodeID() const = 0;

#if defined(ALBANY_EPETRA)
    //! Get IDArray for (Ws, Local Node, nComps) -> (local) NodeLID, works for both scalar and vector fields
    virtual const std::vector<IDArray>& getElNodeEqID(const std::string& field_name) const = 0;

    //! Get Dof Manager of field field_name
    virtual const NodalDOFManager& getDOFManager(const std::string& field_name) const = 0;

    //! Get Dof Manager of field field_name
    virtual const NodalDOFManager& getOverlapDOFManager(const std::string& field_name) const = 0;
#endif

    //! Retrieve coodinate ptr_field (ws, el, node)
    virtual const WorksetArray<Teuchos::ArrayRCP<Teuchos::ArrayRCP<double*> > >::type& getCoords() const = 0;

    //! Get coordinates (overlap map).
    virtual const Teuchos::ArrayRCP<double>& getCoordinates() const = 0;
    //! Set coordinates (overlap map) for mesh adaptation.
    virtual void setCoordinates(const Teuchos::ArrayRCP<const double>& c) = 0;

    //! The reference configuration manager handles updating the reference
    //! configuration. This is only relevant, and also only optional, in the
    //! case of mesh adaptation.
    virtual void setReferenceConfigurationManager(const Teuchos::RCP<AAdapt::rc::Manager>& rcm) = 0;

    virtual const WorksetArray<Teuchos::ArrayRCP<double> >::type& getSphereVolume() const = 0;

    //! Print the coords for mesh debugging
    virtual void printCoords() const = 0;

    //! Get sideSet discretizations map
    virtual const SideSetDiscretizationsType& getSideSetDiscretizations () const = 0;

    //! Get the map side_id->side_set_elem_id
    virtual const std::map<std::string,std::map<GO,GO>>& getSideToSideSetCellMap () const = 0;

    //! Get the map side_node_id->side_set_cell_node_id
    virtual const std::map<std::string,std::map<GO,std::vector<int> > >& getSideNodeNumerationMap () const = 0;

    //! Get MeshStruct
    virtual Teuchos::RCP<Albany::AbstractMeshStruct> getMeshStruct() const = 0;

    //! Get stateArrays
    virtual Albany::StateArrays& getStateArrays() = 0;

    //! Get nodal parameters state info struct
    virtual const Albany::StateInfoStruct& getNodalParameterSIS() const = 0;

    //! Retrieve Vector (length num worksets) of element block names
    virtual const WorksetArray<std::string>::type& getWsEBNames() const = 0;

    //! Retrieve Vector (length num worksets) of Physics Index
    virtual const WorksetArray<int>::type& getWsPhysIndex() const = 0;

    //! Retrieve connectivity map from elementGID to workset
    virtual WsLIDList&  getElemGIDws() = 0;
    virtual const WsLIDList&  getElemGIDws() const = 0;

#if defined(ALBANY_EPETRA)
    //! Get solution vector from mesh database
    virtual Teuchos::RCP<Epetra_Vector> getSolutionField(bool overlapped=false) const = 0;
#endif
    virtual Teuchos::RCP<Tpetra_Vector> getSolutionFieldT(bool overlapped=false) const = 0;

    virtual Teuchos::RCP<Tpetra_MultiVector> getSolutionMV(bool overlapped=false) const = 0;

#if defined(ALBANY_EPETRA)
    //! Get field vector from mesh database
    virtual void getField(Epetra_Vector &field_vector, const std::string& field_name) const = 0;
#endif
    //dp-convert virtual void getFieldT(Tpetra_Vector &field_vector, const std::string& field_name) const = 0;

    //! Flag if solution has a restart values -- used in Init Cond
    virtual bool hasRestartSolution() const = 0;

    //! Does the underlying discretization support MOR?
    virtual bool supportsMOR() const = 0;

    //! File time of restart solution
    virtual double restartDataTime() const = 0;

    //! Get number of spatial dimensions
    virtual int getNumDim() const = 0;

    //! Get number of total DOFs per node
    virtual int getNumEq() const = 0;

#if defined(ALBANY_EPETRA)
    //! Set the solution field into mesh database
    virtual void setSolutionField(const Epetra_Vector& soln) = 0;

    //! Set the field vector into mesh database
    virtual void setField(const Epetra_Vector &field_vector, const std::string& field_name, bool overlapped) = 0;

    //! Set the residual field for output
    virtual void setResidualField(const Epetra_Vector& residual) = 0;
#endif
    //! Set the residual field for output - Tpetra version
    virtual void setResidualFieldT(const Tpetra_Vector& residual) = 0;

#if defined(ALBANY_EPETRA)
    //! Write the solution to the output file
    virtual void writeSolution(const Epetra_Vector& solution, const double time, const bool overlapped = false) = 0;
#endif

    //! Write the solution to the output file - Tpetra version. Calls next two together.
    virtual void writeSolutionT(const Tpetra_Vector &solutionT, const double time, const bool overlapped = false) = 0;
    virtual void writeSolutionMV(const Tpetra_MultiVector &solutionT, const double time, const bool overlapped = false) = 0;
    //! Write the solution to the mesh database.
    virtual void writeSolutionToMeshDatabaseT(const Tpetra_Vector &solutionT, const double time, const bool overlapped = false) = 0;
    virtual void writeSolutionMVToMeshDatabase(const Tpetra_MultiVector &solutionT, const double time, const bool overlapped = false) = 0;
    //! Write the solution to file. Must call writeSolutionT first.
    virtual void writeSolutionToFileT(const Tpetra_Vector &solutionT, const double time, const bool overlapped = false) = 0;
<<<<<<< HEAD

=======
    virtual void writeSolutionMVToFile(const Tpetra_MultiVector &solutionT, const double time, const bool overlapped = false) = 0;
    
>>>>>>> 8f009088
    //! update the mesh
    virtual void updateMesh(bool shouldTransferIPData = false) = 0;

    //! Get Numbering for layered mesh (mesh structred in one direction)
    virtual Teuchos::RCP<LayeredMeshNumbering<LO> > getLayeredMeshNumbering() = 0;


  private:

    //! Private to prohibit copying
    AbstractDiscretization(const AbstractDiscretization&);

    //! Private to prohibit copying
    AbstractDiscretization& operator=(const AbstractDiscretization&);

};

}

#endif // ALBANY_ABSTRACTDISCRETIZATION_HPP<|MERGE_RESOLUTION|>--- conflicted
+++ resolved
@@ -269,12 +269,8 @@
     virtual void writeSolutionMVToMeshDatabase(const Tpetra_MultiVector &solutionT, const double time, const bool overlapped = false) = 0;
     //! Write the solution to file. Must call writeSolutionT first.
     virtual void writeSolutionToFileT(const Tpetra_Vector &solutionT, const double time, const bool overlapped = false) = 0;
-<<<<<<< HEAD
-
-=======
     virtual void writeSolutionMVToFile(const Tpetra_MultiVector &solutionT, const double time, const bool overlapped = false) = 0;
-    
->>>>>>> 8f009088
+
     //! update the mesh
     virtual void updateMesh(bool shouldTransferIPData = false) = 0;
 
