//*****************************************************************//
//    Albany 2.0:  Copyright 2012 Sandia Corporation               //
//    This Software is released under the BSD license detailed     //
//    in the file "license.txt" in the top-level Albany directory  //
//*****************************************************************//

//IK, 9/12/14: Epetra ifdef'ed out if ALBANY_EPETRA_EXE turned off.

#ifndef ALBANY_ABSTRACTDISCRETIZATION_HPP
#define ALBANY_ABSTRACTDISCRETIZATION_HPP

#include <vector>
#include <string>

#include "Teuchos_RCP.hpp"
#include "Teuchos_ArrayRCP.hpp"

#if defined(ALBANY_EPETRA)
#include "Epetra_Map.h"
#include "Epetra_Vector.h"
#include "Epetra_CrsGraph.h"
#endif

#include "Shards_CellTopologyData.h"
#include "Shards_Array.hpp"
#include "Albany_StateInfoStruct.hpp"
#include "Albany_NodalDOFManager.hpp"
#include "Albany_AbstractMeshStruct.hpp"

namespace AAdapt { namespace rc { class Manager; } }

namespace Albany {

typedef std::map<std::string, std::vector<std::vector<int> > > NodeSetList;
typedef std::map<std::string, std::vector<GO> > NodeSetGIDsList;
typedef std::map<std::string, std::vector<double*> > NodeSetCoordList;

class SideStruct {

  public:

    GO side_GID; // the global id of the side in the mesh
    GO elem_GID; // the global id of the element containing the side
    int elem_LID; // the local id of the element containing the side
    int elem_ebIndex; // The index of the element block that contains the element
    unsigned side_local_id; // The local id of the side relative to the owning element

};

typedef std::map<std::string, std::vector<SideStruct> > SideSetList;

class wsLid {

  public:

    int ws; // the workset of the element containing the side
    int LID; // the local id of the element containing the side

};

typedef std::map<GO, wsLid > WsLIDList;

template <typename T>
struct WorksetArray {
   typedef Teuchos::ArrayRCP<T> type;
};

class AbstractDiscretization {
  public:

    typedef std::map<std::string,Teuchos::RCP<Albany::AbstractDiscretization> > SideSetDiscretizations;

    //! Constructor
    AbstractDiscretization() {};

    //! Destructor
    virtual ~AbstractDiscretization() {};

#if defined(ALBANY_EPETRA)
    //! Get Epetra DOF map
    virtual Teuchos::RCP<const Epetra_Map> getMap() const = 0;
    //! Get field DOF map
    virtual Teuchos::RCP<const Epetra_Map> getMap(const std::string& field_name) const = 0;
#endif
    //! Get Tpetra DOF map
    virtual Teuchos::RCP<const Tpetra_Map> getMapT() const = 0;
    //! Get Tpetra DOF map
    //dp-convert virtual Teuchos::RCP<const Tpetra_Map> getMapT(const std::string& field_name) const = 0;

#if defined(ALBANY_EPETRA)
    //! Get Epetra overlapped DOF map
    virtual Teuchos::RCP<const Epetra_Map> getOverlapMap() const = 0;
    //! Get field overlapped DOF map
    virtual Teuchos::RCP<const Epetra_Map> getOverlapMap(const std::string& field_name) const = 0;
#endif
    //! Get Tpetra overlapped DOF map
    virtual Teuchos::RCP<const Tpetra_Map> getOverlapMapT() const = 0;
    //! Get field overlapped DOF map
    //virtual Teuchos::RCP<const Tpetra_Map> getOverlapMapT(const std::string& field_name) const = 0;

#if defined(ALBANY_EPETRA)
    //! Get Epetra Jacobian graph
    virtual Teuchos::RCP<const Epetra_CrsGraph> getJacobianGraph() const = 0;
#endif
    //! Get Tpetra Jacobian graph
    virtual Teuchos::RCP<const Tpetra_CrsGraph> getJacobianGraphT() const = 0;

    //! Get Epetra overlap Jacobian graph
#if defined(ALBANY_EPETRA)
    virtual Teuchos::RCP<const Epetra_CrsGraph> getOverlapJacobianGraph() const = 0;
#endif
    //! Get Tpetra overlap Jacobian graph
    virtual Teuchos::RCP<const Tpetra_CrsGraph> getOverlapJacobianGraphT() const = 0;

#if defined(ALBANY_EPETRA)
    //! Get Epetra Node map
    virtual Teuchos::RCP<const Epetra_Map> getNodeMap() const = 0;

    //! Get Field Node map
    virtual Teuchos::RCP<const Epetra_Map> getNodeMap(const std::string& field_name) const = 0;
#endif
    //! Get Tpetra Node map
    virtual Teuchos::RCP<const Tpetra_Map> getNodeMapT() const = 0;

#if defined(ALBANY_EPETRA)
    //! Get overlapped Node map
    virtual Teuchos::RCP<const Epetra_Map> getOverlapNodeMap() const = 0;

    //! Get Field overlapped Node map
    virtual Teuchos::RCP<const Epetra_Map> getOverlapNodeMap(const std::string& field_name) const = 0;
#endif
    //! Get overlapped Node map
    virtual Teuchos::RCP<const Tpetra_Map> getOverlapNodeMapT() const = 0;

    //! Get Node set lists
    virtual const NodeSetList& getNodeSets() const = 0;
    virtual const NodeSetGIDsList& getNodeSetGIDs() const = 0;
    virtual const NodeSetCoordList& getNodeSetCoords() const = 0;

    //! Get Side set lists
    virtual const SideSetList& getSideSets(const int ws) const = 0;

    //! Get map from (Ws, El, Local Node, Eq) -> unkLID
    virtual const WorksetArray<Teuchos::ArrayRCP<Teuchos::ArrayRCP<Teuchos::ArrayRCP<LO> > > >::type&
      getWsElNodeEqID() const = 0;

    //! Get map from (Ws, El, Local Node) -> unkGID
    virtual const WorksetArray<Teuchos::ArrayRCP<Teuchos::ArrayRCP<GO> > >::type&
      getWsElNodeID() const = 0;

#if defined(ALBANY_EPETRA)
    //! Get IDArray for (Ws, Local Node, nComps) -> (local) NodeLID, works for both scalar and vector fields
    virtual const std::vector<IDArray>& getElNodeEqID(const std::string& field_name) const = 0;

    //! Get Dof Manager of field field_name
    virtual const NodalDOFManager& getDOFManager(const std::string& field_name) const = 0;

    //! Get Dof Manager of field field_name
    virtual const NodalDOFManager& getOverlapDOFManager(const std::string& field_name) const = 0;
#endif

    //! Retrieve coodinate ptr_field (ws, el, node)
    virtual const WorksetArray<Teuchos::ArrayRCP<Teuchos::ArrayRCP<double*> > >::type& getCoords() const = 0;

    //! Get coordinates (overlap map).
    virtual const Teuchos::ArrayRCP<double>& getCoordinates() const = 0;
    //! Set coordinates (overlap map) for mesh adaptation.
    virtual void setCoordinates(const Teuchos::ArrayRCP<const double>& c) = 0;

    //! The reference configuration manager handles updating the reference
    //! configuration. This is only relevant, and also only optional, in the
    //! case of mesh adaptation.
    virtual void setReferenceConfigurationManager(const Teuchos::RCP<AAdapt::rc::Manager>& rcm) = 0;

    virtual const WorksetArray<Teuchos::ArrayRCP<double> >::type& getSphereVolume() const = 0;

    //! Print the coords for mesh debugging
    virtual void printCoords() const = 0;

<<<<<<< HEAD
    //! Get sideSet discretizations map
    virtual Teuchos::RCP<SideSetDiscretizations> getSideSetDiscretizations () const = 0;

    //! Get the map side_id->side_set_elem_id
    virtual Teuchos::RCP<std::map<std::string,std::map<GO,GO> > > getSideIdToSideSetElemIdMap () const = 0;

    //! Get MeshStruct
    virtual Teuchos::RCP<Albany::AbstractMeshStruct> getMeshStruct() const = 0;

=======
>>>>>>> 9fe5ab6b
    //! Get stateArrays
    virtual Albany::StateArrays& getStateArrays() = 0;

    //! Get nodal parameters state info struct
    virtual const Albany::StateInfoStruct& getNodalParameterSIS() const = 0;

    //! Retrieve Vector (length num worksets) of element block names
    virtual const WorksetArray<std::string>::type& getWsEBNames() const = 0;

    //! Retrieve Vector (length num worksets) of Physics Index
    virtual const WorksetArray<int>::type& getWsPhysIndex() const = 0;

    //! Retrieve connectivity map from elementGID to workset
    virtual WsLIDList&  getElemGIDws() = 0;

#if defined(ALBANY_EPETRA)
    //! Get solution vector from mesh database
    virtual Teuchos::RCP<Epetra_Vector> getSolutionField(bool overlapped=false) const = 0;
#endif
    virtual Teuchos::RCP<Tpetra_Vector> getSolutionFieldT(bool overlapped=false) const = 0;

#if defined(ALBANY_EPETRA)
    //! Get field vector from mesh database
    virtual void getField(Epetra_Vector &field_vector, const std::string& field_name) const = 0;
#endif
    //dp-convert virtual void getFieldT(Tpetra_Vector &field_vector, const std::string& field_name) const = 0;

    //! Flag if solution has a restart values -- used in Init Cond
    virtual bool hasRestartSolution() const = 0;

    //! Does the underlying discretization support MOR?
    virtual bool supportsMOR() const = 0;

    //! File time of restart solution
    virtual double restartDataTime() const = 0;

    //! Get number of spatial dimensions
    virtual int getNumDim() const = 0;

    //! Get number of total DOFs per node
    virtual int getNumEq() const = 0;

#if defined(ALBANY_EPETRA)
    //! Set the solution field into mesh database
    virtual void setSolutionField(const Epetra_Vector& soln) = 0;

    //! Set the field vector into mesh database
    virtual void setField(const Epetra_Vector &field_vector, const std::string& field_name, bool overlapped) = 0;

    //! Set the residual field for output
    virtual void setResidualField(const Epetra_Vector& residual) = 0;
#endif
    //! Set the residual field for output - Tpetra version
    virtual void setResidualFieldT(const Tpetra_Vector& residual) = 0;

#if defined(ALBANY_EPETRA)
    //! Write the solution to the output file
    virtual void writeSolution(const Epetra_Vector& solution, const double time, const bool overlapped = false) = 0;
#endif

    //! Write the solution to the output file - Tpetra version. Calls next two together.
    virtual void writeSolutionT(const Tpetra_Vector &solutionT, const double time, const bool overlapped = false) = 0;
    //! Write the solution to the mesh database.
    virtual void writeSolutionToMeshDatabaseT(const Tpetra_Vector &solutionT, const double time, const bool overlapped = false) = 0;
    //! Write the solution to file. Must call writeSolutionT first.
    virtual void writeSolutionToFileT(const Tpetra_Vector &solutionT, const double time, const bool overlapped = false) = 0;

    //! update the mesh
    virtual void updateMesh(bool shouldTransferIPData = false) = 0;

    //! Get Numbering for layered mesh (mesh structred in one direction)
    virtual Teuchos::RCP<LayeredMeshNumbering<LO> > getLayeredMeshNumbering() = 0;


  private:

    //! Private to prohibit copying
    AbstractDiscretization(const AbstractDiscretization&);

    //! Private to prohibit copying
    AbstractDiscretization& operator=(const AbstractDiscretization&);

};

}

#endif // ALBANY_ABSTRACTDISCRETIZATION_HPP<|MERGE_RESOLUTION|>--- conflicted
+++ resolved
@@ -177,7 +177,6 @@
     //! Print the coords for mesh debugging
     virtual void printCoords() const = 0;
 
-<<<<<<< HEAD
     //! Get sideSet discretizations map
     virtual Teuchos::RCP<SideSetDiscretizations> getSideSetDiscretizations () const = 0;
 
@@ -187,8 +186,6 @@
     //! Get MeshStruct
     virtual Teuchos::RCP<Albany::AbstractMeshStruct> getMeshStruct() const = 0;
 
-=======
->>>>>>> 9fe5ab6b
     //! Get stateArrays
     virtual Albany::StateArrays& getStateArrays() = 0;
 
@@ -255,7 +252,7 @@
     virtual void writeSolutionToMeshDatabaseT(const Tpetra_Vector &solutionT, const double time, const bool overlapped = false) = 0;
     //! Write the solution to file. Must call writeSolutionT first.
     virtual void writeSolutionToFileT(const Tpetra_Vector &solutionT, const double time, const bool overlapped = false) = 0;
-
+    
     //! update the mesh
     virtual void updateMesh(bool shouldTransferIPData = false) = 0;
 
