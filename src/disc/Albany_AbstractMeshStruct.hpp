//*****************************************************************//
//    Albany 2.0:  Copyright 2012 Sandia Corporation               //
//    This Software is released under the BSD license detailed     //
//    in the file "license.txt" in the top-level Albany directory  //
//*****************************************************************//

#ifndef ALBANY_ABSTRACTMESHSTRUCT_HPP
#define ALBANY_ABSTRACTMESHSTRUCT_HPP

#include "Teuchos_ParameterList.hpp"
#include "Epetra_Comm.h"
#include "Epetra_Map.h"
#include "Albany_StateInfoStruct.hpp"
#include "Albany_AbstractFieldContainer.hpp"

#include "Shards_CellTopology.hpp"
#include "Albany_Layouts.hpp"
#include "Albany_ProblemUtils.hpp"
#include "Intrepid_DefaultCubatureFactory.hpp"
#include "Intrepid_FunctionSpaceTools.hpp"
#include "Adapt_NodalDataBlock.hpp"
<<<<<<< HEAD
#include "Adapt_NodalDataVector.hpp"
=======
>>>>>>> 06bb6418


namespace Albany {

template <typename T>
struct DynamicDataArray {
   typedef Teuchos::ArrayRCP<Teuchos::RCP<T> > type;
};

class CellSpecs {

  public:

    CellSpecs(const CellTopologyData &ctd, const int worksetSize, const int cubdegree,
                  const int numdim, const int vecdim = -1, const int numface = 0, bool compositeTet = false) :
        cellTopologyData(ctd),
        cellType(shards::CellTopology (&ctd)),
        intrepidBasis(Albany::getIntrepidBasis(ctd, compositeTet)),
        cellCubature(cubFactory.create(cellType, cubdegree)),
        dl(worksetSize, cellType.getNodeCount(),
                          intrepidBasis->getCardinality(), cellCubature->getNumPoints(), numdim, vecdim, numface)
     { }

     unsigned int getNumVertices(){ return cellType.getNodeCount(); }
     unsigned int getNumNodes(){ return intrepidBasis->getCardinality(); }
     unsigned int getNumQPs(){ return cellCubature->getNumPoints(); }

   private:

     static Intrepid::DefaultCubatureFactory<RealType> cubFactory;

     const CellTopologyData &cellTopologyData; // Information about the topology of the elements contained in the workset
     const shards::CellTopology cellType; // the topology of the elements contained in the workset
     const Teuchos::RCP<Intrepid::Basis<RealType, Intrepid::FieldContainer<RealType> > > intrepidBasis; // The basis
     const Teuchos::RCP<Intrepid::Cubature<RealType> > cellCubature; // The cubature of the cells in the workset
     // Make sure this appears after the above, as it depends on the above being initialized prior to
     // dl being initialized
     const Albany::Layouts dl; // the data layout for the elements in the workset

};


struct AbstractMeshStruct {

    virtual ~AbstractMeshStruct() {}

  public:

    //! Internal mesh specs type needed
#ifdef ALBANY_SCOREC
    enum msType { STK_MS, FMDB_VTK_MS, FMDB_EXODUS_MS };
#else
    enum msType { STK_MS };
#endif

    virtual void setFieldAndBulkData(
      const Teuchos::RCP<const Epetra_Comm>& comm,
      const Teuchos::RCP<Teuchos::ParameterList>& params,
      const unsigned int neq_,
      const AbstractFieldContainer::FieldContainerRequirements& req,
      const Teuchos::RCP<Albany::StateInfoStruct>& sis,
      const unsigned int worksetSize) = 0;

    virtual Teuchos::ArrayRCP<Teuchos::RCP<Albany::MeshSpecsStruct> >& getMeshSpecs() = 0;

    virtual const Albany::DynamicDataArray<Albany::CellSpecs>::type& getMeshDynamicData() const = 0;

    virtual msType meshSpecsType() = 0;

    Teuchos::RCP<Adapt::NodalDataBlock> nodal_data_block;
<<<<<<< HEAD
    Teuchos::RCP<Adapt::NodalDataVector> nodal_data_vector;
=======
>>>>>>> 06bb6418

};
}

#endif // ALBANY_ABSTRACTMESHSTRUCT_HPP<|MERGE_RESOLUTION|>--- conflicted
+++ resolved
@@ -19,10 +19,7 @@
 #include "Intrepid_DefaultCubatureFactory.hpp"
 #include "Intrepid_FunctionSpaceTools.hpp"
 #include "Adapt_NodalDataBlock.hpp"
-<<<<<<< HEAD
 #include "Adapt_NodalDataVector.hpp"
-=======
->>>>>>> 06bb6418
 
 
 namespace Albany {
@@ -93,10 +90,7 @@
     virtual msType meshSpecsType() = 0;
 
     Teuchos::RCP<Adapt::NodalDataBlock> nodal_data_block;
-<<<<<<< HEAD
     Teuchos::RCP<Adapt::NodalDataVector> nodal_data_vector;
-=======
->>>>>>> 06bb6418
 
 };
 }
