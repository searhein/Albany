--- conflicted
+++ resolved
@@ -231,13 +231,9 @@
                   const unsigned int neq_,
                   const Albany::AbstractFieldContainer::FieldContainerRequirements& req,
                   const Teuchos::RCP<Albany::StateInfoStruct>& sis,
-<<<<<<< HEAD
                   const unsigned int worksetSize_,
                   const std::map<std::string,Teuchos::RCP<Albany::StateInfoStruct> >& /*side_set_sis*/,
                   const std::map<std::string,AbstractFieldContainer::FieldContainerRequirements>& /*side_set_req*/)
-=======
-                  const unsigned int worksetSize_)
->>>>>>> 6c4d1e79
 {
 
   using Albany::StateStruct;
