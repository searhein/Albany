//*****************************************************************//
//    Albany 2.0:  Copyright 2012 Sandia Corporation               //
//    This Software is released under the BSD license detailed     //
//    in the file "license.txt" in the top-level Albany directory  //
//*****************************************************************//


#include "Teuchos_TestForException.hpp"
#include "Albany_DiscretizationFactory.hpp"
#if defined(HAVE_STK)
#include "Albany_STKDiscretization.hpp"
#ifdef ALBANY_AERAS
#include "Aeras_SpectralDiscretization.hpp"
#endif
#include "Albany_TmplSTKMeshStruct.hpp"
#include "Albany_STK3DPointStruct.hpp"
#include "Albany_GenericSTKMeshStruct.hpp"

#ifdef ALBANY_SEACAS
#include "Albany_IossSTKMeshStruct.hpp"
#endif
#if defined(ALBANY_EPETRA)
#include "Albany_AsciiSTKMeshStruct.hpp"
#include "Albany_AsciiSTKMesh2D.hpp"
#ifdef ALBANY_FELIX
#include "Albany_ExtrudedSTKMeshStruct.hpp"
#endif
#endif
#ifdef ALBANY_FELIX
#include "Albany_STKDiscretizationStokesH.hpp"
#endif
#ifdef ALBANY_CUTR
#include "Albany_FromCubitSTKMeshStruct.hpp"
#endif
#endif
#ifdef ALBANY_SCOREC
#include "Albany_PUMIDiscretization.hpp"
#include "Albany_PUMIMeshStruct.hpp"
#endif
#ifdef ALBANY_GOAL
#include "Albany_GOALDiscretization.hpp"
#include "Albany_GOALMeshStruct.hpp"
#endif
#ifdef ALBANY_AMP
#include "Albany_SimDiscretization.hpp"
#include "Albany_SimMeshStruct.hpp"
#endif
#ifdef ALBANY_CATALYST
#include "Albany_Catalyst_Decorator.hpp"
#endif

#if defined(ALBANY_LCM) && defined(HAVE_STK) && defined(ALBANY_BGL)
#include "Topology_Utils.h"
#endif // ALBANY_LCM

Albany::DiscretizationFactory::DiscretizationFactory(
  const Teuchos::RCP<Teuchos::ParameterList>& topLevelParams,
  const Teuchos::RCP<const Teuchos_Comm>& commT_) :
  commT(commT_) {

  discParams = Teuchos::sublist(topLevelParams, "Discretization", true);

  if(topLevelParams->isSublist("Piro"))

    piroParams = Teuchos::sublist(topLevelParams, "Piro", true);

  if(topLevelParams->isSublist("Problem")) {

    Teuchos::RCP<Teuchos::ParameterList> problemParams = Teuchos::sublist(topLevelParams, "Problem", true);

    if(problemParams->isSublist("Adaptation"))

      adaptParams = Teuchos::sublist(problemParams, "Adaptation", true);

    if(problemParams->isSublist("Catalyst"))

      catalystParams = Teuchos::sublist(problemParams, "Catalyst", true);

  }

}

#ifdef ALBANY_CUTR
void
Albany::DiscretizationFactory::setMeshMover(const Teuchos::RCP<CUTR::CubitMeshMover>& meshMover_) {
  meshMover = meshMover_;
}
#endif

#if defined(ALBANY_LCM)

namespace {

void createInterfaceParts(
    Teuchos::RCP<Teuchos::ParameterList> const & adapt_params,
    Teuchos::RCP<Albany::AbstractMeshStruct> & mesh_struct
    )
{
#if defined(HAVE_STK) && defined(ALBANY_BGL) // LCM only uses STK for adaptation here
                                             // Top mod uses BGL
  bool const
  do_adaptation = adapt_params.is_null() == false;

  if (do_adaptation == false) return;

  std::string const &
  adaptation_method_name = adapt_params->get<std::string>("Method");

  bool const
  is_topology_modification = adaptation_method_name == "Topmod";

  if (is_topology_modification == false) return;

  std::string const &
  bulk_part_name = adapt_params->get<std::string>("Bulk Block Name");

  Albany::AbstractSTKMeshStruct &
  stk_mesh_struct = dynamic_cast<Albany::AbstractSTKMeshStruct &>(*mesh_struct);

  stk::mesh::MetaData &
  meta_data = *(stk_mesh_struct.metaData);

  stk::mesh::Part &
  bulk_part = *(meta_data.get_part(bulk_part_name));

  shards::CellTopology const &
  bulk_cell_topology = meta_data.get_cell_topology(bulk_part);

  std::string const &
  interface_part_name(adapt_params->get<std::string>("Interface Block Name"));

  shards::CellTopology const
  interface_cell_topology =
      LCM::interfaceCellTopogyFromBulkCellTopogy(bulk_cell_topology);

  stk::mesh::EntityRank const
  interface_dimension = static_cast<stk::mesh::EntityRank>(
      interface_cell_topology.getDimension());

  stk::mesh::Part &
  interface_part =
      meta_data.declare_part(interface_part_name, interface_dimension);

  stk::mesh::set_cell_topology(interface_part, interface_cell_topology);

#ifdef ALBANY_SEACAS
  stk::io::put_io_part_attribute(interface_part);
#endif // ALBANY_SEACAS

  // Augment the MeshSpecsStruct array with one additional entry for
  // the interface block. Essentially copy the last entry from the array
  // and modify some of its fields as needed.
  Teuchos::ArrayRCP<Teuchos::RCP<Albany::MeshSpecsStruct> > &
  mesh_specs_struct = stk_mesh_struct.getMeshSpecs();

  Teuchos::ArrayRCP<Teuchos::RCP<Albany::MeshSpecsStruct> >::size_type
  number_blocks = mesh_specs_struct.size();

  Albany::MeshSpecsStruct &
  last_mesh_specs_struct = *(mesh_specs_struct[number_blocks - 1]);

  CellTopologyData const &
  interface_cell_topology_data =
      *(interface_cell_topology.getCellTopologyData());

  int const
  dimension = interface_cell_topology.getDimension();

  int const
  cubature_degree = last_mesh_specs_struct.cubatureDegree;

  std::vector<std::string>
  node_sets, side_sets;

  int const
  workset_size = last_mesh_specs_struct.worksetSize;

  std::string const &
  element_block_name = interface_part_name;

  std::map<std::string, int> &
  eb_name_to_index_map = last_mesh_specs_struct.ebNameToIndex;

  // Add entry to the map for this block
  eb_name_to_index_map.insert(
      std::make_pair(element_block_name, number_blocks));

  bool const
  is_interleaved = last_mesh_specs_struct.interleavedOrdering;

  Intrepid::EIntrepidPLPoly const
  cubature_rule = last_mesh_specs_struct.cubatureRule;

  mesh_specs_struct.resize(number_blocks + 1);

  mesh_specs_struct[number_blocks] =
      Teuchos::rcp(
          new Albany::MeshSpecsStruct(
              interface_cell_topology_data,
              dimension,
              cubature_degree,
              node_sets,
              side_sets,
              workset_size,
              element_block_name,
              eb_name_to_index_map,
              is_interleaved,
              number_blocks > 1,
              cubature_rule));
#endif
  return;
}

} // anonymous namespace

#endif //ALBANY_LCM


Teuchos::ArrayRCP<Teuchos::RCP<Albany::MeshSpecsStruct> >
Albany::DiscretizationFactory::createMeshSpecs() {

  std::string& method = discParams->get("Method", "STK1D");

#if defined(HAVE_STK)

  if(method == "STK1D" || method == "STK1D Aeras") {
    meshStruct = Teuchos::rcp(new Albany::TmplSTKMeshStruct<1>(discParams, adaptParams, commT));
  }

  else if(method == "STK0D") {
    meshStruct = Teuchos::rcp(new Albany::TmplSTKMeshStruct<0>(discParams, adaptParams, commT));
  }

  else if(method == "STK2D") {
    meshStruct = Teuchos::rcp(new Albany::TmplSTKMeshStruct<2>(discParams, adaptParams, commT));
  }

  else if(method == "STK3D") {
    meshStruct = Teuchos::rcp(new Albany::TmplSTKMeshStruct<3>(discParams, adaptParams, commT));
  }

  else if(method == "STK3DPoint") {
    meshStruct = Teuchos::rcp(new Albany::STK3DPointStruct(discParams, commT));
  }

  else if(method == "Ioss" || method == "Exodus" ||  method == "Pamgen" || method == "Ioss Aeras" || method == "Exodus Aeras") {

#ifdef ALBANY_SEACAS
    meshStruct = Teuchos::rcp(new Albany::IossSTKMeshStruct(discParams, adaptParams, commT));
#else
    TEUCHOS_TEST_FOR_EXCEPTION(method == "Ioss" || method == "Exodus" ||  method == "Pamgen" || method == "Ioss Aeras" ||
                               method == "Exodus Aeras",
                               Teuchos::Exceptions::InvalidParameter,
                               "Error: Discretization method " << method
                               << " requested, but not compiled in" << std::endl);
#endif
  }
#if defined(ALBANY_EPETRA)
  else if(method == "Ascii") {
    meshStruct = Teuchos::rcp(new Albany::AsciiSTKMeshStruct(discParams, commT));
  }
  else if(method == "Ascii2D") {
    Teuchos::RCP<Albany::GenericSTKMeshStruct> meshStruct2D;
    meshStruct2D = Teuchos::rcp(new Albany::AsciiSTKMesh2D(discParams, commT));
    Teuchos::RCP<Albany::StateInfoStruct> sis=Teuchos::rcp(new Albany::StateInfoStruct);
    Albany::AbstractFieldContainer::FieldContainerRequirements req;
    int neq=2;
    meshStruct2D->setFieldAndBulkData(commT, discParams, neq, req,
                                      sis, meshStruct2D->getMeshSpecs()[0]->worksetSize);
#ifdef ALBANY_SEACAS
    Ioss::Init::Initializer io;
    Teuchos::RCP<stk::io::StkMeshIoBroker> mesh_data =Teuchos::rcp(new stk::io::StkMeshIoBroker(MPI_COMM_WORLD));
    mesh_data->set_bulk_data(*meshStruct2D->bulkData);
    size_t idx = mesh_data->create_output_mesh("mesh.exo", stk::io::WRITE_RESULTS);
    mesh_data->process_output_request(idx, 0.0);
    meshStruct = meshStruct2D;
#endif
  }
#ifdef ALBANY_FELIX
  else if(method == "Extruded") {
      meshStruct = Teuchos::rcp(new Albany::ExtrudedSTKMeshStruct(discParams, commT));
  }
#endif
#endif
  else if(method == "Cubit") {
#ifdef ALBANY_CUTR
    AGS"need to inherit from Generic"
    meshStruct = Teuchos::rcp(new Albany::FromCubitSTKMeshStruct(meshMover, discParams, neq));
#else
    TEUCHOS_TEST_FOR_EXCEPTION(method == "Cubit",
                               Teuchos::Exceptions::InvalidParameter,
                               "Error: Discretization method " << method
                               << " requested, but not compiled in" << std::endl);
#endif
  }

  else
#endif
  if(method == "PUMI") {
#ifdef ALBANY_SCOREC
    meshStruct = Teuchos::rcp(new Albany::PUMIMeshStruct(discParams, commT));
#else
    TEUCHOS_TEST_FOR_EXCEPTION(method == "PUMI",
                               Teuchos::Exceptions::InvalidParameter,
                               "Error: Discretization method " << method
                               << " requested, but not compiled in" << std::endl);
#endif
  }
  else if(method == "PUMI Hierarchic") {
#ifdef ALBANY_GOAL
    meshStruct = Teuchos::rcp(new Albany::GOALMeshStruct(discParams, commT));
#else
    TEUCHOS_TEST_FOR_EXCEPTION(method == "PUMI Hierarchic",
                               Teuchos::Exceptions::InvalidParameter,
                               "Error: Discretization method " << method
                               << " requested, but not compiled in" << std::endl);
#endif
  }
  else if (method == "Sim") {
#ifdef ALBANY_AMP
    meshStruct = Teuchos::rcp(new Albany::SimMeshStruct(discParams, commT));
#else
    TEUCHOS_TEST_FOR_EXCEPTION(method == "Sim",
                               Teuchos::Exceptions::InvalidParameter,
                               "Error: Discretization method " << method
                               << " requested, but not compiled in" << std::endl);
#endif
  }
  else {
    TEUCHOS_TEST_FOR_EXCEPTION(true, Teuchos::Exceptions::InvalidParameter, std::endl <<
                               "Error!  Unknown discretization method in DiscretizationFactory: " << method <<
                               "!" << std::endl << "Supplied parameter list is " << std::endl << *discParams <<
                               "\nValid Methods are: STK1D, STK2D, STK3D, STK3DPoint, Ioss, Ioss Aeras," <<
                               " Exodus, Exodus Aeras, Cubit, PUMI, PUMI Hierarchic, Sim, Mpas, Ascii," <<
                               " Ascii2D, Extruded" << std::endl);
  }

#if defined(ALBANY_LCM) && defined(HAVE_STK)
  // Add an interface block. For now relies on STK, so we force a cast that
  // will fail if the underlying meshStruct is not based on STK.
  createInterfaceParts(adaptParams, meshStruct);
#endif // ALBANY_LCM

  //IK, 2/9/15: if the method is Ioss Aeras or Exodus Aeras (corresponding to Aeras::SpectralDiscretization,
  //overwrite the meshSpecs of the meshStruct with an enriched one.
#if defined(ALBANY_AERAS) && defined(HAVE_STK)
  if (method == "Ioss Aeras" || method == "Exodus Aeras" || method == "STK1D Aeras") {
    //get "Element Degree" from parameter list.  Default value is 1.
    int points_per_edge = discParams->get("Element Degree", 1) + 1;
    Teuchos::ArrayRCP<Teuchos::RCP<Albany::MeshSpecsStruct> > &mesh_specs_struct = meshStruct->getMeshSpecs();
    Teuchos::ArrayRCP<Teuchos::RCP<Albany::MeshSpecsStruct> >::size_type number_blocks = mesh_specs_struct.size();
    Teuchos::ArrayRCP<Teuchos::RCP<Albany::MeshSpecsStruct> > enriched_mesh_specs_struct;
    enriched_mesh_specs_struct.resize(number_blocks);
    for (Teuchos::ArrayRCP<Teuchos::RCP<Albany::MeshSpecsStruct> >::size_type i=0; i< number_blocks; i++) {
      Teuchos::RCP<Albany::MeshSpecsStruct> orig_mesh_specs_struct = mesh_specs_struct[i];
      Aeras::AerasMeshSpectStruct aeras_mesh_specs_struct;
      enriched_mesh_specs_struct[i] = aeras_mesh_specs_struct.createAerasMeshSpecs(orig_mesh_specs_struct, points_per_edge);
    }
    return enriched_mesh_specs_struct;
  }
  else
#endif
    return meshStruct->getMeshSpecs();

}

Teuchos::RCP<Albany::AbstractDiscretization>
Albany::DiscretizationFactory::createDiscretization(
    unsigned int neq, const std::map<int,std::vector<std::string> >& sideSetEquations,
    const Teuchos::RCP<Albany::StateInfoStruct>& sis,
<<<<<<< HEAD
    const std::map<std::string,Teuchos::RCP<Albany::StateInfoStruct> >& side_set_sis,
=======
>>>>>>> 6c4d1e79
    const AbstractFieldContainer::FieldContainerRequirements& req,
    const std::map<std::string,AbstractFieldContainer::FieldContainerRequirements>& side_set_req,
    const Teuchos::RCP<Albany::RigidBodyModes>& rigidBodyModes) {
  TEUCHOS_TEST_FOR_EXCEPTION(meshStruct == Teuchos::null,
                             std::logic_error,
                             "meshStruct accessed, but it has not been constructed" << std::endl);

<<<<<<< HEAD
  setupInternalMeshStruct(neq, sis, side_set_sis, req, side_set_req);
=======
  setupInternalMeshStruct(neq, sis, req);
>>>>>>> 6c4d1e79
  Teuchos::RCP<Albany::AbstractDiscretization> result =
      createDiscretizationFromInternalMeshStruct(sideSetEquations,rigidBodyModes);

  // Wrap the discretization in the catalyst decorator if needed.
#ifdef ALBANY_CATALYST

  if(Teuchos::nonnull(catalystParams) && catalystParams->get<bool>("Interface Activated", false))
    result = Teuchos::rcp(static_cast<Albany::AbstractDiscretization*>(
                          new Catalyst::Decorator(result, catalystParams)));

#endif

  return result;
}

Teuchos::ArrayRCP<Teuchos::RCP<Albany::MeshSpecsStruct> >
Albany::DiscretizationFactory::createMeshSpecs(Teuchos::RCP<Albany::AbstractMeshStruct> mesh) {
  meshStruct = mesh;
  return meshStruct->getMeshSpecs();
}

void
Albany::DiscretizationFactory::setupInternalMeshStruct(
  unsigned int neq,
  const Teuchos::RCP<Albany::StateInfoStruct>& sis,
<<<<<<< HEAD
  const std::map<std::string,Teuchos::RCP<Albany::StateInfoStruct> >& side_set_sis,
  const AbstractFieldContainer::FieldContainerRequirements& req,
  const std::map<std::string,AbstractFieldContainer::FieldContainerRequirements>& side_set_req) {
  meshStruct->setFieldAndBulkData(commT, discParams, neq, req, sis,
                                  meshStruct->getMeshSpecs()[0]->worksetSize, side_set_sis, side_set_req);
=======
  const AbstractFieldContainer::FieldContainerRequirements& req)
{
  meshStruct->setFieldAndBulkData(commT, discParams, neq, req, sis, meshStruct->getMeshSpecs()[0]->worksetSize);
>>>>>>> 6c4d1e79
}

Teuchos::RCP<Albany::AbstractDiscretization>
Albany::DiscretizationFactory::createDiscretizationFromInternalMeshStruct(
  const std::map<int,std::vector<std::string> >& sideSetEquations,
  const Teuchos::RCP<Albany::RigidBodyModes>& rigidBodyModes) {

  if(!piroParams.is_null() && !rigidBodyModes.is_null())

    rigidBodyModes->setPiroPL(piroParams);

  std::string& method = discParams->get("Method", "STK1D");

  //IK, 1/8/15: added a method called "Ioss Aeras" and "Exodus Aeras" (which are equivalent)
  //which would tell the code to read in an Ioss (Exodus) linear mesh and then
  //refine it.  Changed the logic here so that the switch statement on meshSpecsType() is only hit if the method is not Ioss Aeras
  //or Exodus Aeras.
  //If it is Ioss Aeras or Exodus Aeras we use the Aeras::SpectralDiscretization class (right now just a dummy class that's a copy of
  //Albany::STKDiscretization).  The class will impelement the enrichment of a linear mesh to get higher order meshes.
  //
  //NOTE: one may want to create STK Aeras methods too if for example the Aeras::SpectralDiscretization class can refine
  //meshes created internally to Albany, if this is of interest.

  if(method != "Ioss Aeras" && method != "Exodus Aeras" && method != "STK1D Aeras") {
    switch(meshStruct->meshSpecsType()) {
#if defined(HAVE_STK)
      case Albany::AbstractMeshStruct::STK_MS: {
        Teuchos::RCP<Albany::AbstractSTKMeshStruct> ms = Teuchos::rcp_dynamic_cast<Albany::AbstractSTKMeshStruct>(meshStruct);
        Teuchos::RCP<Albany::STKDiscretization> disc;
/*#ifdef ALBANY_FELIX
        if (method == "Extruded")
          disc = Teuchos::rcp(new Albany::STKDiscretizationStokesH(ms, commT, rigidBodyModes));
        else
#endif*/
          disc = Teuchos::rcp(new Albany::STKDiscretization(ms, commT, rigidBodyModes, sideSetEquations));
        disc->updateMesh();
        return disc;
      }
      break;
#endif
#ifdef ALBANY_SCOREC
      case Albany::AbstractMeshStruct::PUMI_MS: {
        Teuchos::RCP<Albany::PUMIMeshStruct> ms = Teuchos::rcp_dynamic_cast<Albany::PUMIMeshStruct>(meshStruct);
        return Teuchos::rcp(new Albany::PUMIDiscretization(ms, commT, rigidBodyModes));
      }
      break;
#endif
#ifdef ALBANY_GOAL
      case Albany::AbstractMeshStruct::GOAL_MS: {
        Teuchos::RCP<Albany::GOALMeshStruct> ms = Teuchos::rcp_dynamic_cast<Albany::GOALMeshStruct>(meshStruct);
        return Teuchos::rcp(new Albany::GOALDiscretization(ms, commT, rigidBodyModes));
      }
      break;
#endif

#ifdef ALBANY_AMP
      case Albany::AbstractMeshStruct::SIM_MS: {
        Teuchos::RCP<Albany::SimMeshStruct> ms = Teuchos::rcp_dynamic_cast<Albany::SimMeshStruct>(meshStruct);
        return Teuchos::rcp(new Albany::SimDiscretization(ms, commT, rigidBodyModes));
      }
      break;
#endif
    }
  }

#if defined(ALBANY_AERAS) && defined(HAVE_STK)
  else if (method == "Ioss Aeras" || method == "Exodus Aeras" || method == "STK1D Aeras") {
    //IK, 1/8/15: Added construction of Aeras::SpectralDiscretization object.
    //WARNING: meshSpecsType() right now is set to STK_MS even for an Aeras::SpectralDiscretization, b/c that's how
    //the code is structured.  That should be OK since meshSpecsType() is not used anywhere except this function.
    //But one may want to change it to, e.g., AERAS_MS, to prevent confusion.
      Teuchos::RCP<Albany::AbstractSTKMeshStruct> ms = Teuchos::rcp_dynamic_cast<Albany::AbstractSTKMeshStruct>(meshStruct);
      return Teuchos::rcp(new Aeras::SpectralDiscretization(discParams, ms, commT, rigidBodyModes));
    }
#endif
  return Teuchos::null;
}<|MERGE_RESOLUTION|>--- conflicted
+++ resolved
@@ -368,10 +368,7 @@
 Albany::DiscretizationFactory::createDiscretization(
     unsigned int neq, const std::map<int,std::vector<std::string> >& sideSetEquations,
     const Teuchos::RCP<Albany::StateInfoStruct>& sis,
-<<<<<<< HEAD
     const std::map<std::string,Teuchos::RCP<Albany::StateInfoStruct> >& side_set_sis,
-=======
->>>>>>> 6c4d1e79
     const AbstractFieldContainer::FieldContainerRequirements& req,
     const std::map<std::string,AbstractFieldContainer::FieldContainerRequirements>& side_set_req,
     const Teuchos::RCP<Albany::RigidBodyModes>& rigidBodyModes) {
@@ -379,11 +376,7 @@
                              std::logic_error,
                              "meshStruct accessed, but it has not been constructed" << std::endl);
 
-<<<<<<< HEAD
   setupInternalMeshStruct(neq, sis, side_set_sis, req, side_set_req);
-=======
-  setupInternalMeshStruct(neq, sis, req);
->>>>>>> 6c4d1e79
   Teuchos::RCP<Albany::AbstractDiscretization> result =
       createDiscretizationFromInternalMeshStruct(sideSetEquations,rigidBodyModes);
 
@@ -409,17 +402,11 @@
 Albany::DiscretizationFactory::setupInternalMeshStruct(
   unsigned int neq,
   const Teuchos::RCP<Albany::StateInfoStruct>& sis,
-<<<<<<< HEAD
   const std::map<std::string,Teuchos::RCP<Albany::StateInfoStruct> >& side_set_sis,
   const AbstractFieldContainer::FieldContainerRequirements& req,
   const std::map<std::string,AbstractFieldContainer::FieldContainerRequirements>& side_set_req) {
   meshStruct->setFieldAndBulkData(commT, discParams, neq, req, sis,
                                   meshStruct->getMeshSpecs()[0]->worksetSize, side_set_sis, side_set_req);
-=======
-  const AbstractFieldContainer::FieldContainerRequirements& req)
-{
-  meshStruct->setFieldAndBulkData(commT, discParams, neq, req, sis, meshStruct->getMeshSpecs()[0]->worksetSize);
->>>>>>> 6c4d1e79
 }
 
 Teuchos::RCP<Albany::AbstractDiscretization>
