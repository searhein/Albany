//*****************************************************************//
//    Albany 2.0:  Copyright 2012 Sandia Corporation               //
//    This Software is released under the BSD license detailed     //
//    in the file "license.txt" in the top-level Albany directory  //
//*****************************************************************//


#include "Teuchos_TestForException.hpp"
#include "Albany_DiscretizationFactory.hpp"
#if defined(HAVE_STK)
#include "Albany_STKDiscretization.hpp"
#ifdef ALBANY_AERAS
#include "Aeras_SpectralDiscretization.hpp"
#endif
#include "Albany_TmplSTKMeshStruct.hpp"
#include "Albany_STK3DPointStruct.hpp"
#include "Albany_GenericSTKMeshStruct.hpp"

#ifdef ALBANY_SEACAS
#include "Albany_IossSTKMeshStruct.hpp"
#endif
#if defined(ALBANY_EPETRA)
#include "Albany_AsciiSTKMeshStruct.hpp"
#include "Albany_AsciiSTKMesh2D.hpp"
#ifdef ALBANY_FELIX
#include "Albany_ExtrudedSTKMeshStruct.hpp"
#endif
#endif
#ifdef ALBANY_FELIX
#include "Albany_STKDiscretizationStokesH.hpp"
#endif
#ifdef ALBANY_CUTR
#include "Albany_FromCubitSTKMeshStruct.hpp"
#endif
#endif
#ifdef ALBANY_SCOREC
#include "Albany_PUMIDiscretization.hpp"
#include "Albany_PUMIMeshStruct.hpp"
#endif
#ifdef ALBANY_AMP
#include "Albany_SimDiscretization.hpp"
#include "Albany_SimMeshStruct.hpp"
#endif
#ifdef ALBANY_CATALYST
#include "Albany_Catalyst_Decorator.hpp"
#endif

#if defined(ALBANY_LCM) && defined(HAVE_STK) && defined(ALBANY_BGL)
#include "Topology_Utils.h"
#endif // ALBANY_LCM

Albany::DiscretizationFactory::DiscretizationFactory(
  const Teuchos::RCP<Teuchos::ParameterList>& topLevelParams,
  const Teuchos::RCP<const Teuchos_Comm>& commT_) :
  commT(commT_) {

  discParams = Teuchos::sublist(topLevelParams, "Discretization", true);

  if(topLevelParams->isSublist("Piro"))

    piroParams = Teuchos::sublist(topLevelParams, "Piro", true);

  if(topLevelParams->isSublist("Problem")) {

    Teuchos::RCP<Teuchos::ParameterList> problemParams = Teuchos::sublist(topLevelParams, "Problem", true);

    if(problemParams->isSublist("Adaptation"))

      adaptParams = Teuchos::sublist(problemParams, "Adaptation", true);

    if(problemParams->isSublist("Catalyst"))

      catalystParams = Teuchos::sublist(problemParams, "Catalyst", true);

  }

}

#ifdef ALBANY_CUTR
void
Albany::DiscretizationFactory::setMeshMover(const Teuchos::RCP<CUTR::CubitMeshMover>& meshMover_) {
  meshMover = meshMover_;
}
#endif

#if defined(ALBANY_LCM)

namespace {

void createInterfaceParts(
    Teuchos::RCP<Teuchos::ParameterList> const & adapt_params,
    Teuchos::RCP<Albany::AbstractMeshStruct> & mesh_struct
    )
{
#if defined(HAVE_STK) && defined(ALBANY_BGL) // LCM only uses STK for adaptation here
                                             // Top mod uses BGL
  bool const
  do_adaptation = adapt_params.is_null() == false;

  if (do_adaptation == false) return;

  std::string const &
  adaptation_method_name = adapt_params->get<std::string>("Method");

  bool const
  is_topology_modification = adaptation_method_name == "Topmod";

  if (is_topology_modification == false) return;

  std::string const &
  bulk_part_name = adapt_params->get<std::string>("Bulk Block Name");

  Albany::AbstractSTKMeshStruct &
  stk_mesh_struct = dynamic_cast<Albany::AbstractSTKMeshStruct &>(*mesh_struct);

  stk::mesh::MetaData &
  meta_data = *(stk_mesh_struct.metaData);

  stk::mesh::Part &
  bulk_part = *(meta_data.get_part(bulk_part_name));

  shards::CellTopology const &
  bulk_cell_topology = meta_data.get_cell_topology(bulk_part);

  std::string const &
  interface_part_name(adapt_params->get<std::string>("Interface Block Name"));

  shards::CellTopology const
  interface_cell_topology =
      LCM::interfaceCellTopogyFromBulkCellTopogy(bulk_cell_topology);

  stk::mesh::EntityRank const
  interface_dimension = static_cast<stk::mesh::EntityRank>(
      interface_cell_topology.getDimension());

  stk::mesh::Part &
  interface_part =
      meta_data.declare_part(interface_part_name, interface_dimension);

  stk::mesh::set_cell_topology(interface_part, interface_cell_topology);

#ifdef ALBANY_SEACAS
  stk::io::put_io_part_attribute(interface_part);
#endif // ALBANY_SEACAS

  // Augment the MeshSpecsStruct array with one additional entry for
  // the interface block. Essentially copy the last entry from the array
  // and modify some of its fields as needed.
  Teuchos::ArrayRCP<Teuchos::RCP<Albany::MeshSpecsStruct> > &
  mesh_specs_struct = stk_mesh_struct.getMeshSpecs();

  Teuchos::ArrayRCP<Teuchos::RCP<Albany::MeshSpecsStruct> >::size_type
  number_blocks = mesh_specs_struct.size();

  Albany::MeshSpecsStruct &
  last_mesh_specs_struct = *(mesh_specs_struct[number_blocks - 1]);

  CellTopologyData const &
  interface_cell_topology_data =
      *(interface_cell_topology.getCellTopologyData());

  int const
  dimension = interface_cell_topology.getDimension();

  int const
  cubature_degree = last_mesh_specs_struct.cubatureDegree;

  std::vector<std::string>
  node_sets, side_sets;

  int const
  workset_size = last_mesh_specs_struct.worksetSize;

  std::string const &
  element_block_name = interface_part_name;

  std::map<std::string, int> &
  eb_name_to_index_map = last_mesh_specs_struct.ebNameToIndex;

  // Add entry to the map for this block
  eb_name_to_index_map.insert(
      std::make_pair(element_block_name, number_blocks));

  bool const
  is_interleaved = last_mesh_specs_struct.interleavedOrdering;

  Intrepid::EIntrepidPLPoly const
  cubature_rule = last_mesh_specs_struct.cubatureRule;

  mesh_specs_struct.resize(number_blocks + 1);

  mesh_specs_struct[number_blocks] =
      Teuchos::rcp(
          new Albany::MeshSpecsStruct(
              interface_cell_topology_data,
              dimension,
              cubature_degree,
              node_sets,
              side_sets,
              workset_size,
              element_block_name,
              eb_name_to_index_map,
              is_interleaved,
              number_blocks > 1,
              cubature_rule));
#endif
  return;
}

} // anonymous namespace

#endif //ALBANY_LCM


Teuchos::ArrayRCP<Teuchos::RCP<Albany::MeshSpecsStruct> >
Albany::DiscretizationFactory::createMeshSpecs() {

  std::string& method = discParams->get("Method", "STK1D");

#if defined(HAVE_STK)

  if(method == "STK1D" || method == "STK1D Aeras") {
    meshStruct = Teuchos::rcp(new Albany::TmplSTKMeshStruct<1>(discParams, adaptParams, commT));
  }

  else if(method == "STK0D") {
    meshStruct = Teuchos::rcp(new Albany::TmplSTKMeshStruct<0>(discParams, adaptParams, commT));
  }

  else if(method == "STK2D") {
    meshStruct = Teuchos::rcp(new Albany::TmplSTKMeshStruct<2>(discParams, adaptParams, commT));
  }

  else if(method == "STK3D") {
    meshStruct = Teuchos::rcp(new Albany::TmplSTKMeshStruct<3>(discParams, adaptParams, commT));
  }

  else if(method == "STK3DPoint") {
    meshStruct = Teuchos::rcp(new Albany::STK3DPointStruct(discParams, commT));
  }

  else if(method == "Ioss" || method == "Exodus" ||  method == "Pamgen" || method == "Ioss Aeras" || method == "Exodus Aeras") {

#ifdef ALBANY_SEACAS
    meshStruct = Teuchos::rcp(new Albany::IossSTKMeshStruct(discParams, adaptParams, commT));
#else
    TEUCHOS_TEST_FOR_EXCEPTION(method == "Ioss" || method == "Exodus" ||  method == "Pamgen" || method == "Ioss Aeras" ||
                               method == "Exodus Aeras",
                               Teuchos::Exceptions::InvalidParameter,
                               "Error: Discretization method " << method
                               << " requested, but not compiled in" << std::endl);
#endif
  }
#if defined(ALBANY_EPETRA)
  else if(method == "Ascii") {
    meshStruct = Teuchos::rcp(new Albany::AsciiSTKMeshStruct(discParams, commT));
  }
  else if(method == "Ascii2D") {
    Teuchos::RCP<Albany::GenericSTKMeshStruct> meshStruct2D;
    meshStruct2D = Teuchos::rcp(new Albany::AsciiSTKMesh2D(discParams, commT));
    Teuchos::RCP<Albany::StateInfoStruct> sis=Teuchos::rcp(new Albany::StateInfoStruct);
    Albany::AbstractFieldContainer::FieldContainerRequirements req;
    int neq=2;
    meshStruct2D->setFieldAndBulkData(commT, discParams, neq, req,
                                      sis, meshStruct2D->getMeshSpecs()[0]->worksetSize);
<<<<<<< HEAD
    Ioss::Init::Initializer io;
    Teuchos::RCP<stk::io::StkMeshIoBroker> mesh_data =Teuchos::rcp(new stk::io::StkMeshIoBroker(MPI_COMM_WORLD));
    mesh_data->set_bulk_data(*meshStruct2D->bulkData);
    size_t idx = mesh_data->create_output_mesh("mesh.exo", stk::io::WRITE_RESULTS);
    mesh_data->process_output_request(idx, 0.0);
    meshStruct = meshStruct2D;
=======
#ifdef ALBANY_SEACAS
    Ioss::Init::Initializer io;
    Teuchos::RCP<stk::io::StkMeshIoBroker> mesh_data =Teuchos::rcp(new stk::io::StkMeshIoBroker(MPI_COMM_WORLD));
    mesh_data->set_bulk_data(*meshStruct2D->bulkData);
    size_t idx = mesh_data->create_output_mesh("IceSheet.exo", stk::io::WRITE_RESULTS);
    mesh_data->process_output_request(idx, 0.0);
#endif
>>>>>>> 9fe5ab6b
  }
#ifdef ALBANY_FELIX
  else if(method == "Extruded") {
      meshStruct = Teuchos::rcp(new Albany::ExtrudedSTKMeshStruct(discParams, commT));
  }
#endif
#endif
  else if(method == "Cubit") {
#ifdef ALBANY_CUTR
    AGS"need to inherit from Generic"
    meshStruct = Teuchos::rcp(new Albany::FromCubitSTKMeshStruct(meshMover, discParams, neq));
#else
    TEUCHOS_TEST_FOR_EXCEPTION(method == "Cubit",
                               Teuchos::Exceptions::InvalidParameter,
                               "Error: Discretization method " << method
                               << " requested, but not compiled in" << std::endl);
#endif
  }

  else 
#endif
  if(method == "PUMI") {
#ifdef ALBANY_SCOREC
    meshStruct = Teuchos::rcp(new Albany::PUMIMeshStruct(discParams, commT));
#else
    TEUCHOS_TEST_FOR_EXCEPTION(method == "PUMI",
                               Teuchos::Exceptions::InvalidParameter,
                               "Error: Discretization method " << method
                               << " requested, but not compiled in" << std::endl);
#endif
  }
  else if (method == "Sim") {
#ifdef ALBANY_AMP
    meshStruct = Teuchos::rcp(new Albany::SimMeshStruct(discParams, commT));
#else
    TEUCHOS_TEST_FOR_EXCEPTION(method == "Sim",
                               Teuchos::Exceptions::InvalidParameter,
                               "Error: Discretization method " << method
                               << " requested, but not compiled in" << std::endl);
#endif
  }
  else {
    TEUCHOS_TEST_FOR_EXCEPTION(true, Teuchos::Exceptions::InvalidParameter, std::endl <<
                               "Error!  Unknown discretization method in DiscretizationFactory: " << method <<
                               "!" << std::endl << "Supplied parameter list is " << std::endl << *discParams
                               << "\nValid Methods are: STK1D, STK2D, STK3D, STK3DPoint, Ioss,  Ioss Aeras," <<
                                  " Exodus, Exodus Aeras, Cubit, PUMI, Mpas, Ascii, Ascii2D, Extruded" << std::endl);
  }

#if defined(ALBANY_LCM) && defined(HAVE_STK)
  // Add an interface block. For now relies on STK, so we force a cast that
  // will fail if the underlying meshStruct is not based on STK.
  createInterfaceParts(adaptParams, meshStruct);
#endif // ALBANY_LCM

<<<<<<< HEAD
  //IK, 2/9/15: if the method is Ioss Aeras or Exodus Aeras (corresponding to Aeras::SpectralDiscretization,
  //overwrite the meshSpecs of the meshStruct with an enriched one.
#ifdef ALBANY_AERAS
  if (method == "Ioss Aeras" || method == "Exodus Aeras") {
    //get "Points Per Edge" from parameter list.  Default value is 2.
    int points_per_edge = discParams->get("Points Per Edge", 2);
=======
  //IK, 2/9/15: if the method is Ioss Aeras or Exodus Aeras (corresponding to Aeras::SpectralDiscretization, 
  //overwrite the meshSpecs of the meshStruct with an enriched one. 
#if defined(ALBANY_AERAS) && defined(HAVE_STK)
  if (method == "Ioss Aeras" || method == "Exodus Aeras" || method == "STK1D Aeras") { 
    //get "Element Degree" from parameter list.  Default value is 1. 
    int points_per_edge = discParams->get("Element Degree", 1) + 1; 
>>>>>>> 9fe5ab6b
    Teuchos::ArrayRCP<Teuchos::RCP<Albany::MeshSpecsStruct> > &mesh_specs_struct = meshStruct->getMeshSpecs();
    Teuchos::ArrayRCP<Teuchos::RCP<Albany::MeshSpecsStruct> >::size_type number_blocks = mesh_specs_struct.size();
    Teuchos::ArrayRCP<Teuchos::RCP<Albany::MeshSpecsStruct> > enriched_mesh_specs_struct;
    enriched_mesh_specs_struct.resize(number_blocks);
    for (Teuchos::ArrayRCP<Teuchos::RCP<Albany::MeshSpecsStruct> >::size_type i=0; i< number_blocks; i++) {
      Teuchos::RCP<Albany::MeshSpecsStruct> orig_mesh_specs_struct = mesh_specs_struct[i];
      Aeras::AerasMeshSpectStruct aeras_mesh_specs_struct;
      enriched_mesh_specs_struct[i] = aeras_mesh_specs_struct.createAerasMeshSpecs(orig_mesh_specs_struct, points_per_edge);
    }
    return enriched_mesh_specs_struct;
  }
  else
#endif
    return meshStruct->getMeshSpecs();

}

Teuchos::RCP<Albany::AbstractDiscretization>
Albany::DiscretizationFactory::createDiscretization(unsigned int neq,
    const Teuchos::RCP<Albany::StateInfoStruct>& sis,
    const Teuchos::RCP<std::map<std::string,Teuchos::RCP<Albany::StateInfoStruct> > >& side_set_sis,
    const AbstractFieldContainer::FieldContainerRequirements& req,
    const Teuchos::RCP<Albany::RigidBodyModes>& rigidBodyModes) {
  TEUCHOS_TEST_FOR_EXCEPTION(meshStruct == Teuchos::null,
                             std::logic_error,
                             "meshStruct accessed, but it has not been constructed" << std::endl);

  setupInternalMeshStruct(neq, sis, side_set_sis, req);
  Teuchos::RCP<Albany::AbstractDiscretization> result =
      createDiscretizationFromInternalMeshStruct(rigidBodyModes);

  // Wrap the discretization in the catalyst decorator if needed.
#ifdef ALBANY_CATALYST

  if(Teuchos::nonnull(catalystParams) && catalystParams->get<bool>("Interface Activated", false))
    result = Teuchos::rcp(static_cast<Albany::AbstractDiscretization*>(
                          new Catalyst::Decorator(result, catalystParams)));

#endif

  return result;
}

Teuchos::ArrayRCP<Teuchos::RCP<Albany::MeshSpecsStruct> >
Albany::DiscretizationFactory::createMeshSpecs(Teuchos::RCP<Albany::AbstractMeshStruct> mesh) {
  meshStruct = mesh;
  return meshStruct->getMeshSpecs();
}

void
Albany::DiscretizationFactory::setupInternalMeshStruct(
  unsigned int neq,
  const Teuchos::RCP<Albany::StateInfoStruct>& sis,
  const Teuchos::RCP<std::map<std::string,Teuchos::RCP<Albany::StateInfoStruct> > >& side_set_sis,
  const AbstractFieldContainer::FieldContainerRequirements& req) {
  meshStruct->setFieldAndBulkData(commT, discParams, neq, req, sis,
                                  meshStruct->getMeshSpecs()[0]->worksetSize, side_set_sis);
}

Teuchos::RCP<Albany::AbstractDiscretization>
Albany::DiscretizationFactory::createDiscretizationFromInternalMeshStruct(
  const Teuchos::RCP<Albany::RigidBodyModes>& rigidBodyModes) {

  if(!piroParams.is_null() && !rigidBodyModes.is_null())

    rigidBodyModes->setPiroPL(piroParams);

  std::string& method = discParams->get("Method", "STK1D");

  //IK, 1/8/15: added a method called "Ioss Aeras" and "Exodus Aeras" (which are equivalent)
  //which would tell the code to read in an Ioss (Exodus) linear mesh and then
  //refine it.  Changed the logic here so that the switch statement on meshSpecsType() is only hit if the method is not Ioss Aeras
  //or Exodus Aeras.
  //If it is Ioss Aeras or Exodus Aeras we use the Aeras::SpectralDiscretization class (right now just a dummy class that's a copy of
  //Albany::STKDiscretization).  The class will impelement the enrichment of a linear mesh to get higher order meshes.
  //
  //NOTE: one may want to create STK Aeras methods too if for example the Aeras::SpectralDiscretization class can refine
  //meshes created internally to Albany, if this is of interest.
<<<<<<< HEAD

  if(method != "Ioss Aeras" && method != "Exodus Aeras") {
=======
  
  if(method != "Ioss Aeras" && method != "Exodus Aeras" && method != "STK1D Aeras") {
>>>>>>> 9fe5ab6b
    switch(meshStruct->meshSpecsType()) {
#if defined(HAVE_STK)
      case Albany::AbstractMeshStruct::STK_MS: {
        Teuchos::RCP<Albany::AbstractSTKMeshStruct> ms = Teuchos::rcp_dynamic_cast<Albany::AbstractSTKMeshStruct>(meshStruct);
        Teuchos::RCP<Albany::STKDiscretization> disc;
#ifdef ALBANY_FELIX
        if (method == "Extruded")
          disc = Teuchos::rcp(new Albany::STKDiscretizationStokesH(ms, commT, rigidBodyModes));
        else
#endif
          disc = Teuchos::rcp(new Albany::STKDiscretization(ms, commT, rigidBodyModes));
        disc->updateMesh();
        return disc;
      }
      break;
#endif
#ifdef ALBANY_SCOREC
      case Albany::AbstractMeshStruct::PUMI_MS: {
        Teuchos::RCP<Albany::PUMIMeshStruct> ms = Teuchos::rcp_dynamic_cast<Albany::PUMIMeshStruct>(meshStruct);
        return Teuchos::rcp(new Albany::PUMIDiscretization(ms, commT, rigidBodyModes));
      }
      break;
#endif
#ifdef ALBANY_AMP
      case Albany::AbstractMeshStruct::SIM_MS: {
        Teuchos::RCP<Albany::SimMeshStruct> ms = Teuchos::rcp_dynamic_cast<Albany::SimMeshStruct>(meshStruct);
        return Teuchos::rcp(new Albany::SimDiscretization(ms, commT, rigidBodyModes));
      }
      break;
#endif
    }
  }
<<<<<<< HEAD
#ifdef ALBANY_AERAS
  else if (method == "Ioss Aeras" || method == "Exodus Aeras") {
#ifdef ALBANY_EPETRA
    TEUCHOS_TEST_FOR_EXCEPTION(true,
                               Teuchos::Exceptions::InvalidParameter,
                               "Ioss Aeras and Exodus Aeras are not implemented to run with Albany executable!  "
                               << "Recompile with ALBANY_EPETRA_EXE turned OFF and run with AlbanyT executable." << std::endl);
#endif
     std::cout << "Creating Aeras::SpectralDiscretization!" << std::endl;
=======
#if defined(ALBANY_AERAS) && defined(HAVE_STK)
  else if (method == "Ioss Aeras" || method == "Exodus Aeras" || method == "STK1D Aeras") {
>>>>>>> 9fe5ab6b
    //IK, 1/8/15: Added construction of Aeras::SpectralDiscretization object.
    //WARNING: meshSpecsType() right now is set to STK_MS even for an Aeras::SpectralDiscretization, b/c that's how
    //the code is structured.  That should be OK since meshSpecsType() is not used anywhere except this function.
    //But one may want to change it to, e.g., AERAS_MS, to prevent confusion.
      Teuchos::RCP<Albany::AbstractSTKMeshStruct> ms = Teuchos::rcp_dynamic_cast<Albany::AbstractSTKMeshStruct>(meshStruct);
      return Teuchos::rcp(new Aeras::SpectralDiscretization(discParams, ms, commT, rigidBodyModes));
    }
#endif
  return Teuchos::null;
}<|MERGE_RESOLUTION|>--- conflicted
+++ resolved
@@ -9,7 +9,7 @@
 #include "Albany_DiscretizationFactory.hpp"
 #if defined(HAVE_STK)
 #include "Albany_STKDiscretization.hpp"
-#ifdef ALBANY_AERAS
+#ifdef ALBANY_AERAS 
 #include "Aeras_SpectralDiscretization.hpp"
 #endif
 #include "Albany_TmplSTKMeshStruct.hpp"
@@ -263,26 +263,18 @@
     int neq=2;
     meshStruct2D->setFieldAndBulkData(commT, discParams, neq, req,
                                       sis, meshStruct2D->getMeshSpecs()[0]->worksetSize);
-<<<<<<< HEAD
+#ifdef ALBANY_SEACAS
     Ioss::Init::Initializer io;
     Teuchos::RCP<stk::io::StkMeshIoBroker> mesh_data =Teuchos::rcp(new stk::io::StkMeshIoBroker(MPI_COMM_WORLD));
     mesh_data->set_bulk_data(*meshStruct2D->bulkData);
     size_t idx = mesh_data->create_output_mesh("mesh.exo", stk::io::WRITE_RESULTS);
     mesh_data->process_output_request(idx, 0.0);
     meshStruct = meshStruct2D;
-=======
-#ifdef ALBANY_SEACAS
-    Ioss::Init::Initializer io;
-    Teuchos::RCP<stk::io::StkMeshIoBroker> mesh_data =Teuchos::rcp(new stk::io::StkMeshIoBroker(MPI_COMM_WORLD));
-    mesh_data->set_bulk_data(*meshStruct2D->bulkData);
-    size_t idx = mesh_data->create_output_mesh("IceSheet.exo", stk::io::WRITE_RESULTS);
-    mesh_data->process_output_request(idx, 0.0);
-#endif
->>>>>>> 9fe5ab6b
+#endif
   }
 #ifdef ALBANY_FELIX
   else if(method == "Extruded") {
-      meshStruct = Teuchos::rcp(new Albany::ExtrudedSTKMeshStruct(discParams, commT));
+  	  meshStruct = Teuchos::rcp(new Albany::ExtrudedSTKMeshStruct(discParams, commT));
   }
 #endif
 #endif
@@ -334,35 +326,26 @@
   createInterfaceParts(adaptParams, meshStruct);
 #endif // ALBANY_LCM
 
-<<<<<<< HEAD
-  //IK, 2/9/15: if the method is Ioss Aeras or Exodus Aeras (corresponding to Aeras::SpectralDiscretization,
-  //overwrite the meshSpecs of the meshStruct with an enriched one.
-#ifdef ALBANY_AERAS
-  if (method == "Ioss Aeras" || method == "Exodus Aeras") {
-    //get "Points Per Edge" from parameter list.  Default value is 2.
-    int points_per_edge = discParams->get("Points Per Edge", 2);
-=======
   //IK, 2/9/15: if the method is Ioss Aeras or Exodus Aeras (corresponding to Aeras::SpectralDiscretization, 
   //overwrite the meshSpecs of the meshStruct with an enriched one. 
 #if defined(ALBANY_AERAS) && defined(HAVE_STK)
   if (method == "Ioss Aeras" || method == "Exodus Aeras" || method == "STK1D Aeras") { 
     //get "Element Degree" from parameter list.  Default value is 1. 
     int points_per_edge = discParams->get("Element Degree", 1) + 1; 
->>>>>>> 9fe5ab6b
     Teuchos::ArrayRCP<Teuchos::RCP<Albany::MeshSpecsStruct> > &mesh_specs_struct = meshStruct->getMeshSpecs();
     Teuchos::ArrayRCP<Teuchos::RCP<Albany::MeshSpecsStruct> >::size_type number_blocks = mesh_specs_struct.size();
-    Teuchos::ArrayRCP<Teuchos::RCP<Albany::MeshSpecsStruct> > enriched_mesh_specs_struct;
-    enriched_mesh_specs_struct.resize(number_blocks);
-    for (Teuchos::ArrayRCP<Teuchos::RCP<Albany::MeshSpecsStruct> >::size_type i=0; i< number_blocks; i++) {
+    Teuchos::ArrayRCP<Teuchos::RCP<Albany::MeshSpecsStruct> > enriched_mesh_specs_struct; 
+    enriched_mesh_specs_struct.resize(number_blocks); 
+    for (Teuchos::ArrayRCP<Teuchos::RCP<Albany::MeshSpecsStruct> >::size_type i=0; i< number_blocks; i++) { 
       Teuchos::RCP<Albany::MeshSpecsStruct> orig_mesh_specs_struct = mesh_specs_struct[i];
       Aeras::AerasMeshSpectStruct aeras_mesh_specs_struct;
-      enriched_mesh_specs_struct[i] = aeras_mesh_specs_struct.createAerasMeshSpecs(orig_mesh_specs_struct, points_per_edge);
+      enriched_mesh_specs_struct[i] = aeras_mesh_specs_struct.createAerasMeshSpecs(orig_mesh_specs_struct, points_per_edge); 
     }
     return enriched_mesh_specs_struct;
   }
-  else
-#endif
-    return meshStruct->getMeshSpecs();
+  else 
+#endif
+    return meshStruct->getMeshSpecs(); 
 
 }
 
@@ -419,21 +402,16 @@
   std::string& method = discParams->get("Method", "STK1D");
 
   //IK, 1/8/15: added a method called "Ioss Aeras" and "Exodus Aeras" (which are equivalent)
-  //which would tell the code to read in an Ioss (Exodus) linear mesh and then
+  //which would tell the code to read in an Ioss (Exodus) linear mesh and then 
   //refine it.  Changed the logic here so that the switch statement on meshSpecsType() is only hit if the method is not Ioss Aeras
   //or Exodus Aeras.
-  //If it is Ioss Aeras or Exodus Aeras we use the Aeras::SpectralDiscretization class (right now just a dummy class that's a copy of
+  //If it is Ioss Aeras or Exodus Aeras we use the Aeras::SpectralDiscretization class (right now just a dummy class that's a copy of 
   //Albany::STKDiscretization).  The class will impelement the enrichment of a linear mesh to get higher order meshes.
   //
   //NOTE: one may want to create STK Aeras methods too if for example the Aeras::SpectralDiscretization class can refine
   //meshes created internally to Albany, if this is of interest.
-<<<<<<< HEAD
-
-  if(method != "Ioss Aeras" && method != "Exodus Aeras") {
-=======
   
   if(method != "Ioss Aeras" && method != "Exodus Aeras" && method != "STK1D Aeras") {
->>>>>>> 9fe5ab6b
     switch(meshStruct->meshSpecsType()) {
 #if defined(HAVE_STK)
       case Albany::AbstractMeshStruct::STK_MS: {
@@ -466,24 +444,13 @@
 #endif
     }
   }
-<<<<<<< HEAD
-#ifdef ALBANY_AERAS
-  else if (method == "Ioss Aeras" || method == "Exodus Aeras") {
-#ifdef ALBANY_EPETRA
-    TEUCHOS_TEST_FOR_EXCEPTION(true,
-                               Teuchos::Exceptions::InvalidParameter,
-                               "Ioss Aeras and Exodus Aeras are not implemented to run with Albany executable!  "
-                               << "Recompile with ALBANY_EPETRA_EXE turned OFF and run with AlbanyT executable." << std::endl);
-#endif
-     std::cout << "Creating Aeras::SpectralDiscretization!" << std::endl;
-=======
+
 #if defined(ALBANY_AERAS) && defined(HAVE_STK)
   else if (method == "Ioss Aeras" || method == "Exodus Aeras" || method == "STK1D Aeras") {
->>>>>>> 9fe5ab6b
     //IK, 1/8/15: Added construction of Aeras::SpectralDiscretization object.
     //WARNING: meshSpecsType() right now is set to STK_MS even for an Aeras::SpectralDiscretization, b/c that's how
     //the code is structured.  That should be OK since meshSpecsType() is not used anywhere except this function.
-    //But one may want to change it to, e.g., AERAS_MS, to prevent confusion.
+    //But one may want to change it to, e.g., AERAS_MS, to prevent confusion. 
       Teuchos::RCP<Albany::AbstractSTKMeshStruct> ms = Teuchos::rcp_dynamic_cast<Albany::AbstractSTKMeshStruct>(meshStruct);
       return Teuchos::rcp(new Aeras::SpectralDiscretization(discParams, ms, commT, rigidBodyModes));
     }
