//*****************************************************************//
//    Albany 2.0:  Copyright 2012 Sandia Corporation               //
//    This Software is released under the BSD license detailed     //
//    in the file "license.txt" in the top-level Albany directory  //
//*****************************************************************//

#include <iostream>

#include "Albany_GenericSTKFieldContainer.hpp"
#include "Albany_STKNodeFieldContainer.hpp"

#include "Albany_Utils.hpp"
#include "Albany_StateInfoStruct.hpp"
#include <stk_mesh/base/GetBuckets.hpp>

#ifdef ALBANY_SEACAS
#include <stk_io/IossBridge.hpp>
#endif

template<bool Interleaved>
Albany::GenericSTKFieldContainer<Interleaved>::GenericSTKFieldContainer(
  const Teuchos::RCP<Teuchos::ParameterList>& params_,
  stk_classic::mesh::fem::FEMMetaData* metaData_,
  stk_classic::mesh::BulkData* bulkData_,
  const int neq_,
  const int numDim_)
  : metaData(metaData_),
    bulkData(bulkData_),
    params(params_),
    neq(neq_),
    numDim(numDim_) {
}

template<bool Interleaved>
Albany::GenericSTKFieldContainer<Interleaved>::~GenericSTKFieldContainer() {
}


template<bool Interleaved>
void
Albany::GenericSTKFieldContainer<Interleaved>::buildStateStructs(const Teuchos::RCP<Albany::StateInfoStruct>& sis){

  using namespace Albany;

  // QuadPoint fields
  // dim[0] = nCells, dim[1] = nQP, dim[2] = nVec dim[3] = nVec
  typedef typename AbstractSTKFieldContainer::QPScalarFieldType QPSFT;
  typedef typename AbstractSTKFieldContainer::QPVectorFieldType QPVFT;
  typedef typename AbstractSTKFieldContainer::QPTensorFieldType QPTFT;

  // Code to parse the vector of StateStructs and create STK fields
  for(std::size_t i = 0; i < sis->size(); i++) {
    StateStruct& st = *((*sis)[i]);
    StateStruct::FieldDims& dim = st.dim;

    if(st.entity == StateStruct::QuadPoint || st.entity == StateStruct::ElemNode){

        if(dim.size() == 2){ // Scalar at QPs
          qpscalar_states.push_back(& metaData->declare_field< QPSFT >(st.name));
          stk_classic::mesh::put_field(*qpscalar_states.back() , metaData->element_rank(),
                           metaData->universal_part(), dim[1]);
        //Debug
        //      cout << "Allocating qps field name " << qpscalar_states.back()->name() <<
        //            " size: (" << dim[0] << ", " << dim[1] << ")" <<endl;
#ifdef ALBANY_SEACAS

          if(st.output) stk_classic::io::set_field_role(*qpscalar_states.back(), Ioss::Field::TRANSIENT);

#endif
        }
        else if(dim.size() == 3){ // Vector at QPs
          qpvector_states.push_back(& metaData->declare_field< QPVFT >(st.name));
          // Multi-dim order is Fortran Ordering, so reversed here
          stk_classic::mesh::put_field(*qpvector_states.back() , metaData->element_rank(),
                           metaData->universal_part(), dim[2], dim[1]);
          //Debug
          //      cout << "Allocating qpv field name " << qpvector_states.back()->name() <<
          //            " size: (" << dim[0] << ", " << dim[1] << ", " << dim[2] << ")" <<endl;
#ifdef ALBANY_SEACAS

          if(st.output) stk_classic::io::set_field_role(*qpvector_states.back(), Ioss::Field::TRANSIENT);

#endif
        }
        else if(dim.size() == 4){ // Tensor at QPs
          qptensor_states.push_back(& metaData->declare_field< QPTFT >(st.name));
          // Multi-dim order is Fortran Ordering, so reversed here
          stk_classic::mesh::put_field(*qptensor_states.back() , metaData->element_rank(),
                           metaData->universal_part(), dim[3], dim[2], dim[1]);
          //Debug
          //      cout << "Allocating qpt field name " << qptensor_states.back()->name() <<
          //            " size: (" << dim[0] << ", " << dim[1] << ", " << dim[2] << ", " << dim[3] << ")" <<endl;
#ifdef ALBANY_SEACAS

          if(st.output) stk_classic::io::set_field_role(*qptensor_states.back(), Ioss::Field::TRANSIENT);

#endif
        }
        // Something other than a scalar, vector, or tensor at the QPs is an error
        else TEUCHOS_TEST_FOR_EXCEPTION(true, std::logic_error,
            "Error: GenericSTKFieldContainer - cannot match QPData");
    } // end QuadPoint
    // Single scalar at center of the workset
    else if(dim.size() == 1 && st.entity == StateStruct::WorksetValue) { // A single value that applies over the entire workset (time)
      scalarValue_states.push_back(st.name);
    } // End scalar at center of element
    else if(st.entity == StateStruct::NodalData) { // Data at the node points

        const Teuchos::RCP<Albany::NodeFieldContainer>& nodeContainer
               = sis->getNodalDataBlock()->getNodeContainer();
// Either should have a ptr to the container
//        const Teuchos::RCP<Albany::NodeFieldContainer>& nodeContainer
//               = sis->getNodalDataVector()->getNodeContainer();

        (*nodeContainer)[st.name] = Albany::buildSTKNodeField(st.name, dim, metaData, bulkData, st.output);

    } // end Node class - anything else is an error
    else TEUCHOS_TEST_FOR_EXCEPTION(true, std::logic_error,
            "Error: GenericSTKFieldContainer - cannot match unknown entity : " << st.entity << std::endl);

  }
}


template<bool Interleaved>
template<class T>
typename boost::disable_if< boost::is_same<T, Albany::AbstractSTKFieldContainer::ScalarFieldType>, void >::type
Albany::GenericSTKFieldContainer<Interleaved>::fillVectorHelper(Epetra_Vector& soln,
    T* solution_field,
    const Teuchos::RCP<Epetra_Map>& node_map,
    const stk_classic::mesh::Bucket& bucket, int offset) {

  // Fill the result vector
  // Create a multidimensional array view of the
  // solution field data for this bucket of nodes.
  // The array is two dimensional ( Cartesian X NumberNodes )
  // and indexed by ( 0..2 , 0..NumberNodes-1 )

  stk_classic::mesh::BucketArray<T>
  solution_array(*solution_field, bucket);

  const int num_vec_components = solution_array.dimension(0);
  const int num_nodes_in_bucket = solution_array.dimension(1);

  for(std::size_t i = 0; i < num_nodes_in_bucket; i++)  {

    //      const unsigned node_gid = bucket[i].identifier();
    const int node_gid = bucket[i].identifier() - 1;
    int node_lid = node_map->LID(node_gid);

    for(std::size_t j = 0; j < num_vec_components; j++)

      soln[getDOF(node_lid, offset + j)] = solution_array(j, i);

  }
}

//Tpetra version of above
template<bool Interleaved>
template<class T>
typename boost::disable_if< boost::is_same<T,Albany::AbstractSTKFieldContainer::ScalarFieldType>, void >::type
Albany::GenericSTKFieldContainer<Interleaved>::fillVectorHelperT(Tpetra_Vector &solnT,
             T *solution_field,
             const Teuchos::RCP<const Tpetra_Map>& node_mapT,
<<<<<<< HEAD
             const stk_classic::mesh::Bucket & bucket, int offset){
    
=======
             const stk::mesh::Bucket & bucket, int offset){

>>>>>>> f4769804
    // Fill the result vector
    // Create a multidimensional array view of the
    // solution field data for this bucket of nodes.
    // The array is two dimensional ( Cartesian X NumberNodes )
    // and indexed by ( 0..2 , 0..NumberNodes-1 )

    stk_classic::mesh::BucketArray<T>
        solution_array( *solution_field, bucket );

    const int num_vec_components = solution_array.dimension(0);
    const int num_nodes_in_bucket = solution_array.dimension(1);

    for (std::size_t i=0; i < num_nodes_in_bucket; i++)  {

//      const unsigned node_gid = bucket[i].identifier();
      const int node_gid = bucket[i].identifier() - 1;
      int node_lid = node_mapT->getLocalElement(node_gid);

      for (std::size_t j=0; j<num_vec_components; j++) {
        solnT.replaceLocalValue(getDOF(node_lid, offset+j), solution_array(j, i));

      }
    }
}

// Specialization for ScalarFieldType

template<bool Interleaved>
void Albany::GenericSTKFieldContainer<Interleaved>::fillVectorHelper(Epetra_Vector& soln,
    ScalarFieldType* solution_field,
    const Teuchos::RCP<Epetra_Map>& node_map,
    const stk_classic::mesh::Bucket& bucket, int offset) {

  // Fill the result vector
  // Create a multidimensional array view of the
  // solution field data for this bucket of nodes.
  // The array is two dimensional ( Cartesian X NumberNodes )
  // and indexed by ( 0..2 , 0..NumberNodes-1 )

  stk_classic::mesh::BucketArray<ScalarFieldType>
  solution_array(*solution_field, bucket);

  const int num_nodes_in_bucket = solution_array.dimension(0);

  for(std::size_t i = 0; i < num_nodes_in_bucket; i++)  {

    //      const unsigned node_gid = bucket[i].identifier();
    const int node_gid = bucket[i].identifier() - 1;
    int node_lid = node_map->LID(node_gid);

    soln[getDOF(node_lid, offset)] = solution_array(i);

  }
}

template<bool Interleaved>
template<class T>
typename boost::disable_if< boost::is_same<T, Albany::AbstractSTKFieldContainer::ScalarFieldType>, void >::type
Albany::GenericSTKFieldContainer<Interleaved>::saveVectorHelper(const Epetra_Vector& soln,
    T* solution_field,
    const Teuchos::RCP<Epetra_Map>& node_map,
    const stk_classic::mesh::Bucket& bucket, int offset) {

  // Fill the result vector
  // Create a multidimensional array view of the
  // solution field data for this bucket of nodes.
  // The array is two dimensional ( Cartesian X NumberNodes )
  // and indexed by ( 0..2 , 0..NumberNodes-1 )

  stk_classic::mesh::BucketArray<T>
  solution_array(*solution_field, bucket);

  const int num_vec_components = solution_array.dimension(0);
  const int num_nodes_in_bucket = solution_array.dimension(1);

  for(std::size_t i = 0; i < num_nodes_in_bucket; i++)  {

    const int node_gid = bucket[i].identifier() - 1;
    int node_lid = node_map->LID(node_gid);

    for(std::size_t j = 0; j < num_vec_components; j++)

      solution_array(j, i) = soln[getDOF(node_lid, offset + j)];

  }
}
//Tpetra version of above
template<bool Interleaved>
template<class T>
typename boost::disable_if< boost::is_same<T, Albany::AbstractSTKFieldContainer::ScalarFieldType>, void >::type
Albany::GenericSTKFieldContainer<Interleaved>::saveVectorHelperT(const Tpetra_Vector& solnT,
    T* solution_field,
    const Teuchos::RCP<const Tpetra_Map>& node_mapT,
    const stk_classic::mesh::Bucket& bucket, int offset) {

  // Fill the result vector
  // Create a multidimensional array view of the
  // solution field data for this bucket of nodes.
  // The array is two dimensional ( Cartesian X NumberNodes )
  // and indexed by ( 0..2 , 0..NumberNodes-1 )

  stk_classic::mesh::BucketArray<T>
  solution_array(*solution_field, bucket);

  const int num_vec_components = solution_array.dimension(0);
  const int num_nodes_in_bucket = solution_array.dimension(1);

  //get const (read-only) view of solnT
  Teuchos::ArrayRCP<const ST> solnT_constView = solnT.get1dView();

  for(std::size_t i = 0; i < num_nodes_in_bucket; i++)  {

    const int node_gid = bucket[i].identifier() - 1;
    int node_lid = node_mapT->getLocalElement(node_gid);

    for(std::size_t j = 0; j < num_vec_components; j++)

      solution_array(j, i) = solnT_constView[getDOF(node_lid, offset + j)];

  }
}


// Specialization for ScalarFieldType
template<bool Interleaved>
void Albany::GenericSTKFieldContainer<Interleaved>::saveVectorHelper(const Epetra_Vector& soln,
    ScalarFieldType* solution_field,
    const Teuchos::RCP<Epetra_Map>& node_map,
    const stk_classic::mesh::Bucket& bucket, int offset) {

  // Fill the result vector
  // Create a multidimensional array view of the
  // solution field data for this bucket of nodes.
  // The array is two dimensional ( Cartesian X NumberNodes )
  // and indexed by ( 0..2 , 0..NumberNodes-1 )

  stk_classic::mesh::BucketArray<ScalarFieldType>
  solution_array(*solution_field, bucket);

  const int num_nodes_in_bucket = solution_array.dimension(0);

  for(std::size_t i = 0; i < num_nodes_in_bucket; i++)  {

    //      const unsigned node_gid = bucket[i].identifier();
    const int node_gid = bucket[i].identifier() - 1;
    int node_lid = node_map->LID(node_gid);

    solution_array(i) = soln[getDOF(node_lid, offset)];

  }
}

// Specialization for ScalarFieldType - Tpetra
template<bool Interleaved>
void Albany::GenericSTKFieldContainer<Interleaved>::saveVectorHelperT(const Tpetra_Vector& solnT,
    ScalarFieldType* solution_field,
    const Teuchos::RCP<const Tpetra_Map>& node_mapT,
    const stk_classic::mesh::Bucket& bucket, int offset) {

  // Fill the result vector
  // Create a multidimensional array view of the
  // solution field data for this bucket of nodes.
  // The array is two dimensional ( Cartesian X NumberNodes )
  // and indexed by ( 0..2 , 0..NumberNodes-1 )

  stk_classic::mesh::BucketArray<ScalarFieldType>
  solution_array(*solution_field, bucket);

  const int num_nodes_in_bucket = solution_array.dimension(0);


  //get const (read-only) view of solnT
  Teuchos::ArrayRCP<const ST> solnT_constView = solnT.get1dView();

  for(std::size_t i = 0; i < num_nodes_in_bucket; i++)  {

    //      const unsigned node_gid = bucket[i].identifier();
    const int node_gid = bucket[i].identifier() - 1;
    int node_lid = node_mapT->getLocalElement(node_gid);

    solution_array(i) = solnT_constView[getDOF(node_lid, offset)];

  }
}

//Tpetra version of fillVectorHelper

//Tpetra version of fillVectorHelper
template<bool Interleaved>
void Albany::GenericSTKFieldContainer<Interleaved>::fillVectorHelperT(Tpetra_Vector &solnT,
             ScalarFieldType *solution_field,
             const Teuchos::RCP<const Tpetra_Map>& node_mapT,
<<<<<<< HEAD
             const stk_classic::mesh::Bucket & bucket, int offset){
    
=======
             const stk::mesh::Bucket & bucket, int offset){

>>>>>>> f4769804
    // Fill the result vector
    // Create a multidimensional array view of the
    // solution field data for this bucket of nodes.
    // The array is two dimensional ( Cartesian X NumberNodes )
    // and indexed by ( 0..2 , 0..NumberNodes-1 )

    stk_classic::mesh::BucketArray<ScalarFieldType>
        solution_array( *solution_field, bucket );

    const int num_nodes_in_bucket = solution_array.dimension(0);

    for (std::size_t i=0; i < num_nodes_in_bucket; i++)  {

//      const unsigned node_gid = bucket[i].identifier();
      const int node_gid = bucket[i].identifier() - 1;
      int node_lid = node_mapT->getLocalElement(node_gid);

      solnT.replaceLocalValue(getDOF(node_lid, offset), solution_array(i));

    }
}

template<bool Interleaved>
template<class T>
typename boost::disable_if< boost::is_same<T, Albany::AbstractSTKFieldContainer::ScalarFieldType>, void >::type
Albany::GenericSTKFieldContainer<Interleaved>::copySTKField(const T* source, T* target) {

  const stk_classic::mesh::BucketVector& bv = this->bulkData->buckets(this->metaData->node_rank());

  for(stk_classic::mesh::BucketVector::const_iterator it = bv.begin() ; it != bv.end() ; ++it) {

    const stk_classic::mesh::Bucket& bucket = **it;

    stk_classic::mesh::BucketArray<T>
    source_array(*source, bucket);
    stk_classic::mesh::BucketArray<T>
    target_array(*target, bucket);

    const int num_source_components = source_array.dimension(0);
    const int num_target_components = target_array.dimension(0);
    const int num_nodes_in_bucket = source_array.dimension(1);

    int downsample = num_source_components / num_target_components;
    int uneven_downsampling = num_source_components % num_target_components;

    TEUCHOS_TEST_FOR_EXCEPTION((uneven_downsampling) ||
                               (num_nodes_in_bucket != target_array.dimension(1)),
                               std::logic_error,
                               "Error in stk fields: specification of coordinate vector vs. solution layout is incorrect."
                               << std::endl);

    for(std::size_t i = 0; i < num_nodes_in_bucket; i++) {

// In source, j varies over neq (num phys vectors * numDim)
// We want target to only vary over the first numDim components
// Not sure how to do this generally...

      for(std::size_t j = 0; j < num_target_components; j++) {

        target_array(j, i) = source_array(j, i);

      }
   }

  }
}

// Specialization for ScalarFieldType

template<bool Interleaved>
void Albany::GenericSTKFieldContainer<Interleaved>::copySTKField(const ScalarFieldType* source, ScalarFieldType* target) {

  const stk_classic::mesh::BucketVector& bv = this->bulkData->buckets(this->metaData->node_rank());

  for(stk_classic::mesh::BucketVector::const_iterator it = bv.begin() ; it != bv.end() ; ++it) {

    const stk_classic::mesh::Bucket& bucket = **it;

    stk_classic::mesh::BucketArray<ScalarFieldType>
    source_array(*source, bucket);
    stk_classic::mesh::BucketArray<ScalarFieldType>
    target_array(*target, bucket);

    const int num_nodes_in_bucket = source_array.dimension(0);

    TEUCHOS_TEST_FOR_EXCEPTION((num_nodes_in_bucket != target_array.dimension(0)),
                               std::logic_error,
                               "Error in stk fields: specification of coordinate vector vs. solution layout is incorrect." << std::endl);

    for(std::size_t i = 0; i < num_nodes_in_bucket; i++)

      target_array(i) = source_array(i);

  }
}
<|MERGE_RESOLUTION|>--- conflicted
+++ resolved
@@ -162,13 +162,8 @@
 Albany::GenericSTKFieldContainer<Interleaved>::fillVectorHelperT(Tpetra_Vector &solnT,
              T *solution_field,
              const Teuchos::RCP<const Tpetra_Map>& node_mapT,
-<<<<<<< HEAD
              const stk_classic::mesh::Bucket & bucket, int offset){
-    
-=======
-             const stk::mesh::Bucket & bucket, int offset){
-
->>>>>>> f4769804
+
     // Fill the result vector
     // Create a multidimensional array view of the
     // solution field data for this bucket of nodes.
@@ -361,13 +356,8 @@
 void Albany::GenericSTKFieldContainer<Interleaved>::fillVectorHelperT(Tpetra_Vector &solnT,
              ScalarFieldType *solution_field,
              const Teuchos::RCP<const Tpetra_Map>& node_mapT,
-<<<<<<< HEAD
              const stk_classic::mesh::Bucket & bucket, int offset){
-    
-=======
-             const stk::mesh::Bucket & bucket, int offset){
-
->>>>>>> f4769804
+
     // Fill the result vector
     // Create a multidimensional array view of the
     // solution field data for this bucket of nodes.
