//*****************************************************************//
//    Albany 2.0:  Copyright 2012 Sandia Corporation               //
//    This Software is released under the BSD license detailed     //
//    in the file "license.txt" in the top-level Albany directory  //
//*****************************************************************//

//IK, 9/12/14: Epetra ifdef'ed out if ALBANY_EPETRA_EXE turned off

#include <iostream>

#include "Albany_GenericSTKFieldContainer.hpp"
#include "Albany_STKNodeFieldContainer.hpp"

#include "Albany_Utils.hpp"
#include "Albany_StateInfoStruct.hpp"
#include "Albany_BucketArray.hpp"
#include <stk_mesh/base/GetBuckets.hpp>

#ifdef ALBANY_SEACAS
#include <stk_io/IossBridge.hpp>
#endif

template<bool Interleaved>
Albany::GenericSTKFieldContainer<Interleaved>::GenericSTKFieldContainer(
  const Teuchos::RCP<Teuchos::ParameterList>& params_,
  const Teuchos::RCP<stk::mesh::MetaData>& metaData_,
  const int neq_,
  const int numDim_)
  : metaData(metaData_),
    params(params_),
    neq(neq_),
    numDim(numDim_) {
}

template<bool Interleaved>
Albany::GenericSTKFieldContainer<Interleaved>::~GenericSTKFieldContainer() {
}

namespace {
//amb 13 Nov 2014. After new STK was integrated, fields with output set to false
// were nonetheless being written to Exodus output files. As a possibly
// temporary but also possibly permanent fix, set the role of such fields to
// INFORMATION rather than TRANSIENT. The enum RoleType is defined in
// seacas/libraries/ioss/src/Ioss_Field.h. Grepping around there suggests that
// fields having the role INFORMATION are not written to file: first,
// INFORMATION is never actually used; second, I/O behavior is based on chained
// 'else if's with no trailing 'else'; hence, any role type not explicitly
// handled is not acted on.
//   It appears that the output boolean is used only in this file in the context
// of role type, so for now I'm applying this fix only to this file.
inline Ioss::Field::RoleType role_type(const bool output) {
  return output ? Ioss::Field::TRANSIENT : Ioss::Field::INFORMATION;
}
}

template<bool Interleaved>
void
Albany::GenericSTKFieldContainer<Interleaved>::buildStateStructs(const Teuchos::RCP<Albany::StateInfoStruct>& sis){

  using namespace Albany;

  // QuadPoint fields
  // dim[0] = nCells, dim[1] = nQP, dim[2] = nVec dim[3] = nVec dim[4] = nVec
  typedef typename AbstractSTKFieldContainer::QPScalarFieldType QPSFT;
  typedef typename AbstractSTKFieldContainer::QPVectorFieldType QPVFT;
  typedef typename AbstractSTKFieldContainer::QPTensorFieldType QPTFT;
  typedef typename AbstractSTKFieldContainer::QPTensor3FieldType QPT3FT;

  // Code to parse the vector of StateStructs and create STK fields
  for(std::size_t i = 0; i < sis->size(); i++) {
    StateStruct& st = *((*sis)[i]);
    StateStruct::FieldDims& dim = st.dim;

    if(st.entity == StateStruct::ElemData){
      qpscalar_states.push_back(& metaData->declare_field< QPSFT >(stk::topology::ELEMENT_RANK, st.name));
      stk::mesh::put_field(*qpscalar_states.back() ,
                           metaData->universal_part(), 1);
      
      //Debug
      //      cout << "Allocating qps field name " << qpscalar_states.back()->name() <<
      //            " size: (" << dim[0] << ", " << dim[1] << ")" <<endl;
#ifdef ALBANY_SEACAS
      stk::io::set_field_role(*qpscalar_states.back(), role_type(st.output));
#endif

    } else if(st.entity == StateStruct::QuadPoint || st.entity == StateStruct::ElemNode){

        if(dim.size() == 2){ // Scalar at QPs
          qpscalar_states.push_back(& metaData->declare_field< QPSFT >(stk::topology::ELEMENT_RANK, st.name));
          stk::mesh::put_field(*qpscalar_states.back() ,
                               metaData->universal_part(), dim[1]);
        //Debug
        //      cout << "Allocating qps field name " << qpscalar_states.back()->name() <<
        //            " size: (" << dim[0] << ", " << dim[1] << ")" <<endl;
#ifdef ALBANY_SEACAS
          stk::io::set_field_role(*qpscalar_states.back(), role_type(st.output));
#endif
        }
        else if(dim.size() == 3){ // Vector at QPs
          qpvector_states.push_back(& metaData->declare_field< QPVFT >(stk::topology::ELEMENT_RANK, st.name));
          // Multi-dim order is Fortran Ordering, so reversed here
          stk::mesh::put_field(*qpvector_states.back() ,
                           metaData->universal_part(), dim[2], dim[1]);
          //Debug
          //      cout << "Allocating qpv field name " << qpvector_states.back()->name() <<
          //            " size: (" << dim[0] << ", " << dim[1] << ", " << dim[2] << ")" <<endl;
#ifdef ALBANY_SEACAS
          stk::io::set_field_role(*qpvector_states.back(), role_type(st.output));
#endif
        }
        else if(dim.size() == 4){ // Tensor at QPs
          qptensor_states.push_back(& metaData->declare_field< QPTFT >(stk::topology::ELEMENT_RANK, st.name));
          // Multi-dim order is Fortran Ordering, so reversed here
          stk::mesh::put_field(*qptensor_states.back() ,
                           metaData->universal_part(), dim[3], dim[2], dim[1]);
          //Debug
          //      cout << "Allocating qpt field name " << qptensor_states.back()->name() <<
          //            " size: (" << dim[0] << ", " << dim[1] << ", " << dim[2] << ", " << dim[3] << ")" <<endl;
#ifdef ALBANY_SEACAS
          stk::io::set_field_role(*qptensor_states.back(), role_type(st.output));
#endif
        }
        else if(dim.size() == 5){ // Tensor3 at QPs
          qptensor3_states.push_back(& metaData->declare_field< QPT3FT >(stk::topology::ELEMENT_RANK, st.name));
          // Multi-dim order is Fortran Ordering, so reversed here
          stk::mesh::put_field(*qptensor3_states.back() ,
                               metaData->universal_part(), dim[4], dim[3], dim[2], dim[1]);
          //Debug
          //      cout << "Allocating qpt field name " << qptensor_states.back()->name() <<
          //            " size: (" << dim[0] << ", " << dim[1] << ", " << dim[2] << ", " << dim[3] << ", " << dim[4] << ")" <<endl;
#ifdef ALBANY_SEACAS
          stk::io::set_field_role(*qptensor3_states.back(), role_type(st.output));
#endif
        }
        // Something other than a scalar, vector, tensor, or tensor3 at the QPs is an error
        else TEUCHOS_TEST_FOR_EXCEPTION(true, std::logic_error,
            "Error: GenericSTKFieldContainer - cannot match QPData");
    } // end QuadPoint
    // Single scalar at center of the workset
    else if(dim.size() == 1 && st.entity == StateStruct::WorksetValue) { // A single value that applies over the entire workset (time)
      scalarValue_states.push_back(st.name);
    } // End scalar at center of element
<<<<<<< HEAD
    else if(st.entity == StateStruct::NodalData) { // Data at the node points
       //Irina Debug
        const Teuchos::RCP<Albany::NodeFieldContainer>& nodeContainer 
=======
    else if((st.entity == StateStruct::NodalData) ||(st.entity == StateStruct::NodalDataToElemNode) || (st.entity == StateStruct::NodalDistParameter)) { // Data at the node points

        const Teuchos::RCP<Albany::NodeFieldContainer>& nodeContainer
>>>>>>> ffdf9878
               = sis->getNodalDataBase()->getNodeContainer();
      // const Teuchos::RCP<Albany::AbstractNodeFieldContainer>& nodeContainer 
      //         = sis->getNodalDataBlock()->getNodeContainer();

        if(st.entity == StateStruct::NodalDataToElemNode) {
          nodal_sis.push_back((*sis)[i]);
          StateStruct::FieldDims nodalFieldDim;
          //convert ElemNode dims to NodalData dims.
          nodalFieldDim.insert(nodalFieldDim.begin(), dim.begin()+1,dim.end());
          (*nodeContainer)[st.name] = Albany::buildSTKNodeField(st.name, nodalFieldDim, metaData, st.output);
        }
        else if(st.entity == StateStruct::NodalDistParameter) {
          nodal_parameter_sis.push_back((*sis)[i]);
          StateStruct::FieldDims nodalFieldDim;
          //convert ElemNode dims to NodalData dims.
          nodalFieldDim.insert(nodalFieldDim.begin(), dim.begin()+1,dim.end());
          (*nodeContainer)[st.name] = Albany::buildSTKNodeField(st.name, nodalFieldDim, metaData, st.output);
        }
        else
          (*nodeContainer)[st.name] = Albany::buildSTKNodeField(st.name, dim, metaData, st.output);

    } // end Node class - anything else is an error
    else TEUCHOS_TEST_FOR_EXCEPTION(true, std::logic_error,
            "Error: GenericSTKFieldContainer - cannot match unknown entity : " << st.entity << std::endl);

  }
}

#ifdef ALBANY_EPETRA
template<bool Interleaved>
template<class T>
typename boost::disable_if< boost::is_same<T, Albany::AbstractSTKFieldContainer::ScalarFieldType>, void >::type
Albany::GenericSTKFieldContainer<Interleaved>::fillVectorHelper(Epetra_Vector& soln,
    T* solution_field,
    const Teuchos::RCP<Epetra_Map>& node_map,
    const stk::mesh::Bucket& bucket, int offset) {

  // Fill the result vector
  // Create a multidimensional array view of the
  // solution field data for this bucket of nodes.
  // The array is two dimensional ( Cartesian X NumberNodes )
  // and indexed by ( 0..2 , 0..NumberNodes-1 )

  BucketArray<T> solution_array(*solution_field, bucket);

  const int num_vec_components = solution_array.dimension(0);
  const int num_nodes_in_bucket = solution_array.dimension(1);

  stk::mesh::BulkData& mesh = solution_field->get_mesh();

  for(std::size_t i = 0; i < num_nodes_in_bucket; i++)  {

    const GO node_gid = mesh.identifier(bucket[i]) - 1;
#ifdef ALBANY_64BIT_INT
    int node_lid = node_map->LID(static_cast<long long int>(node_gid));
#else
    //      const unsigned node_gid = bucket[i].identifier();
    int node_lid = node_map->LID(node_gid);
#endif

    for(std::size_t j = 0; j < num_vec_components; j++)

      soln[getDOF(node_lid, offset + j)] = solution_array(j, i);

  }
}

template<bool Interleaved>
template<class T>
typename boost::disable_if< boost::is_same<T, Albany::AbstractSTKFieldContainer::ScalarFieldType>, void >::type
Albany::GenericSTKFieldContainer<Interleaved>::saveVectorHelper(
        const Epetra_Vector& field_vector, T* field, const Teuchos::RCP<Epetra_Map>& node_map,
        const stk::mesh::Bucket& bucket, const NodalDOFManager& nodalDofManager, int offset) {

  BucketArray<T> field_array(*field, bucket);
  const int num_nodes_in_bucket = field_array.dimension(1);

  stk::mesh::BulkData& mesh = field->get_mesh();

  for(std::size_t i = 0; i < num_nodes_in_bucket; i++)  {

    //      const unsigned node_gid = bucket[i].identifier();
    const int node_gid = mesh.identifier(bucket[i]) - 1;
#ifdef ALBANY_64BIT_INT
    int node_lid = node_map->LID(static_cast<long long int>(node_gid));
#else
    int node_lid = node_map->LID(node_gid);
#endif

    if(node_lid>=0)
      for(std::size_t j = 0; j < (std::size_t)nodalDofManager.numComponents(); j++)
        field_array(j,i) = field_vector[nodalDofManager.getLocalDOF(node_lid,offset+j)];
  }
}

template<bool Interleaved>
void Albany::GenericSTKFieldContainer<Interleaved>::saveVectorHelper(
        const Epetra_Vector& field_vector, ScalarFieldType* field, const Teuchos::RCP<Epetra_Map>& field_node_map,
        const stk::mesh::Bucket& bucket, const NodalDOFManager& nodalDofManager, int offset) {

  BucketArray<ScalarFieldType> field_array(*field, bucket);
  const int num_nodes_in_bucket = field_array.dimension(0);

  stk::mesh::BulkData& mesh = field->get_mesh();

  for(std::size_t i = 0; i < num_nodes_in_bucket; i++)  {

    //      const unsigned node_gid = bucket[i].identifier();
    const int node_gid = mesh.identifier(bucket[i]) - 1;
    int node_lid = field_node_map->LID(node_gid);

    if(node_lid>=0)
      field_array(i)=field_vector[nodalDofManager.getLocalDOF(node_lid,offset)];
  }
}
#endif // ALBANY_EPETRA

//Tpetra version of above
template<bool Interleaved>
template<class T>
typename boost::disable_if< boost::is_same<T,Albany::AbstractSTKFieldContainer::ScalarFieldType>, void >::type
Albany::GenericSTKFieldContainer<Interleaved>::fillVectorHelperT(Tpetra_Vector &solnT,
             T *solution_field,
             const Teuchos::RCP<const Tpetra_Map>& node_mapT,
             const stk::mesh::Bucket & bucket, int offset){

    // Fill the result vector
    // Create a multidimensional array view of the
    // solution field data for this bucket of nodes.
    // The array is two dimensional ( Cartesian X NumberNodes )
    // and indexed by ( 0..2 , 0..NumberNodes-1 )

    BucketArray<T> solution_array(*solution_field, bucket);

    const int num_vec_components = solution_array.dimension(0);
    const int num_nodes_in_bucket = solution_array.dimension(1);

    stk::mesh::BulkData& mesh = solution_field->get_mesh();

    for (std::size_t i=0; i < num_nodes_in_bucket; i++)  {

      const GO node_gid = mesh.identifier(bucket[i]) - 1;
      int node_lid = node_mapT->getLocalElement(node_gid);

      for (std::size_t j=0; j<num_vec_components; j++) {
        solnT.replaceLocalValue(getDOF(node_lid, offset+j), solution_array(j, i));

      }
    }
}

#ifdef ALBANY_EPETRA
// Specialization for ScalarFieldType
template<bool Interleaved>
void Albany::GenericSTKFieldContainer<Interleaved>::fillVectorHelper(Epetra_Vector& soln,
    ScalarFieldType* solution_field,
    const Teuchos::RCP<Epetra_Map>& node_map,
    const stk::mesh::Bucket& bucket, int offset) {

  // Fill the result vector
  // Create a multidimensional array view of the
  // solution field data for this bucket of nodes.
  // The array is two dimensional ( Cartesian X NumberNodes )
  // and indexed by ( 0..2 , 0..NumberNodes-1 )

  BucketArray<ScalarFieldType> solution_array(*solution_field, bucket);

  const int num_nodes_in_bucket = solution_array.dimension(0);

  stk::mesh::BulkData& mesh = solution_field->get_mesh();

  for(std::size_t i = 0; i < num_nodes_in_bucket; i++)  {

    const GO node_gid = mesh.identifier(bucket[i]) - 1;
#ifdef ALBANY_64BIT_INT
    int node_lid = node_map->LID(static_cast<long long int>(node_gid));
#else
    int node_lid = node_map->LID(node_gid);
#endif

    soln[getDOF(node_lid, offset)] = solution_array(i);

  }
}

template<bool Interleaved>
template<class T>
typename boost::disable_if< boost::is_same<T, Albany::AbstractSTKFieldContainer::ScalarFieldType>, void >::type
Albany::GenericSTKFieldContainer<Interleaved>::fillVectorHelper(
        Epetra_Vector& field_vector, T* field, const Teuchos::RCP<Epetra_Map>& node_map,
        const stk::mesh::Bucket& bucket, const NodalDOFManager& nodalDofManager, int offset) {

  BucketArray<T> field_array(*field, bucket);
  const int num_nodes_in_bucket = field_array.dimension(1);

  stk::mesh::BulkData& mesh = field->get_mesh();

  for(std::size_t i = 0; i < num_nodes_in_bucket; i++)  {

    //      const unsigned node_gid = bucket[i].identifier();
    const int node_gid = mesh.identifier(bucket[i]) - 1;
#ifdef ALBANY_64BIT_INT
    int node_lid = node_map->LID(static_cast<long long int>(node_gid));
#else
    int node_lid = node_map->LID(node_gid);
#endif

    if(node_lid>=0)
      for(std::size_t j = 0; j < (std::size_t)nodalDofManager.numComponents(); j++)
        field_vector[nodalDofManager.getLocalDOF(node_lid,offset+j)] = field_array(j,i);
  }

}

template<bool Interleaved>
void Albany::GenericSTKFieldContainer<Interleaved>::fillVectorHelper(
        Epetra_Vector& field_vector, ScalarFieldType* field, const Teuchos::RCP<Epetra_Map>& node_map,
        const stk::mesh::Bucket& bucket, const NodalDOFManager& nodalDofManager, int offset) {

  BucketArray<ScalarFieldType> field_array(*field, bucket);
  const int num_nodes_in_bucket = field_array.dimension(0);

  stk::mesh::BulkData& mesh = field->get_mesh();

  for(std::size_t i = 0; i < num_nodes_in_bucket; i++)  {

    //      const unsigned node_gid = bucket[i].identifier();
    const int node_gid = mesh.identifier(bucket[i]) - 1;
#ifdef ALBANY_64BIT_INT
    int node_lid = node_map->LID(static_cast<long long int>(node_gid));
#else
    int node_lid = node_map->LID(node_gid);
#endif

    if(node_lid>=0)
      field_vector[nodalDofManager.getLocalDOF(node_lid,offset)] = field_array(i);
  }
}


template<bool Interleaved>
template<class T>
typename boost::disable_if< boost::is_same<T, Albany::AbstractSTKFieldContainer::ScalarFieldType>, void >::type
Albany::GenericSTKFieldContainer<Interleaved>::saveVectorHelper(const Epetra_Vector& soln,
    T* solution_field,
    const Teuchos::RCP<Epetra_Map>& node_map,
    const stk::mesh::Bucket& bucket, int offset) {

  // Fill the result vector
  // Create a multidimensional array view of the
  // solution field data for this bucket of nodes.
  // The array is two dimensional ( Cartesian X NumberNodes )
  // and indexed by ( 0..2 , 0..NumberNodes-1 )

  BucketArray<T> solution_array(*solution_field, bucket);

  const int num_vec_components = solution_array.dimension(0);
  const int num_nodes_in_bucket = solution_array.dimension(1);

  stk::mesh::BulkData& mesh = solution_field->get_mesh();

  for(std::size_t i = 0; i < num_nodes_in_bucket; i++)  {

    const GO node_gid = mesh.identifier(bucket[i]) - 1;
#ifdef ALBANY_64BIT_INT
    int node_lid = node_map->LID(static_cast<long long int>(node_gid));
#else
    int node_lid = node_map->LID(node_gid);
#endif

    for(std::size_t j = 0; j < num_vec_components; j++)
      solution_array(j, i) = soln[getDOF(node_lid, offset + j)];

  }
}

// Specialization for ScalarFieldType
template<bool Interleaved>
void Albany::GenericSTKFieldContainer<Interleaved>::saveVectorHelper(const Epetra_Vector& soln,
    ScalarFieldType* solution_field,
    const Teuchos::RCP<Epetra_Map>& node_map,
    const stk::mesh::Bucket& bucket, int offset) {

  // Fill the result vector
  // Create a multidimensional array view of the
  // solution field data for this bucket of nodes.
  // The array is two dimensional ( Cartesian X NumberNodes )
  // and indexed by ( 0..2 , 0..NumberNodes-1 )

  BucketArray<ScalarFieldType> solution_array(*solution_field, bucket);

  const int num_nodes_in_bucket = solution_array.dimension(0);

  stk::mesh::BulkData& mesh = solution_field->get_mesh();

  for(std::size_t i = 0; i < num_nodes_in_bucket; i++)  {

    const GO node_gid = mesh.identifier(bucket[i]) - 1;
#ifdef ALBANY_64BIT_INT
    int node_lid = node_map->LID(static_cast<long long int>(node_gid));
#else
    int node_lid = node_map->LID(node_gid);
#endif

    solution_array(i) = soln[getDOF(node_lid, offset)];

  }
}
#endif // ALBANY_EPETRA
//Tpetra version of above
template<bool Interleaved>
template<class T>
typename boost::disable_if< boost::is_same<T, Albany::AbstractSTKFieldContainer::ScalarFieldType>, void >::type
Albany::GenericSTKFieldContainer<Interleaved>::saveVectorHelperT(const Tpetra_Vector& solnT,
    T* solution_field,
    const Teuchos::RCP<const Tpetra_Map>& node_mapT,
    const stk::mesh::Bucket& bucket, int offset) {

  // Fill the result vector
  // Create a multidimensional array view of the
  // solution field data for this bucket of nodes.
  // The array is two dimensional ( Cartesian X NumberNodes )
  // and indexed by ( 0..2 , 0..NumberNodes-1 )

  BucketArray<T> solution_array(*solution_field, bucket);

  const int num_vec_components = solution_array.dimension(0);
  const int num_nodes_in_bucket = solution_array.dimension(1);

  stk::mesh::BulkData& mesh = solution_field->get_mesh();

  //get const (read-only) view of solnT
  Teuchos::ArrayRCP<const ST> solnT_constView = solnT.get1dView();

  for(std::size_t i = 0; i < num_nodes_in_bucket; i++)  {

    const GO node_gid = mesh.identifier(bucket[i]) - 1;
    int node_lid = node_mapT->getLocalElement(node_gid);

    for(std::size_t j = 0; j < num_vec_components; j++)

      solution_array(j, i) = solnT_constView[getDOF(node_lid, offset + j)];

  }
}

// Specialization for ScalarFieldType - Tpetra
template<bool Interleaved>
void Albany::GenericSTKFieldContainer<Interleaved>::saveVectorHelperT(const Tpetra_Vector& solnT,
    ScalarFieldType* solution_field,
    const Teuchos::RCP<const Tpetra_Map>& node_mapT,
    const stk::mesh::Bucket& bucket, int offset) {

  // Fill the result vector
  // Create a multidimensional array view of the
  // solution field data for this bucket of nodes.
  // The array is two dimensional ( Cartesian X NumberNodes )
  // and indexed by ( 0..2 , 0..NumberNodes-1 )

  BucketArray<ScalarFieldType> solution_array(*solution_field, bucket);

  const int num_nodes_in_bucket = solution_array.dimension(0);

  stk::mesh::BulkData& mesh = solution_field->get_mesh();

  //get const (read-only) view of solnT
  Teuchos::ArrayRCP<const ST> solnT_constView = solnT.get1dView();

  for(std::size_t i = 0; i < num_nodes_in_bucket; i++)  {

    const GO node_gid = mesh.identifier(bucket[i]) - 1;
    int node_lid = node_mapT->getLocalElement(node_gid);

    solution_array(i) = solnT_constView[getDOF(node_lid, offset)];

  }
}


//Tpetra version of fillVectorHelper
template<bool Interleaved>
void Albany::GenericSTKFieldContainer<Interleaved>::fillVectorHelperT(Tpetra_Vector &solnT,
             ScalarFieldType *solution_field,
             const Teuchos::RCP<const Tpetra_Map>& node_mapT,
             const stk::mesh::Bucket & bucket, int offset){

  // Fill the result vector
  // Create a multidimensional array view of the
  // solution field data for this bucket of nodes.
  // The array is two dimensional ( Cartesian X NumberNodes )
  // and indexed by ( 0..2 , 0..NumberNodes-1 )

  BucketArray<ScalarFieldType> solution_array(*solution_field, bucket);

   const int num_nodes_in_bucket = solution_array.dimension(0);

   stk::mesh::BulkData& mesh = solution_field->get_mesh();

    for (std::size_t i=0; i < num_nodes_in_bucket; i++)  {

      const GO node_gid = mesh.identifier(bucket[i]) - 1;
      int node_lid = node_mapT->getLocalElement(node_gid);

      solnT.replaceLocalValue(getDOF(node_lid, offset), solution_array(i));

    }
}

template<bool Interleaved>
template<class T>
typename boost::disable_if< boost::is_same<T, Albany::AbstractSTKFieldContainer::ScalarFieldType>, void >::type
Albany::GenericSTKFieldContainer<Interleaved>::copySTKField(const T* source, T* target) {

  stk::mesh::BulkData& mesh = source->get_mesh();
  const stk::mesh::BucketVector& bv = mesh.buckets(stk::topology::NODE_RANK);

  for(stk::mesh::BucketVector::const_iterator it = bv.begin() ; it != bv.end() ; ++it) {

    const stk::mesh::Bucket& bucket = **it;

    BucketArray<T> source_array(*source, bucket);
    BucketArray<T> target_array(*target, bucket);

    const int num_source_components = source_array.dimension(0);
    const int num_target_components = target_array.dimension(0);
    const int num_nodes_in_bucket = source_array.dimension(1);

    int downsample = num_source_components / num_target_components;
    int uneven_downsampling = num_source_components % num_target_components;

    TEUCHOS_TEST_FOR_EXCEPTION((uneven_downsampling) ||
                               (num_nodes_in_bucket != target_array.dimension(1)),
                               std::logic_error,
                               "Error in stk fields: specification of coordinate vector vs. solution layout is incorrect."
                               << std::endl);

    for(std::size_t i = 0; i < num_nodes_in_bucket; i++) {

// In source, j varies over neq (num phys vectors * numDim)
// We want target to only vary over the first numDim components
// Not sure how to do this generally...

      for(std::size_t j = 0; j < num_target_components; j++) {

        target_array(j, i) = source_array(j, i);
      }
   }

  }
}

// Specialization for ScalarFieldType

template<bool Interleaved>
void Albany::GenericSTKFieldContainer<Interleaved>::copySTKField(const ScalarFieldType* source, ScalarFieldType* target) {

  stk::mesh::BulkData& mesh = source->get_mesh();
  const stk::mesh::BucketVector& bv = mesh.buckets(stk::topology::NODE_RANK);

  for(stk::mesh::BucketVector::const_iterator it = bv.begin() ; it != bv.end() ; ++it) {

    const stk::mesh::Bucket& bucket = **it;

    BucketArray<ScalarFieldType> source_array(*source, bucket);
    BucketArray<ScalarFieldType> target_array(*target, bucket);

    const int num_nodes_in_bucket = source_array.dimension(0);

    TEUCHOS_TEST_FOR_EXCEPTION((num_nodes_in_bucket != target_array.dimension(0)),
                               std::logic_error,
                               "Error in stk fields: specification of coordinate vector vs. solution layout is incorrect." << std::endl);

    for(std::size_t i = 0; i < num_nodes_in_bucket; i++)

      target_array(i) = source_array(i);

  }
}
<|MERGE_RESOLUTION|>--- conflicted
+++ resolved
@@ -140,15 +140,9 @@
     else if(dim.size() == 1 && st.entity == StateStruct::WorksetValue) { // A single value that applies over the entire workset (time)
       scalarValue_states.push_back(st.name);
     } // End scalar at center of element
-<<<<<<< HEAD
-    else if(st.entity == StateStruct::NodalData) { // Data at the node points
-       //Irina Debug
-        const Teuchos::RCP<Albany::NodeFieldContainer>& nodeContainer 
-=======
     else if((st.entity == StateStruct::NodalData) ||(st.entity == StateStruct::NodalDataToElemNode) || (st.entity == StateStruct::NodalDistParameter)) { // Data at the node points
 
         const Teuchos::RCP<Albany::NodeFieldContainer>& nodeContainer
->>>>>>> ffdf9878
                = sis->getNodalDataBase()->getNodeContainer();
       // const Teuchos::RCP<Albany::AbstractNodeFieldContainer>& nodeContainer 
       //         = sis->getNodalDataBlock()->getNodeContainer();
