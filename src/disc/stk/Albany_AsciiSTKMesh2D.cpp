--- conflicted
+++ resolved
@@ -207,10 +207,7 @@
 		for (int j = 0; j < NumElemNodes; j++) {
 			std::map<std::pair<int, int>, int>::iterator it = edgeMap.find(
 					std::make_pair(eles[i][j], eles[i][(j + 1) % NumElemNodes]));
-<<<<<<< HEAD
-=======
 			if (it == edgeMap.end()) it = edgeMap.find(std::make_pair(eles[i][(j + 1) % NumElemNodes], eles[i][j]));
->>>>>>> 06bb6418
 			if (it != edgeMap.end()) {
 				stk_classic::mesh::Entity& side = bulkData->declare_entity(
 						metaData->side_rank(), it->second, singlePartVec);
