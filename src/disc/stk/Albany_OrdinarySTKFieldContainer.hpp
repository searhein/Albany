//*****************************************************************//
//    Albany 2.0:  Copyright 2012 Sandia Corporation               //
//    This Software is released under the BSD license detailed     //
//    in the file "license.txt" in the top-level Albany directory  //
//*****************************************************************//

#ifndef ALBANY_ORDINARYSTKFIELDCONT_HPP
#define ALBANY_ORDINARYSTKFIELDCONT_HPP

#include "Albany_GenericSTKFieldContainer.hpp"

namespace Albany {

template<bool Interleaved>

class OrdinarySTKFieldContainer : public GenericSTKFieldContainer<Interleaved> {

  public:

    OrdinarySTKFieldContainer(const Teuchos::RCP<Teuchos::ParameterList>& params_,
                              stk_classic::mesh::fem::FEMMetaData* metaData_,
                              stk_classic::mesh::BulkData* bulkData_,
                              const int neq_,
                              const AbstractFieldContainer::FieldContainerRequirements& req,
                              const int numDim_,
                              const Teuchos::RCP<Albany::StateInfoStruct>& sis);

    ~OrdinarySTKFieldContainer();

    bool hasResidualField(){ return (residual_field != NULL); }
    bool hasSurfaceHeightField(){ return buildSurfaceHeight; }
    bool hasTemperatureField(){ return buildTemperature; }
    bool hasBasalFrictionField(){ return buildBasalFriction; }
    bool hasThicknessField(){ return buildThickness; }
    bool hasFlowFactorField(){ return buildFlowFactor; }
    bool hasSurfaceVelocityField(){ return buildSurfaceVelocity; }
    bool hasVelocityRMSField(){ return buildVelocityRMS; }
<<<<<<< HEAD
=======
    bool hasSphereVolumeField(){ return buildSphereVolume; }
>>>>>>> 06bb6418

    AbstractSTKFieldContainer::VectorFieldType* getSolutionField(){ return solution_field; };

    void fillSolnVector(Epetra_Vector& soln, stk_classic::mesh::Selector& sel, const Teuchos::RCP<Epetra_Map>& node_map);
<<<<<<< HEAD
    void fillSolnVectorT(Tpetra_Vector& solnT, stk_classic::mesh::Selector& sel, const Teuchos::RCP<const Tpetra_Map>& node_mapT);
    void saveSolnVector(const Epetra_Vector& soln, stk_classic::mesh::Selector& sel, const Teuchos::RCP<Epetra_Map>& node_map);
    //Tpetra version of above
    void saveSolnVectorT(const Tpetra_Vector& solnT, stk_classic::mesh::Selector& sel, const Teuchos::RCP<const Tpetra_Map>& node_mapT);
    void saveResVector(const Epetra_Vector& res, stk_classic::mesh::Selector& sel, const Teuchos::RCP<Epetra_Map>& node_map);
    void saveResVectorT(const Tpetra_Vector& res, stk_classic::mesh::Selector& sel, const Teuchos::RCP<const Tpetra_Map>& node_map);
=======
    void saveSolnVector(const Epetra_Vector& soln, stk_classic::mesh::Selector& sel, const Teuchos::RCP<Epetra_Map>& node_map);
    void saveResVector(const Epetra_Vector& res, stk_classic::mesh::Selector& sel, const Teuchos::RCP<Epetra_Map>& node_map);
>>>>>>> 06bb6418

    void transferSolutionToCoords();

  private:

    void initializeSTKAdaptation();

    bool buildSurfaceHeight;
    bool buildTemperature;
    bool buildBasalFriction;
    bool buildThickness;
    bool buildFlowFactor;
    bool buildSurfaceVelocity;
    bool buildVelocityRMS;
<<<<<<< HEAD
=======
    bool buildSphereVolume;
>>>>>>> 06bb6418

    AbstractSTKFieldContainer::VectorFieldType* solution_field;
    AbstractSTKFieldContainer::VectorFieldType* residual_field;

};

} // namespace Albany



// Define macro for explicit template instantiation
#define ORDINARYSTKFIELDCONTAINER_INSTANTIATE_TEMPLATE_CLASS_NONINTERLEAVED(name) \
  template class name<false>;
#define ORDINARYSTKFIELDCONTAINER_INSTANTIATE_TEMPLATE_CLASS_INTERLEAVED(name) \
  template class name<true>;

#define ORDINARYSTKFIELDCONTAINER_INSTANTIATE_TEMPLATE_CLASS(name) \
  ORDINARYSTKFIELDCONTAINER_INSTANTIATE_TEMPLATE_CLASS_NONINTERLEAVED(name) \
  ORDINARYSTKFIELDCONTAINER_INSTANTIATE_TEMPLATE_CLASS_INTERLEAVED(name)


#endif<|MERGE_RESOLUTION|>--- conflicted
+++ resolved
@@ -35,25 +35,17 @@
     bool hasFlowFactorField(){ return buildFlowFactor; }
     bool hasSurfaceVelocityField(){ return buildSurfaceVelocity; }
     bool hasVelocityRMSField(){ return buildVelocityRMS; }
-<<<<<<< HEAD
-=======
     bool hasSphereVolumeField(){ return buildSphereVolume; }
->>>>>>> 06bb6418
 
     AbstractSTKFieldContainer::VectorFieldType* getSolutionField(){ return solution_field; };
 
     void fillSolnVector(Epetra_Vector& soln, stk_classic::mesh::Selector& sel, const Teuchos::RCP<Epetra_Map>& node_map);
-<<<<<<< HEAD
     void fillSolnVectorT(Tpetra_Vector& solnT, stk_classic::mesh::Selector& sel, const Teuchos::RCP<const Tpetra_Map>& node_mapT);
     void saveSolnVector(const Epetra_Vector& soln, stk_classic::mesh::Selector& sel, const Teuchos::RCP<Epetra_Map>& node_map);
     //Tpetra version of above
     void saveSolnVectorT(const Tpetra_Vector& solnT, stk_classic::mesh::Selector& sel, const Teuchos::RCP<const Tpetra_Map>& node_mapT);
     void saveResVector(const Epetra_Vector& res, stk_classic::mesh::Selector& sel, const Teuchos::RCP<Epetra_Map>& node_map);
     void saveResVectorT(const Tpetra_Vector& res, stk_classic::mesh::Selector& sel, const Teuchos::RCP<const Tpetra_Map>& node_map);
-=======
-    void saveSolnVector(const Epetra_Vector& soln, stk_classic::mesh::Selector& sel, const Teuchos::RCP<Epetra_Map>& node_map);
-    void saveResVector(const Epetra_Vector& res, stk_classic::mesh::Selector& sel, const Teuchos::RCP<Epetra_Map>& node_map);
->>>>>>> 06bb6418
 
     void transferSolutionToCoords();
 
@@ -68,10 +60,7 @@
     bool buildFlowFactor;
     bool buildSurfaceVelocity;
     bool buildVelocityRMS;
-<<<<<<< HEAD
-=======
     bool buildSphereVolume;
->>>>>>> 06bb6418
 
     AbstractSTKFieldContainer::VectorFieldType* solution_field;
     AbstractSTKFieldContainer::VectorFieldType* residual_field;
