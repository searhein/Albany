//*****************************************************************//
//    Albany 3.0:  Copyright 2016 Sandia Corporation               //
//    This Software is released under the BSD license detailed     //
//    in the file "license.txt" in the top-level Albany directory  //
//*****************************************************************//


#include <iostream>
#include "Teuchos_VerboseObject.hpp"
#include "Albany_TmplSTKMeshStruct.hpp"
#include <Shards_BasicTopologies.hpp>
#include <stk_mesh/base/Entity.hpp>
#include <stk_mesh/base/GetEntities.hpp>
#include <stk_mesh/base/GetBuckets.hpp>
#include <stk_mesh/base/FieldBase.hpp>
#include <stk_mesh/base/Selector.hpp>

#include <Albany_STKNodeSharing.hpp>

#include <stk_mesh/base/FEMHelpers.hpp>
#include "Albany_Utils.hpp"

#ifdef ALBANY_SEACAS
#include <stk_io/IossBridge.hpp>
#endif

#ifdef ALBANY_64BIT_INT
// long int == 64bit
//#  define ST_LLU "%ld"
#  define ST_LLU "%lld" // long long int
#else
#  define ST_LLU "%d"
#endif

// Test 64 bit Tpetra address space
const GO StartIndex = 0;
//const GO StartIndex = 2147483647L; // 2^31 - 1

template<unsigned Dim, class traits>
Albany::TmplSTKMeshStruct<Dim, traits>::TmplSTKMeshStruct(
                  const Teuchos::RCP<Teuchos::ParameterList>& params,
                  const Teuchos::RCP<Teuchos::ParameterList>& adaptParams_,
                  const Teuchos::RCP<const Teuchos_Comm>& commT) :
  GenericSTKMeshStruct(params, adaptParams_, traits_type::size),
  periodic_x(params->get("Periodic_x BC", false)),
  periodic_y(params->get("Periodic_y BC", false)),
  periodic_z(params->get("Periodic_z BC", false)),
  triangles(false)
{

/*
  There are two use cases of interest here.

  1. Do not specify element block information ("Element Blocks"). In this case, numEB = 1 and
      the scale (domain dimensions) and discretization is set globally across the mesh.

  2. "Element Blocks" is specified in the input file. In this case, the logical size of the element blocks
      must be specified, as well as the number of elements in each block and their size (block length).

*/

  GO total_elems;

  int input_nEB = params->get<int>("Element Blocks", -1); // Read the number of element blocks. -1 if not listed

  if(input_nEB <= 0 || Dim == 0) // If "Element Blocks" are not present in input file

    numEB = 1;

  else

    numEB = input_nEB;

  params->validateParameters(*this->getValidDiscretizationParameters(), 0,
    Teuchos::VALIDATE_USED_ENABLED, Teuchos::VALIDATE_DEFAULTS_DISABLED);

  nelem[0] = 1; // One element in the case of a single point 0D mesh (the below isn't executed)
  scale[0] = 1.0; // one unit length in the x dimension

  // The number of element blocks. Always at least one.

  EBSpecs.resize(numEB);

#ifdef __clang__
#pragma clang diagnostic push
#pragma clang diagnostic ignored "-Wtautological-compare"
#endif

  for(unsigned i = 0; i < Dim; i++){ // Get the number of elements in each dimension from params
                                // Note that nelem will default to 0 and scale to 1 if element
                                // blocks are specified

#ifdef __clang__
#pragma clang diagnostic pop
#endif

    // Read the values for "1D Elements", "2D Elements", "3D Elements"
     std::stringstream buf;
     buf << i + 1 << "D Elements";
     nelem[i] = params->get<int>(buf.str(), 0);

    // Read the values for "1D Scale", "2D Scale", "3D Scale"
     std::stringstream buf2;
     buf2 << i + 1 << "D Scale";

     scale[i] = params->get<double>(buf2.str(),     1.0);
  }

  if(input_nEB <= 0 || Dim == 0){ // If "Element Blocks" are not present in input file

    EBSpecs[0].Initialize(nelem, scale);

    // Format and print out information about the mesh that is being generated

    if (commT->getRank()==0 && Dim > 0){ // Not reached for 0D problems

     std::cout <<"TmplSTKMeshStruct:: Creating " << Dim << "D mesh of size ";

     std::stringstream nelem_txt, scale_txt;

#ifdef __clang__
#pragma clang diagnostic push
#pragma clang diagnostic ignored "-Wtautological-compare"
#endif

     for(unsigned idx=0; idx < Dim - 1; idx++){

#ifdef __clang__
#pragma clang diagnostic pop
#endif

       nelem_txt << nelem[idx] << "x";
       scale_txt << scale[idx] << "x";

     }

     nelem_txt << nelem[Dim - 1];
     scale_txt << scale[Dim - 1];

     std::cout << nelem_txt.str() << " elements and scaled to " <<
                 scale_txt.str() << std::endl;

     if (triangles)
       std::cout<<" Quad elements cut to make twice as many triangles " <<std::endl;

   }

   // Calculate total number of elements
   total_elems = nelem[0];

#ifdef __clang__
#pragma clang diagnostic push
#pragma clang diagnostic ignored "-Wtautological-compare"
#endif

   for(unsigned i = 1; i < Dim; i++)
      total_elems *= nelem[i];

#ifdef __clang__
#pragma clang diagnostic pop
#endif

  }
  else { // Element blocks are present in input

    std::vector<GO> min(Dim), max(Dim);

#ifdef __clang__
#pragma clang diagnostic push
#pragma clang diagnostic ignored "-Wtautological-compare"
#endif

    for(unsigned i = 0; i < Dim; i++){

#ifdef __clang__
#pragma clang diagnostic pop
#endif

      min[i] = std::numeric_limits<GO>::max();
      max[i] = std::numeric_limits<GO>::min();

      nelem[i] = 0;

    }

    // Read the EB extents from the parameter list and initialize the EB structs
    for(unsigned int eb = 0; eb < numEB; eb++){

      EBSpecs[eb].Initialize(eb, params);

//      for(int i = 0; i < Dim; i++)

//        nelem[i] += EBSpecs[eb].numElems(i);

#ifdef __clang__
#pragma clang diagnostic push
#pragma clang diagnostic ignored "-Wtautological-compare"
#endif

      for(unsigned i = 0; i < Dim; i++){

#ifdef __clang__
#pragma clang diagnostic pop
#endif


        min[i] = (min[i] < EBSpecs[eb].min[i]) ? min[i] : EBSpecs[eb].min[i];
        max[i] = (max[i] > EBSpecs[eb].max[i]) ? max[i] : EBSpecs[eb].max[i];

      }

    }

#ifdef __clang__
#pragma clang diagnostic push
#pragma clang diagnostic ignored "-Wtautological-compare"
#endif

    for(unsigned i = 0; i < Dim; i++)

#ifdef __clang__
#pragma clang diagnostic pop
#endif

      nelem[i] = max[i] - min[i];

    // Calculate total number of elements
    total_elems = nelem[0];

#ifdef __clang__
#pragma clang diagnostic push
#pragma clang diagnostic ignored "-Wtautological-compare"
#endif

    for(unsigned i = 1; i < Dim; i++)

#ifdef __clang__
#pragma clang diagnostic pop
#endif

      total_elems *= nelem[i];

  }

  std::vector<std::string> nsNames;

  // Construct the nodeset names

#ifdef __clang__
#pragma clang diagnostic push
#pragma clang diagnostic ignored "-Wtautological-compare"
#endif

  for(unsigned idx=0; idx < Dim*2; idx++){ // 2 nodesets per dimension (one at beginning, one at end)
    std::stringstream buf;
    buf << "NodeSet" << idx;
    nsNames.push_back(buf.str());
  }
  // For 2D and 3D, and extra node set of a single node for setting Pressure in confined incompressible flows
  if (Dim==2 || Dim==3) nsNames.push_back("NodeSet99");

  std::vector<std::string> ssNames;

  // Construct the sideset names

  if(Dim > 1 ) // Sidesets present only for 2 and 3D problems

    for(unsigned idx=0; idx < Dim*2; idx++){ // 2 sidesets per dimension (one at beginning, one at end)
      std::stringstream buf;
      buf << "SideSet" << idx;
      ssNames.push_back(buf.str());
    }

  DeclareParts(EBSpecs, ssNames, nsNames);

  // Different element topologies. Note that there is only a choice for triangles/quads in 2D
  // (all other dimensions select the default element type for now)

  std::string cellTopo = params->get("Cell Topology", "Quad");
  if (cellTopo == "Tri" || cellTopo == "Triangle")
    triangles = true;
  // else TEST_FOR_EXCEPTION (cellTopo != "Quad", std::logic_error,
  //    "\nUnknown Cell Topology entry in STK2D(not \'Tri\' or \'Quad\'): "
  //     << cellTopo);

  // Set the element types in the EBs

  //get the type of transformation of STK mesh (for FELIX/Aeras problems)
  transformType = params->get("Transform Type", "None"); //get the type of transformation of STK mesh (for FELIX problems)
  felixAlpha = params->get("FELIX alpha", 0.0);
  felixL = params->get("FELIX L", 1.0);

  points_per_edge = params->get("Element Degree", 1) + 1; //get # of nodes per edge for Aeras::SpectralDiscretization (Aeras problems)

  //boolean specifying if ascii mesh has contiguous IDs; only used for ascii meshes on 1 processor
  contigIDs = params->get("Contiguous IDs", true);

  //Does user want to write coordinates to matrix market file (e.g., for ML analysis)?
  writeCoordsToMMFile = params->get("Write Coordinates to MatrixMarket", false);

  for(unsigned int i = 0; i < numEB; i++){

    if (triangles)
      stk::mesh::set_cell_topology<optional_element_type>(*partVec[i]);
    else
      stk::mesh::set_cell_topology<default_element_type>(*partVec[i]);
  }

  for(std::map<std::string, stk::mesh::Part*>::const_iterator it = ssPartVec.begin();
    it != ssPartVec.end(); ++it)

    stk::mesh::set_cell_topology<default_element_side_type>(*it->second);

  int cub = params->get("Cubature Degree",3);
<<<<<<< HEAD
  int worksetSizeMax = params->get("Workset Size",50);

=======
  int worksetSizeMax = params->get<int>("Workset Size",DEFAULT_WORKSET_SIZE);
  
>>>>>>> d3968fc9
  //Get Cubature Rule
  const std::string cub_rule_string = params->get("Cubature Rule", "GAUSS");
  Intrepid2::EPolyType cub_rule;
  if (cub_rule_string == "GAUSS")
    cub_rule = static_cast<Intrepid2::EPolyType>(Intrepid2::POLYTYPE_GAUSS);
  else if (cub_rule_string == "GAUSS_RADAU_LEFT")
    cub_rule = static_cast<Intrepid2::EPolyType>(Intrepid2::POLYTYPE_GAUSS_RADAU_LEFT);
  else if (cub_rule_string == "GAUSS_RADAU_RIGHT")
    cub_rule = static_cast<Intrepid2::EPolyType>(Intrepid2::POLYTYPE_GAUSS_RADAU_RIGHT);
  else if (cub_rule_string == "GAUSS_LOBATTO")
    cub_rule = static_cast<Intrepid2::EPolyType>(Intrepid2::POLYTYPE_GAUSS_LOBATTO);
  else
    TEUCHOS_TEST_FOR_EXCEPTION (true, Teuchos::Exceptions::InvalidParameterValue,
                                "Invalid Cubature Rule: " << cub_rule_string << "; valid options are GAUSS, GAUSS_RADAU_LEFT, GAUSS_RADAU_RIGHT, and GAUSS_LOBATTO");

  // Create just enough of the mesh to figure out number of owned elements
  // so that the problem setup can know the worksetSize

  // Distribute the elems equally. Build total_elems elements, with nodeIDs starting at StartIndex
  elem_map = Teuchos::rcp(new Tpetra_Map(total_elems, StartIndex, commT, Tpetra::GloballyDistributed));

  int worksetSize = this->computeWorksetSize(worksetSizeMax, elem_map->getNodeNumElements() * (triangles ? 2 : 1));

  // Build a map to get the EB name given the index

  for (unsigned int eb=0; eb<numEB; eb++)

    ebNameToIndex[partVec[eb]->name()] = eb;

  // Construct MeshSpecsStruct
  if (!params->get("Separate Evaluators by Element Block",false)) {

    const CellTopologyData& ctd = *metaData->get_cell_topology(*partVec[0]).getCellTopologyData();

    this->meshSpecs[0] = Teuchos::rcp(new Albany::MeshSpecsStruct(ctd, numDim, cub,
                               nsNames, ssNames, worksetSize, partVec[0]->name(),
                               ebNameToIndex, this->interleavedOrdering, false, cub_rule));
  }
  else {

    meshSpecs.resize(numEB);

    this->allElementBlocksHaveSamePhysics=false;

    for (unsigned int eb=0; eb<numEB; eb++) {

      // MeshSpecs holds all info needed to set up an Albany problem

      const CellTopologyData& ctd = *metaData->get_cell_topology(*partVec[eb]).getCellTopologyData();

      this->meshSpecs[eb] = Teuchos::rcp(new Albany::MeshSpecsStruct(ctd, numDim, cub,
                                nsNames, ssNames, worksetSize, partVec[eb]->name(),
                                ebNameToIndex, this->interleavedOrdering, true, cub_rule));
    }
  }

  // Upon request, add a nodeset for each sideset
  if (params->get<bool>("Build Node Sets From Side Sets",false))
  {
    this->addNodeSetsFromSideSets ();
  }

  this->initializeSideSetMeshStructs(commT);
}

template<unsigned Dim, class traits>
void
Albany::TmplSTKMeshStruct<Dim, traits>::setFieldAndBulkData(
                  const Teuchos::RCP<const Teuchos_Comm>& commT,
                  const Teuchos::RCP<Teuchos::ParameterList>& params,
                  const unsigned int neq_,
                  const AbstractFieldContainer::FieldContainerRequirements& req,
                  const Teuchos::RCP<Albany::StateInfoStruct>& sis,
                  const unsigned int worksetSize,
                  const std::map<std::string,Teuchos::RCP<Albany::StateInfoStruct> >& side_set_sis,
                  const std::map<std::string,AbstractFieldContainer::FieldContainerRequirements>& side_set_req)
{

  // Create global mesh: Dim-D structured, rectangular

//  std::vector<std::vector<double> > h_dim;
  std::vector<double> h_dim[traits_type::size];
//  h_dim.resize(traits_type::size);
//  x.resize(traits_type::size);
//  x.resize(Dim);

  for(unsigned idx=0; idx < Dim; idx++){

    // Allocate the storage

    x[idx].resize(nelem[idx] + 1);
    h_dim[idx].resize(nelem[idx] + 1);

  }

  for(unsigned int eb = 0; eb < numEB; eb++)

    EBSpecs[eb].calcElemSizes(h_dim);

  for(unsigned idx=0; idx < Dim; idx++){

    x[idx][0] = 0;

    for(unsigned int i=1; i <= nelem[idx]; i++)

      x[idx][i] = x[idx][i - 1] + h_dim[idx][i - 1]; // place the coordinates of the element nodes


  }

  SetupFieldData(commT, neq_, req, sis, worksetSize);

  metaData->commit();

  // STK
  bulkData->modification_begin(); // Begin modifying the mesh

  buildMesh(commT);

  // STK
  Albany::fix_node_sharing(*bulkData);
  bulkData->modification_end();

  this->loadRequiredInputFields (req,commT);

  // Refine the mesh before starting the simulation if indicated
  uniformRefineMesh(commT);

  // Rebalance the mesh before starting the simulation if indicated
  rebalanceInitialMeshT(commT);

  // Build additional mesh connectivity needed for mesh fracture (if indicated)
  computeAddlConnectivity();

  fieldAndBulkDataSet = true;

  // Finally, setup the side set meshes (if any)
  this->finalizeSideSetMeshStructs(commT, side_set_req, side_set_sis, worksetSize);
}

template <unsigned Dim, class traits>
void
Albany::TmplSTKMeshStruct<Dim, traits>::DeclareParts(
              std::vector<EBSpecsStruct<Dim, traits> > ebStructArray,
              std::vector<std::string> ssNames,
              std::vector<std::string> nsNames)
{
  // Element blocks
  for (std::size_t i=0; i<ebStructArray.size(); i++) {
    // declare each element block present in the mesh
    partVec[i] = & metaData->declare_part(ebStructArray[i].name, stk::topology::ELEMENT_RANK );
#ifdef ALBANY_SEACAS
    stk::io::put_io_part_attribute(*partVec[i]);
#endif
  }

  // SideSets
  for (std::size_t i=0; i<ssNames.size(); i++) {
    std::string ssn = ssNames[i];
    ssPartVec[ssn] = & metaData->declare_part(ssn, metaData->side_rank() );
#ifdef ALBANY_SEACAS
    stk::io::put_io_part_attribute(*ssPartVec[ssn]);
#endif
  }

  // NodeSets
  for (std::size_t i=0; i<nsNames.size(); i++) {
    std::string nsn = nsNames[i];
    nsPartVec[nsn] = & metaData->declare_part(nsn, stk::topology::NODE_RANK );
#ifdef ALBANY_SEACAS
    stk::io::put_io_part_attribute(*nsPartVec[nsn]);
#endif
  }

}

template <unsigned Dim, class traits>
void
Albany::EBSpecsStruct<Dim, traits>::Initialize(GO nnelems[], double blLen[]){

    name = "Block0";

    for(unsigned i = 0; i < Dim; i++){

      min[i] = 0;
      max[i] = nnelems[i];
      blLength[i] = blLen[i];

    }
}

// Template specialization functions for the different dimensions


// Specializations to read the element block information for each dimension

template<>
GO
Albany::EBSpecsStruct<0>::numElems(int i){
    return 1L;
}

template<>
void
Albany::EBSpecsStruct<0>::calcElemSizes(std::vector<double> h[]){
     h[0][0] = 1.0;
}

template<>
void
Albany::EBSpecsStruct<0>::Initialize(GO nelems[], double blLen[]){
    // Never more than one element block in a 0D problem
    name = "Block0";
    blLength[0] = blLen[0];
}

template<>
void
Albany::EBSpecsStruct<0>::Initialize(int i, const Teuchos::RCP<Teuchos::ParameterList>& params){
    // Never more than one element block in a 0D problem
    name = "Block0";
    blLength[0] = 1.0;
}

template<>
void
Albany::EBSpecsStruct<1>::Initialize(int i, const Teuchos::RCP<Teuchos::ParameterList>& params){

  // Read element block specs from input file. Note that this is called only for the multiple element
  // block case, once per element block.

    // Construct the name of the element block desired
    std::stringstream ss;
    ss << "Block " << i;

    // Get the parameter string for this block. Note the default (below) applies if there is no block
    // information in the xml file.

    std::string blkinfo = params->get<std::string>(ss.str(), "begins at 0 ends at 100 length 1.0 named Block0");

    std::string junk;

    // Parse object to break up the line
    std::stringstream parsess(blkinfo);

    //       "begins"  "at"      0      "ends"   "at"     100   "length"     1.0        "named" "Bck0"
    parsess >> junk >> junk >> min[0] >> junk >> junk >> max[0] >> junk >> blLength[0] >> junk >> name;

}

template<>
void
Albany::EBSpecsStruct<2>::Initialize(int i, const Teuchos::RCP<Teuchos::ParameterList>& params)
{

  // Read element block specs from input file, or set defaults
    char buf[256];

    // Construct the name of the element block desired
    std::stringstream ss;
    ss << "Block " << i;

    // Get the parameter string for this block. Note the default (below) applies if there is no block
    // information in the xml file.

    std::string blkinfo = params->get<std::string>(ss.str(),
      "begins at (0, 0) ends at (100, 100) length (1.0, 1.0) named Block0");

    // Parse it
    sscanf(&blkinfo[0], "begins at (" ST_LLU"," ST_LLU") ends at (" ST_LLU"," ST_LLU") length (%lf,%lf) named %s",
      &min[0], &min[1], &max[0], &max[1], &blLength[0], &blLength[1], buf);

    name = buf;

}

template<>
void
Albany::EBSpecsStruct<3>::Initialize(int i, const Teuchos::RCP<Teuchos::ParameterList>& params)
{

  // Read element block specs from input file, or set defaults
    char buf[256];

    // Construct the name of the element block desired
    std::stringstream ss;
    ss << "Block " << i;

    // Get the parameter string for this block. Note the default (below) applies if there is no block
    // information in the xml file.

    std::string blkinfo = params->get<std::string>(ss.str(),
      "begins at (0, 0, 0) ends at (100, 100, 100) length (1.0, 1.0, 1.0) named Block0");

    // Parse it
    sscanf(&blkinfo[0], "begins at (" ST_LLU"," ST_LLU"," ST_LLU") ends at (" ST_LLU"," ST_LLU"," ST_LLU") length (%lf,%lf,%lf) named %s",
      &min[0], &min[1], &min[2], &max[0], &max[1], &max[2], &blLength[0], &blLength[1], &blLength[2], buf);

    name = buf;

}

// Specializations to build the mesh for each dimension
template<>
void
Albany::TmplSTKMeshStruct<0>::buildMesh(const Teuchos::RCP<const Teuchos_Comm>& commT)
{

  stk::mesh::PartVector nodePartVec;
  stk::mesh::PartVector singlePartVec(1);

  singlePartVec[0] = partVec[0]; // Get the element block part to put the element in.
                                    // Only one block in 0D mesh

    // Declare element 1 is in that block
    stk::mesh::Entity pt  = bulkData->declare_entity(stk::topology::ELEMENT_RANK, 1, singlePartVec);
    // Declare node 1 is in the node part vector
    stk::mesh::Entity node = bulkData->declare_entity(stk::topology::NODE_RANK, 1, nodePartVec);
    // Declare that the node belongs to the element "pt"
    // "node" is the zeroth node of this element
    bulkData->declare_relation(pt, node, 0);

    // No node sets or side sets in 0D

}

// Specialized for 0 D

template<>
void
Albany::TmplSTKMeshStruct<0, Albany::albany_stk_mesh_traits<0> >::setFieldAndBulkData(
                  const Teuchos::RCP<const Teuchos_Comm>& commT,
                  const Teuchos::RCP<Teuchos::ParameterList>& params,
                  const unsigned int neq_,
                  const AbstractFieldContainer::FieldContainerRequirements& req,
                  const Teuchos::RCP<Albany::StateInfoStruct>& sis,
                  const unsigned int worksetSize,
                  const std::map<std::string,Teuchos::RCP<Albany::StateInfoStruct> >& /*side_set_sis*/,
                  const std::map<std::string,AbstractFieldContainer::FieldContainerRequirements>& /*side_set_req*/)
{

  SetupFieldData(commT, neq_, req, sis, worksetSize);

  metaData->commit();

  // STK
  bulkData->modification_begin(); // Begin modifying the mesh

  TmplSTKMeshStruct<0, albany_stk_mesh_traits<0> >::buildMesh(commT);

  // STK
  Albany::fix_node_sharing(*bulkData);
  bulkData->modification_end();
}

template<>
void
Albany::TmplSTKMeshStruct<1>::buildMesh(const Teuchos::RCP<const Teuchos_Comm>& commT)
{

  stk::mesh::PartVector nodePartVec;
  stk::mesh::PartVector singlePartVec(1);

  std::vector<GO> elemNumber(1);
  unsigned int ebNo;

  AbstractSTKFieldContainer::VectorFieldType* coordinates_field = fieldContainer->getCoordinatesField();

  if (periodic_x) {
      this->PBCStruct.periodic[0] = true;
      this->PBCStruct.scale[0] = scale[0];
  }

  // Create elements and node IDs
  for (int i=0; i<elem_map->getNodeNumElements(); i++) {
    const GO elem_GID = elem_map->getGlobalElement(i);
    const GO left_node  = elem_GID;
    GO right_node = left_node+1;
    if (periodic_x) right_node %= elem_map->getGlobalNumElements();
//    if (rightNode < right_node) rightNode = right_node;

    stk::mesh::EntityId elem_id = (stk::mesh::EntityId) elem_GID;

    // The left node number is the same as the element number
    elemNumber[0] = elem_GID;

    // find out which EB the element is in

    if(numEB == 1) // assume all elements are in element block if there is only one
      ebNo = 0;
    else {
      for(ebNo = 0; ebNo < numEB; ebNo++)
       // Does the elemNumber lie in the EB?
       if(EBSpecs[ebNo].inEB(elemNumber))
         break;

      if(ebNo == numEB){ // error, we didn't find an element block that this element
                          // should fit in

          TEUCHOS_TEST_FOR_EXCEPTION(true, Teuchos::Exceptions::InvalidParameter,
            std::endl << "Error: Could not place element " << elem_GID <<
            " in its corresponding element block." << std::endl);

      }
    }

    singlePartVec[0] = partVec[ebNo];

    // Build element "1+elem_id" and put it in the element block
    stk::mesh::Entity edge  = bulkData->declare_entity(stk::topology::ELEMENT_RANK, 1+elem_id, singlePartVec);
    // Build the left and right nodes of this element and put them in the node part Vec
    stk::mesh::Entity lnode = bulkData->declare_entity(stk::topology::NODE_RANK, 1+left_node, nodePartVec);
    stk::mesh::Entity rnode = bulkData->declare_entity(stk::topology::NODE_RANK, 1+right_node, nodePartVec);
    // node number 0 of this element
    bulkData->declare_relation(edge, lnode, 0);
    // node number 1 of this element
    bulkData->declare_relation(edge, rnode, 1);

    // set the coordinate values for these nodes
    double* lnode_coord = stk::mesh::field_data(*coordinates_field, lnode);
    lnode_coord[0] = x[0][left_node];
    double* rnode_coord = stk::mesh::field_data(*coordinates_field, rnode);
    rnode_coord[0] = x[0][right_node];

/*
    if(proc_rank_field){
      int* p_rank = stk::mesh::field_data(*proc_rank_field, edge);
      p_rank[0] = comm->MyPID();
    }
*/

    // Set node sets. There are no side sets currently with 1D problems (only 2D and 3D)
    if (left_node==StartIndex) {
       singlePartVec[0] = nsPartVec["NodeSet0"];
       bulkData->change_entity_parts(lnode, singlePartVec);

    }
    if (right_node==elem_map->getGlobalNumElements() + StartIndex) {
      singlePartVec[0] = nsPartVec["NodeSet1"];
      bulkData->change_entity_parts(rnode, singlePartVec);
    }
    // Periodic case -- right node is wrapped to left side
    if (right_node==StartIndex) {
      singlePartVec[0] = nsPartVec["NodeSet0"];
      bulkData->change_entity_parts(rnode, singlePartVec);
    }

// Note: Side_ranks are not currently registered for 1D elements, see
// $TRILINOS_DIR/packages/stk/stk_mesh/stk_mesh/fem/MetaData.cpp line 104.
// Skip sideset construction in 1D for this reason (GAH)

  }
}

template<>
void
Albany::TmplSTKMeshStruct<2>::buildMesh(const Teuchos::RCP<const Teuchos_Comm>& commT)
{

  // STK
  stk::mesh::PartVector nodePartVec;
  stk::mesh::PartVector singlePartVec(1);
  std::vector<GO> elemNumber(2);
  unsigned int ebNo;

  // Create elements and node IDs

  const GO nodes_x = periodic_x ? nelem[0] : nelem[0] + 1;
  const GO mod_x   = periodic_x ? nelem[0] : std::numeric_limits<GO>::max();
  const GO mod_y   = periodic_y ? nelem[1] : std::numeric_limits<GO>::max();

  AbstractSTKFieldContainer::VectorFieldType* coordinates_field = fieldContainer->getCoordinatesField();

  if (periodic_x) {
      this->PBCStruct.periodic[0] = true;
      this->PBCStruct.scale[0] = scale[0];
  }
  if (periodic_y) {
      this->PBCStruct.periodic[1] = true;
      this->PBCStruct.scale[1] = scale[1];
  }

  for (int i=0; i<elem_map->getNodeNumElements(); i++) {

    const GO elem_GID = elem_map->getGlobalElement(i);
    const GO x_GID = elem_GID % nelem[0]; // mesh column number
    const GO y_GID = elem_GID / nelem[0]; // mesh row number

    const GO x_GIDplus1 = (x_GID+1)%mod_x; // = x_GID+1 unless last element of periodic system
    const GO y_GIDplus1 = (y_GID+1)%mod_y; // = y_GID+1 unless last element of periodic system

    const GO lower_left  =  x_GID      + nodes_x * y_GID;
    const GO lower_right =  x_GIDplus1 + nodes_x * y_GID;
    const GO upper_right =  x_GIDplus1 + nodes_x * y_GIDplus1;
    const GO upper_left  =  x_GID      + nodes_x * y_GIDplus1;

    // get ID of quadrilateral -- will be doubled for trianlges below
    stk::mesh::EntityId elem_id = (stk::mesh::EntityId) elem_GID;

    // Calculate elemNumber of element
    elemNumber[0] = x_GID;
    elemNumber[1] = y_GID;

    // find out which EB the element is in

    if(numEB == 1) // assume all elements are in element block if there is only one
      ebNo = 0;
    else {
      for(ebNo = 0; ebNo < numEB; ebNo++){
       // Does the elemNumber lie in the EB?
//std::cout << elem_GID << " " << i << " " << ebNo << std::endl;
       if(EBSpecs[ebNo].inEB(elemNumber))
         break;
      }

      if(ebNo == numEB){ // error, we didn't find an element block that this element
                          // should fit in

          TEUCHOS_TEST_FOR_EXCEPTION(true, Teuchos::Exceptions::InvalidParameter,
            std::endl << "Error: Could not place element " << elem_GID <<
            " in its corresponding element block." << std::endl);

      }
    }

    singlePartVec[0] = partVec[ebNo];

//if (x_GID==0 && y_GID==0) cout << " FOUND global node " << lower_left << endl;

    // Declare Nodes = (Add one to IDs because STK requires 1-based
    stk::mesh::Entity llnode = bulkData->declare_entity(stk::topology::NODE_RANK, 1+lower_left, nodePartVec);
    stk::mesh::Entity lrnode = bulkData->declare_entity(stk::topology::NODE_RANK, 1+lower_right, nodePartVec);
    stk::mesh::Entity urnode = bulkData->declare_entity(stk::topology::NODE_RANK, 1+upper_right, nodePartVec);
    stk::mesh::Entity ulnode = bulkData->declare_entity(stk::topology::NODE_RANK, 1+upper_left, nodePartVec);

    if (triangles) { // pair of 3-node triangles

      stk::mesh::Entity elem  = bulkData->declare_entity(stk::topology::ELEMENT_RANK, 1+2*elem_id, singlePartVec);
      bulkData->declare_relation(elem, llnode, 0);
      bulkData->declare_relation(elem, lrnode, 1);
      bulkData->declare_relation(elem, urnode, 2);
      stk::mesh::Entity elem2 = bulkData->declare_entity(stk::topology::ELEMENT_RANK, 1+2*elem_id+1, singlePartVec);
      bulkData->declare_relation(elem2, llnode, 0);
      bulkData->declare_relation(elem2, urnode, 1);
      bulkData->declare_relation(elem2, ulnode, 2);

      // Triangle sideset construction
      if (x_GID==0) { // left edge of mesh, elem2 has side 2 on left boundary

         singlePartVec[0] = ssPartVec["SideSet0"];
         stk::mesh::EntityId side_id = (stk::mesh::EntityId)(nelem[0] + (2 * y_GID));

         stk::mesh::Entity side  = bulkData->declare_entity(metaData->side_rank(), 1 + side_id, singlePartVec);
         bulkData->declare_relation(elem2, side,  2 /*local side id*/);

         bulkData->declare_relation(side, ulnode, 0);
         bulkData->declare_relation(side, llnode, 1);

      }
      if (x_GIDplus1==nelem[0]) { // right edge of mesh, elem has side 1 on right boundary

         singlePartVec[0] = ssPartVec["SideSet1"];
         stk::mesh::EntityId side_id = (stk::mesh::EntityId)(nelem[0] + (2 * y_GID) + 1);

         stk::mesh::Entity side  = bulkData->declare_entity(metaData->side_rank(), 1 + side_id, singlePartVec);
         bulkData->declare_relation(elem, side,  1 /*local side id*/);

         bulkData->declare_relation(side, lrnode, 0);
         bulkData->declare_relation(side, urnode, 1);

      }
      if (y_GID==0) { // bottom edge of mesh, elem has side 0 on lower boundary

         singlePartVec[0] = ssPartVec["SideSet2"];
         stk::mesh::EntityId side_id = (stk::mesh::EntityId)(x_GID);

         stk::mesh::Entity side  = bulkData->declare_entity(metaData->side_rank(), 1 + side_id, singlePartVec);
         bulkData->declare_relation(elem, side,  0 /*local side id*/);

         bulkData->declare_relation(side, llnode, 0);
         bulkData->declare_relation(side, lrnode, 1);

      }
      if (y_GIDplus1==nelem[1]) { // top edge of mesh, elem2 has side 1 on upper boundary

         singlePartVec[0] = ssPartVec["SideSet3"];
         stk::mesh::EntityId side_id = (stk::mesh::EntityId)(nelem[0] + (2 * nelem[1]) + x_GID);

         stk::mesh::Entity side  = bulkData->declare_entity(metaData->side_rank(), 1 + side_id, singlePartVec);
         bulkData->declare_relation(elem2, side,  1 /*local side id*/);

         bulkData->declare_relation(side, urnode, 0);
         bulkData->declare_relation(side, ulnode, 1);

      }
    } // end pair of triangles

    else {  //4-node quad

      stk::mesh::Entity elem  = bulkData->declare_entity(stk::topology::ELEMENT_RANK, 1+elem_id, singlePartVec);
      bulkData->declare_relation(elem, llnode, 0);
      bulkData->declare_relation(elem, lrnode, 1);
      bulkData->declare_relation(elem, urnode, 2);
      bulkData->declare_relation(elem, ulnode, 3);

      // Quad sideset construction
      if (x_GID==0) { // left edge of mesh, elem has side 3 on left boundary

         singlePartVec[0] = ssPartVec["SideSet0"];

         stk::mesh::EntityId side_id = (stk::mesh::EntityId)(nelem[0] + (2 * y_GID));

         stk::mesh::Entity side  = bulkData->declare_entity(metaData->side_rank(), 1 + side_id, singlePartVec);
         bulkData->declare_relation(elem, side,  3 /*local side id*/);

         bulkData->declare_relation(side, ulnode, 0);
         bulkData->declare_relation(side, llnode, 1);

      }
      if (x_GIDplus1==nelem[0]) { // right edge of mesh, elem has side 1 on right boundary

         singlePartVec[0] = ssPartVec["SideSet1"];

         stk::mesh::EntityId side_id = (stk::mesh::EntityId)(nelem[0] + (2 * y_GID) + 1);

         stk::mesh::Entity side  = bulkData->declare_entity(metaData->side_rank(), 1 + side_id, singlePartVec);
         bulkData->declare_relation(elem, side,  1 /*local side id*/);

         bulkData->declare_relation(side, lrnode, 0);
         bulkData->declare_relation(side, urnode, 1);

      }
      if (y_GID==0) { // bottom edge of mesh, elem has side 0 on lower boundary

         singlePartVec[0] = ssPartVec["SideSet2"];

         stk::mesh::EntityId side_id = (stk::mesh::EntityId)(x_GID);

         stk::mesh::Entity side  = bulkData->declare_entity(metaData->side_rank(), 1 + side_id, singlePartVec);
         bulkData->declare_relation(elem, side,  0 /*local side id*/);

         bulkData->declare_relation(side, llnode, 0);
         bulkData->declare_relation(side, lrnode, 1);

      }
      if (y_GIDplus1==nelem[1]) { // tope edge of mesh, elem has side 2 on upper boundary

         singlePartVec[0] = ssPartVec["SideSet3"];

         stk::mesh::EntityId side_id = (stk::mesh::EntityId)(nelem[0] + (2 * nelem[1]) + x_GID);

         stk::mesh::Entity side  = bulkData->declare_entity(metaData->side_rank(), 1 + side_id, singlePartVec);
         bulkData->declare_relation(elem, side,  2 /*local side id*/);

         bulkData->declare_relation(side, urnode, 0);
         bulkData->declare_relation(side, ulnode, 1);

      }
    } // end 4 node quad

    double* llnode_coord = stk::mesh::field_data(*coordinates_field, llnode);
    llnode_coord[0] = x[0][x_GID];   llnode_coord[1] = x[1][y_GID];
    double* lrnode_coord = stk::mesh::field_data(*coordinates_field, lrnode);
    lrnode_coord[0] = x[0][x_GIDplus1]; lrnode_coord[1] = x[1][y_GID];
    double* urnode_coord = stk::mesh::field_data(*coordinates_field, urnode);
    urnode_coord[0] = x[0][x_GIDplus1]; urnode_coord[1] = x[1][y_GIDplus1];
    double* ulnode_coord = stk::mesh::field_data(*coordinates_field, ulnode);
    ulnode_coord[0] = x[0][x_GID]; ulnode_coord[1] = x[1][y_GIDplus1];

    // Nodesets

    if (x_GID==0) { // left of elem is on left bdy
       singlePartVec[0] = nsPartVec["NodeSet0"];
       bulkData->change_entity_parts(llnode, singlePartVec);
       bulkData->change_entity_parts(ulnode, singlePartVec);
    }
    if ((x_GIDplus1)==nelem[0]) { // right of elem is on right bdy
       singlePartVec[0] = nsPartVec["NodeSet1"];
       bulkData->change_entity_parts(lrnode, singlePartVec);
       bulkData->change_entity_parts(urnode, singlePartVec);
    }
    if (y_GID==0) { // bottom of elem is on bottom bdy
       singlePartVec[0] = nsPartVec["NodeSet2"];
       bulkData->change_entity_parts(llnode, singlePartVec);
       bulkData->change_entity_parts(lrnode, singlePartVec);
    }
    if ((y_GIDplus1)==nelem[1]) { // top of elem is on top bdy
       singlePartVec[0] = nsPartVec["NodeSet3"];
       bulkData->change_entity_parts(ulnode, singlePartVec);
       bulkData->change_entity_parts(urnode, singlePartVec);
    }

    // Periodic cases -- last node wraps around to first
    if ((x_GIDplus1)==0) { // right of elem is on right bdy
       singlePartVec[0] = nsPartVec["NodeSet0"];
       bulkData->change_entity_parts(lrnode, singlePartVec);
       bulkData->change_entity_parts(urnode, singlePartVec);
    }
    if ((y_GIDplus1)==0) { // top of elem is on top bdy
       singlePartVec[0] = nsPartVec["NodeSet2"];
       bulkData->change_entity_parts(ulnode, singlePartVec);
       bulkData->change_entity_parts(urnode, singlePartVec);
    }

    // Single node at origin
    if (x_GID==0 && y_GID==0) {
       singlePartVec[0] = nsPartVec["NodeSet99"];
       bulkData->change_entity_parts(llnode, singlePartVec);
    }
    // Periodic cases
    if (x_GIDplus1==0 && y_GIDplus1==0) {
       singlePartVec[0] = nsPartVec["NodeSet99"];
       bulkData->change_entity_parts(urnode, singlePartVec);
    }
    if (x_GID==0 && y_GIDplus1==0)  {
       singlePartVec[0] = nsPartVec["NodeSet99"];
       bulkData->change_entity_parts(ulnode, singlePartVec);
    }
    if (x_GIDplus1==0 && y_GID==0) { // single node at bottom corner
       singlePartVec[0] = nsPartVec["NodeSet99"];
       bulkData->change_entity_parts(lrnode, singlePartVec);
    }
  }
}

template<>
void
Albany::TmplSTKMeshStruct<3>::buildMesh(const Teuchos::RCP<const Teuchos_Comm>& commT)
{

  stk::mesh::PartVector nodePartVec;
  stk::mesh::PartVector singlePartVec(1);
  std::vector<GO> elemNumber(3);
  unsigned int ebNo;

  const GO nodes_x  = periodic_x ? nelem[0] : nelem[0] + 1;
  const GO nodes_xy = (periodic_y && periodic_y) ? nodes_x * nelem[1] : nodes_x*(nelem[1] + 1);
  const GO mod_x    = periodic_x ? nelem[0] : std::numeric_limits<GO>::max();
  const GO mod_y    = periodic_y ? nelem[1] : std::numeric_limits<GO>::max();
  const GO mod_z    = periodic_z ? nelem[2] : std::numeric_limits<GO>::max();

  AbstractSTKFieldContainer::VectorFieldType* coordinates_field = fieldContainer->getCoordinatesField();

  if (periodic_x) {
      this->PBCStruct.periodic[0] = true;
      this->PBCStruct.scale[0] = scale[0];
  }
  if (periodic_y) {
      this->PBCStruct.periodic[1] = true;
      this->PBCStruct.scale[1] = scale[1];
  }
  if (periodic_z) {
      this->PBCStruct.periodic[2] = true;
      this->PBCStruct.scale[2] = scale[2];
  }

  // Create elements and node IDs
  for (int i=0; i<elem_map->getNodeNumElements(); i++) {
    const GO elem_GID = elem_map->getGlobalElement(i);
    const GO z_GID    = elem_GID / (nelem[0]*nelem[1]); // mesh column number
    const GO xy_plane = elem_GID % (nelem[0]*nelem[1]);
    const GO x_GID    = xy_plane % nelem[0]; // mesh column number
    const GO y_GID    = xy_plane / nelem[0]; // mesh row number

    const GO x_GIDplus1 = (x_GID+1)%mod_x; // = x_GID+1 unless last element of periodic system
    const GO y_GIDplus1 = (y_GID+1)%mod_y; // = y_GID+1 unless last element of periodic system
    const GO z_GIDplus1 = (z_GID+1)%mod_z; // = z_GID+1 unless last element of periodic system

    const GO lower_left  =  x_GID      + nodes_x * y_GID      + nodes_xy*z_GID;
    const GO lower_right =  x_GIDplus1 + nodes_x * y_GID      + nodes_xy*z_GID;
    const GO upper_right =  x_GIDplus1 + nodes_x * y_GIDplus1 + nodes_xy*z_GID;
    const GO upper_left  =  x_GID      + nodes_x * y_GIDplus1 + nodes_xy*z_GID;

    const GO lower_left_back  =  x_GID      + nodes_x * y_GID      + nodes_xy * z_GIDplus1;
    const GO lower_right_back =  x_GIDplus1 + nodes_x * y_GID      + nodes_xy * z_GIDplus1;
    const GO upper_right_back =  x_GIDplus1 + nodes_x * y_GIDplus1 + nodes_xy * z_GIDplus1;
    const GO upper_left_back  =  x_GID      + nodes_x * y_GIDplus1 + nodes_xy * z_GIDplus1;

    stk::mesh::EntityId elem_id = (stk::mesh::EntityId) elem_GID;

    // Calculate elemNumber of element
    elemNumber[0] = x_GID;
    elemNumber[1] = y_GID;
    elemNumber[2] = z_GID;

    // find out which EB the element is in

    if(numEB == 1) // assume all elements are in element block if there is only one
      ebNo = 0;
    else {
      for(ebNo = 0; ebNo < numEB; ebNo++)
       // Does the elemNumber lie in the EB?
       if(EBSpecs[ebNo].inEB(elemNumber))
         break;

      if(ebNo == numEB){ // error, we didn't find an element block that this element
                          // should fit in

          TEUCHOS_TEST_FOR_EXCEPTION(true, Teuchos::Exceptions::InvalidParameter,
            std::endl << "Error: Could not place element " << elem_GID <<
            " in its corresponding element block." << std::endl);

      }
    }

    singlePartVec[0] = partVec[ebNo];

    // Add one to IDs because STK requires 1-based
    stk::mesh::Entity elem  = bulkData->declare_entity(stk::topology::ELEMENT_RANK, 1+elem_id, singlePartVec);
    stk::mesh::Entity llnode = bulkData->declare_entity(stk::topology::NODE_RANK, 1+lower_left, nodePartVec);
    stk::mesh::Entity lrnode = bulkData->declare_entity(stk::topology::NODE_RANK, 1+lower_right, nodePartVec);
    stk::mesh::Entity urnode = bulkData->declare_entity(stk::topology::NODE_RANK, 1+upper_right, nodePartVec);
    stk::mesh::Entity ulnode = bulkData->declare_entity(stk::topology::NODE_RANK, 1+upper_left, nodePartVec);
    stk::mesh::Entity llnodeb = bulkData->declare_entity(stk::topology::NODE_RANK, 1+lower_left_back, nodePartVec);
    stk::mesh::Entity lrnodeb = bulkData->declare_entity(stk::topology::NODE_RANK, 1+lower_right_back, nodePartVec);
    stk::mesh::Entity urnodeb = bulkData->declare_entity(stk::topology::NODE_RANK, 1+upper_right_back, nodePartVec);
    stk::mesh::Entity ulnodeb = bulkData->declare_entity(stk::topology::NODE_RANK, 1+upper_left_back, nodePartVec);
    bulkData->declare_relation(elem, llnode, 0);
    bulkData->declare_relation(elem, lrnode, 1);
    bulkData->declare_relation(elem, urnode, 2);
    bulkData->declare_relation(elem, ulnode, 3);
    bulkData->declare_relation(elem, llnodeb, 4);
    bulkData->declare_relation(elem, lrnodeb, 5);
    bulkData->declare_relation(elem, urnodeb, 6);
    bulkData->declare_relation(elem, ulnodeb, 7);

/*
    if(proc_rank_field){
      int* p_rank = stk::mesh::field_data(*proc_rank_field, elem);
      p_rank[0] = comm->MyPID();
    }
*/

    double* coord;
    coord = stk::mesh::field_data(*coordinates_field, llnode);
    coord[0] = x[0][x_GID];   coord[1] = x[1][y_GID];   coord[2] = x[2][z_GID];
    coord = stk::mesh::field_data(*coordinates_field, lrnode);
    coord[0] = x[0][x_GIDplus1]; coord[1] = x[1][y_GID];   coord[2] = x[2][z_GID];
    coord = stk::mesh::field_data(*coordinates_field, urnode);
    coord[0] = x[0][x_GIDplus1]; coord[1] = x[1][y_GIDplus1]; coord[2] = x[2][z_GID];
    coord = stk::mesh::field_data(*coordinates_field, ulnode);
    coord[0] = x[0][x_GID];   coord[1] = x[1][y_GIDplus1]; coord[2] = x[2][z_GID];

    coord = stk::mesh::field_data(*coordinates_field, llnodeb);
    coord[0] = x[0][x_GID];   coord[1] = x[1][y_GID];   coord[2] = x[2][z_GIDplus1];
    coord = stk::mesh::field_data(*coordinates_field, lrnodeb);
    coord[0] = x[0][x_GIDplus1]; coord[1] = x[1][y_GID];   coord[2] = x[2][z_GIDplus1];
    coord = stk::mesh::field_data(*coordinates_field, urnodeb);
    coord[0] = x[0][x_GIDplus1]; coord[1] = x[1][y_GIDplus1]; coord[2] = x[2][z_GIDplus1];
    coord = stk::mesh::field_data(*coordinates_field, ulnodeb);
    coord[0] = x[0][x_GID];   coord[1] = x[1][y_GIDplus1]; coord[2] = x[2][z_GIDplus1];

/*
 * Do sidesets
 */

    // Hex sideset construction

    if (x_GID==0) { // left edge of mesh, elem has side 3 on left boundary

      // Sideset construction
      // elem has side 3 (0473) on left boundary

     singlePartVec[0] = ssPartVec["SideSet0"];

     stk::mesh::EntityId side_id = (stk::mesh::EntityId)(nelem[0] + (2 * y_GID) +
      (nelem[0] + nelem[1]) * 2 * z_GID);

     stk::mesh::Entity side  = bulkData->declare_entity(metaData->side_rank(), 1 + side_id, singlePartVec);
     bulkData->declare_relation(elem, side,  3 /*local side id*/);

     bulkData->declare_relation(side, llnode, 0);
     bulkData->declare_relation(side, llnodeb, 2);
     bulkData->declare_relation(side, ulnodeb, 3);
     bulkData->declare_relation(side, ulnode, 1);

    }
    if ((x_GIDplus1)==nelem[0]) { // right edge of mesh, elem has side 1 on right boundary


      // elem has side 1 (1265) on right boundary

       singlePartVec[0] = ssPartVec["SideSet1"];

       stk::mesh::EntityId side_id = (stk::mesh::EntityId)(nelem[0] + (2 * y_GID) + 1 +
        (nelem[0] + nelem[1]) * 2 * z_GID);

       stk::mesh::Entity side  = bulkData->declare_entity(metaData->side_rank(), 1 + side_id, singlePartVec);
       bulkData->declare_relation(elem, side,  1 /*local side id*/);

       bulkData->declare_relation(side, lrnode, 0);
       bulkData->declare_relation(side, urnode, 1);
       bulkData->declare_relation(side, urnodeb, 3);
       bulkData->declare_relation(side, lrnodeb, 2);

    }
    if (y_GID==0) { // bottom edge of mesh, elem has side 0 on lower boundary

    // elem has side 0 (0154) on bottom boundary

       singlePartVec[0] = ssPartVec["SideSet2"];

       stk::mesh::EntityId side_id = (stk::mesh::EntityId)(x_GID + (nelem[0] + nelem[1]) * 2 * z_GID);

       stk::mesh::Entity side  = bulkData->declare_entity(metaData->side_rank(), 1 + side_id, singlePartVec);
       bulkData->declare_relation(elem, side,  0 /*local side id*/);

       bulkData->declare_relation(side, llnode, 0);
       bulkData->declare_relation(side, lrnode, 1);
       bulkData->declare_relation(side, lrnodeb, 3);
       bulkData->declare_relation(side, llnodeb, 2);

    }
    if ((y_GIDplus1)==nelem[1]) { // tope edge of mesh, elem has side 2 on upper boundary

     // elem has side 2 (2376) on top boundary

     singlePartVec[0] = ssPartVec["SideSet3"];

     stk::mesh::EntityId side_id = (stk::mesh::EntityId)(nelem[0] + (2 * nelem[1]) + x_GID +
      (nelem[0] + nelem[1]) * 2 * z_GID);

     stk::mesh::Entity side  = bulkData->declare_entity(metaData->side_rank(), 1 + side_id, singlePartVec);
     bulkData->declare_relation(elem, side,  2 /*local side id*/);

     bulkData->declare_relation(side, urnode, 0);
     bulkData->declare_relation(side, ulnode, 1);
     bulkData->declare_relation(side, ulnodeb, 3);
     bulkData->declare_relation(side, urnodeb, 2);

  }
  if (z_GID==0) {

      // elem has side 4 (0321) on front boundary

     singlePartVec[0] = ssPartVec["SideSet4"];

     stk::mesh::EntityId side_id = (stk::mesh::EntityId)((nelem[0] + nelem[1]) * 2 * nelem[2] +
      x_GID + (2 * nelem[0]) * y_GID);

     stk::mesh::Entity side  = bulkData->declare_entity(metaData->side_rank(), 1 + side_id, singlePartVec);
     bulkData->declare_relation(elem, side,  4 /*local side id*/);

     bulkData->declare_relation(side, llnode, 0);
     bulkData->declare_relation(side, ulnode, 3);
     bulkData->declare_relation(side, urnode, 2);
     bulkData->declare_relation(side, lrnode, 1);

  }
  if ((z_GIDplus1)==nelem[2]) {

      // elem has side 5 (4567) on back boundary

     singlePartVec[0] = ssPartVec["SideSet5"];
     stk::mesh::EntityId side_id = (stk::mesh::EntityId)((nelem[0] + nelem[1]) * 2 * nelem[2] +
      x_GID + (2 * nelem[0]) * y_GID + nelem[0]);

     stk::mesh::Entity side  = bulkData->declare_entity(metaData->side_rank(), 1 + side_id, singlePartVec);
     bulkData->declare_relation(elem, side,  5 /*local side id*/);

     bulkData->declare_relation(side, llnodeb, 0);
     bulkData->declare_relation(side, lrnodeb, 1);
     bulkData->declare_relation(side, urnodeb, 2);
     bulkData->declare_relation(side, ulnodeb, 3);

    }

/*
 * Do Nodesets
 */

    if (x_GID==0) {
       singlePartVec[0] = nsPartVec["NodeSet0"];
       bulkData->change_entity_parts(llnode, singlePartVec); // node 0
       bulkData->change_entity_parts(ulnode, singlePartVec); // 3
       bulkData->change_entity_parts(llnodeb, singlePartVec); // 4
       bulkData->change_entity_parts(ulnodeb, singlePartVec); // 7
    }
    if ((x_GIDplus1)==nelem[0]) {
       singlePartVec[0] = nsPartVec["NodeSet1"];
       bulkData->change_entity_parts(lrnode, singlePartVec); // 1
       bulkData->change_entity_parts(urnode, singlePartVec); // 2
       bulkData->change_entity_parts(lrnodeb, singlePartVec); // 5
       bulkData->change_entity_parts(urnodeb, singlePartVec); // 6
    }
    if (y_GID==0) {
       singlePartVec[0] = nsPartVec["NodeSet2"];
       bulkData->change_entity_parts(llnode, singlePartVec); // 0
       bulkData->change_entity_parts(lrnode, singlePartVec); // 1
       bulkData->change_entity_parts(llnodeb, singlePartVec); // 4
       bulkData->change_entity_parts(lrnodeb, singlePartVec); // 5
    }
    if ((y_GIDplus1)==nelem[1]) {
       singlePartVec[0] = nsPartVec["NodeSet3"];
       bulkData->change_entity_parts(ulnode, singlePartVec); // 3
       bulkData->change_entity_parts(urnode, singlePartVec); // 2
       bulkData->change_entity_parts(ulnodeb, singlePartVec); // 7
       bulkData->change_entity_parts(urnodeb, singlePartVec); // 6
    }
    if (z_GID==0) {
       singlePartVec[0] = nsPartVec["NodeSet4"];
       bulkData->change_entity_parts(llnode, singlePartVec); // 0
       bulkData->change_entity_parts(lrnode, singlePartVec); // 1
       bulkData->change_entity_parts(ulnode, singlePartVec); // 3
       bulkData->change_entity_parts(urnode, singlePartVec); // 2
    }
    if ((z_GIDplus1)==nelem[2]) {
       singlePartVec[0] = nsPartVec["NodeSet5"];
       bulkData->change_entity_parts(llnodeb, singlePartVec); // 4
       bulkData->change_entity_parts(lrnodeb, singlePartVec); // 5
       bulkData->change_entity_parts(ulnodeb, singlePartVec); // 7
       bulkData->change_entity_parts(urnodeb, singlePartVec); // 6
    }


    // Periodic cases -- last node wraps around to first
    if ((x_GIDplus1)==0) {
       singlePartVec[0] = nsPartVec["NodeSet0"];
       bulkData->change_entity_parts(lrnode, singlePartVec); // 1
       bulkData->change_entity_parts(urnode, singlePartVec); // 2
       bulkData->change_entity_parts(lrnodeb, singlePartVec); // 5
       bulkData->change_entity_parts(urnodeb, singlePartVec); // 6
    }
    if ((y_GIDplus1)==0) {
       singlePartVec[0] = nsPartVec["NodeSet2"];
       bulkData->change_entity_parts(ulnode, singlePartVec); // 3
       bulkData->change_entity_parts(urnode, singlePartVec); // 2
       bulkData->change_entity_parts(ulnodeb, singlePartVec); // 7
       bulkData->change_entity_parts(urnodeb, singlePartVec); // 6
    }
    if ((z_GIDplus1)==0) {
       singlePartVec[0] = nsPartVec["NodeSet4"];
       bulkData->change_entity_parts(llnodeb, singlePartVec); // 4
       bulkData->change_entity_parts(lrnodeb, singlePartVec); // 5
       bulkData->change_entity_parts(ulnodeb, singlePartVec); // 7
       bulkData->change_entity_parts(urnodeb, singlePartVec); // 6
    }

    // Single node at origin
    if (x_GID==0 && y_GID==0 && z_GID==0) {
       singlePartVec[0] = nsPartVec["NodeSet99"];
       bulkData->change_entity_parts(llnode, singlePartVec); // node 0
    }
    // Seven Periodic cases
    if (x_GIDplus1==0 && y_GID==0 && z_GID==0) {
       singlePartVec[0] = nsPartVec["NodeSet99"];
       bulkData->change_entity_parts(lrnode, singlePartVec); // node 0
    }
    if (x_GID==0 && y_GIDplus1==0 && z_GID==0) {
       singlePartVec[0] = nsPartVec["NodeSet99"];
       bulkData->change_entity_parts(ulnode, singlePartVec); // node 0
    }
    if (x_GIDplus1==0 && y_GIDplus1==0 && z_GID==0) {
       singlePartVec[0] = nsPartVec["NodeSet99"];
       bulkData->change_entity_parts(urnode, singlePartVec); // node 0
    }
    if (x_GID==0 && y_GID==0 && z_GIDplus1==0) {
       singlePartVec[0] = nsPartVec["NodeSet99"];
       bulkData->change_entity_parts(llnodeb, singlePartVec); // node 0
    }
    if (x_GIDplus1==0 && y_GID==0 && z_GIDplus1==0) {
       singlePartVec[0] = nsPartVec["NodeSet99"];
       bulkData->change_entity_parts(lrnodeb, singlePartVec); // node 0
    }
    if (x_GID==0 && y_GIDplus1==0 && z_GIDplus1==0) {
       singlePartVec[0] = nsPartVec["NodeSet99"];
       bulkData->change_entity_parts(ulnodeb, singlePartVec); // node 0
    }
    if (x_GIDplus1==0 && y_GIDplus1==0 && z_GIDplus1==0) {
       singlePartVec[0] = nsPartVec["NodeSet99"];
       bulkData->change_entity_parts(urnodeb, singlePartVec); // node 0
    }

  } // end element loop
}

template<>
Teuchos::RCP<const Teuchos::ParameterList>
Albany::TmplSTKMeshStruct<0>::getValidDiscretizationParameters() const
{
  Teuchos::RCP<Teuchos::ParameterList> validPL =
    this->getValidGenericSTKParameters("ValidSTK0D_DiscParams");

  return validPL;
}

template<>
Teuchos::RCP<const Teuchos::ParameterList>
Albany::TmplSTKMeshStruct<1>::getValidDiscretizationParameters() const
{
  Teuchos::RCP<Teuchos::ParameterList> validPL =
    this->getValidGenericSTKParameters("ValidSTK1D_DiscParams");
  validPL->set<bool>("Periodic_x BC", false, "Flag to indicate periodic mesh in x-dimesnsion");
  validPL->set<int>("1D Elements", 0, "Number of Elements in X discretization");
  validPL->set<double>("1D Scale", 1.0, "Width of X discretization");
  validPL->sublist("Required Fields Info", false, "Info for the loading of the required fields");

  // Multiple element blocks parameters
  validPL->set<int>("Element Blocks", 1, "Number of elements blocks that span the X domain");

  for(unsigned int i = 0; i < numEB; i++){

    std::stringstream ss;
    ss << "Block " << i;

    validPL->set<std::string>(ss.str(), "begins at 0 ends at 100 length 1.0 named Bck0",
         "Beginning and ending parametric coordinates of block, block name");

  }

  return validPL;
}

template<>
Teuchos::RCP<const Teuchos::ParameterList>
Albany::TmplSTKMeshStruct<2>::getValidDiscretizationParameters() const
{
  Teuchos::RCP<Teuchos::ParameterList> validPL =
    this->getValidGenericSTKParameters("ValidSTK2D_DiscParams");

  validPL->set<bool>("Periodic_x BC", false, "Flag to indicate periodic mesh in x-dimesnsion");
  validPL->set<bool>("Periodic_y BC", false, "Flag to indicate periodic mesh in y-dimesnsion");
  validPL->set<int>("1D Elements", 0, "Number of Elements in X discretization");
  validPL->set<int>("2D Elements", 0, "Number of Elements in Y discretization");
  validPL->set<double>("1D Scale", 1.0, "Width of X discretization");
  validPL->set<double>("2D Scale", 1.0, "Height of Y discretization");
  validPL->set<std::string>("Cell Topology", "Quad" , "Quad or Tri Cell Topology");
  validPL->sublist("Required Fields Info", false, "Info for the loading of the required fields");
  validPL->set<bool>("Write points coordinates to ascii file", false, "If true, writes the mesh points coordinates on file");

  // Multiple element blocks parameters
  validPL->set<int>("Element Blocks", 1, "Number of elements blocks that span the X-Y domain");

  for(unsigned int i = 0; i < numEB; i++){

    std::stringstream ss;
    ss << "Block " << i;

    validPL->set<std::string>(ss.str(), "begins at (0, 0) ends at (100, 100) length (1.0, 1.0) named Bck0",
         "Beginning and ending parametric coordinates of block, block name");

  }

  return validPL;
}

template<>
Teuchos::RCP<const Teuchos::ParameterList>
Albany::TmplSTKMeshStruct<3>::getValidDiscretizationParameters() const
{
  Teuchos::RCP<Teuchos::ParameterList> validPL =
    this->getValidGenericSTKParameters("ValidSTK3D_DiscParams");

  validPL->set<bool>("Periodic_x BC", false, "Flag to indicate periodic mesh in x-dimesnsion");
  validPL->set<bool>("Periodic_y BC", false, "Flag to indicate periodic mesh in y-dimesnsion");
  validPL->set<bool>("Periodic_z BC", false, "Flag to indicate periodic mesh in z-dimesnsion");
  validPL->set<int>("1D Elements", 0, "Number of Elements in X discretization");
  validPL->set<int>("2D Elements", 0, "Number of Elements in Y discretization");
  validPL->set<int>("3D Elements", 0, "Number of Elements in Z discretization");
  validPL->set<double>("1D Scale", 1.0, "Width of X discretization");
  validPL->set<double>("2D Scale", 1.0, "Depth of Y discretization");
  validPL->set<double>("3D Scale", 1.0, "Height of Z discretization");
  validPL->sublist("Required Fields Info", false, "Info for the loading of the required fields");
  validPL->set<int>("Number Of Time Derivatives", 1, "Number of time derivatives in use in the problem");

  // Multiple element blocks parameters
  validPL->set<int>("Element Blocks", 1, "Number of elements blocks that span the X-Y-Z domain");

  for(unsigned int i = 0; i < numEB; i++){

    std::stringstream ss;
    ss << "Block " << i;

    validPL->set<std::string>(ss.str(),
          "begins at (0, 0, 0) ends at (100, 100, 100) length (1.0, 1.0, 1.0) named Bck0",
          "Beginning and ending parametric coordinates of block, block name");

  }

  return validPL;
}<|MERGE_RESOLUTION|>--- conflicted
+++ resolved
@@ -312,13 +312,8 @@
     stk::mesh::set_cell_topology<default_element_side_type>(*it->second);
 
   int cub = params->get("Cubature Degree",3);
-<<<<<<< HEAD
-  int worksetSizeMax = params->get("Workset Size",50);
-
-=======
   int worksetSizeMax = params->get<int>("Workset Size",DEFAULT_WORKSET_SIZE);
   
->>>>>>> d3968fc9
   //Get Cubature Rule
   const std::string cub_rule_string = params->get("Cubature Rule", "GAUSS");
   Intrepid2::EPolyType cub_rule;
