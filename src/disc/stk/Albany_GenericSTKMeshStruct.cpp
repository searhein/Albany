//*****************************************************************//
//    Albany 2.0:  Copyright 2012 Sandia Corporation               //
//    This Software is released under the BSD license detailed     //
//    in the file "license.txt" in the top-level Albany directory  //
//*****************************************************************//

#include <iostream>

#include "Albany_GenericSTKMeshStruct.hpp"

#include "Albany_OrdinarySTKFieldContainer.hpp"
#include "Albany_MultiSTKFieldContainer.hpp"


#ifdef ALBANY_SEACAS
#include <stk_io/IossBridge.hpp>
#endif

#include "Albany_Utils.hpp"
#include <stk_mesh/base/GetEntities.hpp>
#include <stk_mesh/base/CreateAdjacentEntities.hpp>

// Rebalance
#ifdef ALBANY_ZOLTAN
#include <percept/stk_rebalance/Rebalance.hpp>
#include <percept/stk_rebalance/Partition.hpp>
#include <percept/stk_rebalance/ZoltanPartition.hpp>
#include <percept/stk_rebalance_utils/RebalanceUtils.hpp>
#endif

// Refinement
#ifdef ALBANY_STK_PERCEPT
#include <stk_adapt/UniformRefiner.hpp>
#include <stk_adapt/UniformRefinerPattern.hpp>
#endif

static void
printCTD(const CellTopologyData & t )
{
  std::cout << t.name ;
  std::cout << " { D = " << t.dimension ;
  std::cout << " , NV = " << t.vertex_count ;
  std::cout << " , K = 0x" << std::hex << t.key << std::dec ;
  std::cout << std::endl ;

  for ( unsigned d = 0 ; d < 4 ; ++d ) {
    for ( unsigned i = 0 ; i < t.subcell_count[d] ; ++i ) {

      const CellTopologyData_Subcell & sub = t.subcell[d][i] ;

      std::cout << "  subcell[" << d << "][" << i << "] = { " ;

      std::cout << sub.topology->name ;
      std::cout << " ," ;
      for ( unsigned j = 0 ; j < sub.topology->node_count ; ++j ) {
        std::cout << " " << sub.node[j] ;
      }
      std::cout << " }" << std::endl ;
    }
  }

  std::cout << "}" << std::endl << std::endl ;

}

Albany::GenericSTKMeshStruct::GenericSTKMeshStruct(
    const Teuchos::RCP<Teuchos::ParameterList>& params_,
    const Teuchos::RCP<Teuchos::ParameterList>& adaptParams_,
    int numDim_)
    : params(params_),
      adaptParams(adaptParams_),
      buildEMesh(false),
      uniformRefinementInitialized(false)
//      , out(Teuchos::VerboseObjectBase::getDefaultOStream())
{

  metaData = new stk::mesh::MetaData();

  buildEMesh = buildPerceptEMesh();

  // numDim = -1 is default flag value to postpone initialization
  if (numDim_>0) {
    this->numDim = numDim_;
    std::vector<std::string> entity_rank_names = stk::mesh::entity_rank_names();
    // eMesh needs "FAMILY_TREE" entity
    if(buildEMesh)
      entity_rank_names.push_back("FAMILY_TREE");
    metaData->initialize(numDim_, entity_rank_names);
  }

  interleavedOrdering = params->get("Interleaved Ordering",true);
  allElementBlocksHaveSamePhysics = true;
  compositeTet = params->get<bool>("Use Composite Tet 10", false);

  // This is typical, can be resized for multiple material problems
  meshSpecs.resize(1);

  bulkData = NULL;
}

Albany::GenericSTKMeshStruct::~GenericSTKMeshStruct()
{
  delete bulkData;
  delete metaData;
}

<<<<<<< HEAD
#ifdef ALBANY_LCM

namespace shards {

namespace {

CellTopology
interfaceCellTopogyFromBulkCellTopogy(
    CellTopology const & bulk_cell_topology
)
{
  CellTopology
  interface_cell_topology;

  std::string const &
  bulk_cell_topology_name = bulk_cell_topology.getName();

  if (bulk_cell_topology_name == "Triangle_3") {
    interface_cell_topology = CellTopology(getCellTopologyData<Quadrilateral<4> >());
  } else if (bulk_cell_topology_name == "Quadrilateral_4") {
    interface_cell_topology = CellTopology(getCellTopologyData<Quadrilateral<4> >());
  } else if (bulk_cell_topology_name == "Tetrahedron_4") {
    interface_cell_topology = CellTopology(getCellTopologyData<Wedge<6> >());
  } else if (bulk_cell_topology_name == "Hexahedron_8") {
    interface_cell_topology = CellTopology(getCellTopologyData<Hexahedron<8> >());
  } else {
    TEUCHOS_TEST_FOR_EXCEPTION(
      false,
      std::logic_error,
      "LogicError: Interface cell topology not implemented for:" <<
      bulk_cell_topology_name << std::endl
    );
  }

  return interface_cell_topology;
}

} // anonymous namespace

} // namespace shards

namespace {

void createInterfaceParts(
    Teuchos::RCP<Teuchos::ParameterList> const & adapt_params,
    stk::mesh::MetaData & fem_meta_data
)
{
  bool const
  do_adaption = adapt_params.is_null() == false;

  if (do_adaption == false) return;

  std::string const &
  adaption_method_name = adapt_params->get<std::string>("Method");

  bool const
  is_topology_modification = adaption_method_name == "Topmod";

  if (is_topology_modification == false) return;

  std::string const &
  bulk_part_name = adapt_params->get<std::string>("Bulk Block Name");

  stk::mesh::Part &
  bulk_part = *(fem_meta_data.get_part(bulk_part_name));

  shards::CellTopology const &
  bulk_cell_topology = fem_meta_data.get_cell_topology(bulk_part);

  std::string const &
  interface_part_name(adapt_params->get<std::string>("Interface Block Name"));

  shards::CellTopology const
  interface_cell_topology =
      shards::interfaceCellTopogyFromBulkCellTopogy(bulk_cell_topology);

  stk::mesh::EntityRank const
    interface_dimension = (stk::mesh::EntityRank)interface_cell_topology.getDimension();

  stk::mesh::Part &
  interface_part =
      fem_meta_data.declare_part(interface_part_name, interface_dimension);

  stk::mesh::set_cell_topology(
      interface_part, interface_cell_topology
  );

#ifdef ALBANY_SEACAS
  stk::io::put_io_part_attribute(interface_part);
#endif // ALBANY_SEACAS

  return;
}

} // anonymous namespace

#endif //ALBANY_LCM

=======
>>>>>>> 6bf56267
void Albany::GenericSTKMeshStruct::SetupFieldData(
		  const Teuchos::RCP<const Epetra_Comm>& comm,
                  const int neq_,
                  const AbstractFieldContainer::FieldContainerRequirements& req,
                  const Teuchos::RCP<Albany::StateInfoStruct>& sis,
                  const int worksetSize)
{
  TEUCHOS_TEST_FOR_EXCEPTION(!metaData->is_initialized(),
       std::logic_error,
       "LogicError: metaData->FEM_initialize(numDim) not yet called" << std::endl);

  neq = neq_;

  this->nodal_data_block = sis->getNodalDataBlock();

  if (bulkData == NULL)

     bulkData = new stk::mesh::BulkData(*metaData,
                                        Albany::getMpiCommFromEpetraComm(*comm)
                                        //, worksetSize // capability currently removed from STK_Mesh
                                        );

  // Build the container for the STK fields
  Teuchos::Array<std::string> default_solution_vector; // Empty
  Teuchos::Array<std::string> solution_vector =
    params->get<Teuchos::Array<std::string> >("Solution Vector Components", default_solution_vector);

  Teuchos::Array<std::string> default_residual_vector; // Empty
  Teuchos::Array<std::string> residual_vector =
    params->get<Teuchos::Array<std::string> >("Residual Vector Components", default_residual_vector);

  // Build the usual Albany fields unless the user explicitly specifies the residual or solution vector layout
  if(solution_vector.length() == 0 && residual_vector.length() == 0){

      if(interleavedOrdering)
        this->fieldContainer = Teuchos::rcp(new Albany::OrdinarySTKFieldContainer<true>(params,
            metaData, neq_, req, numDim, sis));
      else
        this->fieldContainer = Teuchos::rcp(new Albany::OrdinarySTKFieldContainer<false>(params,
            metaData, neq_, req, numDim, sis));

  }

  else {

      if(interleavedOrdering)
        this->fieldContainer = Teuchos::rcp(new Albany::MultiSTKFieldContainer<true>(params,
            metaData, neq_, req, numDim, sis, solution_vector, residual_vector));
      else
        this->fieldContainer = Teuchos::rcp(new Albany::MultiSTKFieldContainer<false>(params,
            metaData, neq_, req, numDim, sis, solution_vector, residual_vector));

  }

// Exodus is only for 2D and 3D. Have 1D version as well
  exoOutput = params->isType<std::string>("Exodus Output File Name");
  if (exoOutput)
    exoOutFile = params->get<std::string>("Exodus Output File Name");
  exoOutputInterval = params->get<int>("Exodus Write Interval", 1);
  cdfOutput = params->isType<std::string>("NetCDF Output File Name");
  if (cdfOutput)
    cdfOutFile = params->get<std::string>("NetCDF Output File Name");

  nLat       =  params->get("NetCDF Output Number of Latitudes",100);
  nLon       =  params->get("NetCDF Output Number of Longitudes",100);
  cdfOutputInterval = params->get<int>("NetCDF Write Interval", 1);


  //get the type of transformation of STK mesh (for FELIX problems)
  transformType = params->get("Transform Type", "None"); //get the type of transformation of STK mesh (for FELIX problems)
  felixAlpha = params->get("FELIX alpha", 0.0);
  felixL = params->get("FELIX L", 1.0);

  //boolean specifying if ascii mesh has contiguous IDs; only used for ascii meshes on 1 processor
  contigIDs = params->get("Contiguous IDs", true);

  //Does user want to write coordinates to matrix market file (e.g., for ML analysis)?
  writeCoordsToMMFile = params->get("Write Coordinates to MatrixMarket", false);

  transferSolutionToCoords = params->get<bool>("Transfer Solution to Coordinates", false);

#ifdef ALBANY_STK_PERCEPT
  // Build the eMesh if needed
  if(buildEMesh)

   eMesh = Teuchos::rcp(new stk::percept::PerceptMesh(metaData, bulkData, false));

  // Build  the requested refiners
  if(!eMesh.is_null()){

   if(buildUniformRefiner()) // cant currently build both types of refiners (FIXME)

      return;

   buildLocalRefiner();

  }
#endif

}

bool Albany::GenericSTKMeshStruct::buildPerceptEMesh(){

   // If there exists a nonempty "refine", "convert", or "enrich" string
    std::string refine = params->get<std::string>("STK Initial Refine", "");
    if(refine.length() > 0) return true;
    std::string convert = params->get<std::string>("STK Initial Enrich", "");
    if(convert.length() > 0) return true;
    std::string enrich = params->get<std::string>("STK Initial Convert", "");
    if(enrich.length() > 0) return true;

    // Or, if a percept mesh is needed to support general adaptation indicated in the "Adaptation" sublist
    if(!adaptParams.is_null()){

      std::string& method = adaptParams->get("Method", "");

      if (method == "Unif Size")
        return true;

    }

    return false;

}

bool Albany::GenericSTKMeshStruct::buildUniformRefiner(){

#ifdef ALBANY_STK_PERCEPT

    stk::adapt::BlockNamesType block_names(stk::percept::EntityRankEnd+1u);

    std::string refine = params->get<std::string>("STK Initial Refine", "");
    std::string convert = params->get<std::string>("STK Initial Convert", "");
    std::string enrich = params->get<std::string>("STK Initial Enrich", "");

    std::string convert_options = stk::adapt::UniformRefinerPatternBase::s_convert_options;
    std::string refine_options  = stk::adapt::UniformRefinerPatternBase::s_refine_options;
    std::string enrich_options  = stk::adapt::UniformRefinerPatternBase::s_enrich_options;

    // Has anything been specified?

    if(refine.length() == 0 && convert.length() == 0 && enrich.length() == 0)

       return false;

    if (refine.length())

      checkInput("refine", refine, refine_options);

    if (convert.length())

      checkInput("convert", convert, convert_options);

    if (enrich.length())

      checkInput("enrich", enrich, enrich_options);

    refinerPattern = stk::adapt::UniformRefinerPatternBase::createPattern(refine, enrich, convert, *eMesh, block_names);
    uniformRefinementInitialized = true;

    return true;

#else
    return false;
#endif

}

bool Albany::GenericSTKMeshStruct::buildLocalRefiner(){

#ifdef ALBANY_STK_PERCEPT

    if(adaptParams.is_null()) return false;

//    stk::adapt::BlockNamesType block_names = stk::adapt::BlockNamesType();
    stk::adapt::BlockNamesType block_names(stk::percept::EntityRankEnd+1u);

    std::string adapt_method = adaptParams->get<std::string>("Method", "");

    // Check if adaptation was specified
    if(adapt_method.length() == 0) return false;

    std::string pattern = adaptParams->get<std::string>("Refiner Pattern", "");

    if(pattern == "Local_Tet4_Tet4_N"){

//      refinerPattern = Teuchos::rcp(new stk::adapt::Local_Tet4_Tet4_N(*eMesh, block_names));
      refinerPattern = Teuchos::rcp(new stk::adapt::Local_Tet4_Tet4_N(*eMesh));
      return true;

    }
    else {

      TEUCHOS_TEST_FOR_EXCEPTION(true, Teuchos::Exceptions::InvalidParameter, std::endl <<
         "Error!  Unknown local adaptation pattern in GenericSTKMeshStruct: " << pattern <<
         "!" << std::endl << "Supplied parameter list is: " << std::endl << *adaptParams
         << "\nValid patterns are: Local_Tet4_Tet4_N" << std::endl);
    }


#endif

    return false;

}

void
Albany::GenericSTKMeshStruct::cullSubsetParts(std::vector<std::string>& ssNames,
    std::map<std::string, stk::mesh::Part*>& partVec){

/*
When dealing with sideset lists, it is common to have parts that are subsets of other parts, like:
Part[ surface_12 , 18 ] {
  Supersets { {UNIVERSAL} }
  Intersection_Of { } }
  Subsets { surface_quad4_edge2d2_12 }

Part[ surface_quad4_edge2d2_12 , 19 ] {
  Supersets { {UNIVERSAL} {FEM_ROOT_CELL_TOPOLOGY_PART_Line_2} surface_12 }
  Intersection_Of { } }
  Subsets { }

This function gets rid of the subset in the list.
*/

  using std::map;

  map<std::string, stk::mesh::Part*>::iterator it;
  std::vector<stk::mesh::Part*>::const_iterator p;

  for(it = partVec.begin(); it != partVec.end(); ++it){ // loop over the parts in the map

    // for each part in turn, get the name of parts that are a subset of it

    const stk::mesh::PartVector & subsets   = it->second->subsets();

    for ( p = subsets.begin() ; p != subsets.end() ; ++p ) {
      const std::string & n = (*p)->name();
//      std::cout << "Erasing: " << n << std::endl;
      partVec.erase(n); // erase it if it is in the base map
    }
  }

//  ssNames.clear();

  // Build the remaining data structures
  for(it = partVec.begin(); it != partVec.end(); ++it){ // loop over the parts in the map

    std::string ssn = it->first;
    ssNames.push_back(ssn);

  }
}


Teuchos::ArrayRCP<Teuchos::RCP<Albany::MeshSpecsStruct> >&
Albany::GenericSTKMeshStruct::getMeshSpecs()
{
  TEUCHOS_TEST_FOR_EXCEPTION(meshSpecs==Teuchos::null,
       std::logic_error,
       "meshSpecs accessed, but it has not been constructed" << std::endl);
  return meshSpecs;
}

int Albany::GenericSTKMeshStruct::computeWorksetSize(const int worksetSizeMax,
                                                     const int ebSizeMax) const
{
  // Resize workset size down to maximum number in an element block

  // if (worksetSizeMax > ebSizeMax || worksetSizeMax < 1) return ebSizeMax;
  // else {
  //    // compute numWorksets, and shrink workset size to minimize padding
  //    const int numWorksets = 1 + (ebSizeMax-1) / worksetSizeMax;
  //    return (1 + (ebSizeMax-1) /  numWorksets);
  // }

  return std::min(512, //stk::mesh::impl::BucketRepository::default_bucket_capacity,
                  ebSizeMax);
}

namespace {

void only_keep_connectivity_to_specified_ranks(stk::mesh::BulkData& mesh,
                                               stk::mesh::Entity entity,
                                               stk::mesh::EntityRank keeper1,
                                               stk::mesh::EntityRank keeper2)
{
  size_t num_ranks = mesh.mesh_meta_data().entity_rank_count();

  static std::vector<stk::mesh::Entity> del_relations;
  static std::vector<stk::mesh::ConnectivityOrdinal> del_ids;

  for (stk::mesh::EntityRank r = stk::topology::NODE_RANK; r < num_ranks; ++r) {

    if (r != keeper1 && r != keeper2) {

      stk::mesh::Entity const* rels = mesh.begin(entity, r);
      stk::mesh::ConnectivityOrdinal const* ords = mesh.begin_ordinals(entity, r);
      const int num_rels = mesh.num_connectivity(entity, r);
      for (int c = 0; c < num_rels; ++c) {
        del_relations.push_back(rels[c]);
        del_ids.push_back(ords[c]);
      }
    }
  }

  for (int j = 0; j < del_relations.size(); ++j){
    stk::mesh::Entity entity = del_relations[j];
    mesh.destroy_relation(entity,entity,del_ids[j]);
  }

  del_relations.clear();
  del_ids.clear();
}

}

void Albany::GenericSTKMeshStruct::computeAddlConnectivity()
{

  if(adaptParams.is_null()) return;

  std::string& method = adaptParams->get("Method", "");

  // Mesh fracture requires full mesh connectivity, created here
  if(method == "Topmod" || method == "Random"){

    stk::mesh::PartVector add_parts;
    stk::mesh::create_adjacent_entities(*bulkData, add_parts);

    stk::mesh::EntityRank sideRank = metaData->side_rank();

    std::vector<stk::mesh::Entity> element_lst;
  //  stk::mesh::get_entities(*(bulkData),stk::topology::ELEMENT_RANK,element_lst);

    stk::mesh::Selector select_owned_or_shared = metaData->locally_owned_part() | metaData->globally_shared_part();
    stk::mesh::Selector select_owned = metaData->locally_owned_part();

  /*
        stk::mesh::Selector select_owned_in_part =
        stk::mesh::Selector( metaData->universal_part() ) &
        stk::mesh::Selector( metaData->locally_owned_part() );

        stk::mesh::get_selected_entities( select_owned_in_part ,
  */

     // Loop through only on-processor elements as we are just deleting entities inside the element
     stk::mesh::get_selected_entities( select_owned,
        bulkData->buckets( stk::topology::ELEMENT_RANK ) ,
        element_lst );

    bulkData->modification_begin();

    // remove all relationships from element unless to faces(segments
    //   in 2D) or nodes
    for (int i = 0; i < element_lst.size(); ++i){
      stk::mesh::Entity element = element_lst[i];
      only_keep_connectivity_to_specified_ranks(*bulkData, element, stk::topology::NODE_RANK, sideRank);
    }

    if (bulkData->mesh_meta_data().spatial_dimension() == 3){
      // Remove extra relations from face
      std::vector<stk::mesh::Entity> face_lst;
      //stk::mesh::get_entities(*(bulkData),stk::topology::ELEMENT_RANK-1,face_lst);
      // Loop through all faces visible to this processor, as a face can be visible on two processors
      stk::mesh::get_selected_entities( select_owned_or_shared,
                                        bulkData->buckets( sideRank ) ,
                                        face_lst );

      for (int i = 0; i < face_lst.size(); ++i){
        stk::mesh::Entity face = face_lst[i];

        only_keep_connectivity_to_specified_ranks(*bulkData, face, stk::topology::ELEMENT_RANK, stk::topology::EDGE_RANK);
      }
    }

    bulkData->modification_end();
  }

}


void Albany::GenericSTKMeshStruct::uniformRefineMesh(const Teuchos::RCP<const Epetra_Comm>& comm){

#ifdef ALBANY_STK_PERCEPT
// Refine if requested
  if(!uniformRefinementInitialized) return;

  AbstractSTKFieldContainer::IntScalarFieldType* proc_rank_field = fieldContainer->getProcRankField();


  if(!refinerPattern.is_null() && proc_rank_field){

    stk::adapt::UniformRefiner refiner(*eMesh, *refinerPattern, proc_rank_field);

    int numRefinePasses = params->get<int>("Number of Refinement Passes", 1);

    for(int pass = 0; pass < numRefinePasses; pass++){

      if(comm->MyPID() == 0)
        std::cout << "Mesh refinement pass: " << pass + 1 << std::endl;

      refiner.doBreak();

    }

// printCTD(*refinerPattern->getFromTopology());
// printCTD(*refinerPattern->getToTopology());

    // Need to reset cell topology if the cell topology has changed

    if(refinerPattern->getFromTopology()->name != refinerPattern->getToTopology()->name){

      int numEB = partVec.size();

      for (int eb=0; eb<numEB; eb++) {

        meshSpecs[eb]->ctd = *refinerPattern->getToTopology();

      }
    }
  }
#endif

}


void Albany::GenericSTKMeshStruct::rebalanceInitialMesh(const Teuchos::RCP<const Epetra_Comm>& comm){


  bool rebalance = params->get<bool>("Rebalance Mesh", false);
  bool useSerialMesh = params->get<bool>("Use Serial Mesh", false);

  if(rebalance || (useSerialMesh && comm->NumProc() > 1)){


    rebalanceAdaptedMesh(params, comm);

  }

}

void Albany::GenericSTKMeshStruct::rebalanceAdaptedMesh(const Teuchos::RCP<Teuchos::ParameterList>& params_,
                                                        const Teuchos::RCP<const Epetra_Comm>& comm){

// Zoltan is required here

#ifdef ALBANY_ZOLTAN

    using std::cout; using std::endl;


    if(comm->NumProc() <= 1)

      return;

    cout << "Starting Mesh Rebalance: proc " << comm->MyPID() << endl;

    double imbalance;

    AbstractSTKFieldContainer::VectorFieldType* coordinates_field = fieldContainer->getCoordinatesField();

    stk::mesh::Selector selector(metaData->universal_part());
    stk::mesh::Selector owned_selector(metaData->locally_owned_part());


    if(comm->MyPID() == 0){

      std::cout << "Before rebal nelements " << comm->MyPID() << "  " <<
        stk::mesh::count_selected_entities(owned_selector, bulkData->buckets(stk::topology::ELEMENT_RANK)) << endl;

      std::cout << "Before rebal " << comm->MyPID() << "  " <<
        stk::mesh::count_selected_entities(owned_selector, bulkData->buckets(stk::topology::NODE_RANK)) << endl;
    }


    imbalance = stk::rebalance::check_balance(*bulkData, NULL, stk::topology::NODE_RANK, &selector);

    if(comm->MyPID() == 0)

      std::cout << "Before rebalance: Imbalance threshold is = " << imbalance << endl;

    // Use Zoltan to determine new partition. Set the desired parameters (if any) from the input file

    Teuchos::ParameterList graph_options;

   //graph_options.sublist(stk::rebalance::Zoltan::default_parameters_name()).set("LOAD BALANCING METHOD"      , "4");
    //graph_options.sublist(stk::rebalance::Zoltan::default_parameters_name()).set("ZOLTAN DEBUG LEVEL"      , "10");

    if(params_->isSublist("Rebalance Options")){

      const Teuchos::RCP<Teuchos::ParameterList>& load_balance_method = Teuchos::sublist(params_, "Rebalance Options");

    // Set the desired parameters. The options are shown in
    // TRILINOS_ROOT/packages/stk/stk_rebalance/ZontanPartition.cpp

//      load_balance_method.set("LOAD BALANCING METHOD"      , "4");
//      load_balance_method.set("ZOLTAN DEBUG LEVEL"      , "10");

      graph_options.sublist(stk::rebalance::Zoltan::default_parameters_name()) = *load_balance_method;

    }

    stk::rebalance::Zoltan zoltan_partition(*bulkData, Albany::getMpiCommFromEpetraComm(*comm), numDim, graph_options);
    stk::rebalance::rebalance(*bulkData, owned_selector, coordinates_field, NULL, zoltan_partition);

    imbalance = stk::rebalance::check_balance(*bulkData, NULL,
      stk::topology::NODE_RANK, &selector);

    if(comm->MyPID() == 0)
      std::cout << "After rebalance: Imbalance threshold is = " << imbalance << endl;

#if 0 // Other experiments at rebalancing

    // Configure Zoltan to use graph-based partitioning
    Teuchos::ParameterList graph;
    Teuchos::ParameterList lb_method;
    lb_method.set("LOAD BALANCING METHOD"      , "4");
    graph.sublist(stk::rebalance::Zoltan::default_parameters_name()) = lb_method;

    stk::rebalance::Zoltan zoltan_partitiona(Albany::getMpiCommFromEpetraComm(*comm), numDim, graph);

    *out << "Universal part " << comm->MyPID() << "  " <<
      stk::mesh::count_selected_entities(selector, bulkData->buckets(metaData->element_rank())) << endl;
    *out << "Owned part " << comm->MyPID() << "  " <<
      stk::mesh::count_selected_entities(owned_selector, bulkData->buckets(metaData->element_rank())) << endl;

    stk::rebalance::rebalance(*bulkData, owned_selector, coordinates_field, NULL, zoltan_partitiona);

    *out << "After rebal " << comm->MyPID() << "  " <<
      stk::mesh::count_selected_entities(owned_selector, bulkData->buckets(metaData->node_rank())) << endl;
    *out << "After rebal nelements " << comm->MyPID() << "  " <<
      stk::mesh::count_selected_entities(owned_selector, bulkData->buckets(metaData->element_rank())) << endl;


    imbalance = stk::rebalance::check_balance(*bulkData, NULL,
      metaData->node_rank(), &selector);

    if(comm->MyPID() == 0){

      *out << "Before second rebal: Imbalance threshold is = " << imbalance << endl;

    }
#endif

#endif  //ALBANY_ZOLTAN

}

void Albany::GenericSTKMeshStruct::setupMeshBlkInfo()
{
#if 0

   int nBlocks = meshSpecs.size();

   for(int i = 0; i < nBlocks; i++){

      const MeshSpecsStruct &ms = *meshSpecs[i];

      meshDynamicData[i] = Teuchos::rcp(new CellSpecs(ms.ctd, ms.worksetSize, ms.cubatureDegree,
                      numDim, neq, 0, useCompositeTet()));

   }
#endif

}


void Albany::GenericSTKMeshStruct::printParts(stk::mesh::MetaData *metaData){

    std::cout << "Printing all part names of the parts found in the metaData:" << std::endl;

    stk::mesh::PartVector all_parts = metaData->get_parts();

    for (stk::mesh::PartVector::iterator i_part = all_parts.begin(); i_part != all_parts.end(); ++i_part)
    {
       stk::mesh::Part *  part = *i_part ;

       std::cout << "\t" << part->name() << std::endl;

    }

}

void
Albany::GenericSTKMeshStruct::checkInput(std::string option, std::string value, std::string allowed_values){

#ifdef ALBANY_STK_PERCEPT
      std::vector<std::string> vals = stk::adapt::Util::split(allowed_values, ", ");
      for (unsigned i = 0; i < vals.size(); i++)
        {
          if (vals[i] == value)
            return;
        }

       TEUCHOS_TEST_FOR_EXCEPTION(true,
         std::runtime_error,
         "Adaptation input error in GenericSTKMeshStruct initialization: bar option: " << option << std::endl);
#endif
}

Teuchos::RCP<Teuchos::ParameterList>
Albany::GenericSTKMeshStruct::getValidGenericSTKParameters(std::string listname) const
{
  Teuchos::RCP<Teuchos::ParameterList> validPL = rcp(new Teuchos::ParameterList(listname));;
  validPL->set<std::string>("Cell Topology", "Quad" , "Quad or Tri Cell Topology");
  validPL->set<std::string>("Exodus Output File Name", "",
      "Request exodus output to given file name. Requires SEACAS build");
  validPL->set<std::string>("Exodus Solution Name", "",
      "Name of solution output vector written to Exodus file. Requires SEACAS build");
  validPL->set<std::string>("Exodus Residual Name", "",
      "Name of residual output vector written to Exodus file. Requires SEACAS build");
  validPL->set<int>("Exodus Write Interval", 3, "Step interval to write solution data to Exodus file");
  validPL->set<std::string>("NetCDF Output File Name", "",
      "Request NetCDF output to given file name. Requires SEACAS build");
  validPL->set<int>("NetCDF Write Interval", 1, "Step interval to write solution data to NetCDF file");
  validPL->set<int>("NetCDF Output Number of Latitudes", 1,
      "Number of samples in Latitude direction for NetCDF output. Default is 100.");
  validPL->set<int>("NetCDF Output Number of Longitudes", 1,
      "Number of samples in Longitude direction for NetCDF output. Default is 100.");
  validPL->set<std::string>("Method", "",
    "The discretization method, parsed in the Discretization Factory");
  validPL->set<int>("Cubature Degree", 3, "Integration order sent to Intrepid");
  validPL->set<int>("Cubature Rule", 0, "Integration rule sent to Intrepid: 0=GAUSS, 1=GAUSS_RADAU_LEFT, 2=GAUSS_RADAU_RIGHT, 3=GAUSS_LOBATTO");
  validPL->set<int>("Workset Size", 50, "Upper bound on workset (bucket) size");
  validPL->set<bool>("Interleaved Ordering", true, "Flag for interleaved or blocked unknown ordering");
  validPL->set<bool>("Separate Evaluators by Element Block", false,
                     "Flag for different evaluation trees for each Element Block");
  validPL->set<std::string>("Transform Type", "None", "None or ISMIP-HOM Test A"); //for FELIX problem that require tranformation of STK mesh
  validPL->set<bool>("Write Coordinates to MatrixMarket", false, "Writing Coordinates to MatrixMarket File"); //for writing coordinates to matrix market file
  validPL->set<double>("FELIX alpha", 0.0, "Surface boundary inclination for FELIX problems (in degrees)"); //for FELIX problem that require tranformation of STK mesh
  validPL->set<double>("FELIX L", 1, "Domain length for FELIX problems"); //for FELIX problem that require tranformation of STK mesh

  validPL->set<bool>("Contiguous IDs", "true", "Tells Ascii mesh reader is mesh has contiguous global IDs on 1 processor."); //for FELIX problem that require tranformation of STK mesh

  Teuchos::Array<std::string> defaultFields;
  validPL->set<Teuchos::Array<std::string> >("Restart Fields", defaultFields,
                     "Fields to pick up from the restart file when restarting");
  validPL->set<Teuchos::Array<std::string> >("Solution Vector Components", defaultFields,
      "Names and layout of solution output vector written to Exodus file. Requires SEACAS build");
  validPL->set<Teuchos::Array<std::string> >("Residual Vector Components", defaultFields,
      "Names and layout of residual output vector written to Exodus file. Requires SEACAS build");

  validPL->set<bool>("Use Serial Mesh", false, "Read in a single mesh on PE 0 and rebalance");
  validPL->set<bool>("Transfer Solution to Coordinates", false, "Copies the solution vector to the coordinates for output");

  validPL->set<bool>("Use Serial Mesh", false, "Read in a single mesh on PE 0 and rebalance");
  validPL->set<bool>("Use Composite Tet 10", false, "Flag to use the composite tet 10 basis in Intrepid");

  // Uniform percept adaptation of input mesh prior to simulation

  validPL->set<std::string>("STK Initial Refine", "", "stk::percept refinement option to apply after the mesh is input");
  validPL->set<std::string>("STK Initial Enrich", "", "stk::percept enrichment option to apply after the mesh is input");
  validPL->set<std::string>("STK Initial Convert", "", "stk::percept conversion option to apply after the mesh is input");
  validPL->set<bool>("Rebalance Mesh", false, "Parallel re-load balance initial mesh after generation");
  validPL->set<int>("Number of Refinement Passes", 1, "Number of times to apply the refinement process");

  return validPL;

}<|MERGE_RESOLUTION|>--- conflicted
+++ resolved
@@ -104,108 +104,6 @@
   delete metaData;
 }
 
-<<<<<<< HEAD
-#ifdef ALBANY_LCM
-
-namespace shards {
-
-namespace {
-
-CellTopology
-interfaceCellTopogyFromBulkCellTopogy(
-    CellTopology const & bulk_cell_topology
-)
-{
-  CellTopology
-  interface_cell_topology;
-
-  std::string const &
-  bulk_cell_topology_name = bulk_cell_topology.getName();
-
-  if (bulk_cell_topology_name == "Triangle_3") {
-    interface_cell_topology = CellTopology(getCellTopologyData<Quadrilateral<4> >());
-  } else if (bulk_cell_topology_name == "Quadrilateral_4") {
-    interface_cell_topology = CellTopology(getCellTopologyData<Quadrilateral<4> >());
-  } else if (bulk_cell_topology_name == "Tetrahedron_4") {
-    interface_cell_topology = CellTopology(getCellTopologyData<Wedge<6> >());
-  } else if (bulk_cell_topology_name == "Hexahedron_8") {
-    interface_cell_topology = CellTopology(getCellTopologyData<Hexahedron<8> >());
-  } else {
-    TEUCHOS_TEST_FOR_EXCEPTION(
-      false,
-      std::logic_error,
-      "LogicError: Interface cell topology not implemented for:" <<
-      bulk_cell_topology_name << std::endl
-    );
-  }
-
-  return interface_cell_topology;
-}
-
-} // anonymous namespace
-
-} // namespace shards
-
-namespace {
-
-void createInterfaceParts(
-    Teuchos::RCP<Teuchos::ParameterList> const & adapt_params,
-    stk::mesh::MetaData & fem_meta_data
-)
-{
-  bool const
-  do_adaption = adapt_params.is_null() == false;
-
-  if (do_adaption == false) return;
-
-  std::string const &
-  adaption_method_name = adapt_params->get<std::string>("Method");
-
-  bool const
-  is_topology_modification = adaption_method_name == "Topmod";
-
-  if (is_topology_modification == false) return;
-
-  std::string const &
-  bulk_part_name = adapt_params->get<std::string>("Bulk Block Name");
-
-  stk::mesh::Part &
-  bulk_part = *(fem_meta_data.get_part(bulk_part_name));
-
-  shards::CellTopology const &
-  bulk_cell_topology = fem_meta_data.get_cell_topology(bulk_part);
-
-  std::string const &
-  interface_part_name(adapt_params->get<std::string>("Interface Block Name"));
-
-  shards::CellTopology const
-  interface_cell_topology =
-      shards::interfaceCellTopogyFromBulkCellTopogy(bulk_cell_topology);
-
-  stk::mesh::EntityRank const
-    interface_dimension = (stk::mesh::EntityRank)interface_cell_topology.getDimension();
-
-  stk::mesh::Part &
-  interface_part =
-      fem_meta_data.declare_part(interface_part_name, interface_dimension);
-
-  stk::mesh::set_cell_topology(
-      interface_part, interface_cell_topology
-  );
-
-#ifdef ALBANY_SEACAS
-  stk::io::put_io_part_attribute(interface_part);
-#endif // ALBANY_SEACAS
-
-  return;
-}
-
-} // anonymous namespace
-
-#endif //ALBANY_LCM
-
-=======
->>>>>>> 6bf56267
 void Albany::GenericSTKMeshStruct::SetupFieldData(
 		  const Teuchos::RCP<const Epetra_Comm>& comm,
                   const int neq_,
