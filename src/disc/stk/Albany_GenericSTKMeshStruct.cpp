//*****************************************************************//
//    Albany 2.0:  Copyright 2012 Sandia Corporation               //
//    This Software is released under the BSD license detailed     //
//    in the file "license.txt" in the top-level Albany directory  //
//*****************************************************************//

#include <iostream>

#include "Albany_GenericSTKMeshStruct.hpp"

#include "Albany_OrdinarySTKFieldContainer.hpp"
#include "Albany_MultiSTKFieldContainer.hpp"


#ifdef ALBANY_SEACAS
#include <stk_io/IossBridge.hpp>
#endif

#include "Albany_Utils.hpp"
#include <stk_mesh/base/GetEntities.hpp>
#include <stk_mesh/base/CreateAdjacentEntities.hpp>

#include <Albany_STKNodeSharing.hpp>

// Rebalance
#ifdef ALBANY_ZOLTAN
#include <percept/stk_rebalance/Rebalance.hpp>
#include <percept/stk_rebalance/Partition.hpp>
#include <percept/stk_rebalance/ZoltanPartition.hpp>
#include <percept/stk_rebalance_utils/RebalanceUtils.hpp>
#endif

// Refinement
#ifdef ALBANY_STK_PERCEPT
#include <stk_adapt/UniformRefiner.hpp>
#include <stk_adapt/UniformRefinerPattern.hpp>
#endif

static void
printCTD(const CellTopologyData & t )
{
  std::cout << t.name ;
  std::cout << " { D = " << t.dimension ;
  std::cout << " , NV = " << t.vertex_count ;
  std::cout << " , K = 0x" << std::hex << t.key << std::dec ;
  std::cout << std::endl ;

  for ( unsigned d = 0 ; d < 4 ; ++d ) {
    for ( unsigned i = 0 ; i < t.subcell_count[d] ; ++i ) {

      const CellTopologyData_Subcell & sub = t.subcell[d][i] ;

      std::cout << "  subcell[" << d << "][" << i << "] = { " ;

      std::cout << sub.topology->name ;
      std::cout << " ," ;
      for ( unsigned j = 0 ; j < sub.topology->node_count ; ++j ) {
        std::cout << " " << sub.node[j] ;
      }
      std::cout << " }" << std::endl ;
    }
  }

  std::cout << "}" << std::endl << std::endl ;

}

Albany::GenericSTKMeshStruct::GenericSTKMeshStruct(
    const Teuchos::RCP<Teuchos::ParameterList>& params_,
    const Teuchos::RCP<Teuchos::ParameterList>& adaptParams_,
    int numDim_)
    : params(params_),
      adaptParams(adaptParams_),
      buildEMesh(false),
      uniformRefinementInitialized(false)
//      , out(Teuchos::VerboseObjectBase::getDefaultOStream())
{
  metaData = Teuchos::rcp(new stk::mesh::MetaData());

  buildEMesh = buildPerceptEMesh();

  // numDim = -1 is default flag value to postpone initialization
  if (numDim_>0) {
    this->numDim = numDim_;
    std::vector<std::string> entity_rank_names = stk::mesh::entity_rank_names();
    // eMesh needs "FAMILY_TREE" entity
    if(buildEMesh)
      entity_rank_names.push_back("FAMILY_TREE");
    metaData->initialize(numDim_, entity_rank_names);
  }

  interleavedOrdering = params->get("Interleaved Ordering",true);
  allElementBlocksHaveSamePhysics = true;
  compositeTet = params->get<bool>("Use Composite Tet 10", false);

  // This is typical, can be resized for multiple material problems
  meshSpecs.resize(1);
}

Albany::GenericSTKMeshStruct::~GenericSTKMeshStruct() {}

void Albany::GenericSTKMeshStruct::SetupFieldData(
      const Teuchos::RCP<const Teuchos_Comm>& commT,
                  const int neq_,
                  const AbstractFieldContainer::FieldContainerRequirements& req,
                  const Teuchos::RCP<Albany::StateInfoStruct>& sis,
                  const int worksetSize)
{
  TEUCHOS_TEST_FOR_EXCEPTION(!metaData->is_initialized(),
       std::logic_error,
       "LogicError: metaData->FEM_initialize(numDim) not yet called" << std::endl);

  neq = neq_;

  this->nodal_data_base = sis->getNodalDataBase();

  if (bulkData.is_null()) {
     const Teuchos::MpiComm<int>* mpiComm = dynamic_cast<const Teuchos::MpiComm<int>* > (commT.get());
     bulkData = Teuchos::rcp(
       new stk::mesh::BulkData(*metaData,
                               *mpiComm->getRawMpiComm(),
                               stk::mesh::BulkData::NO_AUTO_AURA,
                               //worksetSize, // capability currently removed from STK_Mesh
                               false, // add_fmwk_data
                               NULL, // ConnectivityMap
                               NULL, // FieldDataManager
                               worksetSize));
  }

  // Build the container for the STK fields
  Teuchos::Array<std::string> default_solution_vector; // Empty
  Teuchos::Array<std::string> solution_vector =
    params->get<Teuchos::Array<std::string> >("Solution Vector Components", default_solution_vector);

  Teuchos::Array<std::string> default_residual_vector; // Empty
  Teuchos::Array<std::string> residual_vector =
    params->get<Teuchos::Array<std::string> >("Residual Vector Components", default_residual_vector);

  // Build the usual Albany fields unless the user explicitly specifies the residual or solution vector layout
  if(solution_vector.length() == 0 && residual_vector.length() == 0){

      if(interleavedOrdering)
        this->fieldContainer = Teuchos::rcp(new Albany::OrdinarySTKFieldContainer<true>(params,
            metaData, neq_, req, numDim, sis));
      else
        this->fieldContainer = Teuchos::rcp(new Albany::OrdinarySTKFieldContainer<false>(params,
            metaData, neq_, req, numDim, sis));

  }

  else {

      if(interleavedOrdering)
        this->fieldContainer = Teuchos::rcp(new Albany::MultiSTKFieldContainer<true>(params,
            metaData, neq_, req, numDim, sis, solution_vector, residual_vector));
      else
        this->fieldContainer = Teuchos::rcp(new Albany::MultiSTKFieldContainer<false>(params,
            metaData, neq_, req, numDim, sis, solution_vector, residual_vector));

  }

// Exodus is only for 2D and 3D. Have 1D version as well
  exoOutput = params->isType<std::string>("Exodus Output File Name");
  if (exoOutput)
    exoOutFile = params->get<std::string>("Exodus Output File Name");
  exoOutputInterval = params->get<int>("Exodus Write Interval", 1);
  cdfOutput = params->isType<std::string>("NetCDF Output File Name");
  if (cdfOutput)
    cdfOutFile = params->get<std::string>("NetCDF Output File Name");

  nLat       =  params->get("NetCDF Output Number of Latitudes",100);
  nLon       =  params->get("NetCDF Output Number of Longitudes",100);
  cdfOutputInterval = params->get<int>("NetCDF Write Interval", 1);


  //get the type of transformation of STK mesh (for FELIX problems)
  transformType = params->get("Transform Type", "None"); //get the type of transformation of STK mesh (for FELIX problems)
  felixAlpha = params->get("FELIX alpha", 0.0);
  felixL = params->get("FELIX L", 1.0);

<<<<<<< HEAD
  points_per_edge = params->get("Points Per Edge", 2);
=======
  points_per_edge = params->get("Element Degree", 1) + 1; 
>>>>>>> 9fe5ab6b

  //boolean specifying if ascii mesh has contiguous IDs; only used for ascii meshes on 1 processor
  contigIDs = params->get("Contiguous IDs", true);

  //Does user want to write coordinates to matrix market file (e.g., for ML analysis)?
  writeCoordsToMMFile = params->get("Write Coordinates to MatrixMarket", false);

  transferSolutionToCoords = params->get<bool>("Transfer Solution to Coordinates", false);

#ifdef ALBANY_STK_PERCEPT
  // Build the eMesh if needed
  if(buildEMesh)

   eMesh = Teuchos::rcp(new stk::percept::PerceptMesh(metaData, bulkData, false));

  // Build  the requested refiners
  if(!eMesh.is_null()){

   if(buildUniformRefiner()) // cant currently build both types of refiners (FIXME)

      return;

   buildLocalRefiner();

  }
#endif

}

bool Albany::GenericSTKMeshStruct::buildPerceptEMesh(){

   // If there exists a nonempty "refine", "convert", or "enrich" string
    std::string refine = params->get<std::string>("STK Initial Refine", "");
    if(refine.length() > 0) return true;
    std::string convert = params->get<std::string>("STK Initial Enrich", "");
    if(convert.length() > 0) return true;
    std::string enrich = params->get<std::string>("STK Initial Convert", "");
    if(enrich.length() > 0) return true;

    // Or, if a percept mesh is needed to support general adaptation indicated in the "Adaptation" sublist
    if(!adaptParams.is_null()){

      std::string& method = adaptParams->get("Method", "");

      if (method == "Unif Size")
        return true;

    }

    return false;

}

bool Albany::GenericSTKMeshStruct::buildUniformRefiner(){

#ifdef ALBANY_STK_PERCEPT

    stk::adapt::BlockNamesType block_names(stk::percept::EntityRankEnd+1u);

    std::string refine = params->get<std::string>("STK Initial Refine", "");
    std::string convert = params->get<std::string>("STK Initial Convert", "");
    std::string enrich = params->get<std::string>("STK Initial Enrich", "");

    std::string convert_options = stk::adapt::UniformRefinerPatternBase::s_convert_options;
    std::string refine_options  = stk::adapt::UniformRefinerPatternBase::s_refine_options;
    std::string enrich_options  = stk::adapt::UniformRefinerPatternBase::s_enrich_options;

    // Has anything been specified?

    if(refine.length() == 0 && convert.length() == 0 && enrich.length() == 0)

       return false;

    if (refine.length())

      checkInput("refine", refine, refine_options);

    if (convert.length())

      checkInput("convert", convert, convert_options);

    if (enrich.length())

      checkInput("enrich", enrich, enrich_options);

    refinerPattern = stk::adapt::UniformRefinerPatternBase::createPattern(refine, enrich, convert, *eMesh, block_names);
    uniformRefinementInitialized = true;

    return true;

#else
    return false;
#endif

}

bool Albany::GenericSTKMeshStruct::buildLocalRefiner(){

#ifdef ALBANY_STK_PERCEPT

    if(adaptParams.is_null()) return false;

//    stk::adapt::BlockNamesType block_names = stk::adapt::BlockNamesType();
    stk::adapt::BlockNamesType block_names(stk::percept::EntityRankEnd+1u);

    std::string adapt_method = adaptParams->get<std::string>("Method", "");

    // Check if adaptation was specified
    if(adapt_method.length() == 0) return false;

    std::string pattern = adaptParams->get<std::string>("Refiner Pattern", "");

    if(pattern == "Local_Tet4_Tet4_N"){

//      refinerPattern = Teuchos::rcp(new stk::adapt::Local_Tet4_Tet4_N(*eMesh, block_names));
      refinerPattern = Teuchos::rcp(new stk::adapt::Local_Tet4_Tet4_N(*eMesh));
      return true;

    }
    else {

      TEUCHOS_TEST_FOR_EXCEPTION(true, Teuchos::Exceptions::InvalidParameter, std::endl <<
         "Error!  Unknown local adaptation pattern in GenericSTKMeshStruct: " << pattern <<
         "!" << std::endl << "Supplied parameter list is: " << std::endl << *adaptParams
         << "\nValid patterns are: Local_Tet4_Tet4_N" << std::endl);
    }


#endif

    return false;

}

void
Albany::GenericSTKMeshStruct::cullSubsetParts(std::vector<std::string>& ssNames,
    std::map<std::string, stk::mesh::Part*>& partVec){

/*
When dealing with sideset lists, it is common to have parts that are subsets of other parts, like:
Part[ surface_12 , 18 ] {
  Supersets { {UNIVERSAL} }
  Intersection_Of { } }
  Subsets { surface_quad4_edge2d2_12 }

Part[ surface_quad4_edge2d2_12 , 19 ] {
  Supersets { {UNIVERSAL} {FEM_ROOT_CELL_TOPOLOGY_PART_Line_2} surface_12 }
  Intersection_Of { } }
  Subsets { }

This function gets rid of the subset in the list.
*/

  using std::map;

  map<std::string, stk::mesh::Part*>::iterator it;
  std::vector<stk::mesh::Part*>::const_iterator p;

  for(it = partVec.begin(); it != partVec.end(); ++it){ // loop over the parts in the map

    // for each part in turn, get the name of parts that are a subset of it

    const stk::mesh::PartVector & subsets   = it->second->subsets();

    for ( p = subsets.begin() ; p != subsets.end() ; ++p ) {
      const std::string & n = (*p)->name();
//      std::cout << "Erasing: " << n << std::endl;
      partVec.erase(n); // erase it if it is in the base map
    }
  }

//  ssNames.clear();

  // Build the remaining data structures
  for(it = partVec.begin(); it != partVec.end(); ++it){ // loop over the parts in the map

    std::string ssn = it->first;
    ssNames.push_back(ssn);

  }
}


Teuchos::ArrayRCP<Teuchos::RCP<Albany::MeshSpecsStruct> >&
Albany::GenericSTKMeshStruct::getMeshSpecs()
{
  TEUCHOS_TEST_FOR_EXCEPTION(meshSpecs==Teuchos::null,
       std::logic_error,
       "meshSpecs accessed, but it has not been constructed" << std::endl);
  return meshSpecs;
}

int Albany::GenericSTKMeshStruct::computeWorksetSize(const int worksetSizeMax,
                                                     const int ebSizeMax) const
{
  if (worksetSizeMax > ebSizeMax || worksetSizeMax < 1) return ebSizeMax;
  else {
    // compute numWorksets, and shrink workset size to minimize padding
    const int numWorksets = 1 + (ebSizeMax-1) / worksetSizeMax;
    return (1 + (ebSizeMax-1) / numWorksets);
  }
}

namespace {

void only_keep_connectivity_to_specified_ranks(stk::mesh::BulkData& mesh,
                                               stk::mesh::Entity entity,
                                               stk::mesh::EntityRank keeper1,
                                               stk::mesh::EntityRank keeper2)
{
  size_t num_ranks = mesh.mesh_meta_data().entity_rank_count();

  static std::vector<stk::mesh::Entity> del_relations;
  static std::vector<stk::mesh::ConnectivityOrdinal> del_ids;

  for (stk::mesh::EntityRank r = stk::topology::NODE_RANK; r < num_ranks; ++r) {

    if (r != keeper1 && r != keeper2) {

      stk::mesh::Entity const* rels = mesh.begin(entity, r);
      stk::mesh::ConnectivityOrdinal const* ords = mesh.begin_ordinals(entity, r);
      const int num_rels = mesh.num_connectivity(entity, r);
      for (int c = 0; c < num_rels; ++c) {
        del_relations.push_back(rels[c]);
        del_ids.push_back(ords[c]);
      }
    }
  }

  for (int j = 0; j < del_relations.size(); ++j){
    stk::mesh::Entity entity = del_relations[j];
    mesh.destroy_relation(entity,entity,del_ids[j]);
  }

  del_relations.clear();
  del_ids.clear();
}

}

void Albany::GenericSTKMeshStruct::computeAddlConnectivity()
{

  if(adaptParams.is_null()) return;

  std::string& method = adaptParams->get("Method", "");

  // Mesh fracture requires full mesh connectivity, created here
  if(method == "Random"){

    stk::mesh::PartVector add_parts;
    stk::mesh::create_adjacent_entities(*bulkData, add_parts);

    stk::mesh::EntityRank sideRank = metaData->side_rank();

    std::vector<stk::mesh::Entity> element_lst;
  //  stk::mesh::get_entities(*(bulkData),stk::topology::ELEMENT_RANK,element_lst);

    stk::mesh::Selector select_owned_or_shared = metaData->locally_owned_part() | metaData->globally_shared_part();
    stk::mesh::Selector select_owned = metaData->locally_owned_part();

  /*
        stk::mesh::Selector select_owned_in_part =
        stk::mesh::Selector( metaData->universal_part() ) &
        stk::mesh::Selector( metaData->locally_owned_part() );

        stk::mesh::get_selected_entities( select_owned_in_part ,
  */

     // Loop through only on-processor elements as we are just deleting entities inside the element
     stk::mesh::get_selected_entities( select_owned,
        bulkData->buckets( stk::topology::ELEMENT_RANK ) ,
        element_lst );

    bulkData->modification_begin();

    // remove all relationships from element unless to faces(segments
    //   in 2D) or nodes
    for (int i = 0; i < element_lst.size(); ++i){
      stk::mesh::Entity element = element_lst[i];
      only_keep_connectivity_to_specified_ranks(*bulkData, element, stk::topology::NODE_RANK, sideRank);
    }

    if (bulkData->mesh_meta_data().spatial_dimension() == 3){
      // Remove extra relations from face
      std::vector<stk::mesh::Entity> face_lst;
      //stk::mesh::get_entities(*(bulkData),stk::topology::ELEMENT_RANK-1,face_lst);
      // Loop through all faces visible to this processor, as a face can be visible on two processors
      stk::mesh::get_selected_entities( select_owned_or_shared,
                                        bulkData->buckets( sideRank ) ,
                                        face_lst );

      for (int i = 0; i < face_lst.size(); ++i){
        stk::mesh::Entity face = face_lst[i];

        only_keep_connectivity_to_specified_ranks(*bulkData, face, stk::topology::ELEMENT_RANK, stk::topology::EDGE_RANK);
      }
    }

    Albany::fix_node_sharing(*bulkData);
    bulkData->modification_end();
  }

}


void Albany::GenericSTKMeshStruct::uniformRefineMesh(const Teuchos::RCP<const Teuchos_Comm>& commT){

#ifdef ALBANY_STK_PERCEPT
// Refine if requested
  if(!uniformRefinementInitialized) return;

  AbstractSTKFieldContainer::IntScalarFieldType* proc_rank_field = fieldContainer->getProcRankField();


  if(!refinerPattern.is_null() && proc_rank_field){

    stk::adapt::UniformRefiner refiner(*eMesh, *refinerPattern, proc_rank_field);

    int numRefinePasses = params->get<int>("Number of Refinement Passes", 1);

    for(int pass = 0; pass < numRefinePasses; pass++){

      if(commT->getRank() == 0)
        std::cout << "Mesh refinement pass: " << pass + 1 << std::endl;

      refiner.doBreak();

    }

// printCTD(*refinerPattern->getFromTopology());
// printCTD(*refinerPattern->getToTopology());

    // Need to reset cell topology if the cell topology has changed

    if(refinerPattern->getFromTopology()->name != refinerPattern->getToTopology()->name){

      int numEB = partVec.size();

      for (int eb=0; eb<numEB; eb++) {

        meshSpecs[eb]->ctd = *refinerPattern->getToTopology();

      }
    }
  }
#endif

}


void Albany::GenericSTKMeshStruct::rebalanceInitialMeshT(const Teuchos::RCP<const Teuchos::Comm<int> >& commT){


  bool rebalance = params->get<bool>("Rebalance Mesh", false);
  bool useSerialMesh = params->get<bool>("Use Serial Mesh", false);

  if(rebalance || (useSerialMesh && commT->getSize() > 1)){

    rebalanceAdaptedMeshT(params, commT);

  }

}


void Albany::GenericSTKMeshStruct::rebalanceAdaptedMeshT(const Teuchos::RCP<Teuchos::ParameterList>& params_,
                                                        const Teuchos::RCP<const Teuchos::Comm<int> >& comm){

// Zoltan is required here

#ifdef ALBANY_ZOLTAN

    using std::cout; using std::endl;

    if(comm->getSize() <= 1)

      return;

    double imbalance;

    AbstractSTKFieldContainer::VectorFieldType* coordinates_field = fieldContainer->getCoordinatesField();

    stk::mesh::Selector selector(metaData->universal_part());
    stk::mesh::Selector owned_selector(metaData->locally_owned_part());


    if(comm->getRank() == 0){

      std::cout << "Before rebal nelements " << comm->getRank() << "  " <<
        stk::mesh::count_selected_entities(owned_selector, bulkData->buckets(stk::topology::ELEMENT_RANK)) << endl;

      std::cout << "Before rebal " << comm->getRank() << "  " <<
        stk::mesh::count_selected_entities(owned_selector, bulkData->buckets(stk::topology::NODE_RANK)) << endl;
    }


    imbalance = stk::rebalance::check_balance(*bulkData, NULL, stk::topology::NODE_RANK, &selector);

    if(comm->getRank() == 0)

      std::cout << "Before rebalance: Imbalance threshold is = " << imbalance << endl;

    // Use Zoltan to determine new partition. Set the desired parameters (if any) from the input file

    Teuchos::ParameterList graph_options;

   //graph_options.sublist(stk::rebalance::Zoltan::default_parameters_name()).set("LOAD BALANCING METHOD"      , "4");
    //graph_options.sublist(stk::rebalance::Zoltan::default_parameters_name()).set("ZOLTAN DEBUG LEVEL"      , "10");

    if(params_->isSublist("Rebalance Options")){

      const Teuchos::RCP<Teuchos::ParameterList>& load_balance_method = Teuchos::sublist(params_, "Rebalance Options");

    // Set the desired parameters. The options are shown in
    // TRILINOS_ROOT/packages/stk/stk_rebalance/ZontanPartition.cpp

//      load_balance_method.set("LOAD BALANCING METHOD"      , "4");
//      load_balance_method.set("ZOLTAN DEBUG LEVEL"      , "10");

      graph_options.sublist(stk::rebalance::Zoltan::default_parameters_name()) = *load_balance_method;

    }

    const Teuchos::MpiComm<int>* mpiComm = dynamic_cast<const Teuchos::MpiComm<int>* > (comm.get());

    stk::rebalance::Zoltan zoltan_partition(*bulkData, *mpiComm->getRawMpiComm(), numDim, graph_options);
    stk::rebalance::rebalance(*bulkData, owned_selector, coordinates_field, NULL, zoltan_partition);

    imbalance = stk::rebalance::check_balance(*bulkData, NULL,
      stk::topology::NODE_RANK, &selector);

    if(comm->getRank() == 0)
      std::cout << "After rebalance: Imbalance threshold is = " << imbalance << endl;

#if 0 // Other experiments at rebalancing

    // Configure Zoltan to use graph-based partitioning
    Teuchos::ParameterList graph;
    Teuchos::ParameterList lb_method;
    lb_method.set("LOAD BALANCING METHOD"      , "4");
    graph.sublist(stk::rebalance::Zoltan::default_parameters_name()) = lb_method;

    stk::rebalance::Zoltan zoltan_partitiona(Albany::getMpiCommFromEpetraComm(*comm), numDim, graph);

    *out << "Universal part " << comm->MyPID() << "  " <<
      stk::mesh::count_selected_entities(selector, bulkData->buckets(metaData->element_rank())) << endl;
    *out << "Owned part " << comm->MyPID() << "  " <<
      stk::mesh::count_selected_entities(owned_selector, bulkData->buckets(metaData->element_rank())) << endl;

    stk::rebalance::rebalance(*bulkData, owned_selector, coordinates_field, NULL, zoltan_partitiona);

    *out << "After rebal " << comm->MyPID() << "  " <<
      stk::mesh::count_selected_entities(owned_selector, bulkData->buckets(metaData->node_rank())) << endl;
    *out << "After rebal nelements " << comm->MyPID() << "  " <<
      stk::mesh::count_selected_entities(owned_selector, bulkData->buckets(metaData->element_rank())) << endl;


    imbalance = stk::rebalance::check_balance(*bulkData, NULL,
      metaData->node_rank(), &selector);

    if(comm->MyPID() == 0){

      *out << "Before second rebal: Imbalance threshold is = " << imbalance << endl;

    }
#endif

#endif  //ALBANY_ZOLTAN

}

void Albany::GenericSTKMeshStruct::setupMeshBlkInfo()
{
#if 0

   int nBlocks = meshSpecs.size();

   for(int i = 0; i < nBlocks; i++){

      const MeshSpecsStruct &ms = *meshSpecs[i];

      meshDynamicData[i] = Teuchos::rcp(new CellSpecs(ms.ctd, ms.worksetSize, ms.cubatureDegree,
                      numDim, neq, 0, useCompositeTet()));

   }
#endif

}

void Albany::GenericSTKMeshStruct::printParts(stk::mesh::MetaData *metaData){

    std::cout << "Printing all part names of the parts found in the metaData:" << std::endl;

    stk::mesh::PartVector all_parts = metaData->get_parts();

    for (stk::mesh::PartVector::iterator i_part = all_parts.begin(); i_part != all_parts.end(); ++i_part)
    {
       stk::mesh::Part *  part = *i_part ;

       std::cout << "\t" << part->name() << std::endl;

    }

}

void
Albany::GenericSTKMeshStruct::checkInput(std::string option, std::string value, std::string allowed_values){

#ifdef ALBANY_STK_PERCEPT
      std::vector<std::string> vals = stk::adapt::Util::split(allowed_values, ", ");
      for (unsigned i = 0; i < vals.size(); i++)
        {
          if (vals[i] == value)
            return;
        }

       TEUCHOS_TEST_FOR_EXCEPTION(true,
         std::runtime_error,
         "Adaptation input error in GenericSTKMeshStruct initialization: bar option: " << option << std::endl);
#endif
}

Teuchos::RCP<Teuchos::ParameterList>
Albany::GenericSTKMeshStruct::getValidGenericSTKParameters(std::string listname) const
{
  Teuchos::RCP<Teuchos::ParameterList> validPL = rcp(new Teuchos::ParameterList(listname));;
  validPL->set<std::string>("Cell Topology", "Quad" , "Quad or Tri Cell Topology");
  validPL->set<std::string>("Exodus Output File Name", "",
      "Request exodus output to given file name. Requires SEACAS build");
  validPL->set<std::string>("Exodus Solution Name", "",
      "Name of solution output vector written to Exodus file. Requires SEACAS build");
  validPL->set<std::string>("Exodus Residual Name", "",
      "Name of residual output vector written to Exodus file. Requires SEACAS build");
  validPL->set<int>("Exodus Write Interval", 3, "Step interval to write solution data to Exodus file");
  validPL->set<std::string>("NetCDF Output File Name", "",
      "Request NetCDF output to given file name. Requires SEACAS build");
  validPL->set<int>("NetCDF Write Interval", 1, "Step interval to write solution data to NetCDF file");
  validPL->set<int>("NetCDF Output Number of Latitudes", 1,
      "Number of samples in Latitude direction for NetCDF output. Default is 100.");
  validPL->set<int>("NetCDF Output Number of Longitudes", 1,
      "Number of samples in Longitude direction for NetCDF output. Default is 100.");
  validPL->set<std::string>("Method", "",
    "The discretization method, parsed in the Discretization Factory");
  validPL->set<int>("Cubature Degree", 3, "Integration order sent to Intrepid");
  validPL->set<int>("Cubature Rule", 0, "Integration rule sent to Intrepid: 0=GAUSS, 1=GAUSS_RADAU_LEFT, 2=GAUSS_RADAU_RIGHT, 3=GAUSS_LOBATTO");
  validPL->set<int>("Workset Size", 50, "Upper bound on workset (bucket) size");
  validPL->set<bool>("Interleaved Ordering", true, "Flag for interleaved or blocked unknown ordering");
  validPL->set<bool>("Separate Evaluators by Element Block", false,
                     "Flag for different evaluation trees for each Element Block");
  validPL->set<std::string>("Transform Type", "None", "None or ISMIP-HOM Test A"); //for FELIX problem that require tranformation of STK mesh
<<<<<<< HEAD
  validPL->set<int>("Points Per Edge", 2, "Points per edge in enriched Aeras mesh");
=======
  validPL->set<int>("Element Degree", 1, "Element degree (points per edge - 1) in enriched Aeras mesh"); 
>>>>>>> 9fe5ab6b
  validPL->set<bool>("Write Coordinates to MatrixMarket", false, "Writing Coordinates to MatrixMarket File"); //for writing coordinates to matrix market file
  validPL->set<double>("FELIX alpha", 0.0, "Surface boundary inclination for FELIX problems (in degrees)"); //for FELIX problem that require tranformation of STK mesh
  validPL->set<double>("FELIX L", 1, "Domain length for FELIX problems"); //for FELIX problem that require tranformation of STK mesh

  validPL->set<bool>("Contiguous IDs", "true", "Tells Ascii mesh reader is mesh has contiguous global IDs on 1 processor."); //for FELIX problem that require tranformation of STK mesh

  Teuchos::Array<std::string> defaultFields;
  validPL->set<Teuchos::Array<std::string> >("Restart Fields", defaultFields,
                     "Fields to pick up from the restart file when restarting");
  validPL->set<Teuchos::Array<std::string> >("Solution Vector Components", defaultFields,
      "Names and layout of solution output vector written to Exodus file. Requires SEACAS build");
  validPL->set<Teuchos::Array<std::string> >("Residual Vector Components", defaultFields,
      "Names and layout of residual output vector written to Exodus file. Requires SEACAS build");

  validPL->set<bool>("Use Serial Mesh", false, "Read in a single mesh on PE 0 and rebalance");
  validPL->set<bool>("Transfer Solution to Coordinates", false, "Copies the solution vector to the coordinates for output");

  validPL->set<bool>("Use Serial Mesh", false, "Read in a single mesh on PE 0 and rebalance");
  validPL->set<bool>("Use Composite Tet 10", false, "Flag to use the composite tet 10 basis in Intrepid");

  // Uniform percept adaptation of input mesh prior to simulation

  validPL->set<std::string>("STK Initial Refine", "", "stk::percept refinement option to apply after the mesh is input");
  validPL->set<std::string>("STK Initial Enrich", "", "stk::percept enrichment option to apply after the mesh is input");
  validPL->set<std::string>("STK Initial Convert", "", "stk::percept conversion option to apply after the mesh is input");
  validPL->set<bool>("Rebalance Mesh", false, "Parallel re-load balance initial mesh after generation");
  validPL->set<int>("Number of Refinement Passes", 1, "Number of times to apply the refinement process");

  return validPL;

}<|MERGE_RESOLUTION|>--- conflicted
+++ resolved
@@ -178,11 +178,7 @@
   felixAlpha = params->get("FELIX alpha", 0.0);
   felixL = params->get("FELIX L", 1.0);
 
-<<<<<<< HEAD
-  points_per_edge = params->get("Points Per Edge", 2);
-=======
   points_per_edge = params->get("Element Degree", 1) + 1; 
->>>>>>> 9fe5ab6b
 
   //boolean specifying if ascii mesh has contiguous IDs; only used for ascii meshes on 1 processor
   contigIDs = params->get("Contiguous IDs", true);
@@ -734,11 +730,7 @@
   validPL->set<bool>("Separate Evaluators by Element Block", false,
                      "Flag for different evaluation trees for each Element Block");
   validPL->set<std::string>("Transform Type", "None", "None or ISMIP-HOM Test A"); //for FELIX problem that require tranformation of STK mesh
-<<<<<<< HEAD
-  validPL->set<int>("Points Per Edge", 2, "Points per edge in enriched Aeras mesh");
-=======
   validPL->set<int>("Element Degree", 1, "Element degree (points per edge - 1) in enriched Aeras mesh"); 
->>>>>>> 9fe5ab6b
   validPL->set<bool>("Write Coordinates to MatrixMarket", false, "Writing Coordinates to MatrixMarket File"); //for writing coordinates to matrix market file
   validPL->set<double>("FELIX alpha", 0.0, "Surface boundary inclination for FELIX problems (in degrees)"); //for FELIX problem that require tranformation of STK mesh
   validPL->set<double>("FELIX L", 1, "Domain length for FELIX problems"); //for FELIX problem that require tranformation of STK mesh
