//*****************************************************************//
//    Albany 3.0:  Copyright 2016 Sandia Corporation               //
//    This Software is released under the BSD license detailed     //
//    in the file "license.txt" in the top-level Albany directory  //
//*****************************************************************//

#include <iostream>
#include "Teuchos_VerboseObject.hpp"
#include "Tpetra_ComputeGatherMap.hpp"

#include "Albany_DiscretizationFactory.hpp"
#include "Albany_GenericSTKMeshStruct.hpp"
#include "Albany_SideSetSTKMeshStruct.hpp"

#include "Albany_OrdinarySTKFieldContainer.hpp"
#include "Albany_MultiSTKFieldContainer.hpp"

#ifdef ALBANY_SEACAS
#include <stk_io/IossBridge.hpp>
#endif

#include "Albany_Utils.hpp"
#include <stk_mesh/base/GetEntities.hpp>
#include <stk_mesh/base/CreateAdjacentEntities.hpp>

#include <Albany_STKNodeSharing.hpp>

// Rebalance
#ifdef ALBANY_ZOLTAN
#include <percept/stk_rebalance/Rebalance.hpp>
#include <percept/stk_rebalance/Partition.hpp>
#include <percept/stk_rebalance/ZoltanPartition.hpp>
#include <percept/stk_rebalance_utils/RebalanceUtils.hpp>
#endif

// Refinement
#ifdef ALBANY_STK_PERCEPT
#include <stk_adapt/UniformRefiner.hpp>
#include <stk_adapt/UniformRefinerPattern.hpp>
#endif

static void
printCTD(const CellTopologyData & t )
{
  std::cout << t.name ;
  std::cout << " { D = " << t.dimension ;
  std::cout << " , NV = " << t.vertex_count ;
  std::cout << " , K = 0x" << std::hex << t.key << std::dec ;
  std::cout << std::endl ;

  for ( unsigned d = 0 ; d < 4 ; ++d ) {
    for ( unsigned i = 0 ; i < t.subcell_count[d] ; ++i ) {

      const CellTopologyData_Subcell & sub = t.subcell[d][i] ;

      std::cout << "  subcell[" << d << "][" << i << "] = { " ;

      std::cout << sub.topology->name ;
      std::cout << " ," ;
      for ( unsigned j = 0 ; j < sub.topology->node_count ; ++j ) {
        std::cout << " " << sub.node[j] ;
      }
      std::cout << " }" << std::endl ;
    }
  }

  std::cout << "}" << std::endl << std::endl ;

}

Albany::GenericSTKMeshStruct::GenericSTKMeshStruct(
    const Teuchos::RCP<Teuchos::ParameterList>& params_,
    const Teuchos::RCP<Teuchos::ParameterList>& adaptParams_,
    int numDim_)
    : params(params_),
      adaptParams(adaptParams_),
      buildEMesh(false),
      uniformRefinementInitialized(false)
//      , out(Teuchos::VerboseObjectBase::getDefaultOStream())
{
  metaData = Teuchos::rcp(new stk::mesh::MetaData());

  buildEMesh = buildPerceptEMesh();

  // numDim = -1 is default flag value to postpone initialization
  if (numDim_>0) {
    this->numDim = numDim_;
    std::vector<std::string> entity_rank_names = stk::mesh::entity_rank_names();
    // eMesh needs "FAMILY_TREE" entity
    if(buildEMesh)
      entity_rank_names.push_back("FAMILY_TREE");
    metaData->initialize(numDim_, entity_rank_names);
  }

  interleavedOrdering = params->get("Interleaved Ordering",true);
  allElementBlocksHaveSamePhysics = true;
  compositeTet = params->get<bool>("Use Composite Tet 10", false);
  num_time_deriv = params->get<int>("Number Of Time Derivatives");

  requiresAutomaticAura = params->get<bool>("Use Automatic Aura", false);

  // This is typical, can be resized for multiple material problems
  meshSpecs.resize(1);

  fieldAndBulkDataSet = false;
  side_maps_present = false;
  ignore_side_maps = false;
}

Albany::GenericSTKMeshStruct::~GenericSTKMeshStruct() {}

void Albany::GenericSTKMeshStruct::SetupFieldData(
    const Teuchos::RCP<const Teuchos_Comm>& commT,
    const int neq_,
    const AbstractFieldContainer::FieldContainerRequirements& req,
    const Teuchos::RCP<Albany::StateInfoStruct>& sis,
    const int worksetSize)
{
  TEUCHOS_TEST_FOR_EXCEPTION(!metaData->is_initialized(),
       std::logic_error,
       "LogicError: metaData->FEM_initialize(numDim) not yet called" << std::endl);

  neq = neq_;

  this->nodal_data_base = sis->getNodalDataBase();

  if (bulkData.is_null()) {
     const Teuchos::MpiComm<int>* mpiComm = dynamic_cast<const Teuchos::MpiComm<int>* > (commT.get());
     stk::mesh::BulkData::AutomaticAuraOption auto_aura_option = stk::mesh::BulkData::NO_AUTO_AURA;
     if(requiresAutomaticAura) auto_aura_option = stk::mesh::BulkData::AUTO_AURA;
     bulkData = Teuchos::rcp(
       new stk::mesh::BulkData(*metaData,
                               *mpiComm->getRawMpiComm(),
                               auto_aura_option,
                               //worksetSize, // capability currently removed from STK_Mesh
                               false, // add_fmwk_data
                               NULL, // ConnectivityMap
                               NULL, // FieldDataManager
                               worksetSize));
  }

  // Build the container for the STK fields
  Teuchos::Array<std::string> default_solution_vector; // Empty
  Teuchos::Array<Teuchos::Array<std::string> > solution_vector;
  solution_vector.resize(num_time_deriv + 1);
  bool user_specified_solution_components = false;
  solution_vector[0] =
    params->get<Teuchos::Array<std::string> >("Solution Vector Components", default_solution_vector);

  if(solution_vector[0].length() > 0)
     user_specified_solution_components = true;

  if(num_time_deriv >= 1){
    solution_vector[1] =
      params->get<Teuchos::Array<std::string> >("SolutionDot Vector Components", default_solution_vector);
    if(solution_vector[1].length() > 0)
       user_specified_solution_components = true;
  }

  if(num_time_deriv >= 2){
    solution_vector[2] =
      params->get<Teuchos::Array<std::string> >("SolutionDotDot Vector Components", default_solution_vector);
    if(solution_vector[2].length() > 0)
       user_specified_solution_components = true;
  }

  Teuchos::Array<std::string> default_residual_vector; // Empty
  Teuchos::Array<std::string> residual_vector =
    params->get<Teuchos::Array<std::string> >("Residual Vector Components", default_residual_vector);

  // Build the usual Albany fields unless the user explicitly specifies the residual or solution vector layout
  if(user_specified_solution_components && (residual_vector.length() > 0)){

      if(interleavedOrdering)
        this->fieldContainer = Teuchos::rcp(new Albany::MultiSTKFieldContainer<true>(params,
            metaData, bulkData, neq, req, numDim, sis, solution_vector, residual_vector));
      else
        this->fieldContainer = Teuchos::rcp(new Albany::MultiSTKFieldContainer<false>(params,
            metaData, bulkData, neq, req, numDim, sis, solution_vector, residual_vector));

  }

  else {

      if(interleavedOrdering)
        this->fieldContainer = Teuchos::rcp(new Albany::OrdinarySTKFieldContainer<true>(params,
            metaData, bulkData, neq, req, numDim, sis));
      else
        this->fieldContainer = Teuchos::rcp(new Albany::OrdinarySTKFieldContainer<false>(params,
            metaData, bulkData, neq, req, numDim, sis));

  }

// Exodus is only for 2D and 3D. Have 1D version as well
  exoOutput = params->isType<std::string>("Exodus Output File Name");
  if (exoOutput)
    exoOutFile = params->get<std::string>("Exodus Output File Name");
  exoOutputInterval = params->get<int>("Exodus Write Interval", 1);
  cdfOutput = params->isType<std::string>("NetCDF Output File Name");
  if (cdfOutput)
    cdfOutFile = params->get<std::string>("NetCDF Output File Name");

  nLat       =  params->get("NetCDF Output Number of Latitudes",100);
  nLon       =  params->get("NetCDF Output Number of Longitudes",100);
  cdfOutputInterval = params->get<int>("NetCDF Write Interval", 1);


  //get the type of transformation of STK mesh (for FELIX problems)
  transformType = params->get("Transform Type", "None"); //get the type of transformation of STK mesh (for FELIX problems)
  felixAlpha = params->get("FELIX alpha", 0.0);
  felixL = params->get("FELIX L", 1.0);

  points_per_edge = params->get("Element Degree", 1) + 1;

  //boolean specifying if ascii mesh has contiguous IDs; only used for ascii meshes on 1 processor
  contigIDs = params->get("Contiguous IDs", true);

  //Does user want to write coordinates to matrix market file (e.g., for ML analysis)?
  writeCoordsToMMFile = params->get("Write Coordinates to MatrixMarket", false);

  transferSolutionToCoords = params->get<bool>("Transfer Solution to Coordinates", false);

#ifdef ALBANY_STK_PERCEPT
  // Build the eMesh if needed
  if(buildEMesh)

   eMesh = Teuchos::rcp(new stk::percept::PerceptMesh(metaData, bulkData, false));

  // Build  the requested refiners
  if(!eMesh.is_null()){

   if(buildUniformRefiner()) // cant currently build both types of refiners (FIXME)

      return;

   buildLocalRefiner();

  }
#endif

}

void Albany::GenericSTKMeshStruct::setAllPartsIO()
{
  for (auto& it : partVec)
  {
    stk::mesh::Part& part = *it.second;
    if (!stk::io::is_part_io_part(part))
      stk::io::put_io_part_attribute(part);
  }
  for (auto& it : nsPartVec)
  {
    stk::mesh::Part& part = *it.second;
    if (!stk::io::is_part_io_part(part))
      stk::io::put_io_part_attribute(part);
  }
  for (auto& it : ssPartVec)
  {
    stk::mesh::Part& part = *it.second;
    if (!stk::io::is_part_io_part(part))
      stk::io::put_io_part_attribute(part);
  }
}

bool Albany::GenericSTKMeshStruct::buildPerceptEMesh(){

   // If there exists a nonempty "refine", "convert", or "enrich" string
    std::string refine = params->get<std::string>("STK Initial Refine", "");
    if(refine.length() > 0) return true;
    std::string convert = params->get<std::string>("STK Initial Enrich", "");
    if(convert.length() > 0) return true;
    std::string enrich = params->get<std::string>("STK Initial Convert", "");
    if(enrich.length() > 0) return true;

    // Or, if a percept mesh is needed to support general adaptation indicated in the "Adaptation" sublist
    if(!adaptParams.is_null()){

      std::string& method = adaptParams->get("Method", "");

      if (method == "Unif Size")
        return true;

    }

    return false;

}

bool Albany::GenericSTKMeshStruct::buildUniformRefiner(){

#ifdef ALBANY_STK_PERCEPT

    stk::adapt::BlockNamesType block_names(stk::percept::EntityRankEnd+1u);

    std::string refine = params->get<std::string>("STK Initial Refine", "");
    std::string convert = params->get<std::string>("STK Initial Convert", "");
    std::string enrich = params->get<std::string>("STK Initial Enrich", "");

    std::string convert_options = stk::adapt::UniformRefinerPatternBase::s_convert_options;
    std::string refine_options  = stk::adapt::UniformRefinerPatternBase::s_refine_options;
    std::string enrich_options  = stk::adapt::UniformRefinerPatternBase::s_enrich_options;

    // Has anything been specified?

    if(refine.length() == 0 && convert.length() == 0 && enrich.length() == 0)

       return false;

    if (refine.length())

      checkInput("refine", refine, refine_options);

    if (convert.length())

      checkInput("convert", convert, convert_options);

    if (enrich.length())

      checkInput("enrich", enrich, enrich_options);

    refinerPattern = stk::adapt::UniformRefinerPatternBase::createPattern(refine, enrich, convert, *eMesh, block_names);
    uniformRefinementInitialized = true;

    return true;

#else
    return false;
#endif

}

bool Albany::GenericSTKMeshStruct::buildLocalRefiner(){

#ifdef ALBANY_STK_PERCEPT

    if(adaptParams.is_null()) return false;

//    stk::adapt::BlockNamesType block_names = stk::adapt::BlockNamesType();
    stk::adapt::BlockNamesType block_names(stk::percept::EntityRankEnd+1u);

    std::string adapt_method = adaptParams->get<std::string>("Method", "");

    // Check if adaptation was specified
    if(adapt_method.length() == 0) return false;

    std::string pattern = adaptParams->get<std::string>("Refiner Pattern", "");

    if(pattern == "Local_Tet4_Tet4_N"){

//      refinerPattern = Teuchos::rcp(new stk::adapt::Local_Tet4_Tet4_N(*eMesh, block_names));
      refinerPattern = Teuchos::rcp(new stk::adapt::Local_Tet4_Tet4_N(*eMesh));
      return true;

    }
    else {

      TEUCHOS_TEST_FOR_EXCEPTION(true, Teuchos::Exceptions::InvalidParameter, std::endl <<
         "Error!  Unknown local adaptation pattern in GenericSTKMeshStruct: " << pattern <<
         "!" << std::endl << "Supplied parameter list is: " << std::endl << *adaptParams
         << "\nValid patterns are: Local_Tet4_Tet4_N" << std::endl);
    }


#endif

    return false;

}

void
Albany::GenericSTKMeshStruct::cullSubsetParts(std::vector<std::string>& ssNames,
    std::map<std::string, stk::mesh::Part*>& partVec){

/*
When dealing with sideset lists, it is common to have parts that are subsets of other parts, like:
Part[ surface_12 , 18 ] {
  Supersets { {UNIVERSAL} }
  Intersection_Of { } }
  Subsets { surface_quad4_edge2d2_12 }

Part[ surface_quad4_edge2d2_12 , 19 ] {
  Supersets { {UNIVERSAL} {FEM_ROOT_CELL_TOPOLOGY_PART_Line_2} surface_12 }
  Intersection_Of { } }
  Subsets { }

This function gets rid of the subset in the list.
*/

  using std::map;

  map<std::string, stk::mesh::Part*>::iterator it;
  std::vector<stk::mesh::Part*>::const_iterator p;

  for(it = partVec.begin(); it != partVec.end(); ++it){ // loop over the parts in the map

    // for each part in turn, get the name of parts that are a subset of it

    const stk::mesh::PartVector & subsets   = it->second->subsets();

    for ( p = subsets.begin() ; p != subsets.end() ; ++p ) {
      const std::string & n = (*p)->name();
//      std::cout << "Erasing: " << n << std::endl;
      partVec.erase(n); // erase it if it is in the base map
    }
  }

//  ssNames.clear();

  // Build the remaining data structures
  for(it = partVec.begin(); it != partVec.end(); ++it){ // loop over the parts in the map

    std::string ssn = it->first;
    ssNames.push_back(ssn);

  }
}

Teuchos::ArrayRCP<Teuchos::RCP<Albany::MeshSpecsStruct> >&
Albany::GenericSTKMeshStruct::getMeshSpecs()
{
  TEUCHOS_TEST_FOR_EXCEPTION(meshSpecs==Teuchos::null,
       std::logic_error,
       "meshSpecs accessed, but it has not been constructed" << std::endl);
  return meshSpecs;
}

const Teuchos::ArrayRCP<Teuchos::RCP<Albany::MeshSpecsStruct> >&
Albany::GenericSTKMeshStruct::getMeshSpecs() const
{
  TEUCHOS_TEST_FOR_EXCEPTION(meshSpecs==Teuchos::null,
       std::logic_error,
       "meshSpecs accessed, but it has not been constructed" << std::endl);
  return meshSpecs;
}

int Albany::GenericSTKMeshStruct::computeWorksetSize(const int worksetSizeMax,
                                                     const int ebSizeMax) const
{
  if (worksetSizeMax > ebSizeMax || worksetSizeMax < 1) return ebSizeMax;
  else {
    // compute numWorksets, and shrink workset size to minimize padding
    const int numWorksets = 1 + (ebSizeMax-1) / worksetSizeMax;
    return (1 + (ebSizeMax-1) / numWorksets);
  }
}

namespace {

void only_keep_connectivity_to_specified_ranks(stk::mesh::BulkData& mesh,
                                               stk::mesh::Entity entity,
                                               stk::mesh::EntityRank keeper1,
                                               stk::mesh::EntityRank keeper2)
{
  size_t num_ranks = mesh.mesh_meta_data().entity_rank_count();

  static std::vector<stk::mesh::Entity> del_relations;
  static std::vector<stk::mesh::ConnectivityOrdinal> del_ids;

  for (stk::mesh::EntityRank r = stk::topology::NODE_RANK; r < num_ranks; ++r) {

    if (r != keeper1 && r != keeper2) {

      stk::mesh::Entity const* rels = mesh.begin(entity, r);
      stk::mesh::ConnectivityOrdinal const* ords = mesh.begin_ordinals(entity, r);
      const int num_rels = mesh.num_connectivity(entity, r);
      for (int c = 0; c < num_rels; ++c) {
        del_relations.push_back(rels[c]);
        del_ids.push_back(ords[c]);
      }
    }
  }

  for (int j = 0; j < del_relations.size(); ++j){
    stk::mesh::Entity entity = del_relations[j];
    mesh.destroy_relation(entity,entity,del_ids[j]);
  }

  del_relations.clear();
  del_ids.clear();
}

}

void Albany::GenericSTKMeshStruct::computeAddlConnectivity()
{

  if(adaptParams.is_null()) return;

  std::string& method = adaptParams->get("Method", "");

  // Mesh fracture requires full mesh connectivity, created here
  if(method == "Random"){

    stk::mesh::PartVector add_parts;
    stk::mesh::create_adjacent_entities(*bulkData, add_parts);

    stk::mesh::EntityRank sideRank = metaData->side_rank();

    std::vector<stk::mesh::Entity> element_lst;
  //  stk::mesh::get_entities(*(bulkData),stk::topology::ELEMENT_RANK,element_lst);

    stk::mesh::Selector select_owned_or_shared = metaData->locally_owned_part() | metaData->globally_shared_part();
    stk::mesh::Selector select_owned = metaData->locally_owned_part();

  /*
        stk::mesh::Selector select_owned_in_part =
        stk::mesh::Selector( metaData->universal_part() ) &
        stk::mesh::Selector( metaData->locally_owned_part() );

        stk::mesh::get_selected_entities( select_owned_in_part ,
  */

     // Loop through only on-processor elements as we are just deleting entities inside the element
     stk::mesh::get_selected_entities( select_owned,
        bulkData->buckets( stk::topology::ELEMENT_RANK ) ,
        element_lst );

    bulkData->modification_begin();

    // remove all relationships from element unless to faces(segments
    //   in 2D) or nodes
    for (int i = 0; i < element_lst.size(); ++i){
      stk::mesh::Entity element = element_lst[i];
      only_keep_connectivity_to_specified_ranks(*bulkData, element, stk::topology::NODE_RANK, sideRank);
    }

    if (bulkData->mesh_meta_data().spatial_dimension() == 3){
      // Remove extra relations from face
      std::vector<stk::mesh::Entity> face_lst;
      //stk::mesh::get_entities(*(bulkData),stk::topology::ELEMENT_RANK-1,face_lst);
      // Loop through all faces visible to this processor, as a face can be visible on two processors
      stk::mesh::get_selected_entities( select_owned_or_shared,
                                        bulkData->buckets( sideRank ) ,
                                        face_lst );

      for (int i = 0; i < face_lst.size(); ++i){
        stk::mesh::Entity face = face_lst[i];

        only_keep_connectivity_to_specified_ranks(*bulkData, face, stk::topology::ELEMENT_RANK, stk::topology::EDGE_RANK);
      }
    }

    Albany::fix_node_sharing(*bulkData);
    bulkData->modification_end();
  }

}


void Albany::GenericSTKMeshStruct::uniformRefineMesh(const Teuchos::RCP<const Teuchos_Comm>& commT){

#ifdef ALBANY_STK_PERCEPT
// Refine if requested
  if(!uniformRefinementInitialized) return;

  AbstractSTKFieldContainer::IntScalarFieldType* proc_rank_field = fieldContainer->getProcRankField();


  if(!refinerPattern.is_null() && proc_rank_field){

    stk::adapt::UniformRefiner refiner(*eMesh, *refinerPattern, proc_rank_field);

    int numRefinePasses = params->get<int>("Number of Refinement Passes", 1);

    for(int pass = 0; pass < numRefinePasses; pass++){

      if(commT->getRank() == 0)
        std::cout << "Mesh refinement pass: " << pass + 1 << std::endl;

      refiner.doBreak();

    }

// printCTD(*refinerPattern->getFromTopology());
// printCTD(*refinerPattern->getToTopology());

    // Need to reset cell topology if the cell topology has changed

    if(refinerPattern->getFromTopology()->name != refinerPattern->getToTopology()->name){

      int numEB = partVec.size();

      for (int eb=0; eb<numEB; eb++) {

        meshSpecs[eb]->ctd = *refinerPattern->getToTopology();

      }
    }
  }
#endif

}


void Albany::GenericSTKMeshStruct::rebalanceInitialMeshT(const Teuchos::RCP<const Teuchos::Comm<int> >& commT){


  bool rebalance = params->get<bool>("Rebalance Mesh", false);
  bool useSerialMesh = params->get<bool>("Use Serial Mesh", false);

  if(rebalance || (useSerialMesh && commT->getSize() > 1)){

    rebalanceAdaptedMeshT(params, commT);

  }

}


void Albany::GenericSTKMeshStruct::rebalanceAdaptedMeshT(const Teuchos::RCP<Teuchos::ParameterList>& params_,
                                                        const Teuchos::RCP<const Teuchos::Comm<int> >& comm){

// Zoltan is required here

#ifdef ALBANY_ZOLTAN

    using std::cout; using std::endl;

    if(comm->getSize() <= 1)

      return;

    double imbalance;

    AbstractSTKFieldContainer::VectorFieldType* coordinates_field = fieldContainer->getCoordinatesField();

    stk::mesh::Selector selector(metaData->universal_part());
    stk::mesh::Selector owned_selector(metaData->locally_owned_part());


    if(comm->getRank() == 0){

      std::cout << "Before rebal nelements " << comm->getRank() << "  " <<
        stk::mesh::count_selected_entities(owned_selector, bulkData->buckets(stk::topology::ELEMENT_RANK)) << endl;

      std::cout << "Before rebal " << comm->getRank() << "  " <<
        stk::mesh::count_selected_entities(owned_selector, bulkData->buckets(stk::topology::NODE_RANK)) << endl;
    }


    imbalance = stk::rebalance::check_balance(*bulkData, NULL, stk::topology::NODE_RANK, &selector);

    if(comm->getRank() == 0)

      std::cout << "Before rebalance: Imbalance threshold is = " << imbalance << endl;

    // Use Zoltan to determine new partition. Set the desired parameters (if any) from the input file

    Teuchos::ParameterList graph_options;

   //graph_options.sublist(stk::rebalance::Zoltan::default_parameters_name()).set("LOAD BALANCING METHOD"      , "4");
    //graph_options.sublist(stk::rebalance::Zoltan::default_parameters_name()).set("ZOLTAN DEBUG LEVEL"      , "10");

    if(params_->isSublist("Rebalance Options")){

      const Teuchos::RCP<Teuchos::ParameterList>& load_balance_method = Teuchos::sublist(params_, "Rebalance Options");

    // Set the desired parameters. The options are shown in
    // TRILINOS_ROOT/packages/stk/stk_rebalance/ZontanPartition.cpp

//      load_balance_method.set("LOAD BALANCING METHOD"      , "4");
//      load_balance_method.set("ZOLTAN DEBUG LEVEL"      , "10");

      graph_options.sublist(stk::rebalance::Zoltan::default_parameters_name()) = *load_balance_method;

    }

    const Teuchos::MpiComm<int>* mpiComm = dynamic_cast<const Teuchos::MpiComm<int>* > (comm.get());

    stk::rebalance::Zoltan zoltan_partition(*bulkData, *mpiComm->getRawMpiComm(), numDim, graph_options);
    stk::rebalance::rebalance(*bulkData, owned_selector, coordinates_field, NULL, zoltan_partition);

    imbalance = stk::rebalance::check_balance(*bulkData, NULL,
      stk::topology::NODE_RANK, &selector);

    if(comm->getRank() == 0)
      std::cout << "After rebalance: Imbalance threshold is = " << imbalance << endl;

#if 0 // Other experiments at rebalancing

    // Configure Zoltan to use graph-based partitioning
    Teuchos::ParameterList graph;
    Teuchos::ParameterList lb_method;
    lb_method.set("LOAD BALANCING METHOD"      , "4");
    graph.sublist(stk::rebalance::Zoltan::default_parameters_name()) = lb_method;

    stk::rebalance::Zoltan zoltan_partitiona(Albany::getMpiCommFromEpetraComm(*comm), numDim, graph);

    *out << "Universal part " << comm->MyPID() << "  " <<
      stk::mesh::count_selected_entities(selector, bulkData->buckets(metaData->element_rank())) << endl;
    *out << "Owned part " << comm->MyPID() << "  " <<
      stk::mesh::count_selected_entities(owned_selector, bulkData->buckets(metaData->element_rank())) << endl;

    stk::rebalance::rebalance(*bulkData, owned_selector, coordinates_field, NULL, zoltan_partitiona);

    *out << "After rebal " << comm->MyPID() << "  " <<
      stk::mesh::count_selected_entities(owned_selector, bulkData->buckets(metaData->node_rank())) << endl;
    *out << "After rebal nelements " << comm->MyPID() << "  " <<
      stk::mesh::count_selected_entities(owned_selector, bulkData->buckets(metaData->element_rank())) << endl;


    imbalance = stk::rebalance::check_balance(*bulkData, NULL,
      metaData->node_rank(), &selector);

    if(comm->MyPID() == 0){

      *out << "Before second rebal: Imbalance threshold is = " << imbalance << endl;

    }
#endif

#endif  //ALBANY_ZOLTAN

}

void Albany::GenericSTKMeshStruct::setupMeshBlkInfo()
{
#if 0

   int nBlocks = meshSpecs.size();

   for(int i = 0; i < nBlocks; i++){

      const MeshSpecsStruct &ms = *meshSpecs[i];

      meshDynamicData[i] = Teuchos::rcp(new CellSpecs(ms.ctd, ms.worksetSize, ms.cubatureDegree,
                      numDim, neq, 0, useCompositeTet()));

   }
#endif

}

void Albany::GenericSTKMeshStruct::addNodeSetsFromSideSets ()
{
  TEUCHOS_TEST_FOR_EXCEPTION (this->meshSpecs[0]==Teuchos::null, std::runtime_error,
                              "Error! Mesh specs have not been initialized yet.\n");

  // This function adds a (sideset) part to nsPartVec and to the meshSpecs (nsNames)
  for (const auto& ssn_part_pair : ssPartVec)
  {
    // If a nodeset with the same name already exists, we ASSUME it contains this sideset's nodes.
    auto itns = nsPartVec.find(ssn_part_pair.first);
    if (itns!=nsPartVec.end())
      return;

    // Add the part to the node sets parts vector
    stk::mesh::Part* part = ssn_part_pair.second;
    nsPartVec[ssn_part_pair.first] = part;

    // Update the list of nodesets in the mesh specs
    this->meshSpecs[0]->nsNames.push_back(ssn_part_pair.first);

    // This list will be used later to check that the new nodesets' integrity
    m_nodesets_from_sidesets.push_back(ssn_part_pair.first);
  }
}

void Albany::GenericSTKMeshStruct::checkNodeSetsFromSideSetsIntegrity ()
{
  // For each nodeset generated from a sideset, this method checks that
  // the sides in the corresponding nodeset contain the right number of
  // nodes, that is, makes sure that 'declare_relation' was called to
  // establish the relation between the side and its node.

  for (auto ssn : m_nodesets_from_sidesets)
  {
    // Fetch the part
    auto it = ssPartVec.find(ssn);
    TEUCHOS_TEST_FOR_EXCEPTION (it==ssPartVec.end(), std::runtime_error,
                                "Error! Side set " << ssn << " not found. This error should NEVER occurr though. Bug?\n");
    stk::mesh::Part* ssPart = it->second;

    // Extract sides
    stk::mesh::Selector selector (*ssPart & (metaData->locally_owned_part() | metaData->globally_shared_part()));
    std::vector<stk::mesh::Entity> sides;
    stk::mesh::get_selected_entities(selector, bulkData->buckets(metaData->side_rank()), sides);

    // For each side, we check that it has the right number of nodes.
    unsigned num_nodes = metaData->get_topology(*ssPart).num_nodes();
    for (const auto& side : sides)
    {
      TEUCHOS_TEST_FOR_EXCEPTION (bulkData->num_nodes(side)==num_nodes, std::runtime_error,
                                  "Error! Found a side with wrong number of nodes stored. Most likely,"
                                  "its nodes were not added to the side with 'declare_relation').\n");
    }
  }
}

void Albany::GenericSTKMeshStruct::initializeSideSetMeshStructs (const Teuchos::RCP<const Teuchos_Comm>& commT)
{
  if (params->isSublist ("Side Set Discretizations"))
  {
    const Teuchos::ParameterList& ssd_list = params->sublist("Side Set Discretizations");
    const Teuchos::Array<std::string>& sideSets = ssd_list.get<Teuchos::Array<std::string> >("Side Sets");

    Teuchos::RCP<Teuchos::ParameterList> params_ss;
    int sideDim = this->numDim - 1;
    for (int i(0); i<sideSets.size(); ++i)
    {
      Teuchos::RCP<Albany::AbstractMeshStruct> ss_mesh;
      const std::string& ss_name = sideSets[i];
      params_ss = Teuchos::rcp(new Teuchos::ParameterList(ssd_list.sublist(ss_name)));
      if (!params_ss->isParameter("Number Of Time Derivatives"))
        params_ss->set<int>("Number Of Time Derivatives",num_time_deriv);

      std::string method = params_ss->get<std::string>("Method");
      if (method=="SideSetSTK")
      {
        // The user said this mesh is extracted from a higher dimensional one
        TEUCHOS_TEST_FOR_EXCEPTION (meshSpecs.size()!=1, std::logic_error,
                                    "Error! So far, side set mesh extraction is allowed only from STK meshes with 1 element block.\n");

        this->sideSetMeshStructs[ss_name] = Teuchos::rcp(new Albany::SideSetSTKMeshStruct(*this->meshSpecs[0], params_ss, commT));
      }
      else
      {
        // We must check whether a side mesh was already created elsewhere.
        // If the mesh already exists, we do nothing, and we ASSUME it is a valid mesh
        // This happens, for instance, for the basal mesh for extruded meshes.
        if (this->sideSetMeshStructs.find(ss_name)==this->sideSetMeshStructs.end())
        {
          ss_mesh = Albany::DiscretizationFactory::createMeshStruct (params_ss,adaptParams,commT);
          this->sideSetMeshStructs[ss_name] = Teuchos::rcp_dynamic_cast<Albany::AbstractSTKMeshStruct>(ss_mesh,false);
          TEUCHOS_TEST_FOR_EXCEPTION (this->sideSetMeshStructs[ss_name]==Teuchos::null, std::runtime_error,
                                      "Error! Could not cast side mesh to AbstractSTKMeshStruct.\n");
        }
      }

      // Checking that the side meshes have the correct dimension (in case they were loaded from file,
      // and the user mistakenly gave the wrong file name)
      TEUCHOS_TEST_FOR_EXCEPTION (sideDim!=this->sideSetMeshStructs[ss_name]->numDim, std::logic_error,
                                  "Error! Mesh on side " << ss_name << " has the wrong dimension.\n");

      // Update the side set mesh specs pointer in the mesh specs of this mesh
      this->meshSpecs[0]->sideSetMeshSpecs[ss_name] = this->sideSetMeshStructs[ss_name]->getMeshSpecs();
      this->meshSpecs[0]->sideSetMeshNames.push_back(ss_name);

      // We need to create the 2D cell -> (3D cell, side_node_ids) map in the side mesh now
      typedef AbstractSTKFieldContainer::IntScalarFieldType ISFT;
      ISFT* side_to_cell_map = &this->sideSetMeshStructs[ss_name]->metaData->declare_field<ISFT> (stk::topology::ELEM_RANK, "side_to_cell_map");
      stk::mesh::put_field(*side_to_cell_map, this->sideSetMeshStructs[ss_name]->metaData->universal_part(), 1);
#ifdef ALBANY_SEACAS
      stk::io::set_field_role(*side_to_cell_map, Ioss::Field::TRANSIENT);
#endif
      // We need to create the 2D cell -> (3D cell, side_node_ids) map in the side mesh now
      const int num_nodes = sideSetMeshStructs[ss_name]->getMeshSpecs()[0]->ctd.node_count;
      typedef AbstractSTKFieldContainer::IntVectorFieldType IVFT;
      IVFT* side_nodes_ids = &this->sideSetMeshStructs[ss_name]->metaData->declare_field<IVFT> (stk::topology::ELEM_RANK, "side_nodes_ids");
      stk::mesh::put_field(*side_nodes_ids, this->sideSetMeshStructs[ss_name]->metaData->universal_part(), num_nodes);
#ifdef ALBANY_SEACAS
      stk::io::set_field_role(*side_nodes_ids, Ioss::Field::TRANSIENT);
#endif
    }
  }
}

void Albany::GenericSTKMeshStruct::finalizeSideSetMeshStructs (
          const Teuchos::RCP<const Teuchos_Comm>& commT,
          const std::map<std::string,AbstractFieldContainer::FieldContainerRequirements>& side_set_req,
          const std::map<std::string,Teuchos::RCP<Albany::StateInfoStruct> >& side_set_sis,
          int worksetSize)
{
  if (this->sideSetMeshStructs.size()>0)
  {
    // Dummy sis/req if not present in the maps for a given side set.
    // This could happen if the side discretization has no requirements/states
    Teuchos::RCP<Albany::StateInfoStruct> dummy_sis = Teuchos::rcp(new Albany::StateInfoStruct());
    dummy_sis->createNodalDataBase();
    AbstractFieldContainer::FieldContainerRequirements dummy_req;

    Teuchos::RCP<Teuchos::ParameterList> params_ss;
    const Teuchos::ParameterList& ssd_list = params->sublist("Side Set Discretizations");
    for (auto it : sideSetMeshStructs)
    {
      Teuchos::RCP<Albany::SideSetSTKMeshStruct> sideMesh;
      sideMesh = Teuchos::rcp_dynamic_cast<Albany::SideSetSTKMeshStruct>(it.second,false);
      if (sideMesh!=Teuchos::null)
      {
        // SideSetSTK mesh need to build the mesh
        sideMesh->setParentMeshInfo(*this, it.first);
      }

      // We check since the basal mesh for extruded stk mesh should already have it set
      if (!it.second->fieldAndBulkDataSet)
      {
        auto it_req = side_set_req.find(it.first);
        auto it_sis = side_set_sis.find(it.first);

        auto& req = (it_req==side_set_req.end() ? dummy_req : it_req->second);
        auto& sis = (it_sis==side_set_sis.end() ? dummy_sis : it_sis->second);

        params_ss = Teuchos::rcp(new Teuchos::ParameterList(ssd_list.sublist(it.first)));
        it.second->setFieldAndBulkData(commT,params_ss,neq,req,sis,worksetSize);  // Cell equations are also defined on the side, but not viceversa
      }
    }
  }
}

void Albany::GenericSTKMeshStruct::buildCellSideNodeNumerationMap (const std::string& sideSetName,
                                                                   std::map<GO,GO>& sideMap,
                                                                   std::map<GO,std::vector<GO>>& sideNodeMap)
{
  TEUCHOS_TEST_FOR_EXCEPTION (sideSetMeshStructs.find(sideSetName)==sideSetMeshStructs.end(), Teuchos::Exceptions::InvalidParameter,
                              "Error in 'buildSideNodeToSideSetCellNodeMap': side set " << sideSetName << " does not have a mesh.\n");

  Teuchos::RCP<Albany::AbstractSTKMeshStruct> side_mesh = sideSetMeshStructs.at(sideSetName);

  // NOTE 1: the stk fields memorize maps from 2D to 3D values (since fields are defined on 2D mesh), while the input
  //         maps map 3D values to 2D ones. For instance, if node 0 of side3D 41 is mapped to node 2 of cell2D 12, the
  //         stk field values will be field(12) = [*, *, 0], while the input map will be sideNodeMap[41] = [2, *, *]
  //         This is because in Load/SaveSideSetStateField we can only use 3D data to access the map. On the other hand,
  //         the stk fields are defined in 2D, so it makes sense to have them indicized on the 2D values.
  // NOTE 2: The stk side_map maps a 2D cell id to a pair <cell3D_GID, side_lid>, where side_lid is the lid of the side
  //         within the element. The input map, instead, maps the directly side3D_GID into the cell3D_GID..

  // Extract 2D cells
  stk::mesh::Selector selector = stk::mesh::Selector(side_mesh->metaData->locally_owned_part());
  std::vector<stk::mesh::Entity> cells2D;
  stk::mesh::get_selected_entities(selector, side_mesh->bulkData->buckets(stk::topology::ELEM_RANK), cells2D);

  if (cells2D.size()==0)
  {
    // It can happen if the mesh is partitioned and this process does not own the side
    return;
  }

  const stk::topology::rank_t SIDE_RANK = metaData->side_rank();
  const int num_nodes = side_mesh->bulkData->num_nodes(cells2D[0]);
  GO* cell3D_id;
  GO* side_nodes_ids;
  GO cell2D_GID, side3D_GID;
  int side_lid;
  int num_sides;
  typedef AbstractSTKFieldContainer::IntScalarFieldType ISFT;
  typedef AbstractSTKFieldContainer::IntVectorFieldType IVFT;
  ISFT* side_to_cell_map   = this->sideSetMeshStructs[sideSetName]->metaData->get_field<ISFT> (stk::topology::ELEM_RANK, "side_to_cell_map");
  IVFT* side_nodes_ids_map = this->sideSetMeshStructs[sideSetName]->metaData->get_field<IVFT> (stk::topology::ELEM_RANK, "side_nodes_ids");
  std::vector<stk::mesh::EntityId> cell2D_nodes_ids(num_nodes), side3D_nodes_ids(num_nodes);
  const stk::mesh::Entity* side3D_nodes;
  const stk::mesh::Entity* cell2D_nodes;
  if (side_mesh->side_maps_present && !side_mesh->ignore_side_maps)
  {
    // This mesh was loaded from a file that stored the side maps.
    // Hence, we just read it and stuff the map with it
    // WARNING: the maps may be not be valid. This can happen if they were built with an
    //          extruded mesh with N layers, and we are now using this side mesh to build
    //          an extruded mesh with M!=N layers, or with different ordering (COLUMN/LAYER).
    //          If this is the case, you must first edit the exodus file and delete the maps
    //          or set 'Ignore Side Maps' to true in the input file
    for (const auto& cell2D : cells2D)
    {
      // Get the stk field data
      cell3D_id      = stk::mesh::field_data(*side_to_cell_map, cell2D);
      side_nodes_ids = stk::mesh::field_data(*side_nodes_ids_map, cell2D);
      stk::mesh::Entity cell3D = bulkData->get_entity(stk::topology::ELEM_RANK,*cell3D_id);

      num_sides = bulkData->num_sides(cell3D);
      const stk::mesh::Entity* cell_sides = bulkData->begin(cell3D,SIDE_RANK);
      side_lid = -1;
      for (int iside(0); iside<num_sides; ++iside)
      {
        side3D_nodes = bulkData->begin_nodes(cell_sides[iside]);
        for (int inode(0); inode<num_nodes; ++inode)
        {
          side3D_nodes_ids[inode] = bulkData->identifier(side3D_nodes[inode]);
        }
        if (std::is_permutation(side3D_nodes_ids.begin(),side3D_nodes_ids.end(), side_nodes_ids))
        {
          side_lid = iside;
          side3D_GID = bulkData->identifier(cell_sides[iside])-1;
          break;
        }
      }
      TEUCHOS_TEST_FOR_EXCEPTION (side_lid==-1, std::logic_error, "Error! Cannot locate the right side in the cell.\n");

      sideMap[side3D_GID] = side_mesh->bulkData->identifier(cell2D)-1;
      sideNodeMap[side3D_GID].resize(num_nodes);
      cell2D_nodes = side_mesh->bulkData->begin_nodes(cell2D);
      for (int i(0); i<num_nodes; ++i)
      {
        auto it = std::find(side3D_nodes_ids.begin(),side3D_nodes_ids.end(),side_nodes_ids[i]);
        sideNodeMap[side3D_GID][std::distance(side3D_nodes_ids.begin(),it)] = i;
      }
    }

    return;
  }

  const stk::mesh::Entity* side_cells;
  for (const auto& cell2D : cells2D)
  {
    // Get the stk field data
    cell3D_id      = stk::mesh::field_data(*side_to_cell_map, cell2D);
    side_nodes_ids = stk::mesh::field_data(*side_nodes_ids_map, cell2D);

    // The side-id is assumed equal to the cell-id in the side mesh...
    side3D_GID = cell2D_GID = side_mesh->bulkData->identifier(cell2D)-1;
    stk::mesh::Entity side3D = bulkData->get_entity(SIDE_RANK, side3D_GID+1);

    // Safety check
    TEUCHOS_TEST_FOR_EXCEPTION (bulkData->num_elements(side3D)!=1, std::logic_error,
                                "Error! Side " << side3D_GID << " has more/less than 1 adjacent element.\n");

    side_cells = bulkData->begin_elements(side3D);
    stk::mesh::Entity cell3D = side_cells[0];

    *cell3D_id = bulkData->identifier(cell3D);

    sideMap[side3D_GID] = cell2D_GID;
    sideNodeMap[side3D_GID].resize(num_nodes);

    // Now we determine the lid of the side within the element and also the node ordering
    cell2D_nodes = side_mesh->bulkData->begin_nodes(cell2D);
    side3D_nodes = bulkData->begin_nodes(side3D);
    for (int i(0); i<num_nodes; ++i)
    {
      cell2D_nodes_ids[i] = side_mesh->bulkData->identifier(cell2D_nodes[i]);
      side3D_nodes_ids[i] = bulkData->identifier(side3D_nodes[i]);
    }

    for (int i(0); i<num_nodes; ++i)
    {
      auto it = std::find(cell2D_nodes_ids.begin(),cell2D_nodes_ids.end(),side3D_nodes_ids[i]);
      sideNodeMap[side3D_GID][i] = std::distance(cell2D_nodes_ids.begin(),it);
      side_nodes_ids[std::distance(cell2D_nodes_ids.begin(),it)] = side3D_nodes_ids[i];
    }
  }

  // Just in case this method gets called twice
  side_mesh->side_maps_present = true;
}

void Albany::GenericSTKMeshStruct::printParts(stk::mesh::MetaData *metaData)
{
  std::cout << "Printing all part names of the parts found in the metaData:" << std::endl;
  stk::mesh::PartVector all_parts = metaData->get_parts();

  for (stk::mesh::PartVector::iterator i_part = all_parts.begin(); i_part != all_parts.end(); ++i_part)
  {
    stk::mesh::Part* part = *i_part ;
    std::cout << "\t" << part->name() << std::endl;
  }
}

void Albany::GenericSTKMeshStruct::loadRequiredInputFields (const AbstractFieldContainer::FieldContainerRequirements& req,
                                                            const Teuchos::RCP<const Teuchos_Comm>& commT)
{
  Teuchos::RCP<Teuchos::FancyOStream> out = Teuchos::fancyOStream(Teuchos::rcpFromRef(std::cout));
  out->setProcRankAndSize(commT->getRank(), commT->getSize());
  out->setOutputToRootOnly(0);

  *out << "[GenericSTKMeshStruct] Processing field requirements...\n";

  // Load required fields
  stk::mesh::Selector select_owned_in_part = stk::mesh::Selector(metaData->universal_part()) & stk::mesh::Selector(metaData->locally_owned_part());

  stk::mesh::Selector select_overlap_in_part = stk::mesh::Selector(metaData->universal_part()) & (stk::mesh::Selector(metaData->locally_owned_part()) | stk::mesh::Selector(metaData->globally_shared_part()));

  std::vector<stk::mesh::Entity> nodes, elems;
  stk::mesh::get_selected_entities(select_overlap_in_part, bulkData->buckets(stk::topology::NODE_RANK), nodes);
  stk::mesh::get_selected_entities(select_owned_in_part, bulkData->buckets(stk::topology::ELEM_RANK), elems);

  Teuchos::Array<GO> nodeIndices(nodes.size()), elemIndices(elems.size());
  for (int i = 0; i < nodes.size(); ++i)
    nodeIndices[i] = bulkData->identifier(nodes[i]) - 1;
  for (int i = 0; i < elems.size(); ++i)
    elemIndices[i] = bulkData->identifier(elems[i]) - 1;


  // Creating the serial and parallel node maps
  const Tpetra::global_size_t INVALID = Teuchos::OrdinalTraits<Tpetra::global_size_t>::invalid ();

  Teuchos::RCP<const Tpetra_Map> nodes_map = Tpetra::createNonContigMapWithNode<LO, GO> (nodeIndices, commT, KokkosClassic::Details::getNode<KokkosNode>());
  Teuchos::RCP<const Tpetra_Map> elems_map = Tpetra::createNonContigMapWithNode<LO, GO> (elemIndices, commT, KokkosClassic::Details::getNode<KokkosNode>());

  // NOTE: the serial map cannot be created linearly, with GIDs from 0 to numGlobalNodes/Elems, since
  //       this may be a boundary mesh, and the GIDs may not start from 0, nor be contiguous.
  //       Therefore, we must create a root map. Moreover, we need the GIDs sorted (so that, regardless
  //       of the GID, we read the serial input files in the correct order), and we can't sort them
  //       once the map is created, so we cannot use the Tpetra utility gatherMap.

  int num_my_nodes = nodes_map->getNodeNumElements();
  int num_my_elems = elems_map->getNodeNumElements();

  // Note: I tried to use gather, but the number of elements on each process may be different.
  int num_proc = commT->getSize();
  int my_rank  = commT->getRank();
  int num_global_nodes, num_global_elems;
  Teuchos::Array<GO> allNodesToRoot(0),allElemsToRoot(0);
  for (int pid=0; pid<num_proc; ++pid)
  {
    int nb_n = num_my_nodes;
    int nb_e = num_my_elems;
    Teuchos::broadcast(*commT,pid,1,&nb_n);
    Teuchos::broadcast(*commT,pid,1,&nb_e);

    GO *tmp_nodes, *tmp_elems;
    if (pid==my_rank)
    {
      tmp_nodes = nodeIndices.getRawPtr();
      tmp_elems = elemIndices.getRawPtr();
    }
    else
    {
      tmp_nodes = new GO[nb_n];
      tmp_elems = new GO[nb_e];
    }

    Teuchos::broadcast(*commT,pid,nb_n,tmp_nodes);
    Teuchos::broadcast(*commT,pid,nb_e,tmp_elems);
    if (my_rank==0)
    {
      allNodesToRoot.insert(allNodesToRoot.begin(),tmp_nodes,tmp_nodes+nb_n);
      allElemsToRoot.insert(allElemsToRoot.begin(),tmp_elems,tmp_elems+nb_e);
    }

    if (pid!=my_rank)
    {
      delete[] tmp_nodes;
      delete[] tmp_elems;
    }
  }

  // Sorting
  std::sort(allNodesToRoot.begin(),allNodesToRoot.end());
  std::sort(allElemsToRoot.begin(),allElemsToRoot.end());

  // Removing duplicates (should do nothing for the elements)
  auto it_nodes = std::unique(allNodesToRoot.begin(),allNodesToRoot.end());
  auto it_elems = std::unique(allElemsToRoot.begin(),allElemsToRoot.end());
  allNodesToRoot.resize(std::distance(allNodesToRoot.begin(),it_nodes));    // Resize to the actual number of unique nodes
  allElemsToRoot.resize(std::distance(allElemsToRoot.begin(),it_elems));    // Resize to the actual number of unique elements

  GO node_base, elem_base;
  if (my_rank==0)
  {
    node_base = *std::min_element(allNodesToRoot.begin(), allNodesToRoot.end());
    elem_base = *std::min_element(allElemsToRoot.begin(), allElemsToRoot.end());
  }
  Teuchos::broadcast(*commT,0,1,&node_base);
  Teuchos::broadcast(*commT,0,1,&elem_base);

  num_global_nodes = allNodesToRoot.size();
  num_global_elems = allElemsToRoot.size();
  Teuchos::broadcast(*commT,0,1,&num_global_nodes);
  Teuchos::broadcast(*commT,0,1,&num_global_elems);

  Teuchos::RCP<const Tpetra_Map> serial_nodes_map, serial_elems_map;
  serial_nodes_map = Teuchos::rcp (new Tpetra_Map (num_global_nodes,allNodesToRoot(),node_base,commT,KokkosClassic::Details::getNode<KokkosNode>()));
  serial_elems_map = Teuchos::rcp (new Tpetra_Map (num_global_elems,allElemsToRoot(),elem_base,commT,KokkosClassic::Details::getNode<KokkosNode>()));

  //Teuchos::RCP<const Tpetra_Map> serial_nodes_map = Tpetra::Details::computeGatherMap(nodes_map,out);
  //Teuchos::RCP<const Tpetra_Map> serial_elems_map = Tpetra::Details::computeGatherMap(elems_map,out);

  // Creating the Tpetra_Import object (to transfer from serial to parallel vectors)
  Tpetra_Import importOperatorNode (serial_nodes_map, nodes_map);
  Tpetra_Import importOperatorElem (serial_elems_map, elems_map);

  Teuchos::ParameterList dummyList;
  Teuchos::ParameterList* req_fields_info;
  if (params->isSublist("Required Fields Info"))
  {
    req_fields_info = &params->sublist("Required Fields Info");
  }
  else
  {
    req_fields_info = &dummyList;
  }

  std::set<std::string> missing;
  for (auto rname : req)
    missing.insert(rname);

  std::string fname, fusage, ftype, forigin;
  int num_fields = req_fields_info->get<int>("Number Of Fields",0);
  for (int ifield=0; ifield<num_fields; ++ifield)
  {
    std::stringstream ss;
    ss << "Field " << ifield;
    Teuchos::ParameterList& fparams = req_fields_info->sublist(ss.str());

    fname = fparams.get<std::string>("Field Name");
    missing.erase(fname);

    fusage = fparams.get<std::string>("Field Usage", "Input");
    if (fusage == "Output")
    {
      *out << "  - Skipping field '" << fname << "' since it's listed as output. Make sure there's an evaluator set to save it!\n";
      continue;

    }
    else if (fusage == "Unused")
    {
      *out << "  - Skipping field '" << fname << "' since it's listed as unused.\n";
      continue;
    }
    else
      TEUCHOS_TEST_FOR_EXCEPTION (fusage!="Input" && fusage!="Input-Output", Teuchos::Exceptions::InvalidParameter,
                                  "Error! 'Field Usage' for field '" << fname << "' must be one of 'Input', 'Output', 'Input-Output' or 'Unused'.\n");

    forigin = fparams.get<std::string>("Field Origin","INVALID");

    if (forigin=="Mesh")
    {
      *out << "  - Skipping field '" << fname << "' since it's listed as present in the mesh. Make sure this is true, since we can't check!\n";
      continue;
    }
    else
      TEUCHOS_TEST_FOR_EXCEPTION (forigin!="File", Teuchos::Exceptions::InvalidParameter,
                                  "Error! 'Field Origin' for field '" << fname << "' must be one of 'File' or 'Mesh'.\n");

    ftype = fparams.get<std::string>("Field Type","INVALID");

    // Depending on the input field type, we need to use different pointers/importers/vectors
    if (ftype == "Node Scalar")
    {
      loadField (fname, fparams, importOperatorNode, nodes, commT, true, true, false);
    }
    else if (ftype == "Elem Scalar")
    {
      loadField (fname, fparams, importOperatorElem, elems, commT, false, true, false);
    }
    else if (ftype == "Node Vector")
    {
      loadField (fname, fparams, importOperatorNode, nodes, commT, true, false, false);
    }
    else if (ftype == "Elem Vector")
    {
      loadField (fname, fparams, importOperatorElem, elems, commT, false, false, false);
    }
    else if (ftype == "Node Layered Scalar")
    {
      loadField (fname, fparams, importOperatorNode, nodes, commT, true, true, true);
    }
    else if (ftype == "Elem Layered Scalar")
    {
      loadField (fname, fparams, importOperatorElem, elems, commT, false, true, true);
    }
    else if (ftype == "Node Layered Vector")
    {
      loadField (fname, fparams, importOperatorNode, nodes, commT, true, false, true);
    }
    else if (ftype == "Elem Layered Vector")
    {
      loadField (fname, fparams, importOperatorElem, elems, commT, false, false, true);
    }
    else
    {
      TEUCHOS_TEST_FOR_EXCEPTION (true, Teuchos::Exceptions::InvalidParameterValue,
                                  "Error! Field '" << fname << "' has type '" << ftype << "'.\n" <<
                                  "Unfortunately, the only supported field types so fare are 'Node/Elem Scalar/Vector' and 'Node/Elem Layered Scalar/Vector'.\n");
    }
  }

  if (missing.size()>0)
  {
    std::string missing_list;
    for (auto i : missing)
      missing_list += " '" + i + "',";
    missing_list.erase(missing_list.size()-1);

    TEUCHOS_TEST_FOR_EXCEPTION (true, std::logic_error,
                                "Error! The following requirements were not find in the discretization list:" << missing_list << ".\n");
  }
}

void Albany::GenericSTKMeshStruct::loadField (const std::string& field_name, const Teuchos::ParameterList& params,
                                              const Tpetra_Import& importOperator, const std::vector<stk::mesh::Entity>& entities,
                                              const Teuchos::RCP<const Teuchos_Comm>& commT,
                                              bool node, bool scalar, bool layered)
{
  std::vector<double>* norm_layers_coords;

  // Getting the serial and (possibly) parallel maps
  const Teuchos::RCP<const Tpetra_Map> serial_map = importOperator.getSourceMap();
  const Teuchos::RCP<const Tpetra_Map> map = importOperator.getTargetMap();

  Teuchos::RCP<Teuchos::FancyOStream> out = Teuchos::fancyOStream(Teuchos::rcpFromRef(std::cout));
  out->setProcRankAndSize(commT->getRank(), commT->getSize());
  out->setOutputToRootOnly(0);

  std::string temp_str;
  std::string field_type = (node ? "Node" : "Elem");
  field_type += (layered ? " Layered" : "");
  field_type += (scalar ? " Scalar" : " Vector");

  // The serial Tpetra service multivector
  Teuchos::RCP<Tpetra_MultiVector> serial_req_mvec;

  if (params.isParameter("Random Value"))
  {
    Teuchos::Array<std::string> randomize = params.get<Teuchos::Array<std::string> >("Random Value");
    serial_req_mvec = Teuchos::rcp(new Tpetra_MultiVector(serial_map,randomize.size()));

    *out << "  - Discarding other info about " << field_type << " field " << field_name << " and filling it with random values.\n";
    if (layered)
    {
      *out << "    - Filling layers normalized coordinates linearly in [0,1].\n";

      temp_str = field_name + "_NLC";
      norm_layers_coords = &fieldContainer->getMeshVectorStates()[temp_str];
      int size = norm_layers_coords->size();
      if (size==1)
        (*norm_layers_coords)[0] = 1.;
      else
      {
        int n_int = size-1;
        double dx = 1./n_int;
        (*norm_layers_coords)[0] = 0.;
        for (int i=0; i<n_int; ++i)
          (*norm_layers_coords)[i+1] = (*norm_layers_coords)[i]+dx;
      }
    }

    serial_req_mvec->randomize();

    // If there are components that were marked to not be randomized,
    // we look for the parameter 'Field Value' and use the corresponding entry.
    // If there is no such parameter, we fill the non random entries with zeroes.
    Teuchos::Array<double> values;
    if (params.isParameter("Field Value"))
      values = params.get<Teuchos::Array<double> >("Field Value");
    else
      values.resize(randomize.size(),0.);

    for (int iv=0; iv<randomize.size(); ++iv)
      if (randomize[iv]=="false" || randomize[iv]=="no")
      {
        *out << "    - Using constant value " << values[iv] << " for component " << iv << ", which was marked as not random.\n";
        serial_req_mvec->getVectorNonConst(iv)->putScalar(values[iv]);
      }
  }
  else if (params.isParameter("Field Value"))
  {
    Teuchos::Array<double> values = params.get<Teuchos::Array<double> >("Field Value");

    serial_req_mvec = Teuchos::rcp(new Tpetra_MultiVector(serial_map,values.size()));

    if (layered)
    {
      *out << "  - Discarding other info about " << field_type << " field " << field_name << " and filling it with constant value " << values << " and filling layers normalized coordinates linearly in [0,1].\n";

      temp_str = field_name + "_NLC";
      norm_layers_coords = &fieldContainer->getMeshVectorStates()[temp_str];
      int size = norm_layers_coords->size();
      if (size==1)
        (*norm_layers_coords)[0] = 1.;
      else
      {
        int n_int = size-1;
        double dx = 1./n_int;
        (*norm_layers_coords)[0] = 0.;
        for (int i=0; i<n_int; ++i)
          (*norm_layers_coords)[i+1] = (*norm_layers_coords)[i]+dx;

      }
    }
    else
    {
      *out << "  - Discarding other info about " << field_type << " field '" << field_name << "' and filling it with constant value " << values << "\n";
    }
    // For debug, we allow to fill the field with a given uniform value
    for (int iv(0); iv<serial_req_mvec->getNumVectors(); ++iv)
    {
      serial_req_mvec->getVectorNonConst(iv)->putScalar(values[iv]);
    }
  }
  else
  {
    TEUCHOS_TEST_FOR_EXCEPTION (!params.isParameter("File Name"), std::logic_error, "Error! No file name or constant value specified for field " << field_name << ".\n");

    std::string fname = params.get<std::string>("File Name");

    *out << "  - Reading " << field_type << " field '" << field_name << "' from file '" << fname << "'...";
    out->getOStream()->flush();
    // Read the input file and stuff it in the Tpetra multivector

    if (scalar)
    {
      if (layered)
      {
        temp_str = field_name + "_NLC";
        norm_layers_coords = &fieldContainer->getMeshVectorStates()[temp_str];
        readLayeredScalarFileSerial (fname,serial_req_mvec,serial_map,*norm_layers_coords,commT);

        // Broadcast the normalized layers coordinates
        int size = norm_layers_coords->size();
        Teuchos::broadcast(*commT,0,size,norm_layers_coords->data());
      }
      else
      {
        readScalarFileSerial (fname,serial_req_mvec,serial_map,commT);
      }
    }
    else
    {
      if (layered)
      {
        temp_str = field_name + "_NLC";
        norm_layers_coords = &fieldContainer->getMeshVectorStates()[temp_str];
        readLayeredVectorFileSerial (fname,serial_req_mvec,serial_map,*norm_layers_coords,commT);

        // Broadcast the normalized layers coordinates
        int size = norm_layers_coords->size();
        Teuchos::broadcast(*commT,0,size,norm_layers_coords->data());
      }
      else
      {
        readVectorFileSerial (fname,serial_req_mvec,serial_map,commT);
      }
    }
    *out << "done!\n";

    if (params.isParameter("Scale Factor"))
    {
      Teuchos::Array<double> scale_factors = params.get<Teuchos::Array<double> >("Scale Factor");
      TEUCHOS_TEST_FOR_EXCEPTION (scale_factors.size()!=serial_req_mvec->getNumVectors(), Teuchos::Exceptions::InvalidParameter,
                                  "Error! The given scale factors vector size does not match the field dimension.\n");
      *out << "   - Scaling " << field_type << " field '" << field_name << "' with scaling factors [" << scale_factors[0];
      for (int i=1; i<scale_factors.size(); ++i)
        *out << " " << scale_factors[i];
      *out << "]\n";

      serial_req_mvec->scale (scale_factors);
    }
  }

  // Fill the (possibly) parallel vector
  Tpetra_MultiVector req_mvec(map,serial_req_mvec->getNumVectors());
  req_mvec.doImport(*serial_req_mvec,importOperator,Tpetra::INSERT);
  std::vector<Teuchos::ArrayRCP<const ST> > req_mvec_view;

  for (int i(0); i<req_mvec.getNumVectors(); ++i)
    req_mvec_view.push_back(req_mvec.getVector(i)->get1dView());

  //Now we have to stuff the vector in the mesh data
  typedef AbstractSTKFieldContainer::ScalarFieldType  SFT;
  typedef AbstractSTKFieldContainer::VectorFieldType  VFT;
  typedef AbstractSTKFieldContainer::TensorFieldType  TFT;

  SFT* scalar_field = 0;
  VFT* vector_field = 0;
  TFT* tensor_field = 0;

  stk::topology::rank_t entity_rank = node ? stk::topology::NODE_RANK : stk::topology::ELEM_RANK;

  if (scalar && !layered)
  {
    // Purely scalar field
    scalar_field = metaData->get_field<SFT> (entity_rank, field_name);
  }
  else if ( scalar==layered )
  {
    // Either (non-layered) vector or layered scalar field
    vector_field = metaData->get_field<VFT> (entity_rank, field_name);
  }
  else
  {
    // Layered vector field
    tensor_field = metaData->get_field<TFT> (entity_rank, field_name);
  }

  TEUCHOS_TEST_FOR_EXCEPTION (scalar_field==0 && vector_field==0 && tensor_field==0, std::logic_error,
                              "Error! Field " << field_name << " not present (perhaps is not '" << field_type << "'?).\n");

  stk::mesh::EntityId gid;
  LO lid;
  double* values;
  for (int i(0); i<entities.size(); ++i)
  {
    if (scalar_field!=0)
      values = stk::mesh::field_data(*scalar_field, entities[i]);
    else if (vector_field!=0)
      values = stk::mesh::field_data(*vector_field, entities[i]);
    else
      values = stk::mesh::field_data(*tensor_field, entities[i]);

    gid    = bulkData->identifier(entities[i]) - 1;
    lid    = map->getLocalElement((GO)(gid));
    for (int iDim(0); iDim<req_mvec_view.size(); ++iDim)
      values[iDim] = req_mvec_view[iDim][lid];
  }
}

void Albany::GenericSTKMeshStruct::readScalarFileSerial (const std::string& fname, Teuchos::RCP<Tpetra_MultiVector>& mvec,
                                                         const Teuchos::RCP<const Tpetra_Map>& map,
                                                         const Teuchos::RCP<const Teuchos_Comm>& comm) const
{
  // It's a scalar, so we already know MultiVector has only 1 vector
  mvec = Teuchos::rcp(new Tpetra_MultiVector(map,1));

  if (comm->getRank() != 0)
  {
    // Only process 0 will load the file...
    return;
  }

  GO numNodes;
  Teuchos::ArrayRCP<ST> nonConstView = mvec->get1dViewNonConst();

  std::ifstream ifile;
  ifile.open(fname.c_str());
  TEUCHOS_TEST_FOR_EXCEPTION (!ifile.is_open(), std::runtime_error, "Error in GenericSTKMeshStruct: unable to open the file " << fname << ".\n");

  ifile >> numNodes;
  TEUCHOS_TEST_FOR_EXCEPTION (numNodes != map->getNodeNumElements(), Teuchos::Exceptions::InvalidParameterValue,
                              "Error in GenericSTKMeshStruct: Number of nodes in file " << fname << " (" << numNodes << ") " <<
                              "is different from the number expected (" << map->getNodeNumElements() << ").\n");

  for (GO i = 0; i < numNodes; i++)
    ifile >> nonConstView[i];

  ifile.close();
}

void Albany::GenericSTKMeshStruct::readVectorFileSerial (const std::string& fname, Teuchos::RCP<Tpetra_MultiVector>& mvec,
                                                         const Teuchos::RCP<const Tpetra_Map>& map,
                                                         const Teuchos::RCP<const Teuchos_Comm>& comm) const
{
  int numComponents = 0;
  if (comm->getRank() == 0)
  {
    GO numNodes;
    std::ifstream ifile;
    ifile.open(fname.c_str());
    TEUCHOS_TEST_FOR_EXCEPTION (!ifile.is_open(), std::runtime_error, "Error in GenericSTKMeshStruct: unable to open the file " << fname << ".\n");

    ifile >> numNodes >> numComponents;

    TEUCHOS_TEST_FOR_EXCEPTION (numNodes != map->getNodeNumElements(), Teuchos::Exceptions::InvalidParameterValue,
                                "Error in GenericSTKMeshStruct: Number of nodes in file " << fname << " (" << numNodes << ") " <<
                                "is different from the number expected (" << map->getNodeNumElements() << ").\n");

    mvec = Teuchos::rcp(new Tpetra_MultiVector(map,numComponents));

    for (int icomp(0); icomp<numComponents; ++icomp)
    {
      Teuchos::ArrayRCP<ST> nonConstView = mvec->getVectorNonConst(icomp)->get1dViewNonConst();
      for (GO i = 0; i < numNodes; i++)
        ifile >> nonConstView[i];
    }
    ifile.close();
  }

  Teuchos::broadcast(*comm,0,1,&numComponents);
  if (comm->getRank() != 0)
    mvec = Teuchos::rcp(new Tpetra_MultiVector(map,numComponents));
}

void Albany::GenericSTKMeshStruct::readLayeredScalarFileSerial (const std::string &fname, Teuchos::RCP<Tpetra_MultiVector>& mvec,
                                                                const Teuchos::RCP<const Tpetra_Map>& map,
                                                                std::vector<double>& normalizedLayersCoords,
                                                                const Teuchos::RCP<const Teuchos_Comm>& comm) const
{
  int numLayers = 0;
  if (comm->getRank() == 0)
  {
    GO numNodes;
    std::ifstream ifile;

    ifile.open(fname.c_str());
    TEUCHOS_TEST_FOR_EXCEPTION (!ifile.is_open(), std::runtime_error, "Error in GenericSTKMeshStruct: unable to open the file " << fname << ".\n");

    ifile >> numNodes >> numLayers;

    TEUCHOS_TEST_FOR_EXCEPTION (numNodes != map->getNodeNumElements(), Teuchos::Exceptions::InvalidParameterValue,
                                "Error in GenericSTKMeshStruct: Number of nodes in file " << fname << " (" << numNodes << ") " <<
                                "is different from the number expected (" << map->getNodeNumElements() << ").\n");
    TEUCHOS_TEST_FOR_EXCEPTION (numLayers != normalizedLayersCoords.size(), Teuchos::Exceptions::InvalidParameterValue,
                                "Error in GenericSTKMeshStruct: Number of layers in file " << fname << " (" << numLayers << ") " <<
                                "is different from the number expected (" << normalizedLayersCoords.size() << ")." <<
                                " To fix this, please specify the correct layered data dimension when you register the state.\n");

    mvec = Teuchos::rcp(new Tpetra_MultiVector(map,numLayers));

    for (int il = 0; il < numLayers; ++il)
      ifile >> normalizedLayersCoords[il];

    for (int il(0); il<numLayers; ++il)
    {
      Teuchos::ArrayRCP<ST> nonConstView = mvec->getVectorNonConst(il)->get1dViewNonConst();
      for (GO i = 0; i < numNodes; i++)
        ifile >> nonConstView[i];
    }
    ifile.close();
  }

  Teuchos::broadcast(*comm,0,1,&numLayers);
  if (comm->getRank() != 0)
    mvec = Teuchos::rcp(new Tpetra_MultiVector(map,numLayers));
}

void Albany::GenericSTKMeshStruct::readLayeredVectorFileSerial (const std::string &fname, Teuchos::RCP<Tpetra_MultiVector>& mvec,
                                                                const Teuchos::RCP<const Tpetra_Map>& map,
                                                                std::vector<double>& normalizedLayersCoords,
                                                                const Teuchos::RCP<const Teuchos_Comm>& comm) const
{
  int numVectors = 0;
  if (comm->getRank() == 0)
  {
    GO numNodes;
    int numLayers,numComponents;
    std::ifstream ifile;

    ifile.open(fname.c_str());
    TEUCHOS_TEST_FOR_EXCEPTION (!ifile.is_open(), std::runtime_error, "Error in GenericSTKMeshStruct: unable to open the file " << fname << ".\n");

    ifile >> numNodes >> numComponents >> numLayers;

    TEUCHOS_TEST_FOR_EXCEPTION (numNodes != map->getNodeNumElements(), Teuchos::Exceptions::InvalidParameterValue,
                                "Error in GenericSTKMeshStruct: Number of nodes in file " << fname << " (" << numNodes << ") " <<
                                "is different from the number expected (" << map->getNodeNumElements() << ").\n");

    numVectors = numLayers*numComponents;
    mvec = Teuchos::rcp(new Tpetra_MultiVector(map,numVectors));

    normalizedLayersCoords.resize(numLayers);
    for (int il = 0; il < numLayers; ++il)
      ifile >> normalizedLayersCoords[il];

    // Layer ordering: before switching component, we first do all the layers of the current component
    // This is because with the stk field (natural ordering) we want to keep the layer dimension last.
    // Ex: a 2D field f(i,j) would be stored at the raw array position i*num_cols+j. In our case,
    //     num_cols is the number of layers, and num_rows the number of field components
    for (int il(0); il<numLayers; ++il)
    {
      for (int icomp(0); icomp<numComponents; ++icomp)
      {
        Teuchos::ArrayRCP<ST> nonConstView = mvec->getVectorNonConst(icomp*numLayers+il)->get1dViewNonConst();
        for (GO i = 0; i < numNodes; i++)
          ifile >> nonConstView[i];
      }
    }
    ifile.close();
  }

  Teuchos::broadcast(*comm,0,1,&numVectors);
  if (comm->getRank() != 0)
    mvec = Teuchos::rcp(new Tpetra_MultiVector(map,numVectors));
}

void
Albany::GenericSTKMeshStruct::checkInput(std::string option, std::string value, std::string allowed_values){

#ifdef ALBANY_STK_PERCEPT
      std::vector<std::string> vals = stk::adapt::Util::split(allowed_values, ", ");
      for (unsigned i = 0; i < vals.size(); i++)
        {
          if (vals[i] == value)
            return;
        }

       TEUCHOS_TEST_FOR_EXCEPTION(true,
         std::runtime_error,
         "Adaptation input error in GenericSTKMeshStruct initialization: bar option: " << option << std::endl);
#endif
}

Teuchos::RCP<Teuchos::ParameterList>
Albany::GenericSTKMeshStruct::getValidGenericSTKParameters(std::string listname) const
{
  Teuchos::RCP<Teuchos::ParameterList> validPL = rcp(new Teuchos::ParameterList(listname));;
  validPL->set<std::string>("Cell Topology", "Quad" , "Quad or Tri Cell Topology");
  validPL->set<int>("Number Of Time Derivatives", 1, "Number of time derivatives in use in the problem");
  validPL->set<std::string>("Exodus Output File Name", "",
      "Request exodus output to given file name. Requires SEACAS build");
  validPL->set<std::string>("Exodus Solution Name", "",
      "Name of solution output vector written to Exodus file. Requires SEACAS build");
  validPL->set<std::string>("Exodus SolutionDot Name", "",
      "Name of solution output vector written to Exodus file. Requires SEACAS build");
  validPL->set<std::string>("Exodus SolutionDotDot Name", "",
      "Name of solution output vector written to Exodus file. Requires SEACAS build");
  validPL->set<std::string>("Exodus Residual Name", "",
      "Name of residual output vector written to Exodus file. Requires SEACAS build");
#ifdef ALBANY_DTK
  validPL->set<std::string>("Exodus Solution DTK Name", "",
      "Name of solution dtk written to Exodus file. Requires SEACAS build");
  validPL->set<std::string>("Exodus SolutionDot DTK Name", "",
      "Name of solution_dot dtk written to Exodus file. Requires SEACAS build");
  validPL->set<std::string>("Exodus SolutionDotDot DTK Name", "",
      "Name of solution_dotdot dtk written to Exodus file. Requires SEACAS build");
#endif
  validPL->set<int>("Exodus Write Interval", 3, "Step interval to write solution data to Exodus file");
  validPL->set<std::string>("NetCDF Output File Name", "",
      "Request NetCDF output to given file name. Requires SEACAS build");
  validPL->set<int>("NetCDF Write Interval", 1, "Step interval to write solution data to NetCDF file");
  validPL->set<int>("NetCDF Output Number of Latitudes", 1,
      "Number of samples in Latitude direction for NetCDF output. Default is 100.");
  validPL->set<int>("NetCDF Output Number of Longitudes", 1,
      "Number of samples in Longitude direction for NetCDF output. Default is 100.");
  validPL->set<std::string>("Method", "",
    "The discretization method, parsed in the Discretization Factory");
  validPL->set<int>("Cubature Degree", 3, "Integration order sent to Intrepid2");
  validPL->set<std::string>("Cubature Rule", "", "Integration rule sent to Intrepid2: GAUSS, GAUSS_RADAU_LEFT, GAUSS_RADAU_RIGHT, GAUSS_LOBATTO");
  validPL->set<int>("Workset Size", DEFAULT_WORKSET_SIZE, "Upper bound on workset (bucket) size");
  validPL->set<bool>("Use Automatic Aura", false, "Use automatic aura with BulkData");
  validPL->set<bool>("Interleaved Ordering", true, "Flag for interleaved or blocked unknown ordering");
  validPL->set<bool>("Separate Evaluators by Element Block", false,
                     "Flag for different evaluation trees for each Element Block");
  validPL->set<std::string>("Transform Type", "None", "None or ISMIP-HOM Test A"); //for FELIX problem that require tranformation of STK mesh
  validPL->set<int>("Element Degree", 1, "Element degree (points per edge - 1) in enriched Aeras mesh");
  validPL->set<bool>("Write Coordinates to MatrixMarket", false, "Writing Coordinates to MatrixMarket File"); //for writing coordinates to matrix market file
  validPL->set<double>("FELIX alpha", 0.0, "Surface boundary inclination for FELIX problems (in degrees)"); //for FELIX problem that require tranformation of STK mesh
  validPL->set<double>("FELIX L", 1, "Domain length for FELIX problems"); //for FELIX problem that require tranformation of STK mesh

  validPL->set<bool>("Contiguous IDs", "true", "Tells Ascii mesh reader is mesh has contiguous global IDs on 1 processor."); //for FELIX problem that require tranformation of STK mesh

  Teuchos::Array<std::string> defaultFields;
  validPL->set<Teuchos::Array<std::string> >("Restart Fields", defaultFields,
                     "Fields to pick up from the restart file when restarting");
  validPL->set<Teuchos::Array<std::string> >("Solution Vector Components", defaultFields,
      "Names and layout of solution output vector written to Exodus file. Requires SEACAS build");
  validPL->set<Teuchos::Array<std::string> >("SolutionDot Vector Components", defaultFields,
      "Names and layout of solution_dot output vector written to Exodus file. Requires SEACAS build");
  validPL->set<Teuchos::Array<std::string> >("SolutionDotDot Vector Components", defaultFields,
      "Names and layout of solution_dotdot output vector written to Exodus file. Requires SEACAS build");
  validPL->set<Teuchos::Array<std::string> >("Residual Vector Components", defaultFields,
      "Names and layout of residual output vector written to Exodus file. Requires SEACAS build");

  validPL->set<bool>("Use Serial Mesh", false, "Read in a single mesh on PE 0 and rebalance");
  validPL->set<bool>("Transfer Solution to Coordinates", false, "Copies the solution vector to the coordinates for output");

  validPL->set<bool>("Set All Parts IO", false, "If true, all parts are marked as io parts");
  validPL->set<bool>("Use Serial Mesh", false, "Read in a single mesh on PE 0 and rebalance");
  validPL->set<bool>("Use Composite Tet 10", false, "Flag to use the composite tet 10 basis in Intrepid");
  validPL->set<bool>("Build Node Sets From Side Sets",false,"Flag to build node sets from side sets");

  validPL->sublist("Required Fields Info", false, "Info for the creation of the required fields in the STK mesh");

<<<<<<< HEAD
  validPL->set<bool>("Ignore Side Maps", true, "If true, we ignore possible side maps already imported from the exodus file");
=======
  validPL->sublist("Contact", false, "Sublist used to specify contact parameters");
>>>>>>> d3968fc9

  // Uniform percept adaptation of input mesh prior to simulation

  validPL->set<std::string>("STK Initial Refine", "", "stk::percept refinement option to apply after the mesh is input");
  validPL->set<std::string>("STK Initial Enrich", "", "stk::percept enrichment option to apply after the mesh is input");
  validPL->set<std::string>("STK Initial Convert", "", "stk::percept conversion option to apply after the mesh is input");
  validPL->set<bool>("Rebalance Mesh", false, "Parallel re-load balance initial mesh after generation");
  validPL->set<int>("Number of Refinement Passes", 1, "Number of times to apply the refinement process");

  validPL->sublist("Side Set Discretizations", false, "A sublist containing info for storing side discretizations");

  return validPL;

}<|MERGE_RESOLUTION|>--- conflicted
+++ resolved
@@ -1188,7 +1188,6 @@
     {
       *out << "  - Skipping field '" << fname << "' since it's listed as output. Make sure there's an evaluator set to save it!\n";
       continue;
-
     }
     else if (fusage == "Unused")
     {
@@ -1728,11 +1727,8 @@
 
   validPL->sublist("Required Fields Info", false, "Info for the creation of the required fields in the STK mesh");
 
-<<<<<<< HEAD
   validPL->set<bool>("Ignore Side Maps", true, "If true, we ignore possible side maps already imported from the exodus file");
-=======
   validPL->sublist("Contact", false, "Sublist used to specify contact parameters");
->>>>>>> d3968fc9
 
   // Uniform percept adaptation of input mesh prior to simulation
 
