//*****************************************************************//
//    Albany 3.0:  Copyright 2016 Sandia Corporation               //
//    This Software is released under the BSD license detailed     //
//    in the file "license.txt" in the top-level Albany directory  //
//*****************************************************************//

#include <iostream>
#include "Teuchos_VerboseObject.hpp"
#include "Tpetra_ComputeGatherMap.hpp"

#include "Albany_DiscretizationFactory.hpp"
#include "Albany_GenericSTKMeshStruct.hpp"
#include "Albany_SideSetSTKMeshStruct.hpp"

#include "Albany_OrdinarySTKFieldContainer.hpp"
#include "Albany_MultiSTKFieldContainer.hpp"

#ifdef ALBANY_SEACAS
#include <stk_io/IossBridge.hpp>
#endif

#include "Albany_Utils.hpp"
#include <stk_mesh/base/GetEntities.hpp>
#include <stk_mesh/base/CreateAdjacentEntities.hpp>

#include <Albany_STKNodeSharing.hpp>

// Rebalance
#ifdef ALBANY_ZOLTAN
#include <percept/stk_rebalance/Rebalance.hpp>
#include <percept/stk_rebalance/Partition.hpp>
#include <percept/stk_rebalance/ZoltanPartition.hpp>
#include <percept/stk_rebalance_utils/RebalanceUtils.hpp>
#endif

// Refinement
#ifdef ALBANY_STK_PERCEPT
#include <stk_adapt/UniformRefiner.hpp>
#include <stk_adapt/UniformRefinerPattern.hpp>
#endif

static void
printCTD(const CellTopologyData & t )
{
  std::cout << t.name ;
  std::cout << " { D = " << t.dimension ;
  std::cout << " , NV = " << t.vertex_count ;
  std::cout << " , K = 0x" << std::hex << t.key << std::dec ;
  std::cout << std::endl ;

  for ( unsigned d = 0 ; d < 4 ; ++d ) {
    for ( unsigned i = 0 ; i < t.subcell_count[d] ; ++i ) {

      const CellTopologyData_Subcell & sub = t.subcell[d][i] ;

      std::cout << "  subcell[" << d << "][" << i << "] = { " ;

      std::cout << sub.topology->name ;
      std::cout << " ," ;
      for ( unsigned j = 0 ; j < sub.topology->node_count ; ++j ) {
        std::cout << " " << sub.node[j] ;
      }
      std::cout << " }" << std::endl ;
    }
  }

  std::cout << "}" << std::endl << std::endl ;

}

Albany::GenericSTKMeshStruct::GenericSTKMeshStruct(
    const Teuchos::RCP<Teuchos::ParameterList>& params_,
    const Teuchos::RCP<Teuchos::ParameterList>& adaptParams_,
    int numDim_)
    : params(params_),
      adaptParams(adaptParams_),
      buildEMesh(false),
      uniformRefinementInitialized(false)
//      , out(Teuchos::VerboseObjectBase::getDefaultOStream())
{
  metaData = Teuchos::rcp(new stk::mesh::MetaData());

  buildEMesh = buildPerceptEMesh();

  // numDim = -1 is default flag value to postpone initialization
  if (numDim_>0) {
    this->numDim = numDim_;
    std::vector<std::string> entity_rank_names = stk::mesh::entity_rank_names();
    // eMesh needs "FAMILY_TREE" entity
    if(buildEMesh)
      entity_rank_names.push_back("FAMILY_TREE");
    metaData->initialize(numDim_, entity_rank_names);
  }

  interleavedOrdering = params->get("Interleaved Ordering",true);
  allElementBlocksHaveSamePhysics = true;
  compositeTet = params->get<bool>("Use Composite Tet 10", false);
  num_time_deriv = params->get<int>("Number Of Time Derivatives");

  requiresAutomaticAura = params->get<bool>("Use Automatic Aura", false);

  // This is typical, can be resized for multiple material problems
  meshSpecs.resize(1);

  fieldAndBulkDataSet = false;
  side_maps_present = false;
}

Albany::GenericSTKMeshStruct::~GenericSTKMeshStruct() {}

void Albany::GenericSTKMeshStruct::SetupFieldData(
    const Teuchos::RCP<const Teuchos_Comm>& commT,
    const int neq_,
    const AbstractFieldContainer::FieldContainerRequirements& req,
    const Teuchos::RCP<Albany::StateInfoStruct>& sis,
    const int worksetSize)
{
  TEUCHOS_TEST_FOR_EXCEPTION(!metaData->is_initialized(),
       std::logic_error,
       "LogicError: metaData->FEM_initialize(numDim) not yet called" << std::endl);

  neq = neq_;

  this->nodal_data_base = sis->getNodalDataBase();

  if (bulkData.is_null()) {
     const Teuchos::MpiComm<int>* mpiComm = dynamic_cast<const Teuchos::MpiComm<int>* > (commT.get());
     stk::mesh::BulkData::AutomaticAuraOption auto_aura_option = stk::mesh::BulkData::NO_AUTO_AURA;
     if(requiresAutomaticAura) auto_aura_option = stk::mesh::BulkData::AUTO_AURA;
     bulkData = Teuchos::rcp(
       new stk::mesh::BulkData(*metaData,
                               *mpiComm->getRawMpiComm(),
                               auto_aura_option,
                               //worksetSize, // capability currently removed from STK_Mesh
                               false, // add_fmwk_data
                               NULL, // ConnectivityMap
                               NULL, // FieldDataManager
                               worksetSize));
  }

  // Build the container for the STK fields
  Teuchos::Array<std::string> default_solution_vector; // Empty
  Teuchos::Array<Teuchos::Array<std::string> > solution_vector;
  solution_vector.resize(num_time_deriv + 1);
  bool user_specified_solution_components = false;
  solution_vector[0] =
    params->get<Teuchos::Array<std::string> >("Solution Vector Components", default_solution_vector);

  if(solution_vector[0].length() > 0)
     user_specified_solution_components = true;

  if(num_time_deriv >= 1){
    solution_vector[1] =
      params->get<Teuchos::Array<std::string> >("SolutionDot Vector Components", default_solution_vector);
    if(solution_vector[1].length() > 0)
       user_specified_solution_components = true;
  }

  if(num_time_deriv >= 2){
    solution_vector[2] =
      params->get<Teuchos::Array<std::string> >("SolutionDotDot Vector Components", default_solution_vector);
    if(solution_vector[2].length() > 0)
       user_specified_solution_components = true;
  }

  Teuchos::Array<std::string> default_residual_vector; // Empty
  Teuchos::Array<std::string> residual_vector =
    params->get<Teuchos::Array<std::string> >("Residual Vector Components", default_residual_vector);

  // Build the usual Albany fields unless the user explicitly specifies the residual or solution vector layout
  if(user_specified_solution_components && (residual_vector.length() > 0)){

      if(interleavedOrdering)
        this->fieldContainer = Teuchos::rcp(new Albany::MultiSTKFieldContainer<true>(params,
            metaData, bulkData, neq, req, numDim, sis, solution_vector, residual_vector));
      else
        this->fieldContainer = Teuchos::rcp(new Albany::MultiSTKFieldContainer<false>(params,
            metaData, bulkData, neq, req, numDim, sis, solution_vector, residual_vector));

  }

  else {

      if(interleavedOrdering)
        this->fieldContainer = Teuchos::rcp(new Albany::OrdinarySTKFieldContainer<true>(params,
            metaData, bulkData, neq, req, numDim, sis));
      else
        this->fieldContainer = Teuchos::rcp(new Albany::OrdinarySTKFieldContainer<false>(params,
            metaData, bulkData, neq, req, numDim, sis));

  }

// Exodus is only for 2D and 3D. Have 1D version as well
  exoOutput = params->isType<std::string>("Exodus Output File Name");
  if (exoOutput)
    exoOutFile = params->get<std::string>("Exodus Output File Name");
  exoOutputInterval = params->get<int>("Exodus Write Interval", 1);
  cdfOutput = params->isType<std::string>("NetCDF Output File Name");
  if (cdfOutput)
    cdfOutFile = params->get<std::string>("NetCDF Output File Name");

  nLat       =  params->get("NetCDF Output Number of Latitudes",100);
  nLon       =  params->get("NetCDF Output Number of Longitudes",100);
  cdfOutputInterval = params->get<int>("NetCDF Write Interval", 1);


  //get the type of transformation of STK mesh (for FELIX problems)
  transformType = params->get("Transform Type", "None"); //get the type of transformation of STK mesh (for FELIX problems)
  felixAlpha = params->get("FELIX alpha", 0.0);
  felixL = params->get("FELIX L", 1.0);

  points_per_edge = params->get("Element Degree", 1) + 1;

  //boolean specifying if ascii mesh has contiguous IDs; only used for ascii meshes on 1 processor
  contigIDs = params->get("Contiguous IDs", true);

  //Does user want to write coordinates to matrix market file (e.g., for ML analysis)?
  writeCoordsToMMFile = params->get("Write Coordinates to MatrixMarket", false);

  transferSolutionToCoords = params->get<bool>("Transfer Solution to Coordinates", false);

#ifdef ALBANY_STK_PERCEPT
  // Build the eMesh if needed
  if(buildEMesh)

   eMesh = Teuchos::rcp(new stk::percept::PerceptMesh(metaData, bulkData, false));

  // Build  the requested refiners
  if(!eMesh.is_null()){

   if(buildUniformRefiner()) // cant currently build both types of refiners (FIXME)

      return;

   buildLocalRefiner();

  }
#endif

}

bool Albany::GenericSTKMeshStruct::buildPerceptEMesh(){

   // If there exists a nonempty "refine", "convert", or "enrich" string
    std::string refine = params->get<std::string>("STK Initial Refine", "");
    if(refine.length() > 0) return true;
    std::string convert = params->get<std::string>("STK Initial Enrich", "");
    if(convert.length() > 0) return true;
    std::string enrich = params->get<std::string>("STK Initial Convert", "");
    if(enrich.length() > 0) return true;

    // Or, if a percept mesh is needed to support general adaptation indicated in the "Adaptation" sublist
    if(!adaptParams.is_null()){

      std::string& method = adaptParams->get("Method", "");

      if (method == "Unif Size")
        return true;

    }

    return false;

}

bool Albany::GenericSTKMeshStruct::buildUniformRefiner(){

#ifdef ALBANY_STK_PERCEPT

    stk::adapt::BlockNamesType block_names(stk::percept::EntityRankEnd+1u);

    std::string refine = params->get<std::string>("STK Initial Refine", "");
    std::string convert = params->get<std::string>("STK Initial Convert", "");
    std::string enrich = params->get<std::string>("STK Initial Enrich", "");

    std::string convert_options = stk::adapt::UniformRefinerPatternBase::s_convert_options;
    std::string refine_options  = stk::adapt::UniformRefinerPatternBase::s_refine_options;
    std::string enrich_options  = stk::adapt::UniformRefinerPatternBase::s_enrich_options;

    // Has anything been specified?

    if(refine.length() == 0 && convert.length() == 0 && enrich.length() == 0)

       return false;

    if (refine.length())

      checkInput("refine", refine, refine_options);

    if (convert.length())

      checkInput("convert", convert, convert_options);

    if (enrich.length())

      checkInput("enrich", enrich, enrich_options);

    refinerPattern = stk::adapt::UniformRefinerPatternBase::createPattern(refine, enrich, convert, *eMesh, block_names);
    uniformRefinementInitialized = true;

    return true;

#else
    return false;
#endif

}

bool Albany::GenericSTKMeshStruct::buildLocalRefiner(){

#ifdef ALBANY_STK_PERCEPT

    if(adaptParams.is_null()) return false;

//    stk::adapt::BlockNamesType block_names = stk::adapt::BlockNamesType();
    stk::adapt::BlockNamesType block_names(stk::percept::EntityRankEnd+1u);

    std::string adapt_method = adaptParams->get<std::string>("Method", "");

    // Check if adaptation was specified
    if(adapt_method.length() == 0) return false;

    std::string pattern = adaptParams->get<std::string>("Refiner Pattern", "");

    if(pattern == "Local_Tet4_Tet4_N"){

//      refinerPattern = Teuchos::rcp(new stk::adapt::Local_Tet4_Tet4_N(*eMesh, block_names));
      refinerPattern = Teuchos::rcp(new stk::adapt::Local_Tet4_Tet4_N(*eMesh));
      return true;

    }
    else {

      TEUCHOS_TEST_FOR_EXCEPTION(true, Teuchos::Exceptions::InvalidParameter, std::endl <<
         "Error!  Unknown local adaptation pattern in GenericSTKMeshStruct: " << pattern <<
         "!" << std::endl << "Supplied parameter list is: " << std::endl << *adaptParams
         << "\nValid patterns are: Local_Tet4_Tet4_N" << std::endl);
    }


#endif

    return false;

}

void
Albany::GenericSTKMeshStruct::cullSubsetParts(std::vector<std::string>& ssNames,
    std::map<std::string, stk::mesh::Part*>& partVec){

/*
When dealing with sideset lists, it is common to have parts that are subsets of other parts, like:
Part[ surface_12 , 18 ] {
  Supersets { {UNIVERSAL} }
  Intersection_Of { } }
  Subsets { surface_quad4_edge2d2_12 }

Part[ surface_quad4_edge2d2_12 , 19 ] {
  Supersets { {UNIVERSAL} {FEM_ROOT_CELL_TOPOLOGY_PART_Line_2} surface_12 }
  Intersection_Of { } }
  Subsets { }

This function gets rid of the subset in the list.
*/

  using std::map;

  map<std::string, stk::mesh::Part*>::iterator it;
  std::vector<stk::mesh::Part*>::const_iterator p;

  for(it = partVec.begin(); it != partVec.end(); ++it){ // loop over the parts in the map

    // for each part in turn, get the name of parts that are a subset of it

    const stk::mesh::PartVector & subsets   = it->second->subsets();

    for ( p = subsets.begin() ; p != subsets.end() ; ++p ) {
      const std::string & n = (*p)->name();
//      std::cout << "Erasing: " << n << std::endl;
      partVec.erase(n); // erase it if it is in the base map
    }
  }

//  ssNames.clear();

  // Build the remaining data structures
  for(it = partVec.begin(); it != partVec.end(); ++it){ // loop over the parts in the map

    std::string ssn = it->first;
    ssNames.push_back(ssn);

  }
}

Teuchos::ArrayRCP<Teuchos::RCP<Albany::MeshSpecsStruct> >&
Albany::GenericSTKMeshStruct::getMeshSpecs()
{
  TEUCHOS_TEST_FOR_EXCEPTION(meshSpecs==Teuchos::null,
       std::logic_error,
       "meshSpecs accessed, but it has not been constructed" << std::endl);
  return meshSpecs;
}

const Teuchos::ArrayRCP<Teuchos::RCP<Albany::MeshSpecsStruct> >&
Albany::GenericSTKMeshStruct::getMeshSpecs() const
{
  TEUCHOS_TEST_FOR_EXCEPTION(meshSpecs==Teuchos::null,
       std::logic_error,
       "meshSpecs accessed, but it has not been constructed" << std::endl);
  return meshSpecs;
}

int Albany::GenericSTKMeshStruct::computeWorksetSize(const int worksetSizeMax,
                                                     const int ebSizeMax) const
{
  if (worksetSizeMax > ebSizeMax || worksetSizeMax < 1) return ebSizeMax;
  else {
    // compute numWorksets, and shrink workset size to minimize padding
    const int numWorksets = 1 + (ebSizeMax-1) / worksetSizeMax;
    return (1 + (ebSizeMax-1) / numWorksets);
  }
}

namespace {

void only_keep_connectivity_to_specified_ranks(stk::mesh::BulkData& mesh,
                                               stk::mesh::Entity entity,
                                               stk::mesh::EntityRank keeper1,
                                               stk::mesh::EntityRank keeper2)
{
  size_t num_ranks = mesh.mesh_meta_data().entity_rank_count();

  static std::vector<stk::mesh::Entity> del_relations;
  static std::vector<stk::mesh::ConnectivityOrdinal> del_ids;

  for (stk::mesh::EntityRank r = stk::topology::NODE_RANK; r < num_ranks; ++r) {

    if (r != keeper1 && r != keeper2) {

      stk::mesh::Entity const* rels = mesh.begin(entity, r);
      stk::mesh::ConnectivityOrdinal const* ords = mesh.begin_ordinals(entity, r);
      const int num_rels = mesh.num_connectivity(entity, r);
      for (int c = 0; c < num_rels; ++c) {
        del_relations.push_back(rels[c]);
        del_ids.push_back(ords[c]);
      }
    }
  }

  for (int j = 0; j < del_relations.size(); ++j){
    stk::mesh::Entity entity = del_relations[j];
    mesh.destroy_relation(entity,entity,del_ids[j]);
  }

  del_relations.clear();
  del_ids.clear();
}

}

void Albany::GenericSTKMeshStruct::computeAddlConnectivity()
{

  if(adaptParams.is_null()) return;

  std::string& method = adaptParams->get("Method", "");

  // Mesh fracture requires full mesh connectivity, created here
  if(method == "Random"){

    stk::mesh::PartVector add_parts;
    stk::mesh::create_adjacent_entities(*bulkData, add_parts);

    stk::mesh::EntityRank sideRank = metaData->side_rank();

    std::vector<stk::mesh::Entity> element_lst;
  //  stk::mesh::get_entities(*(bulkData),stk::topology::ELEMENT_RANK,element_lst);

    stk::mesh::Selector select_owned_or_shared = metaData->locally_owned_part() | metaData->globally_shared_part();
    stk::mesh::Selector select_owned = metaData->locally_owned_part();

  /*
        stk::mesh::Selector select_owned_in_part =
        stk::mesh::Selector( metaData->universal_part() ) &
        stk::mesh::Selector( metaData->locally_owned_part() );

        stk::mesh::get_selected_entities( select_owned_in_part ,
  */

     // Loop through only on-processor elements as we are just deleting entities inside the element
     stk::mesh::get_selected_entities( select_owned,
        bulkData->buckets( stk::topology::ELEMENT_RANK ) ,
        element_lst );

    bulkData->modification_begin();

    // remove all relationships from element unless to faces(segments
    //   in 2D) or nodes
    for (int i = 0; i < element_lst.size(); ++i){
      stk::mesh::Entity element = element_lst[i];
      only_keep_connectivity_to_specified_ranks(*bulkData, element, stk::topology::NODE_RANK, sideRank);
    }

    if (bulkData->mesh_meta_data().spatial_dimension() == 3){
      // Remove extra relations from face
      std::vector<stk::mesh::Entity> face_lst;
      //stk::mesh::get_entities(*(bulkData),stk::topology::ELEMENT_RANK-1,face_lst);
      // Loop through all faces visible to this processor, as a face can be visible on two processors
      stk::mesh::get_selected_entities( select_owned_or_shared,
                                        bulkData->buckets( sideRank ) ,
                                        face_lst );

      for (int i = 0; i < face_lst.size(); ++i){
        stk::mesh::Entity face = face_lst[i];

        only_keep_connectivity_to_specified_ranks(*bulkData, face, stk::topology::ELEMENT_RANK, stk::topology::EDGE_RANK);
      }
    }

    Albany::fix_node_sharing(*bulkData);
    bulkData->modification_end();
  }

}


void Albany::GenericSTKMeshStruct::uniformRefineMesh(const Teuchos::RCP<const Teuchos_Comm>& commT){

#ifdef ALBANY_STK_PERCEPT
// Refine if requested
  if(!uniformRefinementInitialized) return;

  AbstractSTKFieldContainer::IntScalarFieldType* proc_rank_field = fieldContainer->getProcRankField();


  if(!refinerPattern.is_null() && proc_rank_field){

    stk::adapt::UniformRefiner refiner(*eMesh, *refinerPattern, proc_rank_field);

    int numRefinePasses = params->get<int>("Number of Refinement Passes", 1);

    for(int pass = 0; pass < numRefinePasses; pass++){

      if(commT->getRank() == 0)
        std::cout << "Mesh refinement pass: " << pass + 1 << std::endl;

      refiner.doBreak();

    }

// printCTD(*refinerPattern->getFromTopology());
// printCTD(*refinerPattern->getToTopology());

    // Need to reset cell topology if the cell topology has changed

    if(refinerPattern->getFromTopology()->name != refinerPattern->getToTopology()->name){

      int numEB = partVec.size();

      for (int eb=0; eb<numEB; eb++) {

        meshSpecs[eb]->ctd = *refinerPattern->getToTopology();

      }
    }
  }
#endif

}


void Albany::GenericSTKMeshStruct::rebalanceInitialMeshT(const Teuchos::RCP<const Teuchos::Comm<int> >& commT){


  bool rebalance = params->get<bool>("Rebalance Mesh", false);
  bool useSerialMesh = params->get<bool>("Use Serial Mesh", false);

  if(rebalance || (useSerialMesh && commT->getSize() > 1)){

    rebalanceAdaptedMeshT(params, commT);

  }

}


void Albany::GenericSTKMeshStruct::rebalanceAdaptedMeshT(const Teuchos::RCP<Teuchos::ParameterList>& params_,
                                                        const Teuchos::RCP<const Teuchos::Comm<int> >& comm){

// Zoltan is required here

#ifdef ALBANY_ZOLTAN

    using std::cout; using std::endl;

    if(comm->getSize() <= 1)

      return;

    double imbalance;

    AbstractSTKFieldContainer::VectorFieldType* coordinates_field = fieldContainer->getCoordinatesField();

    stk::mesh::Selector selector(metaData->universal_part());
    stk::mesh::Selector owned_selector(metaData->locally_owned_part());


    if(comm->getRank() == 0){

      std::cout << "Before rebal nelements " << comm->getRank() << "  " <<
        stk::mesh::count_selected_entities(owned_selector, bulkData->buckets(stk::topology::ELEMENT_RANK)) << endl;

      std::cout << "Before rebal " << comm->getRank() << "  " <<
        stk::mesh::count_selected_entities(owned_selector, bulkData->buckets(stk::topology::NODE_RANK)) << endl;
    }


    imbalance = stk::rebalance::check_balance(*bulkData, NULL, stk::topology::NODE_RANK, &selector);

    if(comm->getRank() == 0)

      std::cout << "Before rebalance: Imbalance threshold is = " << imbalance << endl;

    // Use Zoltan to determine new partition. Set the desired parameters (if any) from the input file

    Teuchos::ParameterList graph_options;

   //graph_options.sublist(stk::rebalance::Zoltan::default_parameters_name()).set("LOAD BALANCING METHOD"      , "4");
    //graph_options.sublist(stk::rebalance::Zoltan::default_parameters_name()).set("ZOLTAN DEBUG LEVEL"      , "10");

    if(params_->isSublist("Rebalance Options")){

      const Teuchos::RCP<Teuchos::ParameterList>& load_balance_method = Teuchos::sublist(params_, "Rebalance Options");

    // Set the desired parameters. The options are shown in
    // TRILINOS_ROOT/packages/stk/stk_rebalance/ZontanPartition.cpp

//      load_balance_method.set("LOAD BALANCING METHOD"      , "4");
//      load_balance_method.set("ZOLTAN DEBUG LEVEL"      , "10");

      graph_options.sublist(stk::rebalance::Zoltan::default_parameters_name()) = *load_balance_method;

    }

    const Teuchos::MpiComm<int>* mpiComm = dynamic_cast<const Teuchos::MpiComm<int>* > (comm.get());

    stk::rebalance::Zoltan zoltan_partition(*bulkData, *mpiComm->getRawMpiComm(), numDim, graph_options);
    stk::rebalance::rebalance(*bulkData, owned_selector, coordinates_field, NULL, zoltan_partition);

    imbalance = stk::rebalance::check_balance(*bulkData, NULL,
      stk::topology::NODE_RANK, &selector);

    if(comm->getRank() == 0)
      std::cout << "After rebalance: Imbalance threshold is = " << imbalance << endl;

#if 0 // Other experiments at rebalancing

    // Configure Zoltan to use graph-based partitioning
    Teuchos::ParameterList graph;
    Teuchos::ParameterList lb_method;
    lb_method.set("LOAD BALANCING METHOD"      , "4");
    graph.sublist(stk::rebalance::Zoltan::default_parameters_name()) = lb_method;

    stk::rebalance::Zoltan zoltan_partitiona(Albany::getMpiCommFromEpetraComm(*comm), numDim, graph);

    *out << "Universal part " << comm->MyPID() << "  " <<
      stk::mesh::count_selected_entities(selector, bulkData->buckets(metaData->element_rank())) << endl;
    *out << "Owned part " << comm->MyPID() << "  " <<
      stk::mesh::count_selected_entities(owned_selector, bulkData->buckets(metaData->element_rank())) << endl;

    stk::rebalance::rebalance(*bulkData, owned_selector, coordinates_field, NULL, zoltan_partitiona);

    *out << "After rebal " << comm->MyPID() << "  " <<
      stk::mesh::count_selected_entities(owned_selector, bulkData->buckets(metaData->node_rank())) << endl;
    *out << "After rebal nelements " << comm->MyPID() << "  " <<
      stk::mesh::count_selected_entities(owned_selector, bulkData->buckets(metaData->element_rank())) << endl;


    imbalance = stk::rebalance::check_balance(*bulkData, NULL,
      metaData->node_rank(), &selector);

    if(comm->MyPID() == 0){

      *out << "Before second rebal: Imbalance threshold is = " << imbalance << endl;

    }
#endif

#endif  //ALBANY_ZOLTAN

}

void Albany::GenericSTKMeshStruct::setupMeshBlkInfo()
{
#if 0

   int nBlocks = meshSpecs.size();

   for(int i = 0; i < nBlocks; i++){

      const MeshSpecsStruct &ms = *meshSpecs[i];

      meshDynamicData[i] = Teuchos::rcp(new CellSpecs(ms.ctd, ms.worksetSize, ms.cubatureDegree,
                      numDim, neq, 0, useCompositeTet()));

   }
#endif

}

void Albany::GenericSTKMeshStruct::addNodeSetsFromSideSets ()
{
  TEUCHOS_TEST_FOR_EXCEPTION (this->meshSpecs[0]==Teuchos::null, std::runtime_error,
                              "Error! Mesh specs have not been initialized yet.\n");

  // This function adds a (sideset) part to nsPartVec and to the meshSpecs (nsNames)
  for (const auto& ssn_part_pair : ssPartVec)
  {
    // If a nodeset with the same name already exists, we ASSUME it contains this sideset's nodes.
    auto itns = nsPartVec.find(ssn_part_pair.first);
    if (itns!=nsPartVec.end())
      return;

    // Add the part to the node sets parts vector
    stk::mesh::Part* part = ssn_part_pair.second;
    nsPartVec[ssn_part_pair.first] = part;

    // Update the list of nodesets in the mesh specs
    this->meshSpecs[0]->nsNames.push_back(ssn_part_pair.first);

    // This list will be used later to check that the new nodesets' integrity
    m_nodesets_from_sidesets.push_back(ssn_part_pair.first);
  }
}

void Albany::GenericSTKMeshStruct::checkNodeSetsFromSideSetsIntegrity ()
{
  // For each nodeset generated from a sideset, this method checks that
  // the sides in the corresponding nodeset contain the right number of
  // nodes, that is, makes sure that 'declare_relation' was called to
  // establish the relation between the side and its node.

  for (auto ssn : m_nodesets_from_sidesets)
  {
    // Fetch the part
    auto it = ssPartVec.find(ssn);
    TEUCHOS_TEST_FOR_EXCEPTION (it==ssPartVec.end(), std::runtime_error,
                                "Error! Side set " << ssn << " not found. This error should NEVER occurr though. Bug?\n");
    stk::mesh::Part* ssPart = it->second;

    // Extract sides
    stk::mesh::Selector selector (*ssPart & (metaData->locally_owned_part() | metaData->globally_shared_part()));
    std::vector<stk::mesh::Entity> sides;
    stk::mesh::get_selected_entities(selector, bulkData->buckets(metaData->side_rank()), sides);

    // For each side, we check that it has the right number of nodes.
    unsigned num_nodes = metaData->get_topology(*ssPart).num_nodes();
    for (const auto& side : sides)
    {
      TEUCHOS_TEST_FOR_EXCEPTION (bulkData->num_nodes(side)==num_nodes, std::runtime_error,
                                  "Error! Found a side with wrong number of nodes stored. Most likely,"
                                  "its nodes were not added to the side with 'declare_relation').\n");
    }
  }
}

void Albany::GenericSTKMeshStruct::initializeSideSetMeshStructs (const Teuchos::RCP<const Teuchos_Comm>& commT)
{
  if (params->isSublist ("Side Set Discretizations"))
  {
    const Teuchos::ParameterList& ssd_list = params->sublist("Side Set Discretizations");
    const Teuchos::Array<std::string>& sideSets = ssd_list.get<Teuchos::Array<std::string> >("Side Sets");

    Teuchos::RCP<Teuchos::ParameterList> params_ss;
    int sideDim = this->numDim - 1;
    for (int i(0); i<sideSets.size(); ++i)
    {
      Teuchos::RCP<Albany::AbstractMeshStruct> ss_mesh;
      const std::string& ss_name = sideSets[i];
      params_ss = Teuchos::rcp(new Teuchos::ParameterList(ssd_list.sublist(ss_name)));
      if (!params_ss->isParameter("Number Of Time Derivatives"))
        params_ss->set<int>("Number Of Time Derivatives",num_time_deriv);

      std::string method = params_ss->get<std::string>("Method");
      if (method=="SideSetSTK")
      {
        // The user said this mesh is extracted from a higher dimensional one
        TEUCHOS_TEST_FOR_EXCEPTION (meshSpecs.size()!=1, std::logic_error,
                                    "Error! So far, side set mesh extraction is allowed only from STK meshes with 1 element block.\n");

        this->sideSetMeshStructs[ss_name] = Teuchos::rcp(new Albany::SideSetSTKMeshStruct(*this->meshSpecs[0], params_ss, commT));
      }
      else
      {
        // We must check whether a side mesh was already created elsewhere.
        // If the mesh already exists, we do nothing, and we ASSUME it is a valid mesh
        // This happens, for instance, for the basal mesh for extruded meshes.
        if (this->sideSetMeshStructs.find(ss_name)==this->sideSetMeshStructs.end())
        {
          ss_mesh = Albany::DiscretizationFactory::createMeshStruct (params_ss,adaptParams,commT);
          this->sideSetMeshStructs[ss_name] = Teuchos::rcp_dynamic_cast<Albany::AbstractSTKMeshStruct>(ss_mesh,false);
          TEUCHOS_TEST_FOR_EXCEPTION (this->sideSetMeshStructs[ss_name]==Teuchos::null, std::runtime_error,
                                      "Error! Could not cast side mesh to AbstractSTKMeshStruct.\n");
        }
      }

      // Checking that the side meshes have the correct dimension (in case they were loaded from file,
      // and the user mistakenly gave the wrong file name)
      TEUCHOS_TEST_FOR_EXCEPTION (sideDim!=this->sideSetMeshStructs[ss_name]->numDim, std::logic_error,
                                  "Error! Mesh on side " << ss_name << " has the wrong dimension.\n");

      // Update the side set mesh specs pointer in the mesh specs of this mesh
      this->meshSpecs[0]->sideSetMeshSpecs[ss_name] = this->sideSetMeshStructs[ss_name]->getMeshSpecs();
      this->meshSpecs[0]->sideSetMeshNames.push_back(ss_name);

      // We need to create the 2D cell -> (3D cell, side_node_ids) map in the side mesh now
      typedef AbstractSTKFieldContainer::IntScalarFieldType ISFT;
      ISFT* side_to_cell_map = &this->sideSetMeshStructs[ss_name]->metaData->declare_field<ISFT> (stk::topology::ELEM_RANK, "side_to_cell_map");
      stk::mesh::put_field(*side_to_cell_map, this->sideSetMeshStructs[ss_name]->metaData->universal_part(), 1);
#ifdef ALBANY_SEACAS
      stk::io::set_field_role(*side_to_cell_map, Ioss::Field::TRANSIENT);
#endif
      // We need to create the 2D cell -> (3D cell, side_node_ids) map in the side mesh now
      const int num_nodes = sideSetMeshStructs[ss_name]->getMeshSpecs()[0]->ctd.node_count;
      typedef AbstractSTKFieldContainer::IntVectorFieldType IVFT;
      IVFT* side_nodes_ids = &this->sideSetMeshStructs[ss_name]->metaData->declare_field<IVFT> (stk::topology::ELEM_RANK, "side_nodes_ids");
      stk::mesh::put_field(*side_nodes_ids, this->sideSetMeshStructs[ss_name]->metaData->universal_part(), num_nodes);
#ifdef ALBANY_SEACAS
      stk::io::set_field_role(*side_nodes_ids, Ioss::Field::TRANSIENT);
#endif
    }
  }
}

void Albany::GenericSTKMeshStruct::finalizeSideSetMeshStructs (
          const Teuchos::RCP<const Teuchos_Comm>& commT,
          const std::map<std::string,AbstractFieldContainer::FieldContainerRequirements>& side_set_req,
          const std::map<std::string,Teuchos::RCP<Albany::StateInfoStruct> >& side_set_sis,
          int worksetSize)
{
  if (this->sideSetMeshStructs.size()>0)
  {
    // Dummy sis/req if not present in the maps for a given side set.
    // This could happen if the side discretization has no requirements/states
    Teuchos::RCP<Albany::StateInfoStruct> dummy_sis = Teuchos::rcp(new Albany::StateInfoStruct());
    dummy_sis->createNodalDataBase();
    AbstractFieldContainer::FieldContainerRequirements dummy_req;

    Teuchos::RCP<Teuchos::ParameterList> params_ss;
    const Teuchos::ParameterList& ssd_list = params->sublist("Side Set Discretizations");
    for (auto it : sideSetMeshStructs)
    {
      Teuchos::RCP<Albany::SideSetSTKMeshStruct> sideMesh;
      sideMesh = Teuchos::rcp_dynamic_cast<Albany::SideSetSTKMeshStruct>(it.second,false);
      if (sideMesh!=Teuchos::null)
      {
        // SideSetSTK mesh need to build the mesh
        sideMesh->setParentMeshInfo(*this, it.first);
      }

      // We check since the basal mesh for extruded stk mesh should already have it set
      if (!it.second->fieldAndBulkDataSet)
      {
        auto it_req = side_set_req.find(it.first);
        auto it_sis = side_set_sis.find(it.first);

        auto& req = (it_req==side_set_req.end() ? dummy_req : it_req->second);
        auto& sis = (it_sis==side_set_sis.end() ? dummy_sis : it_sis->second);

        params_ss = Teuchos::rcp(new Teuchos::ParameterList(ssd_list.sublist(it.first)));
        it.second->setFieldAndBulkData(commT,params_ss,neq,req,sis,worksetSize);  // Cell equations are also defined on the side, but not viceversa
      }
    }
  }
}

void Albany::GenericSTKMeshStruct::buildCellSideNodeNumerationMap (const std::string& sideSetName,
                                                                   std::map<GO,GO>& sideMap,
                                                                   std::map<GO,std::vector<int>>& sideNodeMap)
{
  TEUCHOS_TEST_FOR_EXCEPTION (sideSetMeshStructs.find(sideSetName)==sideSetMeshStructs.end(), Teuchos::Exceptions::InvalidParameter,
                              "Error in 'buildSideNodeToSideSetCellNodeMap': side set " << sideSetName << " does not have a mesh.\n");

  Teuchos::RCP<Albany::AbstractSTKMeshStruct> side_mesh = sideSetMeshStructs.at(sideSetName);

  // NOTE 1: the stk fields memorize maps from 2D to 3D values (since fields are defined on 2D mesh), while the input
  //         maps map 3D values to 2D ones. For instance, if node 0 of side3D 41 is mapped to node 2 of cell2D 12, the
  //         stk field values will be field(12) = [*, *, 0], while the input map will be sideNodeMap[41] = [2, *, *]
  //         This is because in Load/SaveSideSetStateField we can only use 3D data to access the map. On the other hand,
  //         the stk fields are defined in 2D, so it makes sense to have them indicized on the 2D values.
  // NOTE 2: The stk side_map maps a 2D cell id to a pair <cell3D_GID, side_lid>, where side_lid is the lid of the side
  //         within the element. The input map, instead, maps the directly side3D_GID into the cell3D_GID..

  // Extract 2D cells
  stk::mesh::Selector selector = stk::mesh::Selector(side_mesh->metaData->locally_owned_part());
  std::vector<stk::mesh::Entity> cells2D;
  stk::mesh::get_selected_entities(selector, side_mesh->bulkData->buckets(stk::topology::ELEM_RANK), cells2D);

  if (cells2D.size()==0)
  {
    // It can happen if the mesh is partitioned and this process does not own the side
    return;
  }

  const stk::topology::rank_t SIDE_RANK = metaData->side_rank();
  const int num_nodes = side_mesh->bulkData->num_nodes(cells2D[0]);
  int* cell3D_id;
  int* side_nodes_ids;
  GO cell2D_GID, side3D_GID;
  int side_lid;
  int num_sides;
  typedef AbstractSTKFieldContainer::IntScalarFieldType ISFT;
  typedef AbstractSTKFieldContainer::IntVectorFieldType IVFT;
  ISFT* side_to_cell_map   = this->sideSetMeshStructs[sideSetName]->metaData->get_field<ISFT> (stk::topology::ELEM_RANK, "side_to_cell_map");
  IVFT* side_nodes_ids_map = this->sideSetMeshStructs[sideSetName]->metaData->get_field<IVFT> (stk::topology::ELEM_RANK, "side_nodes_ids");
  std::vector<stk::mesh::EntityId> cell2D_nodes_ids(num_nodes), side3D_nodes_ids(num_nodes);
  const stk::mesh::Entity* side3D_nodes;
  const stk::mesh::Entity* cell2D_nodes;
  if (side_mesh->side_maps_present)
  {
    // This mesh was loaded from a file that stored the side maps.
    // Hence, we just read it and stuff the map with it
    for (const auto& cell2D : cells2D)
    {
      // Get the stk field data
      cell3D_id      = stk::mesh::field_data(*side_to_cell_map, cell2D);
      side_nodes_ids = stk::mesh::field_data(*side_nodes_ids_map, cell2D);
      stk::mesh::Entity cell3D = bulkData->get_entity(stk::topology::ELEM_RANK,*cell3D_id);

      num_sides = bulkData->num_sides(cell3D);
      const stk::mesh::Entity* cell_sides = bulkData->begin(cell3D,SIDE_RANK);
      side_lid = -1;
      for (int iside(0); iside<num_sides; ++iside)
      {
        side3D_nodes = bulkData->begin_nodes(cell_sides[iside]);
        for (int inode(0); inode<num_nodes; ++inode)
        {
          side3D_nodes_ids[inode] = bulkData->identifier(side3D_nodes[inode]);
        }
        if (std::is_permutation(side3D_nodes_ids.begin(),side3D_nodes_ids.end(), side_nodes_ids))
        {
          side_lid = iside;
          side3D_GID = bulkData->identifier(cell_sides[iside])-1;
          break;
        }
      }
      TEUCHOS_TEST_FOR_EXCEPTION (side_lid==-1, std::logic_error, "Error! Cannot locate the right side in the cell.\n");

      sideMap[side3D_GID] = side_mesh->bulkData->identifier(cell2D)-1;
      sideNodeMap[side3D_GID].resize(num_nodes);
      cell2D_nodes = side_mesh->bulkData->begin_nodes(cell2D);
      for (int i(0); i<num_nodes; ++i)
      {
        auto it = std::find(side3D_nodes_ids.begin(),side3D_nodes_ids.end(),side_nodes_ids[i]);
        sideNodeMap[side3D_GID][std::distance(side3D_nodes_ids.begin(),it)] = i;
      }
    }

    return;
  }

  const stk::mesh::Entity* side_cells;
  for (const auto& cell2D : cells2D)
  {
    // Get the stk field data
    cell3D_id      = stk::mesh::field_data(*side_to_cell_map, cell2D);
    side_nodes_ids = stk::mesh::field_data(*side_nodes_ids_map, cell2D);

    // The side-id is assumed equal to the cell-id in the side mesh...
    side3D_GID = cell2D_GID = side_mesh->bulkData->identifier(cell2D)-1;
    stk::mesh::Entity side3D = bulkData->get_entity(SIDE_RANK, side3D_GID+1);

    // Safety check
    TEUCHOS_TEST_FOR_EXCEPTION (bulkData->num_elements(side3D)!=1, std::logic_error,
                                "Error! Side " << side3D_GID << " has more/less than 1 adjacent element.\n");

    side_cells = bulkData->begin_elements(side3D);
    stk::mesh::Entity cell3D = side_cells[0];

    *cell3D_id = bulkData->identifier(cell3D);

    sideMap[side3D_GID] = cell2D_GID;
    sideNodeMap[side3D_GID].resize(num_nodes);

    // Now we determine the lid of the side within the element and also the node ordering
    cell2D_nodes = side_mesh->bulkData->begin_nodes(cell2D);
    side3D_nodes = bulkData->begin_nodes(side3D);
    for (int i(0); i<num_nodes; ++i)
    {
      cell2D_nodes_ids[i] = side_mesh->bulkData->identifier(cell2D_nodes[i]);
      side3D_nodes_ids[i] = bulkData->identifier(side3D_nodes[i]);
    }

    for (int i(0); i<num_nodes; ++i)
    {
      auto it = std::find(cell2D_nodes_ids.begin(),cell2D_nodes_ids.end(),side3D_nodes_ids[i]);
      sideNodeMap[side3D_GID][i] = std::distance(cell2D_nodes_ids.begin(),it);
      side_nodes_ids[std::distance(cell2D_nodes_ids.begin(),it)] = side3D_nodes_ids[i];
    }
  }

  // Just in case this method gets called twice
  side_mesh->side_maps_present = true;
}

void Albany::GenericSTKMeshStruct::printParts(stk::mesh::MetaData *metaData)
{
  std::cout << "Printing all part names of the parts found in the metaData:" << std::endl;
  stk::mesh::PartVector all_parts = metaData->get_parts();

  for (stk::mesh::PartVector::iterator i_part = all_parts.begin(); i_part != all_parts.end(); ++i_part)
  {
    stk::mesh::Part* part = *i_part ;
    std::cout << "\t" << part->name() << std::endl;
  }
}

void Albany::GenericSTKMeshStruct::loadRequiredInputFields (const AbstractFieldContainer::FieldContainerRequirements& req,
                                                            const Teuchos::RCP<const Teuchos_Comm>& commT)
{
  Teuchos::RCP<Teuchos::FancyOStream> out = Teuchos::fancyOStream(Teuchos::rcpFromRef(std::cout));
  out->setProcRankAndSize(commT->getRank(), commT->getSize());
  out->setOutputToRootOnly(0);

  *out << "[GenericSTKMeshStruct] Processing field requirements...\n";

  // Load required fields
  stk::mesh::Selector select_owned_in_part = stk::mesh::Selector(metaData->universal_part()) & stk::mesh::Selector(metaData->locally_owned_part());

  stk::mesh::Selector select_overlap_in_part = stk::mesh::Selector(metaData->universal_part()) & (stk::mesh::Selector(metaData->locally_owned_part()) | stk::mesh::Selector(metaData->globally_shared_part()));

  std::vector<stk::mesh::Entity> nodes, elems;
  stk::mesh::get_selected_entities(select_overlap_in_part, bulkData->buckets(stk::topology::NODE_RANK), nodes);
  stk::mesh::get_selected_entities(select_owned_in_part, bulkData->buckets(stk::topology::ELEM_RANK), elems);

  Teuchos::Array<GO> nodeIndices(nodes.size()), elemIndices(elems.size());
  for (int i = 0; i < nodes.size(); ++i)
    nodeIndices[i] = bulkData->identifier(nodes[i]) - 1;
  for (int i = 0; i < elems.size(); ++i)
    elemIndices[i] = bulkData->identifier(elems[i]) - 1;


  // Creating the serial and parallel node maps
  const Tpetra::global_size_t INVALID = Teuchos::OrdinalTraits<Tpetra::global_size_t>::invalid ();

  Teuchos::RCP<const Tpetra_Map> nodes_map = Tpetra::createNonContigMapWithNode<LO, GO> (nodeIndices, commT, KokkosClassic::Details::getNode<KokkosNode>());
  Teuchos::RCP<const Tpetra_Map> elems_map = Tpetra::createNonContigMapWithNode<LO, GO> (elemIndices, commT, KokkosClassic::Details::getNode<KokkosNode>());

  // NOTE: the serial map cannot be created linearly, with GIDs from 0 to numGlobalNodes/Elems, since
  //       this may be a boundary mesh, and the GIDs may not start from 0, nor be contiguous.
  //       Therefore, we must create a root map. Moreover, we need the GIDs sorted (so that, regardless
  //       of the GID, we read the serial input files in the correct order), and we can't sort them
  //       once the map is created, so we cannot use the Tpetra utility gatherMap.

  int num_my_nodes = nodes_map->getNodeNumElements();
  int num_my_elems = elems_map->getNodeNumElements();

  // Note: I tried to use gather, but the number of elements on each process may be different.
  int num_proc = commT->getSize();
  int my_rank  = commT->getRank();
  int num_global_nodes, num_global_elems;
  Teuchos::Array<GO> allNodesToRoot(0),allElemsToRoot(0);
  for (int pid=0; pid<num_proc; ++pid)
  {
    int nb_n = num_my_nodes;
    int nb_e = num_my_elems;
    Teuchos::broadcast(*commT,pid,1,&nb_n);
    Teuchos::broadcast(*commT,pid,1,&nb_e);

    GO *tmp_nodes, *tmp_elems;
    if (pid==my_rank)
    {
      tmp_nodes = nodeIndices.getRawPtr();
      tmp_elems = elemIndices.getRawPtr();
    }
    else
    {
      tmp_nodes = new GO[nb_n];
      tmp_elems = new GO[nb_e];
    }

    Teuchos::broadcast(*commT,pid,nb_n,tmp_nodes);
    Teuchos::broadcast(*commT,pid,nb_e,tmp_elems);
    if (my_rank==0)
    {
      allNodesToRoot.insert(allNodesToRoot.begin(),tmp_nodes,tmp_nodes+nb_n);
      allElemsToRoot.insert(allElemsToRoot.begin(),tmp_elems,tmp_elems+nb_e);
    }

    if (pid!=my_rank)
    {
      delete[] tmp_nodes;
      delete[] tmp_elems;
    }
  }

  // Sorting
  std::sort(allNodesToRoot.begin(),allNodesToRoot.end());
  std::sort(allElemsToRoot.begin(),allElemsToRoot.end());

  // Removing duplicates (should do nothing for the elements)
  auto it_nodes = std::unique(allNodesToRoot.begin(),allNodesToRoot.end());
  auto it_elems = std::unique(allElemsToRoot.begin(),allElemsToRoot.end());
  allNodesToRoot.resize(std::distance(allNodesToRoot.begin(),it_nodes));    // Resize to the actual number of unique nodes
  allElemsToRoot.resize(std::distance(allElemsToRoot.begin(),it_elems));    // Resize to the actual number of unique elements

  GO node_base, elem_base;
  if (my_rank==0)
  {
    node_base = *std::min_element(allNodesToRoot.begin(), allNodesToRoot.end());
    elem_base = *std::min_element(allElemsToRoot.begin(), allElemsToRoot.end());
  }
  Teuchos::broadcast(*commT,0,1,&node_base);
  Teuchos::broadcast(*commT,0,1,&elem_base);

  num_global_nodes = allNodesToRoot.size();
  num_global_elems = allElemsToRoot.size();
  Teuchos::broadcast(*commT,0,1,&num_global_nodes);
  Teuchos::broadcast(*commT,0,1,&num_global_elems);

  Teuchos::RCP<const Tpetra_Map> serial_nodes_map, serial_elems_map;
  serial_nodes_map = Teuchos::rcp (new Tpetra_Map (num_global_nodes,allNodesToRoot(),node_base,commT,KokkosClassic::Details::getNode<KokkosNode>()));
  serial_elems_map = Teuchos::rcp (new Tpetra_Map (num_global_elems,allElemsToRoot(),elem_base,commT,KokkosClassic::Details::getNode<KokkosNode>()));

  //Teuchos::RCP<const Tpetra_Map> serial_nodes_map = Tpetra::Details::computeGatherMap(nodes_map,out);
  //Teuchos::RCP<const Tpetra_Map> serial_elems_map = Tpetra::Details::computeGatherMap(elems_map,out);

  // Creating the Tpetra_Import object (to transfer from serial to parallel vectors)
  Tpetra_Import importOperatorNode (serial_nodes_map, nodes_map);
  Tpetra_Import importOperatorElem (serial_elems_map, elems_map);

  Teuchos::ParameterList dummyList;
  Teuchos::ParameterList* req_fields_info;
  if (params->isSublist("Required Fields Info"))
  {
    req_fields_info = &params->sublist("Required Fields Info");
  }
  else
  {
    req_fields_info = &dummyList;
  }

<<<<<<< HEAD
  std::set<std::string> missing;
  for (auto rname : req)
    missing.insert(rname);
=======
  int num_fields = req_fields_info->get<int>("Number Of Fields",0);
  // L.B: is this check a good idea?
  //TEUCHOS_TEST_FOR_EXCEPTION (num_fields!=req.size(), std::logic_error, "Error! The number of required fields in the discretization parameter list (" << num_fields << ") does not match the number of requirements declared in the problem section (" << req.size() << ").\n");
>>>>>>> 9f5db5f8

  std::string fname, fscope, ftype;
  int num_fields = req_fields_info->get<int>("Number Of Fields",0);
  for (int ifield=0; ifield<num_fields; ++ifield)
  {
    std::stringstream ss;
    ss << "Field " << ifield;
    Teuchos::ParameterList& fparams = req_fields_info->sublist(ss.str());

    fname = fparams.get<std::string>("Field Name");
    missing.erase(fname);

    fscope = fparams.get<std::string>("Field Scope", "Input From File");
    if (fscope == "Output")
    {
      *out << "  - Skipping field '" << fname << "' since it's listed as output. Make sure there's an evaluator set to save it!\n";
      continue;

    }
    else if (fscope == "Unused")
    {
      *out << "  - Skipping field '" << fname << "' since it's listed as unused.\n";
      continue;
    }
    else if (fscope=="Input From Mesh")
    {
      *out << "  - Skipping field '" << fname << "' since it's listed as already present in the mesh. Make sure this is true, since we can't check!\n";
      continue;
    }

    TEUCHOS_TEST_FOR_EXCEPTION (fscope!="Input From File", Teuchos::Exceptions::InvalidParameter,
                                  "Error! 'Field Scope' for field '" << fname << "' must be one of 'Output', 'Unused', 'Input From File' or 'Input From Mesh'.\n");

    ftype = fparams.get<std::string>("Field Type","INVALID");

    // Depending on the input field type, we need to use different pointers/importers/vectors
    if (ftype == "Node Scalar")
    {
      loadField (fname, fparams, importOperatorNode, nodes, commT, true, true, false);
    }
    else if (ftype == "Elem Scalar")
    {
      loadField (fname, fparams, importOperatorElem, elems, commT, false, true, false);
    }
    else if (ftype == "Node Vector")
    {
      loadField (fname, fparams, importOperatorNode, nodes, commT, true, false, false);
    }
    else if (ftype == "Elem Vector")
    {
      loadField (fname, fparams, importOperatorElem, elems, commT, false, false, false);
    }
    else if (ftype == "Node Layered Scalar")
    {
      loadField (fname, fparams, importOperatorNode, nodes, commT, true, true, true);
    }
    else if (ftype == "Elem Layered Scalar")
    {
      loadField (fname, fparams, importOperatorElem, elems, commT, false, true, true);
    }
    else if (ftype == "Node Layered Vector")
    {
      loadField (fname, fparams, importOperatorNode, nodes, commT, true, false, true);
    }
    else if (ftype == "Elem Layered Vector")
    {
      loadField (fname, fparams, importOperatorElem, elems, commT, false, false, true);
    }
    else
    {
      TEUCHOS_TEST_FOR_EXCEPTION (true, Teuchos::Exceptions::InvalidParameterValue,
                                  "Sorry, I haven't yet implemented the cases of fields that are not (Layered) Scalar nor " <<
                                  "(Layered) Vector or that is not defined at nodes nor elements.\n");
    }
  }

  if (missing.size()>0)
  {
    std::string missing_list;
    for (auto i : missing)
      missing_list += " '" + i + "',";
    missing_list.erase(missing_list.size()-1);

    TEUCHOS_TEST_FOR_EXCEPTION (true, std::logic_error,
                                "Error! The following requirements were not find in the discretization list:" << missing_list << ".\n");
  }
}

void Albany::GenericSTKMeshStruct::loadField (const std::string& field_name, const Teuchos::ParameterList& params,
                                              const Tpetra_Import& importOperator, const std::vector<stk::mesh::Entity>& entities,
                                              const Teuchos::RCP<const Teuchos_Comm>& commT,
                                              bool node, bool scalar, bool layered)
{
  std::vector<double>* norm_layers_coords;

  // Getting the serial and (possibly) parallel maps
  const Teuchos::RCP<const Tpetra_Map> serial_map = importOperator.getSourceMap();
  const Teuchos::RCP<const Tpetra_Map> map = importOperator.getTargetMap();

  Teuchos::RCP<Teuchos::FancyOStream> out = Teuchos::fancyOStream(Teuchos::rcpFromRef(std::cout));
  out->setProcRankAndSize(commT->getRank(), commT->getSize());
  out->setOutputToRootOnly(0);

  std::string temp_str;
  std::string field_type = (node ? "Node" : "Elem");
  field_type += (layered ? " Layered" : "");
  field_type += (scalar ? " Scalar" : " Vector");

  // The serial Tpetra service multivector
  Teuchos::RCP<Tpetra_MultiVector> serial_req_mvec;

  if (params.isParameter("Field Value"))
  {
    Teuchos::Array<double> values = params.get<Teuchos::Array<double> >("Field Value");

    serial_req_mvec = Teuchos::rcp(new Tpetra_MultiVector(serial_map,values.size()));

    if (layered)
    {
      *out << "  - Discarding other info about " << field_type << " field " << field_name << " and filling it with constant value " << values << " and filling layers normalized coordinates linearly in [0,1].\n";

      temp_str = field_name + "_NLC";
      norm_layers_coords = &fieldContainer->getMeshVectorStates()[temp_str];
      int size = norm_layers_coords->size();
      if (size==1)
        (*norm_layers_coords)[0] = 1.;
      else
      {
        int n_int = size-1;
        double dx = 1./n_int;
        (*norm_layers_coords)[0] = 0.;
        for (int i=0; i<n_int; ++i)
          (*norm_layers_coords)[i+1] = (*norm_layers_coords)[i]+dx;

      }
    }
    else
    {
      *out << "  - Discarding other info about " << field_type << " field '" << field_name << "' and filling it with constant value " << values << "\n";
    }
    // For debug, we allow to fill the field with a given uniform value
    for (int iv(0); iv<serial_req_mvec->getNumVectors(); ++iv)
    {
      serial_req_mvec->getVectorNonConst(iv)->putScalar(values[iv]);
    }
  }
  else
  {
    TEUCHOS_TEST_FOR_EXCEPTION (!params.isParameter("File Name"), std::logic_error, "Error! No file name or constant value specified for field " << field_name << ".\n");

    std::string fname = params.get<std::string>("File Name");

    *out << "  - Reading " << field_type << " field '" << field_name << "' from file '" << fname << "'...";
    out->getOStream()->flush();
    // Read the input file and stuff it in the Tpetra multivector

    if (scalar)
    {
      if (layered)
      {
        temp_str = field_name + "_NLC";
        norm_layers_coords = &fieldContainer->getMeshVectorStates()[temp_str];
        readLayeredScalarFileSerial (fname,serial_req_mvec,serial_map,*norm_layers_coords,commT);

        // Broadcast the normalized layers coordinates
        int size = norm_layers_coords->size();
        Teuchos::broadcast(*commT,0,size,norm_layers_coords->data());
      }
      else
      {
        readScalarFileSerial (fname,serial_req_mvec,serial_map,commT);
      }
    }
    else
    {
      if (layered)
      {
        temp_str = field_name + "_NLC";
        norm_layers_coords = &fieldContainer->getMeshVectorStates()[temp_str];
        readLayeredVectorFileSerial (fname,serial_req_mvec,serial_map,*norm_layers_coords,commT);

        // Broadcast the normalized layers coordinates
        int size = norm_layers_coords->size();
        Teuchos::broadcast(*commT,0,size,norm_layers_coords->data());
      }
      else
      {
        readVectorFileSerial (fname,serial_req_mvec,serial_map,commT);
      }
    }
    *out << "done!\n";

    if (params.isParameter("Scale Factor"))
    {
      Teuchos::Array<double> scale_factors = params.get<Teuchos::Array<double> >("Scale Factor");
      TEUCHOS_TEST_FOR_EXCEPTION (scale_factors.size()!=serial_req_mvec->getNumVectors(), Teuchos::Exceptions::InvalidParameter,
                                  "Error! The given scale factors vector size does not match the field dimension.\n");
      *out << "   - Scaling " << field_type << " field '" << field_name << "' with scaling factors [" << scale_factors[0];
      for (int i=1; i<scale_factors.size(); ++i)
        *out << " " << scale_factors[i];
      *out << "]\n";

      serial_req_mvec->scale (scale_factors);
    }
  }

  // Fill the (possibly) parallel vector
  Tpetra_MultiVector req_mvec(map,serial_req_mvec->getNumVectors());
  req_mvec.doImport(*serial_req_mvec,importOperator,Tpetra::INSERT);
  std::vector<Teuchos::ArrayRCP<const ST> > req_mvec_view;

  for (int i(0); i<req_mvec.getNumVectors(); ++i)
    req_mvec_view.push_back(req_mvec.getVector(i)->get1dView());

  //Now we have to stuff the vector in the mesh data
  typedef AbstractSTKFieldContainer::ScalarFieldType  SFT;
  typedef AbstractSTKFieldContainer::VectorFieldType  VFT;
  typedef AbstractSTKFieldContainer::TensorFieldType  TFT;

  SFT* scalar_field = 0;
  VFT* vector_field = 0;
  TFT* tensor_field = 0;

  if (scalar && !layered)
  {
    // Purely scalar field
    if (node)
      scalar_field = metaData->get_field<SFT> (stk::topology::NODE_RANK, field_name);
    else
      scalar_field = metaData->get_field<SFT> (stk::topology::ELEM_RANK, field_name);
  }
  else if ( scalar==layered )
  {
    // Either (non-layered) vector or layered scalar field
    if (node)
      vector_field = metaData->get_field<VFT> (stk::topology::NODE_RANK, field_name);
    else
      vector_field = metaData->get_field<VFT> (stk::topology::ELEM_RANK, field_name);
  }
  else
  {
    // Layered vector field
    if (node)
      tensor_field = metaData->get_field<TFT> (stk::topology::NODE_RANK, field_name);
    else
      tensor_field = metaData->get_field<TFT> (stk::topology::ELEM_RANK, field_name);
  }

  TEUCHOS_TEST_FOR_EXCEPTION (scalar_field==0 && vector_field==0 && tensor_field==0, std::logic_error,
                              "Error! Field " << field_name << " not present (perhaps is not '" << field_type << "'?).\n");

  stk::mesh::EntityId gid;
  LO lid;
  double* values;
  for (int i(0); i<entities.size(); ++i)
  {
    if (scalar_field!=0)
      values = stk::mesh::field_data(*scalar_field, entities[i]);
    else if (vector_field!=0)
      values = stk::mesh::field_data(*vector_field, entities[i]);
    else
      values = stk::mesh::field_data(*tensor_field, entities[i]);

    gid    = bulkData->identifier(entities[i]) - 1;
    lid    = map->getLocalElement((GO)(gid));
    for (int iDim(0); iDim<req_mvec_view.size(); ++iDim)
      values[iDim] = req_mvec_view[iDim][lid];
  }
}

void Albany::GenericSTKMeshStruct::readScalarFileSerial (const std::string& fname, Teuchos::RCP<Tpetra_MultiVector>& mvec,
                                                         const Teuchos::RCP<const Tpetra_Map>& map,
                                                         const Teuchos::RCP<const Teuchos_Comm>& comm) const
{
  // It's a scalar, so we already know MultiVector has only 1 vector
  mvec = Teuchos::rcp(new Tpetra_MultiVector(map,1));

  if (comm->getRank() != 0)
  {
    // Only process 0 will load the file...
    return;
  }

  GO numNodes;
  Teuchos::ArrayRCP<ST> nonConstView = mvec->get1dViewNonConst();

  std::ifstream ifile;
  ifile.open(fname.c_str());
  TEUCHOS_TEST_FOR_EXCEPTION (!ifile.is_open(), std::runtime_error, "Error in GenericSTKMeshStruct: unable to open the file " << fname << ".\n");

  ifile >> numNodes;
  TEUCHOS_TEST_FOR_EXCEPTION (numNodes != map->getNodeNumElements(), Teuchos::Exceptions::InvalidParameterValue,
                              "Error in GenericSTKMeshStruct: Number of nodes in file " << fname << " (" << numNodes << ") " <<
                              "is different from the number expected (" << map->getNodeNumElements() << ").\n");

  for (GO i = 0; i < numNodes; i++)
    ifile >> nonConstView[i];

  ifile.close();
}

void Albany::GenericSTKMeshStruct::readVectorFileSerial (const std::string& fname, Teuchos::RCP<Tpetra_MultiVector>& mvec,
                                                         const Teuchos::RCP<const Tpetra_Map>& map,
                                                         const Teuchos::RCP<const Teuchos_Comm>& comm) const
{
  int numComponents = 0;
  if (comm->getRank() == 0)
  {
    GO numNodes;
    std::ifstream ifile;
    ifile.open(fname.c_str());
    TEUCHOS_TEST_FOR_EXCEPTION (!ifile.is_open(), std::runtime_error, "Error in GenericSTKMeshStruct: unable to open the file " << fname << ".\n");

    ifile >> numNodes >> numComponents;

    TEUCHOS_TEST_FOR_EXCEPTION (numNodes != map->getNodeNumElements(), Teuchos::Exceptions::InvalidParameterValue,
                                "Error in GenericSTKMeshStruct: Number of nodes in file " << fname << " (" << numNodes << ") " <<
                                "is different from the number expected (" << map->getNodeNumElements() << ").\n");

    mvec = Teuchos::rcp(new Tpetra_MultiVector(map,numComponents));

    for (int icomp(0); icomp<numComponents; ++icomp)
    {
      Teuchos::ArrayRCP<ST> nonConstView = mvec->getVectorNonConst(icomp)->get1dViewNonConst();
      for (GO i = 0; i < numNodes; i++)
        ifile >> nonConstView[i];
    }
    ifile.close();
  }

  Teuchos::broadcast(*comm,0,1,&numComponents);
  if (comm->getRank() != 0)
    mvec = Teuchos::rcp(new Tpetra_MultiVector(map,numComponents));
}

void Albany::GenericSTKMeshStruct::readLayeredScalarFileSerial (const std::string &fname, Teuchos::RCP<Tpetra_MultiVector>& mvec,
                                                                const Teuchos::RCP<const Tpetra_Map>& map,
                                                                std::vector<double>& normalizedLayersCoords,
                                                                const Teuchos::RCP<const Teuchos_Comm>& comm) const
{
  int numLayers = 0;
  if (comm->getRank() == 0)
  {
    GO numNodes;
    std::ifstream ifile;

    ifile.open(fname.c_str());
    TEUCHOS_TEST_FOR_EXCEPTION (!ifile.is_open(), std::runtime_error, "Error in GenericSTKMeshStruct: unable to open the file " << fname << ".\n");

    ifile >> numNodes >> numLayers;

    TEUCHOS_TEST_FOR_EXCEPTION (numNodes != map->getNodeNumElements(), Teuchos::Exceptions::InvalidParameterValue,
                                "Error in GenericSTKMeshStruct: Number of nodes in file " << fname << " (" << numNodes << ") " <<
                                "is different from the number expected (" << map->getNodeNumElements() << ").\n");
    TEUCHOS_TEST_FOR_EXCEPTION (numLayers != normalizedLayersCoords.size(), Teuchos::Exceptions::InvalidParameterValue,
                                "Error in GenericSTKMeshStruct: Number of layers in file " << fname << " (" << numLayers << ") " <<
                                "is different from the number expected (" << normalizedLayersCoords.size() << ")." <<
                                " To fix this, please specify the correct layered data dimension when you register the state.\n");

    mvec = Teuchos::rcp(new Tpetra_MultiVector(map,numLayers));

    for (int il = 0; il < numLayers; ++il)
      ifile >> normalizedLayersCoords[il];

    for (int il(0); il<numLayers; ++il)
    {
      Teuchos::ArrayRCP<ST> nonConstView = mvec->getVectorNonConst(il)->get1dViewNonConst();
      for (GO i = 0; i < numNodes; i++)
        ifile >> nonConstView[i];
    }
    ifile.close();
  }

  Teuchos::broadcast(*comm,0,1,&numLayers);
  if (comm->getRank() != 0)
    mvec = Teuchos::rcp(new Tpetra_MultiVector(map,numLayers));
}

void Albany::GenericSTKMeshStruct::readLayeredVectorFileSerial (const std::string &fname, Teuchos::RCP<Tpetra_MultiVector>& mvec,
                                                                const Teuchos::RCP<const Tpetra_Map>& map,
                                                                std::vector<double>& normalizedLayersCoords,
                                                                const Teuchos::RCP<const Teuchos_Comm>& comm) const
{
  int numVectors = 0;
  if (comm->getRank() == 0)
  {
    GO numNodes;
    int numLayers,numComponents;
    std::ifstream ifile;

    ifile.open(fname.c_str());
    TEUCHOS_TEST_FOR_EXCEPTION (!ifile.is_open(), std::runtime_error, "Error in GenericSTKMeshStruct: unable to open the file " << fname << ".\n");

    ifile >> numNodes >> numComponents >> numLayers;

    TEUCHOS_TEST_FOR_EXCEPTION (numNodes != map->getNodeNumElements(), Teuchos::Exceptions::InvalidParameterValue,
                                "Error in GenericSTKMeshStruct: Number of nodes in file " << fname << " (" << numNodes << ") " <<
                                "is different from the number expected (" << map->getNodeNumElements() << ").\n");

    numVectors = numLayers*numComponents;
    mvec = Teuchos::rcp(new Tpetra_MultiVector(map,numVectors));

    normalizedLayersCoords.resize(numLayers);
    for (int il = 0; il < numLayers; ++il)
      ifile >> normalizedLayersCoords[il];

    // Layer ordering: before switching component, we first do all the layers of the current component
    // This is because with the stk field (natural ordering) we want to keep the layer dimension last.
    // Ex: a 2D field f(i,j) would be stored at the raw array position i*num_cols+j. In our case,
    //     num_cols is the number of layers, and num_rows the number of field components
    for (int il(0); il<numLayers; ++il)
    {
      for (int icomp(0); icomp<numComponents; ++icomp)
      {
        Teuchos::ArrayRCP<ST> nonConstView = mvec->getVectorNonConst(icomp*numLayers+il)->get1dViewNonConst();
        for (GO i = 0; i < numNodes; i++)
          ifile >> nonConstView[i];
      }
    }
    ifile.close();
  }

  Teuchos::broadcast(*comm,0,1,&numVectors);
  if (comm->getRank() != 0)
    mvec = Teuchos::rcp(new Tpetra_MultiVector(map,numVectors));
}

void
Albany::GenericSTKMeshStruct::checkInput(std::string option, std::string value, std::string allowed_values){

#ifdef ALBANY_STK_PERCEPT
      std::vector<std::string> vals = stk::adapt::Util::split(allowed_values, ", ");
      for (unsigned i = 0; i < vals.size(); i++)
        {
          if (vals[i] == value)
            return;
        }

       TEUCHOS_TEST_FOR_EXCEPTION(true,
         std::runtime_error,
         "Adaptation input error in GenericSTKMeshStruct initialization: bar option: " << option << std::endl);
#endif
}

Teuchos::RCP<Teuchos::ParameterList>
Albany::GenericSTKMeshStruct::getValidGenericSTKParameters(std::string listname) const
{
  Teuchos::RCP<Teuchos::ParameterList> validPL = rcp(new Teuchos::ParameterList(listname));;
  validPL->set<std::string>("Cell Topology", "Quad" , "Quad or Tri Cell Topology");
  validPL->set<int>("Number Of Time Derivatives", 1, "Number of time derivatives in use in the problem");
  validPL->set<std::string>("Exodus Output File Name", "",
      "Request exodus output to given file name. Requires SEACAS build");
  validPL->set<std::string>("Exodus Solution Name", "",
      "Name of solution output vector written to Exodus file. Requires SEACAS build");
  validPL->set<std::string>("Exodus SolutionDot Name", "",
      "Name of solution output vector written to Exodus file. Requires SEACAS build");
  validPL->set<std::string>("Exodus SolutionDotDot Name", "",
      "Name of solution output vector written to Exodus file. Requires SEACAS build");
  validPL->set<std::string>("Exodus Residual Name", "",
      "Name of residual output vector written to Exodus file. Requires SEACAS build");
#ifdef ALBANY_DTK
  validPL->set<std::string>("Exodus Solution DTK Name", "",
      "Name of solution dtk written to Exodus file. Requires SEACAS build");
  validPL->set<std::string>("Exodus SolutionDot DTK Name", "",
      "Name of solution_dot dtk written to Exodus file. Requires SEACAS build");
  validPL->set<std::string>("Exodus SolutionDotDot DTK Name", "",
      "Name of solution_dotdot dtk written to Exodus file. Requires SEACAS build");
#endif
  validPL->set<int>("Exodus Write Interval", 3, "Step interval to write solution data to Exodus file");
  validPL->set<std::string>("NetCDF Output File Name", "",
      "Request NetCDF output to given file name. Requires SEACAS build");
  validPL->set<int>("NetCDF Write Interval", 1, "Step interval to write solution data to NetCDF file");
  validPL->set<int>("NetCDF Output Number of Latitudes", 1,
      "Number of samples in Latitude direction for NetCDF output. Default is 100.");
  validPL->set<int>("NetCDF Output Number of Longitudes", 1,
      "Number of samples in Longitude direction for NetCDF output. Default is 100.");
  validPL->set<std::string>("Method", "",
    "The discretization method, parsed in the Discretization Factory");
  validPL->set<int>("Cubature Degree", 3, "Integration order sent to Intrepid2");
  validPL->set<std::string>("Cubature Rule", "", "Integration rule sent to Intrepid2: GAUSS, GAUSS_RADAU_LEFT, GAUSS_RADAU_RIGHT, GAUSS_LOBATTO");
  validPL->set<int>("Workset Size", 50, "Upper bound on workset (bucket) size");
  validPL->set<bool>("Use Automatic Aura", false, "Use automatic aura with BulkData");
  validPL->set<bool>("Interleaved Ordering", true, "Flag for interleaved or blocked unknown ordering");
  validPL->set<bool>("Separate Evaluators by Element Block", false,
                     "Flag for different evaluation trees for each Element Block");
  validPL->set<std::string>("Transform Type", "None", "None or ISMIP-HOM Test A"); //for FELIX problem that require tranformation of STK mesh
  validPL->set<int>("Element Degree", 1, "Element degree (points per edge - 1) in enriched Aeras mesh");
  validPL->set<bool>("Write Coordinates to MatrixMarket", false, "Writing Coordinates to MatrixMarket File"); //for writing coordinates to matrix market file
  validPL->set<double>("FELIX alpha", 0.0, "Surface boundary inclination for FELIX problems (in degrees)"); //for FELIX problem that require tranformation of STK mesh
  validPL->set<double>("FELIX L", 1, "Domain length for FELIX problems"); //for FELIX problem that require tranformation of STK mesh

  validPL->set<bool>("Contiguous IDs", "true", "Tells Ascii mesh reader is mesh has contiguous global IDs on 1 processor."); //for FELIX problem that require tranformation of STK mesh

  Teuchos::Array<std::string> defaultFields;
  validPL->set<Teuchos::Array<std::string> >("Restart Fields", defaultFields,
                     "Fields to pick up from the restart file when restarting");
  validPL->set<Teuchos::Array<std::string> >("Solution Vector Components", defaultFields,
      "Names and layout of solution output vector written to Exodus file. Requires SEACAS build");
  validPL->set<Teuchos::Array<std::string> >("SolutionDot Vector Components", defaultFields,
      "Names and layout of solution_dot output vector written to Exodus file. Requires SEACAS build");
  validPL->set<Teuchos::Array<std::string> >("SolutionDotDot Vector Components", defaultFields,
      "Names and layout of solution_dotdot output vector written to Exodus file. Requires SEACAS build");
  validPL->set<Teuchos::Array<std::string> >("Residual Vector Components", defaultFields,
      "Names and layout of residual output vector written to Exodus file. Requires SEACAS build");

  validPL->set<bool>("Use Serial Mesh", false, "Read in a single mesh on PE 0 and rebalance");
  validPL->set<bool>("Transfer Solution to Coordinates", false, "Copies the solution vector to the coordinates for output");

  validPL->set<bool>("Use Serial Mesh", false, "Read in a single mesh on PE 0 and rebalance");
  validPL->set<bool>("Use Composite Tet 10", false, "Flag to use the composite tet 10 basis in Intrepid");
  validPL->set<bool>("Build Node Sets From Side Sets",false,"Flag to build node sets from side sets");

  validPL->sublist("Required Fields Info", false, "Info for the creation of the required fields in the STK mesh");

  // Uniform percept adaptation of input mesh prior to simulation

  validPL->set<std::string>("STK Initial Refine", "", "stk::percept refinement option to apply after the mesh is input");
  validPL->set<std::string>("STK Initial Enrich", "", "stk::percept enrichment option to apply after the mesh is input");
  validPL->set<std::string>("STK Initial Convert", "", "stk::percept conversion option to apply after the mesh is input");
  validPL->set<bool>("Rebalance Mesh", false, "Parallel re-load balance initial mesh after generation");
  validPL->set<int>("Number of Refinement Passes", 1, "Number of times to apply the refinement process");

  validPL->sublist("Side Set Discretizations", false, "A sublist containing info for storing side discretizations");

  return validPL;

}<|MERGE_RESOLUTION|>--- conflicted
+++ resolved
@@ -876,7 +876,7 @@
 
 void Albany::GenericSTKMeshStruct::buildCellSideNodeNumerationMap (const std::string& sideSetName,
                                                                    std::map<GO,GO>& sideMap,
-                                                                   std::map<GO,std::vector<int>>& sideNodeMap)
+                                                                   std::map<GO,std::vector<GO>>& sideNodeMap)
 {
   TEUCHOS_TEST_FOR_EXCEPTION (sideSetMeshStructs.find(sideSetName)==sideSetMeshStructs.end(), Teuchos::Exceptions::InvalidParameter,
                               "Error in 'buildSideNodeToSideSetCellNodeMap': side set " << sideSetName << " does not have a mesh.\n");
@@ -904,8 +904,8 @@
 
   const stk::topology::rank_t SIDE_RANK = metaData->side_rank();
   const int num_nodes = side_mesh->bulkData->num_nodes(cells2D[0]);
-  int* cell3D_id;
-  int* side_nodes_ids;
+  GO* cell3D_id;
+  GO* side_nodes_ids;
   GO cell2D_GID, side3D_GID;
   int side_lid;
   int num_sides;
@@ -1140,17 +1140,11 @@
     req_fields_info = &dummyList;
   }
 
-<<<<<<< HEAD
   std::set<std::string> missing;
   for (auto rname : req)
     missing.insert(rname);
-=======
-  int num_fields = req_fields_info->get<int>("Number Of Fields",0);
-  // L.B: is this check a good idea?
-  //TEUCHOS_TEST_FOR_EXCEPTION (num_fields!=req.size(), std::logic_error, "Error! The number of required fields in the discretization parameter list (" << num_fields << ") does not match the number of requirements declared in the problem section (" << req.size() << ").\n");
->>>>>>> 9f5db5f8
-
-  std::string fname, fscope, ftype;
+
+  std::string fname, fscope, flayout;
   int num_fields = req_fields_info->get<int>("Number Of Fields",0);
   for (int ifield=0; ifield<num_fields; ++ifield)
   {
@@ -1166,7 +1160,6 @@
     {
       *out << "  - Skipping field '" << fname << "' since it's listed as output. Make sure there's an evaluator set to save it!\n";
       continue;
-
     }
     else if (fscope == "Unused")
     {
@@ -1182,38 +1175,38 @@
     TEUCHOS_TEST_FOR_EXCEPTION (fscope!="Input From File", Teuchos::Exceptions::InvalidParameter,
                                   "Error! 'Field Scope' for field '" << fname << "' must be one of 'Output', 'Unused', 'Input From File' or 'Input From Mesh'.\n");
 
-    ftype = fparams.get<std::string>("Field Type","INVALID");
+    flayout = fparams.get<std::string>("Field Layout","INVALID");
 
     // Depending on the input field type, we need to use different pointers/importers/vectors
-    if (ftype == "Node Scalar")
+    if (flayout == "Node Scalar")
     {
       loadField (fname, fparams, importOperatorNode, nodes, commT, true, true, false);
     }
-    else if (ftype == "Elem Scalar")
+    else if (flayout == "Elem Scalar")
     {
       loadField (fname, fparams, importOperatorElem, elems, commT, false, true, false);
     }
-    else if (ftype == "Node Vector")
+    else if (flayout == "Node Vector")
     {
       loadField (fname, fparams, importOperatorNode, nodes, commT, true, false, false);
     }
-    else if (ftype == "Elem Vector")
+    else if (flayout == "Elem Vector")
     {
       loadField (fname, fparams, importOperatorElem, elems, commT, false, false, false);
     }
-    else if (ftype == "Node Layered Scalar")
+    else if (flayout == "Node Layered Scalar")
     {
       loadField (fname, fparams, importOperatorNode, nodes, commT, true, true, true);
     }
-    else if (ftype == "Elem Layered Scalar")
+    else if (flayout == "Elem Layered Scalar")
     {
       loadField (fname, fparams, importOperatorElem, elems, commT, false, true, true);
     }
-    else if (ftype == "Node Layered Vector")
+    else if (flayout == "Node Layered Vector")
     {
       loadField (fname, fparams, importOperatorNode, nodes, commT, true, false, true);
     }
-    else if (ftype == "Elem Layered Vector")
+    else if (flayout == "Elem Layered Vector")
     {
       loadField (fname, fparams, importOperatorElem, elems, commT, false, false, true);
     }
