--- conflicted
+++ resolved
@@ -309,15 +309,9 @@
   }
 }
 template<bool Interleaved>
-<<<<<<< HEAD
-void Albany::MultiSTKFieldContainer<Interleaved>::fillSolnVectorT(Tpetra_Vector &solnT, 
+void Albany::MultiSTKFieldContainer<Interleaved>::fillSolnVectorT(Tpetra_Vector &solnT,
        stk_classic::mesh::Selector &sel, const Teuchos::RCP<const Tpetra_Map>& node_mapT){
-  
-=======
-void Albany::MultiSTKFieldContainer<Interleaved>::fillSolnVectorT(Tpetra_Vector &solnT,
-       stk::mesh::Selector &sel, const Teuchos::RCP<const Tpetra_Map>& node_mapT){
-
->>>>>>> f7146e5f
+
   typedef typename AbstractSTKFieldContainer::VectorFieldType VFT;
   typedef typename AbstractSTKFieldContainer::ScalarFieldType SFT;
 
@@ -489,21 +483,21 @@
 
 template<bool Interleaved>
 void Albany::MultiSTKFieldContainer<Interleaved>::saveResVectorT(const Tpetra_Vector& res,
-    stk::mesh::Selector& sel, const Teuchos::RCP<const Tpetra_Map>& node_map) {
+    stk_classic::mesh::Selector& sel, const Teuchos::RCP<const Tpetra_Map>& node_map) {
 
   typedef typename AbstractSTKFieldContainer::VectorFieldType VFT;
   typedef typename AbstractSTKFieldContainer::ScalarFieldType SFT;
 
   // Iterate over the on-processor nodes by getting node buckets and iterating over each bucket.
-  stk::mesh::BucketVector all_elements;
-  stk::mesh::get_buckets(sel, this->bulkData->buckets(this->metaData->node_rank()), all_elements);
+  stk_classic::mesh::BucketVector all_elements;
+  stk_classic::mesh::get_buckets(sel, this->bulkData->buckets(this->metaData->node_rank()), all_elements);
   this->numNodes = node_map->getNodeNumElements(); // Needed for the getDOF function to work correctly
   // This is either numOwnedNodes or numOverlapNodes, depending on
   // which map is passed in
 
-  for(stk::mesh::BucketVector::const_iterator it = all_elements.begin() ; it != all_elements.end() ; ++it) {
-
-    const stk::mesh::Bucket& bucket = **it;
+  for(stk_classic::mesh::BucketVector::const_iterator it = all_elements.begin() ; it != all_elements.end() ; ++it) {
+
+    const stk_classic::mesh::Bucket& bucket = **it;
 
     int offset = 0;
 
