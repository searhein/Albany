//*****************************************************************//
//    Albany 2.0:  Copyright 2012 Sandia Corporation               //
//    This Software is released under the BSD license detailed     //
//    in the file "license.txt" in the top-level Albany directory  //
//*****************************************************************//


#ifdef ALBANY_SEACAS

#include <iostream>

#include "Albany_IossSTKMeshStruct.hpp"
#include "Teuchos_VerboseObject.hpp"

#include <Shards_BasicTopologies.hpp>

#include <stk_mesh/base/Entity.hpp>
#include <stk_mesh/base/GetEntities.hpp>
#include <stk_mesh/base/GetBuckets.hpp>
#include <stk_mesh/base/FieldBase.hpp>
#include <stk_mesh/base/Selector.hpp>
#include <stk_io/IossBridge.hpp>
#include <Ioss_SubSystem.h>

//#include <stk_mesh/fem/FEMHelpers.hpp>
#include <boost/algorithm/string/predicate.hpp>

#include "Albany_Utils.hpp"

namespace {

void get_element_block_sizes(stk::io::StkMeshIoBroker &mesh_data,
                             std::vector<int>& el_blocks)
{
  Ioss::Region &io = *mesh_data.get_input_io_region();
  const Ioss::ElementBlockContainer& elem_blocks = io.get_element_blocks();
  for(Ioss::ElementBlockContainer::const_iterator it = elem_blocks.begin(); it != elem_blocks.end(); ++it) {
    Ioss::ElementBlock *entity = *it;
    if (stk::io::include_entity(entity)) {
      el_blocks.push_back(entity->get_property("entity_count").get_int());
    }
  }
}

} // Anonymous namespace

Albany::IossSTKMeshStruct::IossSTKMeshStruct(
                                             const Teuchos::RCP<Teuchos::ParameterList>& params,
                                             const Teuchos::RCP<Teuchos::ParameterList>& adaptParams_,
                                             const Teuchos::RCP<const Teuchos_Comm>& commT) :
  GenericSTKMeshStruct(params, adaptParams_),
  out(Teuchos::VerboseObjectBase::getDefaultOStream()),
  useSerialMesh(false),
  periodic(params->get("Periodic BC", false)),
  m_hasRestartSolution(false),
  m_restartDataTime(-1.0),
  m_solutionFieldHistoryDepth(0)
{
  params->validateParameters(*getValidDiscretizationParameters(),0);

  usePamgen = (params->get("Method","Exodus") == "Pamgen");


  const Teuchos::MpiComm<int>* mpiComm = dynamic_cast<const Teuchos::MpiComm<int>* > (commT.get());
  std::vector<std::string> entity_rank_names = stk::mesh::entity_rank_names();

  // eMesh needs "FAMILY_TREE" entity
  if(buildEMesh) {
    entity_rank_names.push_back("FAMILY_TREE");
  }

  const Teuchos::MpiComm<int>* theComm = dynamic_cast<const Teuchos::MpiComm<int>* > (commT.get());
  if (params->get<bool>("Use Serial Mesh", false) && commT->getSize() > 1){
    // We are parallel but reading a single exodus file
    useSerialMesh = true;

    // Read a single exodus mesh on Proc 0 then rebalance it across the machine
    MPI_Group group_world;
    MPI_Group peZero;
    MPI_Comm peZeroComm;
    //MPI_Comm theComm = Albany::getMpiCommFromEpetraComm(*comm);
    int process_rank[1]; // the reader process
    process_rank[0] = 0;
    int my_rank = commT->getRank();

    //get the group under theComm
    MPI_Comm_group(*theComm->getRawMpiComm(), &group_world);
    // create the new group. This group includes only processor zero - that is the only processor that reads the file
    MPI_Group_incl(group_world, 1, process_rank, &peZero);
    // create the new communicator - it just contains processor zero
    MPI_Comm_create(*theComm->getRawMpiComm(), peZero, &peZeroComm);

    mesh_data = Teuchos::rcp(new stk::io::StkMeshIoBroker(peZeroComm));
  }
  else {
    mesh_data = Teuchos::rcp(new stk::io::StkMeshIoBroker(*theComm->getRawMpiComm()));
  }

  // Create input mesh

  mesh_data->set_rank_name_vector(entity_rank_names);
  mesh_data->set_sideset_face_creation_behavior(stk::io::StkMeshIoBroker::STK_IO_SIDESET_FACE_CREATION_CLASSIC);
  //StkMeshIoBroker::set_sideset_face_creation_behavior(stk::io::StkMeshIoBroker::STK_IO_SIDESET_FACE_CREATION_CLASSIC);
  std::string mesh_type;
  std::string file_name;
  if (!usePamgen) {
    *out << "Albany_IOSS: Loading STKMesh from Exodus file  "
         << params->get<std::string>("Exodus Input File Name") << std::endl;

    mesh_type = "exodusII";
    file_name = params->get<std::string>("Exodus Input File Name");
  }
  else {
    *out << "Albany_IOSS: Loading STKMesh from Pamgen file  "
         << params->get<std::string>("Pamgen Input File Name") << std::endl;

    mesh_type = "pamgen";
    file_name = params->get<std::string>("Pamgen Input File Name");
  }

  mesh_data->add_mesh_database(file_name, mesh_type, stk::io::READ_MESH);
  mesh_data->create_input_mesh();

  metaData = mesh_data->meta_data_rcp();

  // End of creating input mesh

  typedef Teuchos::Array<std::string> StringArray;
  const StringArray additionalNodeSets = params->get("Additional Node Sets", StringArray());
  for (StringArray::const_iterator it = additionalNodeSets.begin(), it_end = additionalNodeSets.end(); it != it_end; ++it) {
    stk::mesh::Part &newNodeSet = metaData->declare_part(*it, stk::topology::NODE_RANK);
    if (!stk::io::is_part_io_part(newNodeSet)) {
      stk::mesh::Field<double> * const distrFactorfield = metaData->get_field<stk::mesh::Field<double> >(stk::topology::NODE_RANK, "distribution_factors");
      stk::mesh::put_field(*distrFactorfield, newNodeSet);
      stk::io::put_io_part_attribute(newNodeSet);
    }
  }

  numDim = metaData->spatial_dimension();

  stk::io::put_io_part_attribute(metaData->universal_part());

  // Set element blocks, side sets and node sets
  const stk::mesh::PartVector & all_parts = metaData->get_parts();
  std::vector<std::string> ssNames;
  std::vector<std::string> nsNames;
  int numEB = 0;

  for (stk::mesh::PartVector::const_iterator i = all_parts.begin();
       i != all_parts.end(); ++i) {

    stk::mesh::Part * const part = *i ;

    if (!stk::mesh::is_auto_declared_part(*part)) {
      if ( part->primary_entity_rank() == stk::topology::ELEMENT_RANK) {

        //*out << "IOSS-STK: Element part \"" << part->name() << "\" found " << std::endl;
        partVec[numEB] = part;
        numEB++;
      }
      else if ( part->primary_entity_rank() == stk::topology::NODE_RANK) {
        //*out << "Mesh has Node Set ID: " << part->name() << std::endl;
        nsPartVec[part->name()]=part;
        nsNames.push_back(part->name());
      }
      else if ( part->primary_entity_rank() == metaData->side_rank()) {
        //print(*out, "Found side_rank entity:\n", *part);
        ssPartVec[part->name()]=part;
      }
    }
  }

  cullSubsetParts(ssNames, ssPartVec); // Eliminate sidesets that are subsets of other sidesets

#if 0
  // for debugging, print out the parts now
  std::map<std::string, stk::mesh::Part*>::iterator it;

  for(it = ssPartVec.begin(); it != ssPartVec.end(); ++it){ // loop over the parts in the map

    // for each part in turn, get the name of parts that are a subset of it

    print(*out, "Found \n", *it->second);
  }
  // end debugging
#endif

  const int cub      = params->get("Cubature Degree",3);
  
  //Get Cubature Rule
  const std::string cub_rule_string = params->get("Cubature Rule", "GAUSS");
  Intrepid::EIntrepidPLPoly cub_rule;  
  if (cub_rule_string == "GAUSS")
    cub_rule = static_cast<Intrepid::EIntrepidPLPoly>(Intrepid::PL_GAUSS); 
  else if (cub_rule_string == "GAUSS_RADAU_LEFT") 
    cub_rule = static_cast<Intrepid::EIntrepidPLPoly>(Intrepid::PL_GAUSS_RADAU_LEFT); 
  else if (cub_rule_string == "GAUSS_RADAU_RIGHT") 
    cub_rule = static_cast<Intrepid::EIntrepidPLPoly>(Intrepid::PL_GAUSS_RADAU_RIGHT); 
  else if (cub_rule_string == "GAUSS_LOBATTO")
    cub_rule = static_cast<Intrepid::EIntrepidPLPoly>(Intrepid::PL_GAUSS_LOBATTO); 
  else
    TEUCHOS_TEST_FOR_EXCEPTION (true, Teuchos::Exceptions::InvalidParameterValue,
                                "Invalid Cubature Rule: " << cub_rule_string << "; valid options are GAUSS, GAUSS_RADAU_LEFT, GAUSS_RADAU_RIGHT, and GAUSS_LOBATTO");

  int worksetSizeMax = params->get("Workset Size",50);

  // Get number of elements per element block using Ioss for use
  // in calculating an upper bound on the worksetSize.
  std::vector<int> el_blocks;
  get_element_block_sizes(*mesh_data, el_blocks);
  TEUCHOS_TEST_FOR_EXCEPT(el_blocks.size() != partVec.size());

  int ebSizeMax =  *std::max_element(el_blocks.begin(), el_blocks.end());
  int worksetSize = this->computeWorksetSize(worksetSizeMax, ebSizeMax);

  // Build a map to get the EB name given the index

  for (int eb=0; eb<numEB; eb++)

    this->ebNameToIndex[partVec[eb]->name()] = eb;

  // Construct MeshSpecsStruct
  if (!params->get("Separate Evaluators by Element Block",false)) {

    const CellTopologyData& ctd = *metaData->get_cell_topology(*partVec[0]).getCellTopologyData();
    this->meshSpecs[0] = Teuchos::rcp(new Albany::MeshSpecsStruct(
        ctd, numDim, cub, nsNames, ssNames, worksetSize, partVec[0]->name(),
        this->ebNameToIndex, this->interleavedOrdering, false, cub_rule));

  }
  else {

    *out << "MULTIPLE Elem Block in Ioss: DO worksetSize[eb] max?? " << std::endl;
    this->allElementBlocksHaveSamePhysics=false;
    this->meshSpecs.resize(numEB);
    for (int eb=0; eb<numEB; eb++) {
      const CellTopologyData& ctd = *metaData->get_cell_topology(*partVec[eb]).getCellTopologyData();
      this->meshSpecs[eb] = Teuchos::rcp(new Albany::MeshSpecsStruct(
          ctd, numDim, cub, nsNames, ssNames, worksetSize, partVec[eb]->name(),
          this->ebNameToIndex, this->interleavedOrdering, true, cub_rule));
      //std::cout << "el_block_size[" << eb << "] = " << el_blocks[eb] << "   name  " << partVec[eb]->name() << std::endl;
    }

  }

  {
    const Ioss::Region& inputRegion = *(mesh_data->get_input_io_region());
    m_solutionFieldHistoryDepth = inputRegion.get_property("state_count").get_int();
  }

  this->initializeSideSetMeshStructsExtraction(commT);
}

Albany::IossSTKMeshStruct::~IossSTKMeshStruct()
{
  // Explicitly delete these in exactly this order. There are three
  // reasons. First, StkMeshIoBroker does not have a MetaData getter that
  // returns a Teuchos::RCP. Second, bulkData is constructed with a raw ref to
  // metaData. Third, bulkData uses metaData in its destructor.
  //   If these are not set to null in the following order, mesh_data will be
  // deleted here, and then later bulkData and metaData will be deleted in
  // AbstractMeshStruct. But mesh_data's destructor will invalidate metaData,
  // and so there is then a memory problem when bulkData is deleted.
  //   I recommend that the following methods be added to STK:
  //     Teuchos::RCP<stk::mesh::MetaData> meta_data();
  //     BulkData(const Teuchos::RCP<mesh_meta_data>, ...);
  // Until then, Albany needs to be careful with these three objects.
  bulkData = Teuchos::null;
  metaData = Teuchos::null;
  mesh_data = Teuchos::null;
}

void
Albany::IossSTKMeshStruct::setFieldAndBulkData (
          const Teuchos::RCP<const Teuchos_Comm>& commT,
          const Teuchos::RCP<Teuchos::ParameterList>& params,
          const unsigned int neq_,
          const AbstractFieldContainer::FieldContainerRequirements& req,
          const Teuchos::RCP<Albany::StateInfoStruct>& sis,
<<<<<<< HEAD
          const unsigned int worksetSize,
          const std::map<std::string,Teuchos::RCP<Albany::StateInfoStruct> >& side_set_sis,
          const std::map<std::string,AbstractFieldContainer::FieldContainerRequirements>& side_set_req)
=======
          const unsigned int worksetSize)
>>>>>>> 6c4d1e79
{
  this->SetupFieldData(commT, neq_, req, sis, worksetSize);

  mesh_data->set_bulk_data(*bulkData);

  *out << "IOSS-STK: number of node sets = " << nsPartVec.size() << std::endl;
  *out << "IOSS-STK: number of side sets = " << ssPartVec.size() << std::endl;

  mesh_data->add_all_mesh_fields_as_input_fields();
  std::vector<stk::io::MeshField> missing;

  metaData->commit();

  // Restart index to read solution from exodus file.
  int index = params->get("Restart Index",-1); // Default to no restart
  double res_time = params->get<double>("Restart Time",-1.0); // Default to no restart
  Ioss::Region& region = *(mesh_data->get_input_io_region());

  /*
   * The following code block reads a single mesh on PE 0, then distributes the mesh across
   * the other processors. stk_rebalance is used, which requires Zoltan
   *
   * This code is only compiled if ALBANY_MPI and ALBANY_ZOLTAN are true
   */

#ifdef ALBANY_ZOLTAN // rebalance needs Zoltan

  if(useSerialMesh){

    // trick to avoid hanging
    bulkData->modification_begin();

    if(commT->getRank() == 0){ // read in the mesh on PE 0


      //stk::io::process_mesh_bulk_data(region, *bulkData);
      mesh_data->populate_bulk_data();
      //bulkData = &mesh_data->bulk_data();

      // Read solution from exodus file.
      if (index >= 0) { // User has specified a time step to restart at
        *out << "Restart Index set, reading solution index : " << index << std::endl;
        mesh_data->read_defined_input_fields(index, &missing);
        m_restartDataTime = region.get_state_time(index);
        m_hasRestartSolution = true;
      }
      else if (res_time >= 0) { // User has specified a time to restart at
        *out << "Restart solution time set, reading solution time : " << res_time << std::endl;
        mesh_data->read_defined_input_fields(res_time, &missing);
        m_restartDataTime = res_time;
        m_hasRestartSolution = true;
      }
      else {
<<<<<<< HEAD
        *out << "Neither restart index or time are set. Not reading solution data from exodus file"<< std::endl;
=======

        *out << "Neither restart index or time are set. Not reading solution data from exodus file"<< std::endl;

>>>>>>> 6c4d1e79
      }
    }
    else {
      // trick to avoid hanging
      bulkData->modification_begin(); bulkData->modification_begin();
    }

    bulkData->modification_end();

  } // End UseSerialMesh - reading mesh on PE 0

  else
#endif

    /*
     * The following code block reads a single mesh when Albany is compiled serially, or a
     * Nemspread fileset if ALBANY_MPI is true.
     *
     */

  { // running in Serial or Parallel read from Nemspread files
    mesh_data->populate_bulk_data();
    if (!usePamgen)
    {
      // Read solution from exodus file.
      if (index >= 0)
      { // User has specified a time step to restart at
        *out << "Restart Index set, reading solution index : " << index << std::endl;
        mesh_data->read_defined_input_fields(index, &missing);
        m_restartDataTime = region.get_state_time(index);
        m_hasRestartSolution = true;
      }
      else if (res_time >= 0)
      { // User has specified a time to restart at
        *out << "Restart solution time set, reading solution time : " << res_time << std::endl;
        mesh_data->read_defined_input_fields(res_time, &missing);
        m_restartDataTime = res_time;
        m_hasRestartSolution = true;
      }
      else
      {
        *out << "Neither restart index or time are set. We still read defined fields in case they are needed (e.g., parameters)."<< std::endl;
//        *out << "Restart Index not set. Not reading solution from exodus (" << index << ")"<< std::endl;
      }
    }

    bulkData->modification_end();

  } // End Parallel Read - or running in serial

  if(m_hasRestartSolution){

    Teuchos::Array<std::string> default_field;
    default_field.push_back("solution");
    Teuchos::Array<std::string> restart_fields =
      params->get<Teuchos::Array<std::string> >("Restart Fields", default_field);

    // Get the fields to be used for restart

    // See what state data was initialized from the stk::io request
    // This should be propagated into stk::io
    const Ioss::ElementBlockContainer& elem_blocks = region.get_element_blocks();

    /*
    // Uncomment to print what fields are in the exodus file
    Ioss::NameList exo_fld_names;
    elem_blocks[0]->field_describe(&exo_fld_names);
    for(std::size_t i = 0; i < exo_fld_names.size(); i++){
    *out << "Found field \"" << exo_fld_names[i] << "\" in exodus file" << std::endl; } */

    for (std::size_t i=0; i<sis->size(); i++) { Albany::StateStruct& st = *((*sis)[i]);
      if(elem_blocks[0]->field_exists(st.name))

        for(std::size_t j = 0; j < restart_fields.size(); j++)

          if(boost::iequals(st.name, restart_fields[j])){

            *out << "Restarting from field \"" << st.name << "\" found in exodus file." << std::endl;
            st.restartDataAvailable = true;
            break;

          }
    }
  }

  std::vector<std::string> missing_names;
  for (auto mesh_field : missing)
    missing_names.push_back(mesh_field.field()->name());
  this->loadRequiredInputFields (commT,req,missing_names);

  // Refine the mesh before starting the simulation if indicated
  uniformRefineMesh(commT);

  // Rebalance the mesh before starting the simulation if indicated
  rebalanceInitialMeshT(commT);

  // Build additional mesh connectivity needed for mesh fracture (if indicated)
  computeAddlConnectivity();

  // Finally, perform the setup of the (possible) side set meshes (including extraction if of type SideSetSTKMeshStruct)
  this->finalizeSideSetMeshStructsExtraction(commT, side_set_req, side_set_sis, worksetSize);
}

double
Albany::IossSTKMeshStruct::getSolutionFieldHistoryStamp(int step) const
{
  TEUCHOS_ASSERT(step >= 0 && step < m_solutionFieldHistoryDepth);

  const int index = step + 1; // 1-based step indexing
  const Ioss::Region &  inputRegion = *(mesh_data->get_input_io_region());
  return inputRegion.get_state_time(index);
}

void
Albany::IossSTKMeshStruct::loadSolutionFieldHistory(int step)
{
  TEUCHOS_ASSERT(step >= 0 && step < m_solutionFieldHistoryDepth);

  const int index = step + 1; // 1-based step indexing
  mesh_data->read_defined_input_fields(index);
}

Teuchos::RCP<const Teuchos::ParameterList>
Albany::IossSTKMeshStruct::getValidDiscretizationParameters() const
{
  Teuchos::RCP<Teuchos::ParameterList> validPL =
    this->getValidGenericSTKParameters("Valid IOSS_DiscParams");
  validPL->set<bool>("Periodic BC", false, "Flag to indicate periodic a mesh");
  validPL->set<std::string>("Exodus Input File Name", "", "File Name For Exodus Mesh Input");
  validPL->set<std::string>("Pamgen Input File Name", "", "File Name For Pamgen Mesh Input");
  validPL->set<int>("Restart Index", 1, "Exodus time index to read for inital guess/condition.");
  validPL->set<double>("Restart Time", 1.0, "Exodus solution time to read for inital guess/condition.");
  validPL->set<Teuchos::ParameterList>("Required Fields Info",Teuchos::ParameterList());
  validPL->set<bool>("Write points coordinates to ascii file", "", "Write the mesh points coordinates to file?");
  validPL->sublist("Side Set Discretizations", false, "Sublist of discretization parameters for the side set meshes");

  Teuchos::Array<std::string> emptyStringArray;
  validPL->set<Teuchos::Array<std::string> >("Additional Node Sets", emptyStringArray, "Declare additional node sets not present in the input file");

  return validPL;
}

<<<<<<< HEAD
=======
#ifdef ALBANY_FELIX

void Albany::IossSTKMeshStruct::readScalarFileSerial (std::string& fname,
                                                Tpetra_MultiVector& content,
                                                const Teuchos::RCP<const Teuchos_Comm>& comm) const
{
  GO numNodes;
  Teuchos::ArrayRCP<ST> content_nonConstView = content.get1dViewNonConst();
  if (comm->getRank() == 0)
  {
    std::ifstream ifile;
    ifile.open(fname.c_str());
    if (ifile.is_open())
    {
      ifile >> numNodes;
      TEUCHOS_TEST_FOR_EXCEPTION (numNodes != content.getLocalLength(), Teuchos::Exceptions::InvalidParameterValue,
                                  std::endl << "Error in ExtrudedSTKMeshStruct: Number of nodes in file " << fname << " (" << numNodes << ") is different from the number expected (" << content.getLocalLength() << ")" << std::endl);

      for (GO i = 0; i < numNodes; i++)
        ifile >> content_nonConstView[i];

      ifile.close();
    }
    else
    {
      std::cout << "Warning in IossSTKMeshStruct: unable to open the file " << fname << std::endl;
    }
  }
}

void Albany::IossSTKMeshStruct::readVectorFileSerial (std::string& fname,
                                                      Tpetra_MultiVector& contentVec,
                                                      const Teuchos::RCP<const Teuchos_Comm>& comm) const
{
  GO numNodes;
  int numComponents;
  if (comm->getRank() == 0)
  {
    std::ifstream ifile;
    ifile.open(fname.c_str());
    if (ifile.is_open())
    {
      ifile >> numNodes >> numComponents;
      TEUCHOS_TEST_FOR_EXCEPTION (numNodes != contentVec.getLocalLength(), Teuchos::Exceptions::InvalidParameterValue,
                                  std::endl << "Error in ExtrudedSTKMeshStruct: Number of nodes in file " << fname << " (" << numNodes << ") is different from the number expected (" << contentVec.getLocalLength() << ")" << std::endl);
      TEUCHOS_TEST_FOR_EXCEPTION(numComponents != contentVec.getNumVectors(), Teuchos::Exceptions::InvalidParameterValue,
          std::endl << "Error in ExtrudedSTKMeshStruct: Number of components in file " << fname << " (" << numComponents << ") is different from the number expected (" << contentVec.getNumVectors() << ")" << std::endl);

      for (int icomp(0); icomp<numComponents; ++icomp)
      {
        Teuchos::ArrayRCP<ST> contentVec_nonConstView = contentVec.getVectorNonConst(icomp)->get1dViewNonConst();
        for (GO i = 0; i < numNodes; i++)
          ifile >> contentVec_nonConstView[i];
      }
      ifile.close();
    }
    else
    {
      std::cout << "Warning in IossSTKMeshStruct: unable to open the file " << fname << std::endl;
    }
  }
}


void Albany::IossSTKMeshStruct::fillTpetraVec (Tpetra_Vector& vec, double value)
{
  int numElements = vec.getMap()->getNodeNumElements();
  Teuchos::ArrayRCP<Tpetra_Vector::scalar_type> vec_vals = vec.get1dViewNonConst();
  for (int i(0); i<numElements; ++i)
  {
    vec_vals[i] = value;
  }
}

void Albany::IossSTKMeshStruct::fillTpetraMVec (Tpetra_MultiVector& mvec, const Teuchos::Array<double>& values)
{
  int numElements = mvec.getMap()->getNodeNumElements();
  int numVectors = mvec.getNumVectors();

  TEUCHOS_TEST_FOR_EXCEPTION (numVectors!=values.size(),Teuchos::Exceptions::InvalidParameterValue,
                              "Error! Length of given array of values does not match the field dimension.\n");

  for (int iv(0); iv<numVectors; ++iv)
  {
    Teuchos::ArrayRCP<Tpetra_MultiVector::scalar_type> vec_vals = mvec.getVectorNonConst(iv)->get1dViewNonConst();
    for (int i(0); i<numElements; ++i)
    {
      vec_vals[i] = values[iv];
    }
  }
}

#endif // ALBANY_FELIX

>>>>>>> 6c4d1e79
#endif // ALBANY_SEACAS<|MERGE_RESOLUTION|>--- conflicted
+++ resolved
@@ -121,7 +121,7 @@
   mesh_data->add_mesh_database(file_name, mesh_type, stk::io::READ_MESH);
   mesh_data->create_input_mesh();
 
-  metaData = mesh_data->meta_data_rcp();
+  metaData = mesh_data->meta_data_rcp();//Teuchos::rcpFromRef(mesh_data->meta_data());
 
   // End of creating input mesh
 
@@ -277,13 +277,9 @@
           const unsigned int neq_,
           const AbstractFieldContainer::FieldContainerRequirements& req,
           const Teuchos::RCP<Albany::StateInfoStruct>& sis,
-<<<<<<< HEAD
           const unsigned int worksetSize,
           const std::map<std::string,Teuchos::RCP<Albany::StateInfoStruct> >& side_set_sis,
           const std::map<std::string,AbstractFieldContainer::FieldContainerRequirements>& side_set_req)
-=======
-          const unsigned int worksetSize)
->>>>>>> 6c4d1e79
 {
   this->SetupFieldData(commT, neq_, req, sis, worksetSize);
 
@@ -337,13 +333,7 @@
         m_hasRestartSolution = true;
       }
       else {
-<<<<<<< HEAD
         *out << "Neither restart index or time are set. Not reading solution data from exodus file"<< std::endl;
-=======
-
-        *out << "Neither restart index or time are set. Not reading solution data from exodus file"<< std::endl;
-
->>>>>>> 6c4d1e79
       }
     }
     else {
@@ -486,101 +476,4 @@
   return validPL;
 }
 
-<<<<<<< HEAD
-=======
-#ifdef ALBANY_FELIX
-
-void Albany::IossSTKMeshStruct::readScalarFileSerial (std::string& fname,
-                                                Tpetra_MultiVector& content,
-                                                const Teuchos::RCP<const Teuchos_Comm>& comm) const
-{
-  GO numNodes;
-  Teuchos::ArrayRCP<ST> content_nonConstView = content.get1dViewNonConst();
-  if (comm->getRank() == 0)
-  {
-    std::ifstream ifile;
-    ifile.open(fname.c_str());
-    if (ifile.is_open())
-    {
-      ifile >> numNodes;
-      TEUCHOS_TEST_FOR_EXCEPTION (numNodes != content.getLocalLength(), Teuchos::Exceptions::InvalidParameterValue,
-                                  std::endl << "Error in ExtrudedSTKMeshStruct: Number of nodes in file " << fname << " (" << numNodes << ") is different from the number expected (" << content.getLocalLength() << ")" << std::endl);
-
-      for (GO i = 0; i < numNodes; i++)
-        ifile >> content_nonConstView[i];
-
-      ifile.close();
-    }
-    else
-    {
-      std::cout << "Warning in IossSTKMeshStruct: unable to open the file " << fname << std::endl;
-    }
-  }
-}
-
-void Albany::IossSTKMeshStruct::readVectorFileSerial (std::string& fname,
-                                                      Tpetra_MultiVector& contentVec,
-                                                      const Teuchos::RCP<const Teuchos_Comm>& comm) const
-{
-  GO numNodes;
-  int numComponents;
-  if (comm->getRank() == 0)
-  {
-    std::ifstream ifile;
-    ifile.open(fname.c_str());
-    if (ifile.is_open())
-    {
-      ifile >> numNodes >> numComponents;
-      TEUCHOS_TEST_FOR_EXCEPTION (numNodes != contentVec.getLocalLength(), Teuchos::Exceptions::InvalidParameterValue,
-                                  std::endl << "Error in ExtrudedSTKMeshStruct: Number of nodes in file " << fname << " (" << numNodes << ") is different from the number expected (" << contentVec.getLocalLength() << ")" << std::endl);
-      TEUCHOS_TEST_FOR_EXCEPTION(numComponents != contentVec.getNumVectors(), Teuchos::Exceptions::InvalidParameterValue,
-          std::endl << "Error in ExtrudedSTKMeshStruct: Number of components in file " << fname << " (" << numComponents << ") is different from the number expected (" << contentVec.getNumVectors() << ")" << std::endl);
-
-      for (int icomp(0); icomp<numComponents; ++icomp)
-      {
-        Teuchos::ArrayRCP<ST> contentVec_nonConstView = contentVec.getVectorNonConst(icomp)->get1dViewNonConst();
-        for (GO i = 0; i < numNodes; i++)
-          ifile >> contentVec_nonConstView[i];
-      }
-      ifile.close();
-    }
-    else
-    {
-      std::cout << "Warning in IossSTKMeshStruct: unable to open the file " << fname << std::endl;
-    }
-  }
-}
-
-
-void Albany::IossSTKMeshStruct::fillTpetraVec (Tpetra_Vector& vec, double value)
-{
-  int numElements = vec.getMap()->getNodeNumElements();
-  Teuchos::ArrayRCP<Tpetra_Vector::scalar_type> vec_vals = vec.get1dViewNonConst();
-  for (int i(0); i<numElements; ++i)
-  {
-    vec_vals[i] = value;
-  }
-}
-
-void Albany::IossSTKMeshStruct::fillTpetraMVec (Tpetra_MultiVector& mvec, const Teuchos::Array<double>& values)
-{
-  int numElements = mvec.getMap()->getNodeNumElements();
-  int numVectors = mvec.getNumVectors();
-
-  TEUCHOS_TEST_FOR_EXCEPTION (numVectors!=values.size(),Teuchos::Exceptions::InvalidParameterValue,
-                              "Error! Length of given array of values does not match the field dimension.\n");
-
-  for (int iv(0); iv<numVectors; ++iv)
-  {
-    Teuchos::ArrayRCP<Tpetra_MultiVector::scalar_type> vec_vals = mvec.getVectorNonConst(iv)->get1dViewNonConst();
-    for (int i(0); i<numElements; ++i)
-    {
-      vec_vals[i] = values[iv];
-    }
-  }
-}
-
-#endif // ALBANY_FELIX
-
->>>>>>> 6c4d1e79
 #endif // ALBANY_SEACAS