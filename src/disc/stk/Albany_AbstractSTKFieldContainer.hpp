//*****************************************************************//
//    Albany 2.0:  Copyright 2012 Sandia Corporation               //
//    This Software is released under the BSD license detailed     //
//    in the file "license.txt" in the top-level Albany directory  //
//*****************************************************************//


#ifndef ALBANY_ABSTRACTSTKFIELDCONT_HPP
#define ALBANY_ABSTRACTSTKFIELDCONT_HPP

#include "Teuchos_RCP.hpp"
#include "Teuchos_ParameterList.hpp"
#include "Epetra_Map.h"
#include "Epetra_Vector.h"

//This include is added in Tpetra branch to get all the necessary
//Tpetra includes (e.g., Tpetra_Vector.hpp, Tpetra_Map.hpp, etc.)
#include "Albany_DataTypes.hpp"

#include "Albany_StateInfoStruct.hpp"
#include "Albany_AbstractFieldContainer.hpp"

#include <stk_mesh/base/Field.hpp>
#include <stk_mesh/base/FieldTraits.hpp>
#include <stk_mesh/fem/CoordinateSystems.hpp>

namespace Albany {

/*!
 * \brief Abstract interface for an STK field container
 *
 */
class AbstractSTKFieldContainer : public AbstractFieldContainer {

  public:


    // Tensor per Node  - (Node, Dim, Dim)
    typedef stk_classic::mesh::Field<double, stk_classic::mesh::Cartesian, stk_classic::mesh::Cartesian> TensorFieldType ;
    // Vector per Node  - (Node, Dim)
    typedef stk_classic::mesh::Field<double, stk_classic::mesh::Cartesian> VectorFieldType ;
    // One double scalar per Node  - (Node)
    typedef stk_classic::mesh::Field<double>                      ScalarFieldType ;
    // One int scalar per Node  - (Node)
    typedef stk_classic::mesh::Field<int>                         IntScalarFieldType ;

    typedef stk_classic::mesh::Cartesian QPTag; // need to invent shards::ArrayDimTag
    // Tensor per QP   - (Cell, QP, Dim, Dim)
    typedef stk_classic::mesh::Field<double, QPTag, stk_classic::mesh::Cartesian, stk_classic::mesh::Cartesian> QPTensorFieldType ;
    // Vector per QP   - (Cell, QP, Dim)
    typedef stk_classic::mesh::Field<double, QPTag, stk_classic::mesh::Cartesian > QPVectorFieldType ;
    // One scalar per QP   - (Cell, QP)
    typedef stk_classic::mesh::Field<double, QPTag>                      QPScalarFieldType ;

    typedef std::vector<std::string> ScalarValueState;
    typedef std::vector<QPScalarFieldType*> QPScalarState;
    typedef std::vector<QPVectorFieldType*> QPVectorState;
    typedef std::vector<QPTensorFieldType*> QPTensorState;

    typedef std::vector<ScalarFieldType*> ScalarState;
    typedef std::vector<VectorFieldType*> VectorState;
    typedef std::vector<TensorFieldType*> TensorState;

    //! Destructor
    virtual ~AbstractSTKFieldContainer() {};

    VectorFieldType* getCoordinatesField(){ return coordinates_field; }
    IntScalarFieldType* getProcRankField(){ return proc_rank_field; }
    IntScalarFieldType* getRefineField(){ return refine_field; }
#ifdef ALBANY_LCM
    IntScalarFieldType* getFractureState(){ return fracture_state; }
#endif // ALBANY_LCM
    ScalarFieldType* getSurfaceHeightField(){ return surfaceHeight_field; }
    ScalarFieldType* getTemperatureField(){ return temperature_field; }
    ScalarFieldType* getBasalFrictionField(){ return basalFriction_field; }
    ScalarFieldType* getThicknessField(){ return thickness_field; }
    ScalarFieldType* getFlowFactorField(){ return flowFactor_field; }
    VectorFieldType* getSurfaceVelocityField(){ return surfaceVelocity_field; }
    VectorFieldType* getVelocityRMSField(){ return velocityRMS_field; }

    ScalarValueState getScalarValueStates(){ return scalarValue_states;}
    QPScalarState getQPScalarStates(){return qpscalar_states;}
    QPVectorState getQPVectorStates(){return qpvector_states;}
    QPTensorState getQPTensorStates(){return qptensor_states;}

    virtual bool hasResidualField() = 0;
    virtual bool hasSurfaceHeightField() = 0;
    virtual bool hasTemperatureField() = 0;
    virtual bool hasBasalFrictionField() = 0;
    virtual bool hasThicknessField() = 0;
    virtual bool hasFlowFactorField() = 0;
    virtual bool hasSurfaceVelocityField() = 0;
    virtual bool hasVelocityRMSField() = 0;

    double& getTime() {
      return time;
    }

    virtual void fillSolnVector(Epetra_Vector& soln, stk_classic::mesh::Selector& sel, const Teuchos::RCP<Epetra_Map>& node_map) = 0;
    virtual void fillSolnVectorT(Tpetra_Vector& solnT, stk_classic::mesh::Selector& sel, const Teuchos::RCP<const Tpetra_Map>& node_mapT) = 0;
    virtual void saveSolnVector(const Epetra_Vector& soln, stk_classic::mesh::Selector& sel, const Teuchos::RCP<Epetra_Map>& node_map) = 0;
    //Tpetra version of above
<<<<<<< HEAD
    virtual void saveSolnVectorT(const Tpetra_Vector& solnT, stk_classic::mesh::Selector& sel, const Teuchos::RCP<const Tpetra_Map>& node_mapT) = 0;
    virtual void saveResVector(const Epetra_Vector& res, stk_classic::mesh::Selector& sel, const Teuchos::RCP<Epetra_Map>& node_map) = 0;
=======
    virtual void saveSolnVectorT(const Tpetra_Vector& solnT, stk::mesh::Selector& sel, const Teuchos::RCP<const Tpetra_Map>& node_mapT) = 0;
    virtual void saveResVector(const Epetra_Vector& res, stk::mesh::Selector& sel, const Teuchos::RCP<Epetra_Map>& node_map) = 0;
    virtual void saveResVectorT(const Tpetra_Vector& res, stk::mesh::Selector& sel, const Teuchos::RCP<const Tpetra_Map>& node_map) = 0;
>>>>>>> f7146e5f

    virtual void transferSolutionToCoords() = 0;

  protected:

    VectorFieldType* coordinates_field;
    IntScalarFieldType* proc_rank_field;
    IntScalarFieldType* refine_field;
#ifdef ALBANY_LCM
    IntScalarFieldType* fracture_state;
#endif // ALBANY_LCM
    ScalarFieldType* surfaceHeight_field; // Required for FELIX
    ScalarFieldType* temperature_field; // Required for FELIX
    ScalarFieldType* basalFriction_field; // Required for FELIX
    ScalarFieldType* thickness_field; // Required for FELIX
    ScalarFieldType* flowFactor_field; // Required for FELIX
    VectorFieldType* surfaceVelocity_field; // Required for FELIX
    VectorFieldType* velocityRMS_field; // Required for FELIX

    ScalarValueState scalarValue_states;
    QPScalarState qpscalar_states;
    QPVectorState qpvector_states;
    QPTensorState qptensor_states;

    double time;

};

}

#endif // ALBANY_ABSTRACTSTKFIELDCONT_HPP<|MERGE_RESOLUTION|>--- conflicted
+++ resolved
@@ -100,14 +100,9 @@
     virtual void fillSolnVectorT(Tpetra_Vector& solnT, stk_classic::mesh::Selector& sel, const Teuchos::RCP<const Tpetra_Map>& node_mapT) = 0;
     virtual void saveSolnVector(const Epetra_Vector& soln, stk_classic::mesh::Selector& sel, const Teuchos::RCP<Epetra_Map>& node_map) = 0;
     //Tpetra version of above
-<<<<<<< HEAD
     virtual void saveSolnVectorT(const Tpetra_Vector& solnT, stk_classic::mesh::Selector& sel, const Teuchos::RCP<const Tpetra_Map>& node_mapT) = 0;
     virtual void saveResVector(const Epetra_Vector& res, stk_classic::mesh::Selector& sel, const Teuchos::RCP<Epetra_Map>& node_map) = 0;
-=======
-    virtual void saveSolnVectorT(const Tpetra_Vector& solnT, stk::mesh::Selector& sel, const Teuchos::RCP<const Tpetra_Map>& node_mapT) = 0;
-    virtual void saveResVector(const Epetra_Vector& res, stk::mesh::Selector& sel, const Teuchos::RCP<Epetra_Map>& node_map) = 0;
-    virtual void saveResVectorT(const Tpetra_Vector& res, stk::mesh::Selector& sel, const Teuchos::RCP<const Tpetra_Map>& node_map) = 0;
->>>>>>> f7146e5f
+    virtual void saveResVectorT(const Tpetra_Vector& res, stk_classic::mesh::Selector& sel, const Teuchos::RCP<const Tpetra_Map>& node_map) = 0;
 
     virtual void transferSolutionToCoords() = 0;
 
