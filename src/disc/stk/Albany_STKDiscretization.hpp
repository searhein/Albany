//*****************************************************************//
//    Albany 3.0:  Copyright 2016 Sandia Corporation               //
//    This Software is released under the BSD license detailed     //
//    in the file "license.txt" in the top-level Albany directory  //
//*****************************************************************//

#ifndef ALBANY_STKDISCRETIZATION_HPP
#define ALBANY_STKDISCRETIZATION_HPP

#include <utility>
#include <vector>

#include "Albany_AbstractDiscretization.hpp"
#include "Albany_AbstractSTKMeshStruct.hpp"
#include "Albany_DataTypes.hpp"

#if defined(ALBANY_EPETRA)
#include "Epetra_Comm.h"
#include "Epetra_CrsMatrix.h"
#include "Epetra_Vector.h"
#endif

#include "Albany_NullSpaceUtils.hpp"

// Start of STK stuff
#include <stk_mesh/base/BulkData.hpp>
#include <stk_mesh/base/Field.hpp>
#include <stk_mesh/base/FieldTraits.hpp>
#include <stk_mesh/base/MetaData.hpp>
#include <stk_mesh/base/Types.hpp>
#include <stk_util/parallel/Parallel.hpp>
#ifdef ALBANY_SEACAS
#include <stk_io/StkMeshIoBroker.hpp>
#endif

namespace Albany {

typedef shards::Array<GO, shards::NaturalOrder> GIDArray;

struct DOFsStruct
{
  Teuchos::RCP<const Tpetra_Map> node_map;
  Teuchos::RCP<const Tpetra_Map> overlap_node_map;
  Teuchos::RCP<const Tpetra_Map> map;
  Teuchos::RCP<const Tpetra_Map> overlap_map;
  NodalDOFManager                dofManager;
  NodalDOFManager                overlap_dofManager;
  std::vector<std::vector<LO>>   wsElNodeEqID_rawVec;
  std::vector<IDArray>           wsElNodeEqID;
  std::vector<std::vector<GO>>   wsElNodeID_rawVec;
  std::vector<GIDArray>          wsElNodeID;
};

struct NodalDOFsStructContainer
{
  typedef std::map<std::pair<std::string, int>, DOFsStruct> MapOfDOFsStructs;

  MapOfDOFsStructs mapOfDOFsStructs;
  std::map<std::string, MapOfDOFsStructs::const_iterator> fieldToMap;

  const DOFsStruct&
  getDOFsStruct(const std::string& field_name) const
  {
    return fieldToMap.find(field_name)->second->second;
  };  // TODO handole errors

  // IKT: added the following function, which may be useful for debugging.
  void
  printFieldToMap() const
  {
    typedef std::map<std::string, MapOfDOFsStructs::const_iterator>::
        const_iterator                  MapIterator;
    Teuchos::RCP<Teuchos::FancyOStream> out =
        Teuchos::VerboseObjectBase::getDefaultOStream();
    for (MapIterator iter = fieldToMap.begin(); iter != fieldToMap.end();
         iter++) {
      std::string key = iter->first;
      *out << "IKT Key: " << key << "\n";
      Teuchos::RCP<const Tpetra_Map> map = getDOFsStruct(key).map;
      *out << "IKT Map \n: ";
      map->describe(*out, Teuchos::VERB_EXTREME);
    }
  }

  void
  addEmptyDOFsStruct(
      const std::string& field_name,
      const std::string& meshPart,
      int                numComps)
  {
    if (numComps != 1)
      mapOfDOFsStructs.insert(make_pair(make_pair(meshPart, 1), DOFsStruct()));

    fieldToMap[field_name] =
        mapOfDOFsStructs
            .insert(make_pair(make_pair(meshPart, numComps), DOFsStruct()))
            .first;
  }
};

class STKDiscretization : public Albany::AbstractDiscretization {
 public:
  //! Constructor
  STKDiscretization(
      const Teuchos::RCP<Teuchos::ParameterList>&  discParams,
      Teuchos::RCP<Albany::AbstractSTKMeshStruct>& stkMeshStruct,
      const Teuchos::RCP<const Teuchos_Comm>&      commT,
      const Teuchos::RCP<Albany::RigidBodyModes>&  rigidBodyModes =
          Teuchos::null,
      const std::map<int, std::vector<std::string>>& sideSetEquations =
          std::map<int, std::vector<std::string>>());

  //! Destructor
  ~STKDiscretization();

  void
  printConnectivity() const;

#if defined(ALBANY_EPETRA)
  //! Get Epetra DOF map
  Teuchos::RCP<const Epetra_Map>
  getMap() const;
#endif
  //! Get Tpetra DOF map
  Teuchos::RCP<const Tpetra_Map>
  getMapT() const;

#if defined(ALBANY_EPETRA)
  //! Get Epetra overlapped DOF map
  Teuchos::RCP<const Epetra_Map>
  getOverlapMap() const;
#endif
  //! Get Tpetra overlapped DOF map
  Teuchos::RCP<const Tpetra_Map>
  getOverlapMapT() const;

  //! Get field DOF map
  Teuchos::RCP<const Tpetra_Map>
  getMapT(const std::string& field_name) const;

  //! Get field node map
  Teuchos::RCP<const Tpetra_Map>
  getNodeMapT(const std::string& field_name) const;

  //! Get field overlapped DOF map
  Teuchos::RCP<const Tpetra_Map>
  getOverlapMapT(const std::string& field_name) const;

  //! Get field overlapped node map
  Teuchos::RCP<const Tpetra_Map>
  getOverlapNodeMapT(const std::string& field_name) const;

#if defined(ALBANY_EPETRA)
  //! Get Epetra Jacobian graph
  Teuchos::RCP<const Epetra_CrsGraph>
  getJacobianGraph() const;
#endif
  //! Get Tpetra Jacobian graph
  Teuchos::RCP<const Tpetra_CrsGraph>
  getJacobianGraphT() const;

#ifdef ALBANY_AERAS
  //! Get Tpetra implicit Jacobian graph (for Aeras)
  Teuchos::RCP<const Tpetra_CrsGraph>
  getImplicitJacobianGraphT() const;
#endif

#if defined(ALBANY_EPETRA)
  //! Get Epetra overlap Jacobian graph
  Teuchos::RCP<const Epetra_CrsGraph>
  getOverlapJacobianGraph() const;
#endif
  //! Get Tpetra overlap Jacobian graph
  Teuchos::RCP<const Tpetra_CrsGraph>
  getOverlapJacobianGraphT() const;
#ifdef ALBANY_AERAS
  //! Get Tpetra implicit overlap Jacobian graph (for Aeras)
  Teuchos::RCP<const Tpetra_CrsGraph>
  getImplicitOverlapJacobianGraphT() const;
#endif

  //! Modify CRS Graphs for Peridigm-Albany coupling
  void
  insertPeridigmNonzerosIntoGraph();

#if defined(ALBANY_EPETRA)
  //! Get Epetra Node map
  Teuchos::RCP<const Epetra_Map>
  getNodeMap() const;
  //! Get overlapped Node map
  Teuchos::RCP<const Epetra_Map>
  getOverlapNodeMap() const;
#endif
  //! Get Tpetra Node map
  Teuchos::RCP<const Tpetra_Map>
  getNodeMapT() const;
  //! Get overlapped Node map
  Teuchos::RCP<const Tpetra_Map>
  getOverlapNodeMapT() const;

  bool
  isExplicitScheme() const
  {
    return false;
  }

  //! Get Node set lists (typedef in Albany_AbstractDiscretization.hpp)
  const NodeSetList&
  getNodeSets() const
  {
    return nodeSets;
  };
  const NodeSetGIDsList&
  getNodeSetGIDs() const
  {
    return nodeSetGIDs;
  };
  const NodeSetCoordList&
  getNodeSetCoords() const
  {
    return nodeSetCoords;
  };

  //! Get Side set lists (typedef in Albany_AbstractDiscretization.hpp)
  const SideSetList&
  getSideSets(const int workset) const
  {
    return sideSets[workset];
  };

  //! Get connectivity map from elementGID to workset
  WsLIDList&
  getElemGIDws()
  {
    return elemGIDws;
  };
  const WsLIDList&
  getElemGIDws() const
  {
    return elemGIDws;
  };

  //! Get map from (Ws, El, Local Node) -> NodeLID
  using Albany::AbstractDiscretization::WorksetConn;
  using Albany::AbstractDiscretization::Conn;
  const Conn&
  getWsElNodeEqID() const;

  //! Get map from (Ws, Local Node) -> NodeGID
  const Albany::WorksetArray<Teuchos::ArrayRCP<Teuchos::ArrayRCP<GO>>>::type&
  getWsElNodeID() const;

  //! Get IDArray for (Ws, Local Node, nComps) -> (local) NodeLID, works for
  //! both scalar and vector fields
  const std::vector<IDArray>&
  getElNodeEqID(const std::string& field_name) const
  {
    return nodalDOFsStructContainer.getDOFsStruct(field_name).wsElNodeEqID;
  }

  const NodalDOFManager&
  getDOFManager(const std::string& field_name) const
  {
    return nodalDOFsStructContainer.getDOFsStruct(field_name).dofManager;
  }

  const NodalDOFManager&
  getOverlapDOFManager(const std::string& field_name) const
  {
    return nodalDOFsStructContainer.getDOFsStruct(field_name)
        .overlap_dofManager;
  }

  //! Retrieve coodinate vector (num_used_nodes * 3)
  const Teuchos::ArrayRCP<double>&
  getCoordinates() const;
  void
  setCoordinates(const Teuchos::ArrayRCP<const double>& c);
  void
  setReferenceConfigurationManager(
      const Teuchos::RCP<AAdapt::rc::Manager>& rcm);

#ifdef ALBANY_CONTACT
  //! Get the contact manager
  virtual Teuchos::RCP<const Albany::ContactManager>
  getContactManager() const;
#endif

  const Albany::WorksetArray<
      Teuchos::ArrayRCP<Teuchos::ArrayRCP<double*>>>::type&
  getCoords() const;
  const Albany::WorksetArray<Teuchos::ArrayRCP<double>>::type&
  getSphereVolume() const;
  const Albany::WorksetArray<Teuchos::ArrayRCP<double*>>::type&
  getLatticeOrientation() const;

  //! Print the coordinates for debugging

  void
  printCoords() const;

  //! Set stateArrays
  void
  setStateArrays(Albany::StateArrays& sa)
  {
    stateArrays = sa;
    return;
  }

  //! Get stateArrays
  Albany::StateArrays&
  getStateArrays()
  {
    return stateArrays;
  }

  //! Get nodal parameters state info struct
  const Albany::StateInfoStruct&
  getNodalParameterSIS() const
  {
    return stkMeshStruct->getFieldContainer()->getNodalParameterSIS();
  }

  //! Retrieve Vector (length num worksets) of element block names
  const Albany::WorksetArray<std::string>::type&
  getWsEBNames() const;
  //! Retrieve Vector (length num worksets) of physics set index
  const Albany::WorksetArray<int>::type&
  getWsPhysIndex() const;

#if defined(ALBANY_EPETRA)
  void
  writeSolution(
      const Epetra_Vector& soln,
      const double         time,
      const bool           overlapped = false);
  void
  writeSolution(
      const Epetra_Vector& soln,
      const Epetra_Vector& soln_dot,
      const double         time,
      const bool           overlapped = false);
#endif

  void
  writeSolutionT(
      const Tpetra_Vector& solnT,
      const double         time,
      const bool           overlapped = false);
  void
  writeSolutionT(
      const Tpetra_Vector& solnT,
      const Tpetra_Vector& soln_dotT,
      const double         time,
      const bool           overlapped = false);
  void
  writeSolutionT(
      const Tpetra_Vector& solnT,
      const Tpetra_Vector& soln_dotT,
      const Tpetra_Vector& soln_dotdotT,
      const double         time,
      const bool           overlapped = false);
  void
  writeSolutionMV(
      const Tpetra_MultiVector& solnT,
      const double              time,
      const bool                overlapped = false);
  void
  writeSolutionToMeshDatabaseT(
      const Tpetra_Vector& solutionT,
      const double         time,
      const bool           overlapped = false);
  void
  writeSolutionToMeshDatabaseT(
      const Tpetra_Vector& solutionT,
      const Tpetra_Vector& solution_dotT,
      const double         time,
      const bool           overlapped = false);
  void
  writeSolutionToMeshDatabaseT(
      const Tpetra_Vector& solutionT,
      const Tpetra_Vector& solution_dotT,
      const Tpetra_Vector& solution_dotdotT,
      const double         time,
      const bool           overlapped = false);
  void
  writeSolutionMVToMeshDatabase(
      const Tpetra_MultiVector& solutionT,
      const double              time,
      const bool                overlapped = false);
  void
  writeSolutionToFileT(
      const Tpetra_Vector& solnT,
      const double         time,
      const bool           overlapped = false);
  void
  writeSolutionMVToFile(
      const Tpetra_MultiVector& solnT,
      const double              time,
      const bool                overlapped = false);

#if defined(ALBANY_EPETRA)
  Teuchos::RCP<Epetra_Vector>
  getSolutionField(const bool overlapped = false) const;
#endif
  // Tpetra analog
  Teuchos::RCP<Tpetra_Vector>
  getSolutionFieldT(const bool overlapped = false) const;

  Teuchos::RCP<Tpetra_MultiVector>
  getSolutionMV(const bool overlapped = false) const;

  int
  getSolutionFieldHistoryDepth() const;
#if defined(ALBANY_EPETRA)
  Teuchos::RCP<Epetra_MultiVector>
  getSolutionFieldHistory() const;
  Teuchos::RCP<Epetra_MultiVector>
  getSolutionFieldHistory(int maxStepCount) const;
  void
  getSolutionFieldHistory(Epetra_MultiVector& result) const;
  Teuchos::RCP<Epetra_MultiVector>
  getSolutionFieldHistoryImpl(int stepCount) const;
  void
  getSolutionFieldHistoryImpl(Epetra_MultiVector& result) const;
#endif

  // Tpetra analog
  void
  setResidualFieldT(const Tpetra_Vector& residualT);

  // Retrieve mesh struct
  Teuchos::RCP<Albany::AbstractSTKMeshStruct>
  getSTKMeshStruct()
  {
    return stkMeshStruct;
  }
  Teuchos::RCP<Albany::AbstractMeshStruct>
  getMeshStruct() const
  {
    return stkMeshStruct;
  }

  const SideSetDiscretizationsType&
  getSideSetDiscretizations() const
  {
    return sideSetDiscretizations;
  }

  const std::map<std::string, std::map<GO, GO>>&
  getSideToSideSetCellMap() const
  {
    return sideToSideSetCellMap;
  }

  const std::map<std::string, std::map<GO, std::vector<int>>>&
  getSideNodeNumerationMap() const
  {
    return sideNodeNumerationMap;
  }

  //! Flag if solution has a restart values -- used in Init Cond
  bool
  hasRestartSolution() const
  {
    return stkMeshStruct->hasRestartSolution();
  }

  //! STK supports MOR
  virtual bool
  supportsMOR() const
  {
    return true;
  }

  //! If restarting, convenience function to return restart data time
  double
  restartDataTime() const
  {
    return stkMeshStruct->restartDataTime();
  }

  //! After mesh modification, need to update the element connectivity and nodal
  //! coordinates
  void
  updateMesh();

  //! Function that transforms an STK mesh of a unit cube (for FELIX problems)
  void
  transformMesh();

  //! Close current exodus file in stk_io and create a new one for an adapted
  //! mesh and new results
  void
  reNameExodusOutput(std::string& filename);

  //! Get number of spatial dimensions
  int
  getNumDim() const
  {
    return stkMeshStruct->numDim;
  }

  //! Get number of total DOFs per node
  int
  getNumEq() const
  {
    return neq;
  }

  //! Locate nodal dofs in non-overlapping vectors using local indexing
  int
  getOwnedDOF(const int inode, const int eq) const;

  //! Locate nodal dofs in overlapping vectors using local indexing
  int
  getOverlapDOF(const int inode, const int eq) const;

  //! Get global id of the stk entity
  GO
  gid(const stk::mesh::Entity entity) const;

  //! Locate nodal dofs using global indexing
  GO
  getGlobalDOF(const GO inode, const int eq) const;

  Teuchos::RCP<LayeredMeshNumbering<LO>>
  getLayeredMeshNumbering()
  {
    return stkMeshStruct->layered_mesh_numbering;
  }

  //! used when NetCDF output on a latitude-longitude grid is requested.
  // Each struct contains a latitude/longitude index and it's parametric
  // coordinates in an element.
  struct interp
  {
    std::pair<double, double>     parametric_coords;
    std::pair<unsigned, unsigned> latitude_longitude;
  };

  const stk::mesh::MetaData&
  getSTKMetaData()
  {
    return metaData;
  }

  const stk::mesh::BulkData&
  getSTKBulkData()
  {
    return bulkData;
  }

 private:
  //! Private to prohibit copying
  STKDiscretization(const STKDiscretization&);

  //! Private to prohibit copying
  STKDiscretization&
  operator=(const STKDiscretization&);

#if defined(ALBANY_EPETRA)
  // Copy values from STK Mesh field to given Epetra_Vector
  void
  getSolutionField(Epetra_Vector& result, bool overlapped = false) const;
#endif
  // Copy values from STK Mesh field to given Tpetra_Vector
  void
  getSolutionFieldT(Tpetra_Vector& resultT, bool overlapped = false) const;

  void
  getSolutionMV(Tpetra_MultiVector& resultT, bool overlapped = false) const;

  //! Copy field from STK Mesh field to given Tpetra_Vector
  void
  getFieldT(Tpetra_Vector& field_vector, const std::string& field_name) const;

  // Copy Tpetra field vector into STK Mesh field
  void
  setFieldT(
      const Tpetra_Vector& field_vector,
      const std::string&   field_name,
      bool                 overlapped = false);

  // Tpetra version of above
  void
  setSolutionFieldT(const Tpetra_Vector& solnT);
  void
  setSolutionFieldT(const Tpetra_Vector& solnT, const Tpetra_Vector& soln_dotT);
  void
  setSolutionFieldT(
      const Tpetra_Vector& solnT,
      const Tpetra_Vector& soln_dotT,
      const Tpetra_Vector& soln_dotdotT);
  void
  setSolutionFieldMV(const Tpetra_MultiVector& solnT);

  // Copy solution vector from Epetra_Vector into STK Mesh
  // Here soln is the local + neighbor (overlapped) solution
  void
  setOvlpSolutionFieldT(const Tpetra_Vector& solnT);
  void
  setOvlpSolutionFieldT(
      const Tpetra_Vector& solnT,
      const Tpetra_Vector& soln_dotT);
  void
  setOvlpSolutionFieldT(
      const Tpetra_Vector& solnT,
      const Tpetra_Vector& soln_dotT,
      const Tpetra_Vector& soln_dotdotT);
  void
  setOvlpSolutionFieldMV(const Tpetra_MultiVector& solnT);

  double
  monotonicTimeLabel(const double time);

  void
  computeNodalMaps(bool overlapped);

  //! Process STK mesh for CRS Graphs
  virtual void
  computeGraphs();
  //! Process STK mesh for Owned nodal quantitites
  void
  computeOwnedNodesAndUnknowns();
  //! Process coords for ML
  void
  setupMLCoords();
  //! Process STK mesh for Overlap nodal quantitites
  void
  computeOverlapNodesAndUnknowns();
  //! Process STK mesh for Workset/Bucket Info
  void
  computeWorksetInfo();
  //! Process STK mesh for NodeSets
  void
  computeNodeSets();
  //! Process STK mesh for SideSets
  void
  computeSideSets();
  //! Call stk_io for creating exodus output file
  void
  setupExodusOutput();
  //! Call stk_io for creating NetCDF output file
  void
  setupNetCDFOutput();

  int
  processNetCDFOutputRequestT(const Tpetra_Vector&);

  int
  processNetCDFOutputRequestMV(const Tpetra_MultiVector&);

  //! Find the local side id number within parent element
  unsigned
  determine_local_side_id(const stk::mesh::Entity elem, stk::mesh::Entity side);

  //! Convert the stk mesh on this processor to a nodal graph using SEACAS
  void
  meshToGraph();

  void
  writeCoordsToMatrixMarket() const;

  void
  buildSideSetProjectors();

  double previous_time_label;

 protected:
  Teuchos::RCP<Teuchos::FancyOStream> out;

  int
  nonzeroesPerRow(const int neq) const;

  //! Stk Mesh Objects
  stk::mesh::MetaData& metaData;
  stk::mesh::BulkData& bulkData;

#if defined(ALBANY_EPETRA)
  //! Epetra communicator
  Teuchos::RCP<const Epetra_Comm> comm;
#endif

  //! Tpetra communicator and Kokkos node
  Teuchos::RCP<const Teuchos::Comm<int>> commT;

  //! Unknown map and node map
  Teuchos::RCP<const Tpetra_Map> node_mapT;
  Teuchos::RCP<const Tpetra_Map> mapT;

  //! Overlapped unknown map and node map
  Teuchos::RCP<const Tpetra_Map> overlap_mapT;
  Teuchos::RCP<const Tpetra_Map> overlap_node_mapT;

#if defined(ALBANY_EPETRA)
  //! Unknown map and node map
  Teuchos::RCP<const Epetra_Map> node_map;
  Teuchos::RCP<const Epetra_Map> map;

  //! Overlapped unknown map and node map
  Teuchos::RCP<const Epetra_Map> overlap_map;
  Teuchos::RCP<const Epetra_Map> overlap_node_map;
#endif

  NodalDOFsStructContainer nodalDOFsStructContainer;

  //! Jacobian matrix graph
  Teuchos::RCP<Tpetra_CrsGraph> graphT;

  //! Overlapped Jacobian matrix graph
  Teuchos::RCP<Tpetra_CrsGraph> overlap_graphT;

  //! Processor ID
  unsigned int myPID;

  //! Number of equations (and unknowns) per node
  const unsigned int neq;

  //! Equations that are defined only on some side sets of the mesh
  std::map<int, std::vector<std::string>> sideSetEquations;

  //! Number of elements on this processor
  unsigned int numMyElements;

  //! node sets stored as std::map(string ID, int vector of GIDs)
  Albany::NodeSetList      nodeSets;
  Albany::NodeSetGIDsList  nodeSetGIDs;
  Albany::NodeSetCoordList nodeSetCoords;

  //! side sets stored as std::map(string ID, SideArray classes) per workset
  //! (std::vector across worksets)
  std::vector<Albany::SideSetList> sideSets;

  //! Connectivity array [workset, element, local-node, Eq] => LID
  Conn wsElNodeEqID;

  //! Connectivity array [workset, element, local-node] => GID
  Albany::WorksetArray<Teuchos::ArrayRCP<Teuchos::ArrayRCP<GO>>>::type
      wsElNodeID;

  mutable Teuchos::ArrayRCP<double>       coordinates;
  Teuchos::RCP<Tpetra_MultiVector>        coordMV;
  Albany::WorksetArray<std::string>::type wsEBNames;
  Albany::WorksetArray<int>::type         wsPhysIndex;
  Albany::WorksetArray<Teuchos::ArrayRCP<Teuchos::ArrayRCP<double*>>>::type
                                                         coords;
  Albany::WorksetArray<Teuchos::ArrayRCP<double>>::type  sphereVolume;
  Albany::WorksetArray<Teuchos::ArrayRCP<double*>>::type latticeOrientation;

#ifdef ALBANY_CONTACT
  Teuchos::RCP<Albany::ContactManager> contactManager;
#endif

  //! Connectivity map from elementGID to workset and LID in workset
  WsLIDList elemGIDws;

  // States: vector of length worksets of a map from field name to shards array
  Albany::StateArrays                           stateArrays;
  std::vector<std::vector<std::vector<double>>> nodesOnElemStateVec;

  //! list of all owned nodes, saved for setting solution
  std::vector<stk::mesh::Entity> ownednodes;
  std::vector<stk::mesh::Entity> cells;

  //! list of all overlap nodes, saved for getting coordinates for mesh motion
  std::vector<stk::mesh::Entity> overlapnodes;

  //! Number of elements on this processor
  int numOwnedNodes;
  int numOverlapNodes;
  GO  numGlobalNodes;

  // Needed to pass coordinates to ML.
  Teuchos::RCP<Albany::RigidBodyModes> rigidBodyModes;

  int              netCDFp;
  size_t           netCDFOutputRequest;
  std::vector<int> varSolns;
  Albany::WorksetArray<Teuchos::ArrayRCP<std::vector<interp>>>::type
      interpolateData;

  // Storage used in periodic BCs to un-roll coordinates. Pointers saved for
  // destructor.
  std::vector<double*> toDelete;

  Teuchos::RCP<Albany::AbstractSTKMeshStruct> stkMeshStruct;

  Teuchos::RCP<Teuchos::ParameterList> discParams;

  // Sideset discretizations
  std::map<std::string, Teuchos::RCP<Albany::AbstractDiscretization>>
      sideSetDiscretizations;
  std::map<std::string, Teuchos::RCP<Albany::STKDiscretization>>
      sideSetDiscretizationsSTK;
  std::map<std::string, std::map<GO, GO>>               sideToSideSetCellMap;
  std::map<std::string, std::map<GO, std::vector<int>>> sideNodeNumerationMap;
  std::map<std::string, Teuchos::RCP<Tpetra_CrsMatrix>> projectorsT;
  std::map<std::string, Teuchos::RCP<Tpetra_CrsMatrix>> ov_projectorsT;
#ifdef ALBANY_EPETRA
  std::map<std::string, Teuchos::RCP<Epetra_CrsMatrix>> projectors;
  std::map<std::string, Teuchos::RCP<Epetra_CrsMatrix>> ov_projectors;
#endif

// Used in Exodus writing capability
#ifdef ALBANY_SEACAS
  Teuchos::RCP<stk::io::StkMeshIoBroker> mesh_data;

  int outputInterval;

  size_t outputFileIdx;
#endif
  bool interleavedOrdering;

 private:
  Teuchos::RCP<Tpetra_CrsGraph> nodalGraph;

<<<<<<< HEAD
    // find the location of "value" within the first "count" locations of "vector"
    ssize_t in_list(const std::size_t value, std::size_t count, std::size_t *vector) {

      for(std::size_t i=0; i < count; i++) {
        if(vector[i] == value)
          return i;
      }
       return -1;
    }

    ssize_t in_list(const std::size_t value, const Teuchos::Array<Tpetra_GO>& vector) {
      for (std::size_t i=0; i < vector.size(); i++)
        if (vector[i] == value)
          return i;
      return -1;
    }

    ssize_t in_list(const std::size_t value, const std::vector<std::size_t>& vector) {
      for (std::size_t i=0; i < vector.size(); i++)
        if (vector[i] == value)
          return i;
      return -1;
    }

    ssize_t entity_in_list(const stk::mesh::Entity& value,
                           const std::vector<stk::mesh::Entity>& vec) {
      for (std::size_t i = 0; i < vec.size(); i++)
        if (bulkData.identifier(vec[i]) == bulkData.identifier(value))
          return i;
      return -1;
=======
  // find the location of "value" within the first "count" locations of "vector"
  ssize_t
  in_list(const std::size_t value, std::size_t count, std::size_t* vector)
  {
    for (std::size_t i = 0; i < count; i++) {
      if (vector[i] == value) return i;
>>>>>>> e828936e
    }
    return -1;
  }

  ssize_t
  in_list(const std::size_t value, const Teuchos::Array<GO>& vector)
  {
    for (std::size_t i = 0; i < vector.size(); i++)
      if (vector[i] == value) return i;
    return -1;
  }

  ssize_t
  in_list(const std::size_t value, const std::vector<std::size_t>& vector)
  {
    for (std::size_t i = 0; i < vector.size(); i++)
      if (vector[i] == value) return i;
    return -1;
  }

  ssize_t
  entity_in_list(
      const stk::mesh::Entity&              value,
      const std::vector<stk::mesh::Entity>& vec)
  {
    for (std::size_t i = 0; i < vec.size(); i++)
      if (bulkData.identifier(vec[i]) == bulkData.identifier(value)) return i;
    return -1;
  }

  void
  printVertexConnectivity();

  void
  computeGraphsUpToFillComplete();
  void
  fillCompleteGraphs();
};
}

#endif  // ALBANY_STKDISCRETIZATION_HPP<|MERGE_RESOLUTION|>--- conflicted
+++ resolved
@@ -815,51 +815,18 @@
  private:
   Teuchos::RCP<Tpetra_CrsGraph> nodalGraph;
 
-<<<<<<< HEAD
-    // find the location of "value" within the first "count" locations of "vector"
-    ssize_t in_list(const std::size_t value, std::size_t count, std::size_t *vector) {
-
-      for(std::size_t i=0; i < count; i++) {
-        if(vector[i] == value)
-          return i;
-      }
-       return -1;
-    }
-
-    ssize_t in_list(const std::size_t value, const Teuchos::Array<Tpetra_GO>& vector) {
-      for (std::size_t i=0; i < vector.size(); i++)
-        if (vector[i] == value)
-          return i;
-      return -1;
-    }
-
-    ssize_t in_list(const std::size_t value, const std::vector<std::size_t>& vector) {
-      for (std::size_t i=0; i < vector.size(); i++)
-        if (vector[i] == value)
-          return i;
-      return -1;
-    }
-
-    ssize_t entity_in_list(const stk::mesh::Entity& value,
-                           const std::vector<stk::mesh::Entity>& vec) {
-      for (std::size_t i = 0; i < vec.size(); i++)
-        if (bulkData.identifier(vec[i]) == bulkData.identifier(value))
-          return i;
-      return -1;
-=======
   // find the location of "value" within the first "count" locations of "vector"
   ssize_t
   in_list(const std::size_t value, std::size_t count, std::size_t* vector)
   {
     for (std::size_t i = 0; i < count; i++) {
       if (vector[i] == value) return i;
->>>>>>> e828936e
     }
     return -1;
   }
 
   ssize_t
-  in_list(const std::size_t value, const Teuchos::Array<GO>& vector)
+  in_list(const std::size_t value, const Teuchos::Array<Tpetra_GO>& vector)
   {
     for (std::size_t i = 0; i < vector.size(); i++)
       if (vector[i] == value) return i;
