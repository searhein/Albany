//*****************************************************************//
//    Albany 2.0:  Copyright 2012 Sandia Corporation               //
//    This Software is released under the BSD license detailed     //
//    in the file "license.txt" in the top-level Albany directory  //
//*****************************************************************//


#ifndef ALBANY_STKDISCRETIZATION_HPP
#define ALBANY_STKDISCRETIZATION_HPP

#include <vector>
#include <utility>

#include "Teuchos_ParameterList.hpp"
#include "Teuchos_VerboseObject.hpp"


#include "Albany_AbstractDiscretization.hpp"
#include "Albany_AbstractSTKMeshStruct.hpp"
#include "Albany_DataTypes.hpp"

#if defined(ALBANY_EPETRA)
#include "Epetra_Comm.h"
#include "Epetra_CrsMatrix.h"
#include "Epetra_Vector.h"
#endif

#include "Albany_NullSpaceUtils.hpp"

// Start of STK stuff
#include <stk_util/parallel/Parallel.hpp>
#include <stk_mesh/base/Types.hpp>
#include <stk_mesh/base/MetaData.hpp>
#include <stk_mesh/base/BulkData.hpp>
#include <stk_mesh/base/Field.hpp>
#include <stk_mesh/base/FieldTraits.hpp>
#ifdef ALBANY_SEACAS
  #include <stk_io/StkMeshIoBroker.hpp>
#endif


namespace Albany {

#if defined(ALBANY_EPETRA)
  typedef shards::Array<GO, shards::NaturalOrder> GIDArray;

  struct DOFsStruct {
    Teuchos::RCP<Epetra_Map> node_map;
    Teuchos::RCP<Epetra_Map> overlap_node_map;
    Teuchos::RCP<Epetra_Map> map;
    Teuchos::RCP<Epetra_Map> overlap_map;
    NodalDOFManager dofManager;
    NodalDOFManager overlap_dofManager;
    std::vector< std::vector<LO> > wsElNodeEqID_rawVec;
    std::vector<IDArray> wsElNodeEqID;
    std::vector< std::vector<GO> > wsElNodeID_rawVec;
    std::vector<GIDArray> wsElNodeID;
  };

  struct NodalDOFsStructContainer {
    typedef std::map<std::pair<std::string,int>,  DOFsStruct >  MapOfDOFsStructs;

    MapOfDOFsStructs mapOfDOFsStructs;
    std::map<std::string, MapOfDOFsStructs::const_iterator> fieldToMap;
    const DOFsStruct& getDOFsStruct(const std::string& field_name) const {return fieldToMap.find(field_name)->second->second;}; //TODO handole errors

    void addEmptyDOFsStruct(const std::string& field_name, const std::string& meshPart, int numComps){

      if(numComps != 1)
        mapOfDOFsStructs.insert(make_pair(make_pair(meshPart,1),DOFsStruct()));

      fieldToMap[field_name] = mapOfDOFsStructs.insert(make_pair(make_pair(meshPart,numComps),DOFsStruct())).first;
    }

  };
#endif // ALBANY_EPETRA

  class STKDiscretization : public Albany::AbstractDiscretization {
  public:

    //! Constructor
    STKDiscretization(
       Teuchos::RCP<Albany::AbstractSTKMeshStruct> stkMeshStruct,
       const Teuchos::RCP<const Teuchos_Comm>& commT,
       const Teuchos::RCP<Albany::RigidBodyModes>& rigidBodyModes = Teuchos::null);


    //! Destructor
    ~STKDiscretization();

    void printConnectivity() const;


#if defined(ALBANY_EPETRA)
    //! Get Epetra DOF map
    Teuchos::RCP<const Epetra_Map> getMap() const;
#endif
    //! Get Tpetra DOF map
    Teuchos::RCP<const Tpetra_Map> getMapT() const;

#if defined(ALBANY_EPETRA)
    //! Get Epetra overlapped DOF map
    Teuchos::RCP<const Epetra_Map> getOverlapMap() const;
#endif
    //! Get Tpetra overlapped DOF map
    Teuchos::RCP<const Tpetra_Map> getOverlapMapT() const;

#if defined(ALBANY_EPETRA)
    //! Get field DOF map
    Teuchos::RCP<const Epetra_Map> getMap(const std::string& field_name) const;

    //! Get field node map
    Teuchos::RCP<const Epetra_Map> getNodeMap(const std::string& field_name) const;

    //! Get field overlapped DOF map
    Teuchos::RCP<const Epetra_Map> getOverlapMap(const std::string& field_name) const;

    //! Get field overlapped node map
    Teuchos::RCP<const Epetra_Map> getOverlapNodeMap(const std::string& field_name) const;
#endif

#if defined(ALBANY_EPETRA)
    //! Get Epetra Jacobian graph
    Teuchos::RCP<const Epetra_CrsGraph> getJacobianGraph() const;
#endif
    //! Get Tpetra Jacobian graph
    Teuchos::RCP<const Tpetra_CrsGraph> getJacobianGraphT() const;

#if defined(ALBANY_EPETRA)
    //! Get Epetra overlap Jacobian graph
    Teuchos::RCP<const Epetra_CrsGraph> getOverlapJacobianGraph() const;
#endif
    //! Get Tpetra overlap Jacobian graph
    Teuchos::RCP<const Tpetra_CrsGraph> getOverlapJacobianGraphT() const;

#if defined(ALBANY_EPETRA)
    //! Get Epetra Node map
    Teuchos::RCP<const Epetra_Map> getNodeMap() const;
    //! Get overlapped Node map
    Teuchos::RCP<const Epetra_Map> getOverlapNodeMap() const;
#endif
    //! Get Tpetra Node map
    Teuchos::RCP<const Tpetra_Map> getNodeMapT() const;
    //! Get overlapped Node map
    Teuchos::RCP<const Tpetra_Map> getOverlapNodeMapT() const;

    //! Get Node set lists (typedef in Albany_AbstractDiscretization.hpp)
    const NodeSetList& getNodeSets() const { return nodeSets; };
    const NodeSetGIDsList& getNodeSetGIDs() const { return nodeSetGIDs; };
    const NodeSetCoordList& getNodeSetCoords() const { return nodeSetCoords; };

    //! Get Side set lists (typedef in Albany_AbstractDiscretization.hpp)
    const SideSetList& getSideSets(const int workset) const { return sideSets[workset]; };

    //! Get connectivity map from elementGID to workset
    WsLIDList& getElemGIDws() { return elemGIDws; };

    //! Get map from (Ws, El, Local Node) -> NodeLID
    const Albany::WorksetArray<Teuchos::ArrayRCP<Teuchos::ArrayRCP<Teuchos::ArrayRCP<LO> > > >::type& getWsElNodeEqID() const;

    //! Get map from (Ws, Local Node) -> NodeGID
    const Albany::WorksetArray<Teuchos::ArrayRCP<Teuchos::ArrayRCP<GO> > >::type& getWsElNodeID() const;

#if defined(ALBANY_EPETRA)
    //! Get IDArray for (Ws, Local Node, nComps) -> (local) NodeLID, works for both scalar and vector fields
    const std::vector<IDArray>& getElNodeEqID(const std::string& field_name) const
        {return nodalDOFsStructContainer.getDOFsStruct(field_name).wsElNodeEqID;}

    const NodalDOFManager& getDOFManager(const std::string& field_name) const
      {return nodalDOFsStructContainer.getDOFsStruct(field_name).dofManager;}

    const NodalDOFManager& getOverlapDOFManager(const std::string& field_name) const
      {return nodalDOFsStructContainer.getDOFsStruct(field_name).overlap_dofManager;}

#endif

    //! Retrieve coodinate vector (num_used_nodes * 3)
    const Teuchos::ArrayRCP<double>& getCoordinates() const;
    void setCoordinates(const Teuchos::ArrayRCP<const double>& c);
    void setReferenceConfigurationManager(const Teuchos::RCP<AAdapt::rc::Manager>& rcm);

    const Albany::WorksetArray<Teuchos::ArrayRCP<Teuchos::ArrayRCP<double*> > >::type& getCoords() const;
    const Albany::WorksetArray<Teuchos::ArrayRCP<double> >::type& getSphereVolume() const;

    //! Print the coordinates for debugging

    void printCoords() const;

    //! Get stateArrays
    Albany::StateArrays& getStateArrays() {return stateArrays;}

    //! Get nodal parameters state info struct
    const Albany::StateInfoStruct& getNodalParameterSIS() const
      {return stkMeshStruct->getFieldContainer()->getNodalParameterSIS();}

    //! Retrieve Vector (length num worksets) of element block names
    const Albany::WorksetArray<std::string>::type&  getWsEBNames() const;
    //! Retrieve Vector (length num worksets) of physics set index
    const Albany::WorksetArray<int>::type&  getWsPhysIndex() const;

#if defined(ALBANY_EPETRA)
    void writeSolution(const Epetra_Vector& soln, const double time, const bool overlapped = false);
#endif

   void writeSolutionT(const Tpetra_Vector& solnT, const double time, const bool overlapped = false);
   void writeSolutionToMeshDatabaseT(const Tpetra_Vector &solutionT, const double time, const bool overlapped = false);
   void writeSolutionToFileT(const Tpetra_Vector& solnT, const double time, const bool overlapped = false);

<<<<<<< HEAD
#ifdef ALBANY_EPETRA
=======
#if defined(ALBANY_EPETRA) 
>>>>>>> 9fe5ab6b
    Teuchos::RCP<Epetra_Vector> getSolutionField(const bool overlapped=false) const;
#endif
    //Tpetra analog
    Teuchos::RCP<Tpetra_Vector> getSolutionFieldT(const bool overlapped=false) const;

    int getSolutionFieldHistoryDepth() const;
#if defined(ALBANY_EPETRA)
    Teuchos::RCP<Epetra_MultiVector> getSolutionFieldHistory() const;
    Teuchos::RCP<Epetra_MultiVector> getSolutionFieldHistory(int maxStepCount) const;
    void getSolutionFieldHistory(Epetra_MultiVector &result) const;

    void setResidualField(const Epetra_Vector& residual);
#endif
    //Tpetra analog
    void setResidualFieldT(const Tpetra_Vector& residualT);

    // Retrieve mesh struct
    Teuchos::RCP<Albany::AbstractSTKMeshStruct> getSTKMeshStruct() {return stkMeshStruct;}

    Teuchos::RCP<SideSetDiscretizations> getSideSetDiscretizations () const
    {
      return sideSetDiscretizations;
    }

    Teuchos::RCP<std::map<std::string,std::map<GO,GO> > > getSideIdToSideSetElemIdMap () const
    {
      return sideIdToSideSetElemIdMap;
    }

    //! Flag if solution has a restart values -- used in Init Cond
    bool hasRestartSolution() const {return stkMeshStruct->hasRestartSolution();}

    //! STK supports MOR
    virtual bool supportsMOR() const { return true; }

    //! If restarting, convenience function to return restart data time
    double restartDataTime() const {return stkMeshStruct->restartDataTime();}

    //! After mesh modification, need to update the element connectivity and nodal coordinates
    void updateMesh(bool shouldTransferIPData = false);

    //! Function that transforms an STK mesh of a unit cube (for FELIX problems)
    void transformMesh();

    //! Close current exodus file in stk_io and create a new one for an adapted mesh and new results
    void reNameExodusOutput(std::string& filename);

   //! Get number of spatial dimensions
    int getNumDim() const { return stkMeshStruct->numDim; }

    //! Get number of total DOFs per node
    int getNumEq() const { return neq; }

    //! Locate nodal dofs in non-overlapping vectors using local indexing
    int getOwnedDOF(const int inode, const int eq) const;

    //! Locate nodal dofs in overlapping vectors using local indexing
    int getOverlapDOF(const int inode, const int eq) const;

    Teuchos::RCP<LayeredMeshNumbering<LO> > getLayeredMeshNumbering() {return stkMeshStruct->layered_mesh_numbering;}

    //! used when NetCDF output on a latitude-longitude grid is requested.
    // Each struct contains a latitude/longitude index and it's parametric
    // coordinates in an element.
    struct interp {
      std::pair<double, double> parametric_coords;
      std::pair<unsigned, unsigned> latitude_longitude;
    };

    const stk::mesh::MetaData& getSTKMetaData(){ return metaData; }

    const stk::mesh::BulkData& getSTKBulkData(){ return bulkData; }

  private:

    //! Private to prohibit copying
    STKDiscretization(const STKDiscretization&);

    //! Private to prohibit copying
    STKDiscretization& operator=(const STKDiscretization&);

#if defined(ALBANY_EPETRA)
    // Copy values from STK Mesh field to given Epetra_Vector
    void getSolutionField(Epetra_Vector &result, bool overlapped=false) const;
#endif
    // Copy values from STK Mesh field to given Tpetra_Vector
    void getSolutionFieldT(Tpetra_Vector &resultT, bool overlapped=false) const;

#if defined(ALBANY_EPETRA)
    //! Copy field from STK Mesh field to given Epetra_Vector
    void getField(Epetra_Vector &field_vector, const std::string& field_name) const;

    // Copy field vector into STK Mesh field
    void setField(const Epetra_Vector &field_vector, const std::string& field_name, bool overlapped=false);

    Teuchos::RCP<Epetra_MultiVector> getSolutionFieldHistoryImpl(int stepCount) const;
    void getSolutionFieldHistoryImpl(Epetra_MultiVector &result) const;

    // Copy solution vector from Epetra_Vector into STK Mesh
    // Here soln is the local (non overlapped) solution
    void setSolutionField(const Epetra_Vector& soln);
#endif
    //Tpetra version of above
    void setSolutionFieldT(const Tpetra_Vector& solnT);

    // Copy solution vector from Epetra_Vector into STK Mesh
    // Here soln is the local + neighbor (overlapped) solution
#if defined(ALBANY_EPETRA)
    void setOvlpSolutionField(const Epetra_Vector& soln);
#endif
    //Tpetra version of above
    void setOvlpSolutionFieldT(const Tpetra_Vector& solnT);

    double monotonicTimeLabel(const double time);

#if defined(ALBANY_EPETRA)
    void computeNodalEpetraMaps(bool overlapped);
#endif

    //! Process STK mesh for CRS Graphs
    virtual void computeGraphs();
    //! Process STK mesh for Owned nodal quantitites
    void computeOwnedNodesAndUnknowns();
    //! Process coords for ML
    void setupMLCoords();
    //! Process STK mesh for Overlap nodal quantitites
    void computeOverlapNodesAndUnknowns();
    //! Process STK mesh for Workset/Bucket Info
    void computeWorksetInfo();
    //! Process STK mesh for NodeSets
    void computeNodeSets();
    //! Process STK mesh for SideSets
    void computeSideSets();
    //! Call stk_io for creating exodus output file
    void setupExodusOutput();
    //! Call stk_io for creating NetCDF output file
    void setupNetCDFOutput();
#if defined(ALBANY_EPETRA)
    int processNetCDFOutputRequest(const Epetra_Vector&);
#endif
    int processNetCDFOutputRequestT(const Tpetra_Vector&);

    //! Find the local side id number within parent element
    unsigned determine_local_side_id( const stk::mesh::Entity elem , stk::mesh::Entity side );

    //! Convert the stk mesh on this processor to a nodal graph using SEACAS
    void meshToGraph();

    void writeCoordsToMatrixMarket() const;

    void buildSideIdToSideSetElemIdMap (const std::string& sideSetName);
    double previous_time_label;

  protected:

    GO gid(const stk::mesh::Entity node) const;

    //! Locate nodal dofs using global indexing
    GO getGlobalDOF(const GO inode, const int eq) const;

    Teuchos::RCP<Teuchos::FancyOStream> out;

    int nonzeroesPerRow(const int neq) const;


    //! Stk Mesh Objects
    stk::mesh::MetaData& metaData;
    stk::mesh::BulkData& bulkData;

#if defined(ALBANY_EPETRA)
    //! Epetra communicator
    Teuchos::RCP<const Epetra_Comm> comm;
#endif

    //! Tpetra communicator and Kokkos node
    Teuchos::RCP<const Teuchos::Comm<int> > commT;

    //! Unknown map and node map
    Teuchos::RCP<const Tpetra_Map> node_mapT;
    Teuchos::RCP<const Tpetra_Map> mapT;

    //! Overlapped unknown map and node map
    Teuchos::RCP<const Tpetra_Map> overlap_mapT;
    Teuchos::RCP<const Tpetra_Map> overlap_node_mapT;

#if defined(ALBANY_EPETRA)
    Teuchos::RCP<Epetra_Map> node_map;
    Teuchos::RCP<Epetra_Map> map;
    Teuchos::RCP<Epetra_Map> overlap_node_map;
    Teuchos::RCP<Epetra_Map> overlap_map;

    NodalDOFsStructContainer nodalDOFsStructContainer;
#endif


    //! Jacobian matrix graph
    Teuchos::RCP<Tpetra_CrsGraph> graphT;

    //! Overlapped Jacobian matrix graph
    Teuchos::RCP<Tpetra_CrsGraph> overlap_graphT;

    //! Processor ID
    unsigned int myPID;

    //! Number of equations (and unknowns) per node
    const unsigned int neq;

    //! Number of elements on this processor
    unsigned int numMyElements;

    //! node sets stored as std::map(string ID, int vector of GIDs)
    Albany::NodeSetList nodeSets;
    Albany::NodeSetGIDsList nodeSetGIDs;
    Albany::NodeSetCoordList nodeSetCoords;

    //! side sets stored as std::map(string ID, SideArray classes) per workset (std::vector across worksets)
    std::vector<Albany::SideSetList> sideSets;

    //! Connectivity array [workset, element, local-node, Eq] => LID
    Albany::WorksetArray<Teuchos::ArrayRCP<Teuchos::ArrayRCP<Teuchos::ArrayRCP<LO> > > >::type wsElNodeEqID;

    //! Connectivity array [workset, element, local-node] => GID
    Albany::WorksetArray<Teuchos::ArrayRCP<Teuchos::ArrayRCP<GO> > >::type wsElNodeID;

    mutable Teuchos::ArrayRCP<double> coordinates;
    Albany::WorksetArray<std::string>::type wsEBNames;
    Albany::WorksetArray<int>::type wsPhysIndex;
    Albany::WorksetArray<Teuchos::ArrayRCP<Teuchos::ArrayRCP<double*> > >::type coords;
    Albany::WorksetArray<Teuchos::ArrayRCP<double> >::type sphereVolume;

    //! Connectivity map from elementGID to workset and LID in workset
    WsLIDList  elemGIDws;

    // States: vector of length worksets of a map from field name to shards array
    Albany::StateArrays stateArrays;
    std::vector<std::vector<std::vector<double> > > nodesOnElemStateVec;

    //! list of all owned nodes, saved for setting solution
    std::vector< stk::mesh::Entity > ownednodes ;
    std::vector< stk::mesh::Entity > cells ;

    //! list of all overlap nodes, saved for getting coordinates for mesh motion
    std::vector< stk::mesh::Entity > overlapnodes ;

    //! Number of elements on this processor
    int numOwnedNodes;
    int numOverlapNodes;
    GO numGlobalNodes;

    // Needed to pass coordinates to ML.
    Teuchos::RCP<Albany::RigidBodyModes> rigidBodyModes;

    int netCDFp;
    size_t netCDFOutputRequest;
    std::vector<int> varSolns;
    Albany::WorksetArray<Teuchos::ArrayRCP<std::vector<interp> > >::type interpolateData;

    // Storage used in periodic BCs to un-roll coordinates. Pointers saved for destructor.
    std::vector<double*>  toDelete;

    Teuchos::RCP<Albany::AbstractSTKMeshStruct> stkMeshStruct;

    // Sideset discretizations
    Teuchos::RCP<std::map<std::string,Teuchos::RCP<Albany::AbstractDiscretization> > >  sideSetDiscretizations;
    Teuchos::RCP<std::map<std::string,Teuchos::RCP<Albany::STKDiscretization> > >       sideSetDiscretizationsSTK;
    Teuchos::RCP<std::map<std::string,std::map<GO,GO> > >                               sideIdToSideSetElemIdMap;

    // Used in Exodus writing capability
#ifdef ALBANY_SEACAS
    Teuchos::RCP<stk::io::StkMeshIoBroker> mesh_data;

    int outputInterval;

    size_t outputFileIdx;
#endif
    bool interleavedOrdering;

  private:

    Teuchos::RCP<Tpetra_CrsGraph> nodalGraph;


    // find the location of "value" within the first "count" locations of "vector"
    ssize_t in_list(const std::size_t value, std::size_t count, std::size_t *vector) {

      for(std::size_t i=0; i < count; i++) {
        if(vector[i] == value)
          return i;
      }
       return -1;
    }

    ssize_t in_list(const std::size_t value, const Teuchos::Array<GO>& vector) {
      for (std::size_t i=0; i < vector.size(); i++)
        if (vector[i] == value)
          return i;
      return -1;
    }

    ssize_t in_list(const std::size_t value, const std::vector<std::size_t>& vector) {
      for (std::size_t i=0; i < vector.size(); i++)
        if (vector[i] == value)
          return i;
      return -1;
    }

    ssize_t entity_in_list(const stk::mesh::Entity& value,
                           const std::vector<stk::mesh::Entity>& vec) {
      for (std::size_t i = 0; i < vec.size(); i++)
        if (bulkData.identifier(vec[i]) == bulkData.identifier(value))
          return i;
      return -1;
    }

    void printVertexConnectivity();

  };

}

#endif // ALBANY_STKDISCRETIZATION_HPP<|MERGE_RESOLUTION|>--- conflicted
+++ resolved
@@ -206,11 +206,7 @@
    void writeSolutionToMeshDatabaseT(const Tpetra_Vector &solutionT, const double time, const bool overlapped = false);
    void writeSolutionToFileT(const Tpetra_Vector& solnT, const double time, const bool overlapped = false);
 
-<<<<<<< HEAD
-#ifdef ALBANY_EPETRA
-=======
 #if defined(ALBANY_EPETRA) 
->>>>>>> 9fe5ab6b
     Teuchos::RCP<Epetra_Vector> getSolutionField(const bool overlapped=false) const;
 #endif
     //Tpetra analog
@@ -229,7 +225,8 @@
 
     // Retrieve mesh struct
     Teuchos::RCP<Albany::AbstractSTKMeshStruct> getSTKMeshStruct() {return stkMeshStruct;}
-
+    Teuchos::RCP<Albany::AbstractMeshStruct> getMeshStruct() const {return stkMeshStruct;}
+    
     Teuchos::RCP<SideSetDiscretizations> getSideSetDiscretizations () const
     {
       return sideSetDiscretizations;
