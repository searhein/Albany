--- conflicted
+++ resolved
@@ -51,24 +51,16 @@
   {
     Teuchos::RCP<Albany::MeshSpecsStruct>
     createAerasMeshSpecs(
-<<<<<<< HEAD
-      const Teuchos::RCP<Albany::MeshSpecsStruct>& orig_mesh_specs_struct,
-      const int points_per_edge)
-=======
       const Teuchos::RCP<Albany::MeshSpecsStruct>& orig_mesh_specs_struct, 
       const int points_per_edge,  
       const Teuchos::RCP<Teuchos::ParameterList>& discParams)
->>>>>>> 8f009088
     {
       Teuchos::RCP<Teuchos::FancyOStream> out = Teuchos::VerboseObjectBase::getDefaultOStream(); 
 #ifdef OUTPUT_TO_SCREEN
       *out << "DEBUG: in AerasMeshSpectStruct!  Element Degree =  "
                 << points_per_edge << std::endl;
 #endif
-<<<<<<< HEAD
-=======
        
->>>>>>> 8f009088
       //get data from original STK Mesh struct
       CellTopologyData orig_ctd = orig_mesh_specs_struct->ctd;
       std::string orig_name = orig_ctd.name;
@@ -83,15 +75,9 @@
         << "implemented only for " << "Quadrilateral, ShellQuadrilateral and "
         << "Line elements." << std::endl);
 #ifdef OUTPUT_TO_SCREEN
-<<<<<<< HEAD
-      std::cout << "DEBUG: original ctd name = " << orig_name << std::endl;
-      std::cout << "DEBUG: original ctd key = " << orig_ctd.key << std::endl;
-#endif
-=======
       *out << "DEBUG: original ctd name = " << orig_name << std::endl; 
       *out << "DEBUG: original ctd key = " << orig_ctd.key << std::endl; 
 #endif 
->>>>>>> 8f009088
       int orig_numDim = orig_mesh_specs_struct->numDim;
       //int orig_cubatureDegree = orig_mesh_specs_struct->cubatureDegree;
       int new_cubatureDegree = setCubatureDegree(points_per_edge-1, discParams); 
@@ -151,13 +137,8 @@
       if (orig_numDim == 1) 
         new_ctd.key = shards::cellTopologyKey(orig_numDim, 0, 0, 2, np); 
 #ifdef OUTPUT_TO_SCREEN
-<<<<<<< HEAD
-      std::cout << "DEBUG: new_ctd.name = " << new_ctd.name << std::endl;
-      std::cout << "DEBUG: new_ctd.key = " << new_ctd.key << std::endl;
-=======
       *out << "DEBUG: new_ctd.name = " << new_ctd.name << std::endl; 
       *out << "DEBUG: new_ctd.key = " << new_ctd.key << std::endl; 
->>>>>>> 8f009088
 #endif
       // Create and return Albany::MeshSpecsStruct object based on the
       // new (enriched) ctd.
@@ -763,12 +744,6 @@
 
 
     //! Jacobian matrix graph
-<<<<<<< HEAD
-    Teuchos::RCP<Tpetra_CrsGraph> graphT;
-
-    //! Overlapped Jacobian matrix graph
-    Teuchos::RCP<Tpetra_CrsGraph> overlap_graphT;
-=======
     Teuchos::RCP<Tpetra_CrsGraph> graphT; 
     
     //! Jacobian matrix implicit graph
@@ -779,7 +754,6 @@
     
     //! Overlapped Jacobian matrix implicit graph
     Teuchos::RCP<Tpetra_CrsGraph> implicit_overlap_graphT; 
->>>>>>> 8f009088
 
     //! Processor ID
     unsigned int myPID;
