--- conflicted
+++ resolved
@@ -96,15 +96,6 @@
       std::string cub = discParams->get("Cubature Rule", "GAUSS_LOBATTO");
       //If cubature rule in input file is not GAUSS_LOBATTO, print warning and reset cubature
       //to Gauss-Lobatto.
-<<<<<<< HEAD
-      if (cub != "GAUSS_LOBATTO")
-         *out << "Setting Cubature Rule to GAUSS_LOBATTO. \n";
-      else
-          *out << "Using Cubature Rule specified in input file: GAUSS_LOBATTO. \n";
-
-      const Intrepid2::EIntrepidPLPoly new_cubatureRule
-          = static_cast<Intrepid2::EIntrepidPLPoly>(Intrepid2::PL_GAUSS_LOBATTO);
-=======
       if (cub != "GAUSS_LOBATTO") 
          *out << "Setting Cubature Rule to GAUSS_LOBATTO. \n"; 
       else 
@@ -112,7 +103,6 @@
       
       const Intrepid2::EPolyType new_cubatureRule 
           = static_cast<Intrepid2::EPolyType>(Intrepid2::POLYTYPE_GAUSS_LOBATTO);
->>>>>>> 9f5db5f8
 
       // Create enriched MeshSpecsStruct object, to be returned.  It
       // will have the same everything as the original mesh struct
