--- conflicted
+++ resolved
@@ -272,12 +272,9 @@
 #endif
     //! Get Tpetra Node map
     Teuchos::RCP<const Tpetra_Map> getNodeMapT() const;
-<<<<<<< HEAD
-=======
     //! Get field Tpetra node map
     Teuchos::RCP<const Tpetra_Map> getNodeMapT(const std::string& field_name) const;
     //! Get field overlapped DOF map
->>>>>>> de9b4549
     Teuchos::RCP<const Tpetra_Map> getOverlapNodeMapT() const;
     //! Get field overlapped DOF map
     Teuchos::RCP<const Tpetra_Map> getOverlapMapT(const std::string& field_name) const;
