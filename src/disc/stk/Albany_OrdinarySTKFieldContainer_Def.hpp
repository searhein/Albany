--- conflicted
+++ resolved
@@ -229,15 +229,9 @@
 
 //Tpetra version of above
 template<bool Interleaved>
-<<<<<<< HEAD
-void Albany::OrdinarySTKFieldContainer<Interleaved>::fillSolnVectorT(Tpetra_Vector &solnT, 
+void Albany::OrdinarySTKFieldContainer<Interleaved>::fillSolnVectorT(Tpetra_Vector &solnT,
        stk_classic::mesh::Selector &sel, const Teuchos::RCP<const Tpetra_Map>& node_mapT){
-  
-=======
-void Albany::OrdinarySTKFieldContainer<Interleaved>::fillSolnVectorT(Tpetra_Vector &solnT,
-       stk::mesh::Selector &sel, const Teuchos::RCP<const Tpetra_Map>& node_mapT){
-
->>>>>>> f7146e5f
+
   typedef typename AbstractSTKFieldContainer::VectorFieldType VFT;
 
   // Iterate over the on-processor nodes by getting node buckets and iterating over each bucket.
@@ -329,20 +323,20 @@
 
 template<bool Interleaved>
 void Albany::OrdinarySTKFieldContainer<Interleaved>::saveResVectorT(const Tpetra_Vector& res,
-    stk::mesh::Selector& sel, const Teuchos::RCP<const Tpetra_Map>& node_map) {
-
-  typedef typename AbstractSTKFieldContainer::VectorFieldType VFT;
-
-  // Iterate over the on-processor nodes by getting node buckets and iterating over each bucket.
-  stk::mesh::BucketVector all_elements;
-  stk::mesh::get_buckets(sel, this->bulkData->buckets(this->metaData->node_rank()), all_elements);
+    stk_classic::mesh::Selector& sel, const Teuchos::RCP<const Tpetra_Map>& node_map) {
+
+  typedef typename AbstractSTKFieldContainer::VectorFieldType VFT;
+
+  // Iterate over the on-processor nodes by getting node buckets and iterating over each bucket.
+  stk_classic::mesh::BucketVector all_elements;
+  stk_classic::mesh::get_buckets(sel, this->bulkData->buckets(this->metaData->node_rank()), all_elements);
   this->numNodes = node_map->getNodeNumElements(); // Needed for the getDOF function to work correctly
   // This is either numOwnedNodes or numOverlapNodes, depending on
   // which map is passed in
 
-  for(stk::mesh::BucketVector::const_iterator it = all_elements.begin() ; it != all_elements.end() ; ++it) {
-
-    const stk::mesh::Bucket& bucket = **it;
+  for(stk_classic::mesh::BucketVector::const_iterator it = all_elements.begin() ; it != all_elements.end() ; ++it) {
+
+    const stk_classic::mesh::Bucket& bucket = **it;
 
     this->saveVectorHelperT(res, residual_field, node_map, bucket, 0);
 
