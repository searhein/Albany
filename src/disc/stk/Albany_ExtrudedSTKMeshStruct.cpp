--- conflicted
+++ resolved
@@ -84,7 +84,6 @@
   stk::io::put_io_part_attribute(*ssPartVec[ssnTop]);
 #endif
 
-<<<<<<< HEAD
   Teuchos::RCP<Teuchos::ParameterList> params2D;
   if (params->isSublist("Side Set Discretizations"))
   {
@@ -122,28 +121,6 @@
     basalMeshStruct = Teuchos::rcp(new Albany::IossSTKMeshStruct(params2D, adaptParams, comm));
   }
   sideSetMeshStructs["basalside"] = basalMeshStruct;
-=======
-  Teuchos::RCP<Teuchos::ParameterList> params2D(new Teuchos::ParameterList());
-  params2D->set("Use Serial Mesh", params->get("Use Serial Mesh", false));
-#ifdef ALBANY_SEACAS
-  params2D->set("Exodus Input File Name", params->get("Exodus Input File Name", "IceSheet.exo"));
-
-  basalMeshStruct = Teuchos::rcp(new Albany::IossSTKMeshStruct(params2D, adaptParams, comm));
-#else
-    // Above block of code could allow for 2D mesh to come from other sources instead of Ioss
-    TEUCHOS_TEST_FOR_EXCEPTION(true, std::logic_error,
-              std::endl << "Error in ExtrudedSTKMeshStruct: Currently Requires 2D mesh to come from exodus");
-#endif
-
-  Teuchos::RCP<Albany::StateInfoStruct> sis = Teuchos::rcp(new Albany::StateInfoStruct);
-  Albany::AbstractFieldContainer::FieldContainerRequirements req;
-
-  int ws_size = basalMeshStruct->getMeshSpecs()[0]->worksetSize;
-  basalMeshStruct->setFieldAndBulkData(comm, params, 1, req, sis, ws_size);
-
-  stk::mesh::Selector select_owned_in_part = stk::mesh::Selector(basalMeshStruct->metaData->universal_part()) & stk::mesh::Selector(basalMeshStruct->metaData->locally_owned_part());
-  int numCells = stk::mesh::count_selected_entities(select_owned_in_part, basalMeshStruct->bulkData->buckets(stk::topology::ELEMENT_RANK));
->>>>>>> 6c4d1e79
 
   std::string shape = params->get("Element Shape", "Hexahedron");
   std::string basalside_name;
@@ -194,7 +171,7 @@
 
   numDim = 3;
   int cub = params->get("Cubature Degree", 3);
-  int basalWorksetSize = sideSetMeshStructs["basalside"]->getMeshSpecs()[0]->worksetSize;
+  int basalWorksetSize = basalMeshStruct->getMeshSpecs()[0]->worksetSize;
   int worksetSizeMax = params->get("Workset Size", 50);
   int worksetSize = this->computeWorksetSize(worksetSizeMax, basalWorksetSize);
 
@@ -202,11 +179,8 @@
 
   this->meshSpecs[0] = Teuchos::rcp(new Albany::MeshSpecsStruct(ctd, numDim, cub, nsNames, ssNames, worksetSize, partVec[0]->name(), ebNameToIndex, this->interleavedOrdering));
 
-<<<<<<< HEAD
   // Initialize the extraction of other side set meshes
   this->initializeSideSetMeshStructsExtraction(comm);
-=======
->>>>>>> 6c4d1e79
 }
 
 Albany::ExtrudedSTKMeshStruct::~ExtrudedSTKMeshStruct()
@@ -220,7 +194,6 @@
     const unsigned int neq_,
     const AbstractFieldContainer::FieldContainerRequirements& req,
     const Teuchos::RCP<Albany::StateInfoStruct>& sis,
-<<<<<<< HEAD
     const unsigned int worksetSize,
     const std::map<std::string,Teuchos::RCP<Albany::StateInfoStruct> >& side_set_sis,
     const std::map<std::string,AbstractFieldContainer::FieldContainerRequirements>& side_set_req)
@@ -237,10 +210,6 @@
   auto& basal_sis = (it_sis==side_set_sis.end() ? dummy_sis : it_sis->second);
   this->sideSetMeshStructs.at("basalside")->setFieldAndBulkData (comm, params, neq, basal_req, basal_sis, worksetSize);
 
-=======
-    const unsigned int worksetSize)
-{
->>>>>>> 6c4d1e79
   int numLayers = params->get("NumLayers", 10);
   bool useGlimmerSpacing = params->get("Use Glimmer Spacing", false);
   GO maxGlobalElements2D = 0;
@@ -401,7 +370,6 @@
     {
       Teuchos::ArrayRCP<ST> thickVec_view = thickVec->get1dViewNonConst();
 
-<<<<<<< HEAD
       stk::mesh::Entity node;
       stk::mesh::EntityId nodeId;
       int lid;
@@ -426,18 +394,16 @@
   }
 
   Teuchos::ArrayRCP<const ST> thickVec_constView = thickVec->get1dView();
-=======
-  bool hasBed_topography =  std::find(req.begin(), req.end(), "bed_topography") != req.end();
+
+  bool hasBedTopography =  std::find(req.begin(), req.end(), "bed_topography") != req.end();
   {
     std::string fname = params->get<std::string>("Bed Topography File Name", "bed_topography.ascii");
     read2DFileSerial(fname, temp, comm);
     bTopographyVec = Teuchos::rcp(new Tpetra_Vector(nodes_map));
     bTopographyVec->doImport(*temp, *importOperator, Tpetra::INSERT);
   }
+  
   Teuchos::ArrayRCP<const ST> bTopographyVec_constView = bTopographyVec->get1dView();
-
->>>>>>> 6c4d1e79
-
   bool hasBasal_friction = std::find(req.begin(), req.end(), "basal_friction") != req.end();
   if(hasBasal_friction)
   {
@@ -463,6 +429,7 @@
         int lid;
         double* values;
 
+        //Now we have to stuff the vector in the mesh data
         for (int i(0); i<nodes2D.size(); ++i)
         {
           nodeId = bulkData2D.identifier(nodes2D[i]) - 1;
@@ -578,7 +545,6 @@
   AbstractSTKFieldContainer::IntScalarFieldType* proc_rank_field = fieldContainer->getProcRankField();
   VectorFieldType* coordinates_field = fieldContainer->getCoordinatesField();
   stk::mesh::FieldBase const* coordinates_field2d = metaData2D.coordinate_field();
-<<<<<<< HEAD
 
   // Fields possibly needed by FELIX problems
   VectorFieldType* surface_velocity_field = 0;
@@ -587,23 +553,17 @@
   VectorFieldType* surface_velocity_RMS_field = 0;
   if (hasSurfaceVelocityRMS)
     surface_velocity_RMS_field = metaData->get_field<VectorFieldType>(stk::topology::NODE_RANK, "surface_velocity_rms");
+  ScalarFieldType* bed_topography_field = 0;
+  if(hasBedTopography)
+    bed_topography_field = metaData->get_field<ScalarFieldType>(stk::topology::NODE_RANK, "bed_topography");
+  
   ScalarFieldType* basal_friction_field = 0;
   if (hasBasal_friction)
     basal_friction_field = metaData->get_field<ScalarFieldType>(stk::topology::NODE_RANK, "basal_friction");
   ElemScalarFieldType* temperature_field = 0;
   if (hasTemperature)
     temperature_field = metaData->get_field<ElemScalarFieldType>(stk::topology::ELEMENT_RANK, "temperature");
-=======
-  VectorFieldType* surface_velocity_field = metaData->get_field<VectorFieldType>(stk::topology::NODE_RANK, "surface_velocity");
-  VectorFieldType* surface_velocity_RMS_field = metaData->get_field<VectorFieldType>(stk::topology::NODE_RANK, "surface_velocity_rms");
-  ScalarFieldType* surface_height_field = metaData->get_field<ScalarFieldType>(stk::topology::NODE_RANK, "surface_height");
-  ScalarFieldType* thickness_field = metaData->get_field<ScalarFieldType>(stk::topology::NODE_RANK, "thickness");
-  ScalarFieldType* bed_topography_field = metaData->get_field<ScalarFieldType>(stk::topology::NODE_RANK, "bed_topography");
-  ScalarFieldType* basal_friction_field = metaData->get_field<ScalarFieldType>(stk::topology::NODE_RANK, "basal_friction");
-  ElemScalarFieldType* temperature_field = metaData->get_field<ElemScalarFieldType>(stk::topology::ELEMENT_RANK, "temperature");
-  ElemScalarFieldType* flowRate_field = metaData->get_field<ElemScalarFieldType>(stk::topology::ELEMENT_RANK, "flow_factor");
->>>>>>> 6c4d1e79
-
+  ElemScalarFieldType* flowRate_field =  metaData->get_field<ElemScalarFieldType>(stk::topology::ELEMENT_RANK, "flow_factor");
   std::vector<GO> prismMpasIds(NumBaseElemeNodes), prismGlobalIds(2 * NumBaseElemeNodes);
 
   for (int i = 0; i < (numLayers + 1) * nodes2D.size(); i++) {
@@ -641,7 +601,7 @@
       thick[0] = thickVec_constView[lid];
     }
 
-    if(hasBed_topography && bed_topography_field) {
+    if(hasBedTopography && bed_topography_field) {
       double* bedTopo = stk::mesh::field_data(*bed_topography_field, node);
       bedTopo[0] = bTopographyVec_constView[lid];
     }
