--- conflicted
+++ resolved
@@ -975,15 +975,10 @@
         switch (ElemShape)
         {
           case Tetrahedron:
-<<<<<<< HEAD
-            cells3d.push_back (bulkData->get_entity(stk::topology::ELEMENT_RANK, prismId+2));
-            cells3d.push_back (bulkData->get_entity(stk::topology::ELEMENT_RANK, prismId+1));
-=======
             cells3d.push_back (bulkData->get_entity(stk::topology::ELEMENT_RANK, 3*prismId+1));
             cells3d.push_back (bulkData->get_entity(stk::topology::ELEMENT_RANK, 3*prismId+2));
             cells3d.push_back (bulkData->get_entity(stk::topology::ELEMENT_RANK, 3*prismId+3));
             break;
->>>>>>> d3968fc9
           case Wedge:
           case Hexahedron:
             cells3d.push_back (bulkData->get_entity(stk::topology::ELEMENT_RANK, prismId+1));
