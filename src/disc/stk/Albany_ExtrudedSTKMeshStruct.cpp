//*****************************************************************//
//    Albany 2.0:  Copyright 2012 Sandia Corporation               //
//    This Software is released under the BSD license detailed     //
//    in the file "license.txt" in the top-level Albany directory  //
//*****************************************************************//

#include <iostream>

#include "Albany_ExtrudedSTKMeshStruct.hpp"
#include "Albany_STKDiscretization.hpp"
#include "Albany_IossSTKMeshStruct.hpp"
#include "Albany_TmplSTKMeshStruct.hpp"
#include "Teuchos_VerboseObject.hpp"

#include <Shards_BasicTopologies.hpp>

#include <stk_mesh/base/Entity.hpp>
#include <stk_mesh/base/GetEntities.hpp>
#include <stk_mesh/base/GetBuckets.hpp>
#include <stk_mesh/base/FieldBase.hpp>
#include <stk_mesh/base/Selector.hpp>

#include <Albany_STKNodeSharing.hpp>

#ifdef ALBANY_SEACAS
#include <stk_io/IossBridge.hpp>
#endif

//#include <stk_mesh/fem/FEMHelpers.hpp>
#include <boost/algorithm/string/predicate.hpp>

#include "Albany_Utils.hpp"

const Tpetra::global_size_t INVALID = Teuchos::OrdinalTraits<Tpetra::global_size_t>::invalid ();

Albany::ExtrudedSTKMeshStruct::ExtrudedSTKMeshStruct(const Teuchos::RCP<Teuchos::ParameterList>& params,
                                                     const Teuchos::RCP<const Teuchos_Comm>& comm) :
    GenericSTKMeshStruct(params, Teuchos::null, 3), out(Teuchos::VerboseObjectBase::getDefaultOStream()), periodic(false)
{
  params->validateParameters(*getValidDiscretizationParameters(), 0);

  std::string ebn = "Element Block 0";
  partVec[0] = &metaData->declare_part(ebn, stk::topology::ELEMENT_RANK);
  ebNameToIndex[ebn] = 0;

#ifdef ALBANY_SEACAS
  stk::io::put_io_part_attribute(*partVec[0]);
#endif

  std::vector<std::string> nsNames;
  std::string nsn = "lateral";
  nsNames.push_back(nsn);
  nsPartVec[nsn] = &metaData->declare_part(nsn, stk::topology::NODE_RANK);
#ifdef ALBANY_SEACAS
  stk::io::put_io_part_attribute(*nsPartVec[nsn]);
#endif
  nsn = "internal";
  nsNames.push_back(nsn);
  nsPartVec[nsn] = &metaData->declare_part(nsn, stk::topology::NODE_RANK);
#ifdef ALBANY_SEACAS
  stk::io::put_io_part_attribute(*nsPartVec[nsn]);
#endif
  nsn = "bottom";
  nsNames.push_back(nsn);
  nsPartVec[nsn] = &metaData->declare_part(nsn, stk::topology::NODE_RANK);
#ifdef ALBANY_SEACAS
  stk::io::put_io_part_attribute(*nsPartVec[nsn]);
#endif

  std::vector<std::string> ssNames;
  std::string ssnLat = "lateralside";
  std::string ssnBottom = "basalside";
  std::string ssnTop = "upperside";

  ssNames.push_back(ssnLat);
  ssNames.push_back(ssnBottom);
  ssNames.push_back(ssnTop);
  ssPartVec[ssnLat] = &metaData->declare_part(ssnLat, metaData->side_rank());
  ssPartVec[ssnBottom] = &metaData->declare_part(ssnBottom, metaData->side_rank());
  ssPartVec[ssnTop] = &metaData->declare_part(ssnTop, metaData->side_rank());
#ifdef ALBANY_SEACAS
  stk::io::put_io_part_attribute(*ssPartVec[ssnLat]);
  stk::io::put_io_part_attribute(*ssPartVec[ssnBottom]);
  stk::io::put_io_part_attribute(*ssPartVec[ssnTop]);
#endif

<<<<<<< HEAD
  Teuchos::RCP<Teuchos::ParameterList> params2D;
  if (params->isSublist("Side Set Discretizations"))
  {
    params2D = Teuchos::rcp(new Teuchos::ParameterList(params->sublist("Side Set Discretizations").sublist("basalside")));
  }
  else
  {
    // Old style: the 2D parameter are mixed with the 3D
    params2D = Teuchos::rcp(new Teuchos::ParameterList());
    params2D->set("Use Serial Mesh", params->get("Use Serial Mesh", false));
    params2D->set("Exodus Input File Name", params->get("Exodus Input File Name", "IceSheet.exo"));
  }
=======
  Teuchos::RCP<Teuchos::ParameterList> params2D(new Teuchos::ParameterList());
  params2D->set("Use Serial Mesh", params->get("Use Serial Mesh", false));
  params2D->set<int>("Number Of Time Derivatives", params->get<int>("Number Of Time Derivatives"));
#ifdef ALBANY_SEACAS
  params2D->set("Exodus Input File Name", params->get("Exodus Input File Name", "IceSheet.exo"));

  basalMeshStruct = Teuchos::rcp(new Albany::IossSTKMeshStruct(params2D, adaptParams, comm));
#else
    // Above block of code could allow for 2D mesh to come from other sources instead of Ioss
    TEUCHOS_TEST_FOR_EXCEPTION(true, std::logic_error,
              std::endl << "Error in ExtrudedSTKMeshStruct: Currently Requires 2D mesh to come from exodus");
#endif

  Teuchos::RCP<Albany::StateInfoStruct> sis = Teuchos::rcp(new Albany::StateInfoStruct);
  Albany::AbstractFieldContainer::FieldContainerRequirements req;
>>>>>>> 8f009088

  if (params2D->isParameter("Method"))
  {
    std::string method = params2D->get<std::string>("Method");

    if (method=="STK2D")
    {
      basalMeshStruct = Teuchos::rcp(new Albany::TmplSTKMeshStruct<2>(params2D, adaptParams, comm));
    }
    else if (method=="Ioss")
    {
      basalMeshStruct = Teuchos::rcp(new Albany::IossSTKMeshStruct(params2D, adaptParams, comm));
    }
    else
    {
      TEUCHOS_TEST_FOR_EXCEPTION (true, Teuchos::Exceptions::InvalidParameterValue, "Error in ExtrudedSTKMeshStruct: only 'STK2D' and 'Ioss' accepted for Method in basal mesh\n");
    }
  }
  else
  {
    // If no method is provided, we assume it is Ioss (backward compatibility)
    basalMeshStruct = Teuchos::rcp(new Albany::IossSTKMeshStruct(params2D, adaptParams, comm));
  }
  sideSetMeshStructs["basalside"] = basalMeshStruct;

  std::string shape = params->get("Element Shape", "Hexahedron");
  std::string basalside_name;
  if(shape == "Tetrahedron")  {
    ElemShape = Tetrahedron;
    basalside_name = shards::getCellTopologyData<shards::Triangle<3> >()->name;
  }
  else if (shape == "Wedge")  {
    ElemShape = Wedge;
    basalside_name = shards::getCellTopologyData<shards::Triangle<3> >()->name;
  }
  else if (shape == "Hexahedron") {
    ElemShape = Hexahedron;
    basalside_name = shards::getCellTopologyData<shards::Quadrilateral<4> >()->name;
  }
  else
    TEUCHOS_TEST_FOR_EXCEPTION(true, Teuchos::Exceptions::InvalidParameterValue,
              std::endl << "Error in ExtrudedSTKMeshStruct: Element Shape " << shape << " not recognized. Possible values: Tetrahedron, Wedge, Hexahedron");

  std::string elem2d_name(basalMeshStruct->getMeshSpecs()[0]->ctd.base->name);
  TEUCHOS_TEST_FOR_EXCEPTION(basalside_name != elem2d_name, Teuchos::Exceptions::InvalidParameterValue,
                std::endl << "Error in ExtrudedSTKMeshStruct: Expecting topology name of elements of 2d mesh to be " <<  basalside_name << " but it is " << elem2d_name);


  switch (ElemShape) {
  case Tetrahedron:
    stk::mesh::set_cell_topology<shards::Tetrahedron<4> >(*partVec[0]);
    stk::mesh::set_cell_topology<shards::Triangle<3> >(*ssPartVec[ssnBottom]);
    stk::mesh::set_cell_topology<shards::Triangle<3> >(*ssPartVec[ssnTop]);
    stk::mesh::set_cell_topology<shards::Triangle<3> >(*ssPartVec[ssnLat]);
    NumBaseElemeNodes = 3;
    break;
  case Wedge:
    stk::mesh::set_cell_topology<shards::Wedge<6> >(*partVec[0]);
    stk::mesh::set_cell_topology<shards::Triangle<3> >(*ssPartVec[ssnBottom]);
    stk::mesh::set_cell_topology<shards::Triangle<3> >(*ssPartVec[ssnTop]);
    stk::mesh::set_cell_topology<shards::Quadrilateral<4> >(*ssPartVec[ssnLat]);
    NumBaseElemeNodes = 3;
    break;
  case Hexahedron:
    stk::mesh::set_cell_topology<shards::Hexahedron<8> >(*partVec[0]);
    stk::mesh::set_cell_topology<shards::Quadrilateral<4> >(*ssPartVec[ssnBottom]);
    stk::mesh::set_cell_topology<shards::Quadrilateral<4> >(*ssPartVec[ssnTop]);
    stk::mesh::set_cell_topology<shards::Quadrilateral<4> >(*ssPartVec[ssnLat]);
    NumBaseElemeNodes = 4;
    break;
  }

  numDim = 3;
  int cub = params->get("Cubature Degree", 3);
  int basalWorksetSize = basalMeshStruct->getMeshSpecs()[0]->worksetSize;
  int worksetSizeMax = params->get("Workset Size", 50);
  int worksetSize = this->computeWorksetSize(worksetSizeMax, basalWorksetSize);

  const CellTopologyData& ctd = *metaData->get_cell_topology(*partVec[0]).getCellTopologyData();

  this->meshSpecs[0] = Teuchos::rcp(new Albany::MeshSpecsStruct(ctd, numDim, cub, nsNames, ssNames, worksetSize, partVec[0]->name(), ebNameToIndex, this->interleavedOrdering));

  // Initialize the (possible) other side set meshes
  this->initializeSideSetMeshStructs(comm);
}

Albany::ExtrudedSTKMeshStruct::~ExtrudedSTKMeshStruct()
{
  // Nothing to be done here
}

void Albany::ExtrudedSTKMeshStruct::setFieldAndBulkData(
    const Teuchos::RCP<const Teuchos_Comm>& comm,
    const Teuchos::RCP<Teuchos::ParameterList>& params,
    const unsigned int neq_,
    const AbstractFieldContainer::FieldContainerRequirements& req,
    const Teuchos::RCP<Albany::StateInfoStruct>& sis,
    const unsigned int worksetSize,
    const std::map<std::string,Teuchos::RCP<Albany::StateInfoStruct> >& side_set_sis,
    const std::map<std::string,AbstractFieldContainer::FieldContainerRequirements>& side_set_req)
{
  // Finish to set up the basal mesh
  Teuchos::RCP<Teuchos::ParameterList> params2D;
  if (params->isSublist("Side Set Discretizations"))
  {
    params2D = Teuchos::rcp(new Teuchos::ParameterList(params->sublist("Side Set Discretizations").sublist("basalside")));
  }
  else
  {
    // Old style: the 2D parameter are mixed with the 3D
    params2D = Teuchos::rcp(new Teuchos::ParameterList());
    params2D->set("Use Serial Mesh", params->get("Use Serial Mesh", false));
    params2D->set("Exodus Input File Name", params->get("Exodus Input File Name", "IceSheet.exo"));
  }
  Teuchos::RCP<Albany::StateInfoStruct> dummy_sis = Teuchos::rcp(new Albany::StateInfoStruct());
  dummy_sis->createNodalDataBase();
  AbstractFieldContainer::FieldContainerRequirements dummy_req;
  auto it_req = side_set_req.find("basalside");
  auto it_sis = side_set_sis.find("basalside");
  auto& basal_req = (it_req==side_set_req.end() ? dummy_req : it_req->second);
  auto& basal_sis = (it_sis==side_set_sis.end() ? dummy_sis : it_sis->second);
  this->sideSetMeshStructs.at("basalside")->setFieldAndBulkData (comm, params2D, neq_, basal_req, basal_sis, worksetSize);

  // Setting up the field container
  this->SetupFieldData(comm, neq_, req, sis, worksetSize);

  LayeredMeshOrdering LAYER  = LayeredMeshOrdering::LAYER;
  LayeredMeshOrdering COLUMN = LayeredMeshOrdering::COLUMN;

  numLayers = params->get("NumLayers", 10);
  bool useGlimmerSpacing = params->get("Use Glimmer Spacing", false);
  GO numGlobalVertices2D = 0;
  Ordering = params->get("Columnwise Ordering", false) ? COLUMN : LAYER;
  bool isTetra = true;

  stk::mesh::BulkData& bulkData2D = *basalMeshStruct->bulkData;
  stk::mesh::MetaData& metaData2D = *basalMeshStruct->metaData; //bulkData2D.mesh_meta_data();

  std::vector<double> levelsNormalizedThickness(numLayers + 1), temperatureNormalizedZ, flowRateNormalizedZ;

  if(useGlimmerSpacing)
    for (int i = 0; i < numLayers+1; i++)
      levelsNormalizedThickness[numLayers-i] = 1.0- (1.0 - std::pow(double(i) / numLayers + 1.0, -2))/(1.0 - std::pow(2.0, -2));
  else  //uniform layers
    for (int i = 0; i < numLayers+1; i++)
      levelsNormalizedThickness[i] = double(i) / numLayers;

  Teuchos::ArrayRCP<double> layerThicknessRatio(numLayers), layersNormalizedThickness(numLayers);
  for (int i = 0; i < numLayers; i++) {
    layerThicknessRatio[i] = levelsNormalizedThickness[i+1]-levelsNormalizedThickness[i];
    layersNormalizedThickness[i] = 0.5*(levelsNormalizedThickness[i]+levelsNormalizedThickness[i+1]);
  }

  /*std::cout<< "Levels: ";
  for (int i = 0; i < numLayers+1; i++)
    std::cout<< levelsNormalizedThickness[i] << " ";
  std::cout<< "\n";*/

  stk::mesh::Selector select_owned_in_part = stk::mesh::Selector(metaData2D.universal_part()) & stk::mesh::Selector(metaData2D.locally_owned_part());

  stk::mesh::Selector select_overlap_in_part = stk::mesh::Selector(metaData2D.universal_part()) & (stk::mesh::Selector(metaData2D.locally_owned_part()) | stk::mesh::Selector(metaData2D.globally_shared_part()));

  stk::mesh::Selector select_sides = stk::mesh::Selector(*metaData2D.get_part("LateralSide")) & (stk::mesh::Selector(metaData2D.locally_owned_part()) | stk::mesh::Selector(metaData2D.globally_shared_part()));

  std::vector<stk::mesh::Entity> cells2D;
  stk::mesh::get_selected_entities(select_overlap_in_part, bulkData2D.buckets(stk::topology::ELEMENT_RANK), cells2D);

  std::vector<stk::mesh::Entity> nodes2D;
  stk::mesh::get_selected_entities(select_overlap_in_part, bulkData2D.buckets(stk::topology::NODE_RANK), nodes2D);

  std::vector<stk::mesh::Entity> sides2D;
  stk::mesh::get_selected_entities(select_sides, bulkData2D.buckets(metaData2D.side_rank()), sides2D);

  if (comm->getRank() == 0) std::cout << "Importing ascii files ...";

  //std::cout << "Num Global Elements: " << maxGlobalElements2D<< " " << maxGlobalVertices2dId<< " " << maxGlobalSides2D << std::endl;

  Teuchos::Array<GO> indices(nodes2D.size());
  for (int i = 0; i < nodes2D.size(); ++i)
  {
    indices[i] = bulkData2D.identifier(nodes2D[i]) - 1;
  }
  Teuchos::RCP<const Tpetra_Map> nodes_map = Tpetra::createNonContigMapWithNode<LO, GO>(indices(),comm,KokkosClassic::Details::getNode<KokkosNode>());

  indices.resize(cells2D.size());
  for (int i=0; i<cells2D.size(); ++i)
  {
    indices[i] = bulkData2D.identifier(cells2D[i]) -1;
  }
  Teuchos::RCP<const Tpetra_Map> cells_map = Tpetra::createNonContigMapWithNode<LO,GO>(indices(),comm,KokkosClassic::Details::getNode<KokkosNode>());

  indices.resize(sides2D.size());
  for (int i=0; i<sides2D.size(); ++i)
  {
    indices[i] = bulkData2D.identifier(sides2D[i]) -1;
  }
  Teuchos::RCP<const Tpetra_Map> sides_map = Tpetra::createNonContigMapWithNode<LO,GO>(indices(),comm,KokkosClassic::Details::getNode<KokkosNode>());

  GO maxGlobalElements2dId = cells_map->getMaxAllGlobalIndex() + 1;
  GO maxGlobalVertices2dId = nodes_map->getMaxAllGlobalIndex() + 1;
  GO maxGlobalSides2dId    = sides_map->getMaxAllGlobalIndex() + 1;

  Teuchos::RCP<const Tpetra_Map> one_to_one_nodes_map = Tpetra::createOneToOne(nodes_map);
  int numMyElements = (comm->getRank() == 0) ? one_to_one_nodes_map->getGlobalNumElements() : 0;
  Teuchos::RCP<const Tpetra_Map> serial_nodes_map = Teuchos::rcp(new const Tpetra_Map(INVALID, numMyElements, 0, comm));
  Teuchos::RCP<Tpetra_Import> importOperator = Teuchos::rcp(new Tpetra_Import(serial_nodes_map, nodes_map));

  Teuchos::RCP<Tpetra_Vector> sHeightVec;
  Teuchos::RCP<Tpetra_Vector> thickVec;
  Teuchos::RCP<Tpetra_Vector> bTopographyVec;
  Teuchos::RCP<Tpetra_Vector> bFrictionVec;
  Teuchos::RCP<Tpetra_MultiVector> temperatureVecInterp;
  Teuchos::RCP<Tpetra_MultiVector> flowRateVecInterp;
  Teuchos::RCP<Tpetra_MultiVector> sVelocityVec;
  Teuchos::RCP<Tpetra_MultiVector> velocityRMSVec;

  if (comm->getRank() == 0)
    std::cout << " done." << std::endl;

  GO elemColumnShift     = (Ordering == COLUMN) ? 1 : maxGlobalElements2dId;
  int lElemColumnShift   = (Ordering == COLUMN) ? 1 : cells2D.size();
  int elemLayerShift     = (Ordering == LAYER)  ? 1 : numLayers;

  GO vertexColumnShift   = (Ordering == COLUMN) ? 1 : maxGlobalVertices2dId;
  int lVertexColumnShift = (Ordering == COLUMN) ? 1 : nodes2D.size();
  int vertexLayerShift   = (Ordering == LAYER)  ? 1 : numLayers + 1;

  GO sideColumnShift     = (Ordering == COLUMN) ? 1 : maxGlobalSides2dId;
  int lsideColumnShift   = (Ordering == COLUMN) ? 1 : sides2D.size();
  int sideLayerShift     = (Ordering == LAYER)  ? 1 : numLayers;

  this->layered_mesh_numbering = (Ordering==LAYER) ?
      Teuchos::rcp(new LayeredMeshNumbering<LO>(lVertexColumnShift,Ordering,layerThicknessRatio)):
      Teuchos::rcp(new LayeredMeshNumbering<LO>(vertexLayerShift,Ordering,layerThicknessRatio));

  metaData->commit();

  bulkData->modification_begin(); // Begin modifying the mesh

  stk::mesh::PartVector nodePartVec;
  stk::mesh::PartVector singlePartVec(1);
  stk::mesh::PartVector emptyPartVec;
  unsigned int ebNo = 0; //element block #???

  singlePartVec[0] = nsPartVec["bottom"];

  typedef AbstractSTKFieldContainer::ScalarFieldType ScalarFieldType;
  typedef AbstractSTKFieldContainer::VectorFieldType VectorFieldType;
  typedef AbstractSTKFieldContainer::QPScalarFieldType ElemScalarFieldType;

  // Fields required for extrusion
  ScalarFieldType* surface_height_field = metaData2D.get_field<ScalarFieldType>(stk::topology::NODE_RANK, "surface_height");
  ScalarFieldType* thickness_field = metaData2D.get_field<ScalarFieldType>(stk::topology::NODE_RANK, "thickness");
  AbstractSTKFieldContainer::IntScalarFieldType* proc_rank_field = fieldContainer->getProcRankField();
  VectorFieldType* coordinates_field = fieldContainer->getCoordinatesField();
  stk::mesh::FieldBase const* coordinates_field2d = metaData2D.coordinate_field();

  std::vector<GO> prismMpasIds(NumBaseElemeNodes), prismGlobalIds(2 * NumBaseElemeNodes);

  double *thick_val, *sHeight_val;
  for (int i = 0; i < (numLayers + 1) * nodes2D.size(); i++) {
    int ib = (Ordering == LAYER) * (i % lVertexColumnShift) + (Ordering == COLUMN) * (i / vertexLayerShift);
    int il = (Ordering == LAYER) * (i / lVertexColumnShift) + (Ordering == COLUMN) * (i % vertexLayerShift);
    stk::mesh::Entity node;
    stk::mesh::Entity node2d = nodes2D[ib];
    stk::mesh::EntityId node2dId = bulkData2D.identifier(node2d) - 1;
    GO nodeId = il * vertexColumnShift + vertexLayerShift * node2dId + 1;
    if (il == 0)
      node = bulkData->declare_entity(stk::topology::NODE_RANK, nodeId, singlePartVec);
    else
      node = bulkData->declare_entity(stk::topology::NODE_RANK, nodeId, nodePartVec);

    std::vector<int> sharing_procs;
    bulkData2D.comm_shared_procs( bulkData2D.entity_key(node2d), sharing_procs );
    for(int iproc=0; iproc<sharing_procs.size(); ++iproc)
      bulkData->add_node_sharing(node, sharing_procs[iproc]);

    double* coord = stk::mesh::field_data(*coordinates_field, node);
    double const* coord2d = (double const*) stk::mesh::field_data(*coordinates_field2d, node2d);
    coord[0] = coord2d[0];
    coord[1] = coord2d[1];

    thick_val = stk::mesh::field_data(*thickness_field, node2d);
    sHeight_val = stk::mesh::field_data(*surface_height_field, node2d);
    coord[2] = sHeight_val[0] - thick_val[0] * (1. - levelsNormalizedThickness[il]);
  }

  GO tetrasLocalIdsOnPrism[3][4];
  singlePartVec[0] = partVec[ebNo];
  for (int i = 0; i < cells2D.size() * numLayers; i++) {

    int ib = (Ordering == LAYER) * (i % lElemColumnShift) + (Ordering == COLUMN) * (i / elemLayerShift);
    int il = (Ordering == LAYER) * (i / lElemColumnShift) + (Ordering == COLUMN) * (i % elemLayerShift);
    int shift = il * vertexColumnShift;

    //TODO: this could be done only in the first layer and then copied into the other layers
    stk::mesh::Entity const* rel = bulkData2D.begin_nodes(cells2D[ib]);
    for (int j = 0; j < NumBaseElemeNodes; j++) {
      stk::mesh::EntityId node2dId = bulkData2D.identifier(rel[j]) - 1;
      stk::mesh::EntityId mpasLowerId = vertexLayerShift * node2dId;
      stk::mesh::EntityId lowerId = shift + vertexLayerShift * node2dId;
      prismMpasIds[j] = mpasLowerId;
      prismGlobalIds[j] = lowerId;
      prismGlobalIds[j + NumBaseElemeNodes] = lowerId + vertexColumnShift;
    }

    switch (ElemShape)
    {
      case Tetrahedron:
      {
        tetrasFromPrismStructured(&prismMpasIds[0], &prismGlobalIds[0], tetrasLocalIdsOnPrism);

        stk::mesh::EntityId prismId = il * elemColumnShift + elemLayerShift * (bulkData2D.identifier(cells2D[ib]) - 1);
        for (int iTetra = 0; iTetra < 3; iTetra++) {
          stk::mesh::Entity elem = bulkData->declare_entity(stk::topology::ELEMENT_RANK, 3 * prismId + iTetra + 1, singlePartVec);
          for (int j = 0; j < 4; j++) {
            stk::mesh::Entity node = bulkData->get_entity(stk::topology::NODE_RANK, tetrasLocalIdsOnPrism[iTetra][j] + 1);
            bulkData->declare_relation(elem, node, j);
          }
          int* p_rank = (int*) stk::mesh::field_data(*proc_rank_field, elem);
          p_rank[0] = comm->getRank();
        }
        break;
      }
      case Wedge:
      case Hexahedron:
      {
        stk::mesh::EntityId prismId = il * elemColumnShift + elemLayerShift * (bulkData2D.identifier(cells2D[ib]) - 1);
        stk::mesh::Entity elem = bulkData->declare_entity(stk::topology::ELEMENT_RANK, prismId + 1, singlePartVec);
        for (int j = 0; j < 2 * NumBaseElemeNodes; j++) {
          stk::mesh::Entity node = bulkData->get_entity(stk::topology::NODE_RANK, prismGlobalIds[j] + 1);
          bulkData->declare_relation(elem, node, j);
        }
        int* p_rank = (int*) stk::mesh::field_data(*proc_rank_field, elem);
        p_rank[0] = comm->getRank();
      }
    }
  }

  int numSubelemOnPrism, numBasalSidePoints;
  int basalSideLID, upperSideLID;

  switch (ElemShape) {
  case Tetrahedron:
    numSubelemOnPrism = 3;
    numBasalSidePoints = 3;
    basalSideLID = 3;  //depends on how the tetrahedron is located in the Prism, see tetraFaceIdOnPrismFaceId below.
    upperSideLID = 1;
    break;
  case Wedge:
    numSubelemOnPrism = 1;
    numBasalSidePoints = 3;
    basalSideLID = 3;  //depends on how the tetrahedron is located in the Prism.
    upperSideLID = 4;
    break;
  case Hexahedron:
    numSubelemOnPrism = 1;
    numBasalSidePoints = 4;
    basalSideLID = 4;  //depends on how the tetrahedron is located in the Prism.
    upperSideLID = 5;
    break;
  }

  // First, we store the lower and upper faces of prisms, which corresponds to triangles of the basal mesh
  // Note: this ensures the side_id on basal sides equals the corresponding cell_id on the basal mesh
  //       which is useful in side_discretization handling.
  // WARNING: these sides do NOT follow column-wise ordering (even if requested).
  singlePartVec[0] = ssPartVec["basalside"];

  for (int i = 0; i < cells2D.size(); i++) {
    stk::mesh::Entity elem2d = cells2D[i];
    stk::mesh::EntityId elem2d_id = bulkData2D.identifier(elem2d) - 1;
    stk::mesh::Entity side = bulkData->declare_entity(metaData->side_rank(), elem2d_id + 1, singlePartVec);
    stk::mesh::Entity elem = bulkData->get_entity(stk::topology::ELEMENT_RANK, elem2d_id * numSubelemOnPrism * elemLayerShift + 1);
    bulkData->declare_relation(elem, side, basalSideLID);

    stk::mesh::Entity const* rel_elemNodes = bulkData->begin_nodes(elem);
    for (int j = 0; j < numBasalSidePoints; j++) {
      stk::mesh::Entity node = rel_elemNodes[this->meshSpecs[0]->ctd.side[basalSideLID].node[j]];
      bulkData->declare_relation(side, node, j);
    }
  }

  singlePartVec[0] = ssPartVec["upperside"];

  GO upperBasalOffset = maxGlobalElements2dId;

  for (int i = 0; i < cells2D.size(); i++) {
    stk::mesh::Entity elem2d = cells2D[i];
    stk::mesh::EntityId elem2d_id = bulkData2D.identifier(elem2d) - 1;
    stk::mesh::Entity side = bulkData->declare_entity(metaData->side_rank(), elem2d_id + upperBasalOffset + 1, singlePartVec);
    stk::mesh::Entity elem = bulkData->get_entity(stk::topology::ELEMENT_RANK, elem2d_id * numSubelemOnPrism * elemLayerShift + (numLayers - 1) * numSubelemOnPrism * elemColumnShift + 1 + (numSubelemOnPrism - 1));
    bulkData->declare_relation(elem, side, upperSideLID);

    stk::mesh::Entity const* rel_elemNodes = bulkData->begin_nodes(elem);
    for (int j = 0; j < numBasalSidePoints; j++) {
      stk::mesh::Entity node = rel_elemNodes[this->meshSpecs[0]->ctd.side[upperSideLID].node[j]];
      bulkData->declare_relation(side, node, j);
    }
  }

  singlePartVec[0] = ssPartVec["lateralside"];

  //The following two arrays have being computed offline using the computeMap function in .hpp file.

  //tetraFaceIdOnPrismFaceId[ minIndex ][ PrismFaceID ]
  int tetraFaceIdOnPrismFaceId[6][5] = {{0, 1, 2, 3, 1}, {2, 0, 1, 3, 1}, {1, 2, 0, 3, 1}, {2, 1, 0, 1 ,3}, {0, 2, 1, 1, 3}, {1, 0, 2, 1, 3}};

  //tetraAdjacentToPrismLateralFace[ minIndex ][ prismType ][ PrismFaceID ][ iTetra ]. There are to Terahedra adjacent to a Prism face. iTetra in {0,1}
  int tetraAdjacentToPrismLateralFace[6][2][3][2] = { { { { 1, 2 }, { 0, 1 }, { 0, 2 } }, { { 0, 2 }, { 0, 1 }, { 1, 2 } } },
                                                      { { { 0, 2 }, { 1, 2 }, { 0, 1 } }, { { 1, 2 }, { 0, 2 }, { 0, 1 } } },
                                                      { { { 0, 1 }, { 0, 2 }, { 1, 2 } }, { { 0, 1 }, { 1, 2 }, { 0, 2 } } },
                                                      { { { 0, 2 }, { 0, 1 }, { 1, 2 } }, { { 1, 2 }, { 0, 1 }, { 0, 2 } } },
                                                      { { { 1, 2 }, { 0, 2 }, { 0, 1 } }, { { 0, 2 }, { 1, 2 }, { 0, 1 } } },
                                                      { { { 0, 1 }, { 1, 2 }, { 0, 2 } }, { { 0, 1 }, { 0, 2 }, { 1, 2 } } } };

  upperBasalOffset += maxGlobalElements2dId;
  for (int i = 0; i < sides2D.size() * numLayers; i++) {
    int ib = (Ordering == LAYER) * (i % lsideColumnShift) + (Ordering == COLUMN) * (i / sideLayerShift);
    // if(!isBoundaryside[ib]) continue; //WARNING: assuming that all the edges stored are boundary edges!!

    stk::mesh::Entity side2d = sides2D[ib];
    stk::mesh::Entity const* rel = bulkData2D.begin_elements(side2d);
    stk::mesh::ConnectivityOrdinal const* ordinals = bulkData2D.begin_element_ordinals(side2d);

    int il = (Ordering == LAYER) * (i / lsideColumnShift) + (Ordering == COLUMN) * (i % sideLayerShift);
    stk::mesh::Entity elem2d = rel[0];
    stk::mesh::EntityId sideLID = ordinals[0]; //bulkData2D.identifier(rel[0]);

    stk::mesh::EntityId basalElemId = bulkData2D.identifier(elem2d) - 1;
    stk::mesh::EntityId side2dId = bulkData2D.identifier(side2d) - 1;
    switch (ElemShape) {
    case Tetrahedron: {
      rel = bulkData2D.begin_nodes(elem2d);
      for (int j = 0; j < NumBaseElemeNodes; j++) {
        stk::mesh::EntityId node2dId = bulkData2D.identifier(rel[j]) - 1;
        prismMpasIds[j] = vertexLayerShift * node2dId;
      }
      int minIndex;
      int pType = prismType(&prismMpasIds[0], minIndex);
      stk::mesh::EntityId tetraId = 3 * il * elemColumnShift + 3 * elemLayerShift * basalElemId;

      stk::mesh::Entity elem0 = bulkData->get_entity(stk::topology::ELEMENT_RANK, tetraId + tetraAdjacentToPrismLateralFace[minIndex][pType][sideLID][0] + 1);
      stk::mesh::Entity elem1 = bulkData->get_entity(stk::topology::ELEMENT_RANK, tetraId + tetraAdjacentToPrismLateralFace[minIndex][pType][sideLID][1] + 1);

      stk::mesh::Entity side0 = bulkData->declare_entity(metaData->side_rank(), 2 * sideColumnShift * il +  2 * side2dId * sideLayerShift + upperBasalOffset + 1, singlePartVec);
      stk::mesh::Entity side1 = bulkData->declare_entity(metaData->side_rank(), 2 * sideColumnShift * il +  2 * side2dId * sideLayerShift + upperBasalOffset + 1 + 1, singlePartVec);

      bulkData->declare_relation(elem0, side0, tetraFaceIdOnPrismFaceId[minIndex][sideLID]);
      bulkData->declare_relation(elem1, side1, tetraFaceIdOnPrismFaceId[minIndex][sideLID]);

      stk::mesh::Entity const* rel_elemNodes0 = bulkData->begin_nodes(elem0);
      stk::mesh::Entity const* rel_elemNodes1 = bulkData->begin_nodes(elem1);
      for (int j = 0; j < 3; j++) {
     //   std::cout << j <<", " << sideLID << ", " << minIndex << ", " << tetraFaceIdOnPrismFaceId[minIndex][edgeLID] << ","  << std::endl;
        stk::mesh::Entity node0 = rel_elemNodes0[this->meshSpecs[0]->ctd.side[tetraFaceIdOnPrismFaceId[minIndex][sideLID]].node[j]];
        bulkData->declare_relation(side0, node0, j);
        stk::mesh::Entity node1 = rel_elemNodes1[this->meshSpecs[0]->ctd.side[tetraFaceIdOnPrismFaceId[minIndex][sideLID]].node[j]];
        bulkData->declare_relation(side1, node1, j);
      }
    }

      break;
    case Wedge:
    case Hexahedron: {
      stk::mesh::EntityId prismId = il * elemColumnShift + elemLayerShift * basalElemId;
      stk::mesh::Entity elem = bulkData->get_entity(stk::topology::ELEMENT_RANK, prismId + 1);
      stk::mesh::Entity side = bulkData->declare_entity(metaData->side_rank(), sideColumnShift * il + side2dId * sideLayerShift + upperBasalOffset + 1, singlePartVec);
      bulkData->declare_relation(elem, side, sideLID);

      stk::mesh::Entity const* rel_elemNodes = bulkData->begin_nodes(elem);
      for (int j = 0; j < 4; j++) {
        stk::mesh::Entity node = rel_elemNodes[this->meshSpecs[0]->ctd.side[sideLID].node[j]];
        bulkData->declare_relation(side, node, j);
      }
    }
    break;
    }
  }

  // Extrude fields
  extrudeBasalFields (nodes2D,cells2D,maxGlobalElements2dId,maxGlobalVertices2dId);
  interpolateBasalLayeredFields (nodes2D,cells2D,levelsNormalizedThickness,maxGlobalElements2dId,maxGlobalVertices2dId);

  //Albany::fix_node_sharing(*bulkData);
  bulkData->modification_end();
  fieldAndBulkDataSet = true;

  // We can finally extract the side set meshes and set the fields and bulk data in all of them
  this->finalizeSideSetMeshStructs(comm, side_set_req, side_set_sis, worksetSize);

  if (params->get("Export 2D Data",false))
  {
    // We export the basal mesh in GMSH format
    std::ofstream ofile;
    ofile.open (params->get("GMSH 2D Output File Name","basal_mesh.msh"));
    TEUCHOS_TEST_FOR_EXCEPTION (!ofile.is_open(), std::logic_error, "Error! Cannot open file 'basal_mesh.msh'.\n");

    // Preamble
    ofile << "$MeshFormat\n"
          << "2.2 0 8\n"
          << "$EndMeshFormat\n";

    // Nodes
    ofile << "$Nodes\n" << nodes2D.size() << "\n";
    stk::mesh::Entity node2d;
    stk::mesh::EntityId nodeId;
    for (int i(0); i<nodes2D.size(); ++i)
    {
      node2d = bulkData2D.get_entity(stk::topology::NODE_RANK, i + 1);
      nodeId = bulkData2D.identifier(nodes2D[i]);

      double const* coord2d = (double const*) stk::mesh::field_data(*coordinates_field2d, node2d);

      ofile << nodeId << " " << coord2d[0] << " " << coord2d[1] << " " << 0. << "\n";
    }
    ofile << "$EndNodes\n";

    // Mesh Elements (including sides)
    ofile << "$Elements\n";
    ofile << sides2D.size()+cells2D.size() << "\n";

    int counter = 1;

    // sides
    for (int i(0); i<sides2D.size(); ++i)
    {
      stk::mesh::Entity const* rel = bulkData2D.begin_nodes(sides2D[i]);

      ofile << counter << " " << 1 << " " << 2 << " " << 30 << " " << 1;
      for (int j(0); j<2; ++j)
      {
        stk::mesh::EntityId node2dId = bulkData2D.identifier(rel[j]);
        ofile << " " << node2dId;
      }
      ofile << "\n";
      ++counter;
    }

    // elements
    for (int i(0); i<cells2D.size(); ++i)
    {
      stk::mesh::Entity const* rel = bulkData2D.begin_nodes(cells2D[i]);
      ofile << counter << " " << 2 << " " << 2 << " " << 100 << " " << 11;
      for (int j(0); j<3; ++j)
      {
        stk::mesh::EntityId node2dId = bulkData2D.identifier(rel[j]);
        ofile << " " << node2dId;
      }
      ofile << "\n";
      ++counter;
    }
    ofile << "$EndElements\n";

    ofile.close();
  }
}

void Albany::ExtrudedSTKMeshStruct::buildCellSideNodeNumerationMap (const std::string& sideSetName,
                                                                    std::map<GO,GO>& sideMap,
                                                                    std::map<GO,std::vector<int>>& sideNodeMap)
{
  if (sideSetName!="basalside" || Ordering==LayeredMeshOrdering::LAYER || basalMeshStruct->side_maps_present)
  {
    GenericSTKMeshStruct::buildCellSideNodeNumerationMap (sideSetName, sideMap, sideNodeMap);
    return;
  }

  // Extract 2D cells
  stk::mesh::Selector selector = stk::mesh::Selector(basalMeshStruct->metaData->locally_owned_part());
  std::vector<stk::mesh::Entity> cells2D;
  stk::mesh::get_selected_entities(selector, basalMeshStruct->bulkData->buckets(stk::topology::ELEM_RANK), cells2D);

  // If the mesh is already partitioned...
  if (cells2D.size()==0)
    return;

  const stk::topology::rank_t SIDE_RANK = metaData->side_rank();
  typedef AbstractSTKFieldContainer::IntScalarFieldType ISFT;
  typedef AbstractSTKFieldContainer::IntVectorFieldType IVFT;
  ISFT* side_to_cell_map   = basalMeshStruct->metaData->get_field<ISFT> (stk::topology::ELEM_RANK, "side_to_cell_map");
  IVFT* side_nodes_ids_map = basalMeshStruct->metaData->get_field<IVFT> (stk::topology::ELEM_RANK, "side_nodes_ids");
  int num_nodes = basalMeshStruct->bulkData->num_nodes(cells2D[0]);
  GO* cell3D_id;
  GO* side_nodes_ids;
  GO cell2D_GID, side3D_GID;
  const stk::mesh::Entity* cell2D_nodes;
  const stk::mesh::Entity* side3D_nodes;
  const stk::mesh::Entity* side_cells;
  std::vector<stk::mesh::EntityId> cell2D_nodes_ids(num_nodes), side3D_nodes_ids(num_nodes);
  std::vector<stk::mesh::EntityId> original_nodes_ids(num_nodes);
  for (const auto& cell2D : cells2D)
  {
    // Get the stk field data
    cell3D_id      = stk::mesh::field_data(*side_to_cell_map, cell2D);
    side_nodes_ids = stk::mesh::field_data(*side_nodes_ids_map, cell2D);

    // The side-id is assumed equal to the cell-id in the side mesh...
    side3D_GID = cell2D_GID = basalMeshStruct->bulkData->identifier(cell2D)-1;
    stk::mesh::Entity side3D = bulkData->get_entity(SIDE_RANK, side3D_GID+1);

    // Safety check
    TEUCHOS_TEST_FOR_EXCEPTION (bulkData->num_elements(side3D)!=1, std::logic_error,
                                "Error! Side " << side3D_GID << " has more/less than 1 adjacent element.\n");

    side_cells = bulkData->begin_elements(side3D);
    stk::mesh::Entity cell3D = side_cells[0];

    *cell3D_id = bulkData->identifier(cell3D);

    sideMap[side3D_GID] = cell2D_GID;
    sideNodeMap[side3D_GID].resize(num_nodes);

    // Now we determine the lid of the side within the element and also the node ordering
    cell2D_nodes = basalMeshStruct->bulkData->begin_nodes(cell2D);
    side3D_nodes = bulkData->begin_nodes(side3D);
    for (int i(0); i<num_nodes; ++i)
    {
      cell2D_nodes_ids[i] = basalMeshStruct->bulkData->identifier(cell2D_nodes[i]);
      side3D_nodes_ids[i] = bulkData->identifier(side3D_nodes[i]);
      // Need to recover the "original" (basal) node id that generated the extrude mesh
      // node Id; it's the id the node would have if the mesh had been built with LAYER ordering..
      original_nodes_ids[i] = ((bulkData->identifier(side3D_nodes[i]) -1) / (numLayers + 1)) + 1;
    }

    for (int i(0); i<num_nodes; ++i)
    {
      auto it = std::find(cell2D_nodes_ids.begin(),cell2D_nodes_ids.end(),original_nodes_ids[i]);
      sideNodeMap[side3D_GID][i] = std::distance(cell2D_nodes_ids.begin(),it);
      side_nodes_ids[std::distance(cell2D_nodes_ids.begin(),it)] = side3D_nodes_ids[i];
    }
  }

  // Just in case this method gets called twice
  basalMeshStruct->side_maps_present = true;
}

void Albany::ExtrudedSTKMeshStruct::interpolateBasalLayeredFields (const std::vector<stk::mesh::Entity>& nodes2d,
                                                                   const std::vector<stk::mesh::Entity>& cells2d,
                                                                   const std::vector<double>& levelsNormalizedThickness,
                                                                   GO maxGlobalCells2dId, GO maxGlobalNodes2dId)
{
  Teuchos::RCP<Teuchos::FancyOStream> out(Teuchos::VerboseObjectBase::getDefaultOStream());

  Teuchos::Array<std::string> node_fields_names, cell_fields_names;
  Teuchos::Array<int> node_fields_ranks, cell_fields_ranks;
  if (params->isParameter("Interpolate Basal Node Layered Fields"))
  {
    TEUCHOS_TEST_FOR_EXCEPTION (!params->isParameter("Basal Node Layered Fields Ranks"), std::logic_error,
                                "Error! To interpolate basal node layered fields, you also need the 'Basal Node Layered Fields Ranks' parameter.\n");
    node_fields_names = params->get<Teuchos::Array<std::string> >("Interpolate Basal Node Layered Fields");
    node_fields_ranks = params->get<Teuchos::Array<int> >("Basal Node Layered Fields Ranks");
  }

  if (params->isParameter("Interpolate Basal Elem Layered Fields"))
  {
    TEUCHOS_TEST_FOR_EXCEPTION (!params->isParameter("Basal Elem Layered Fields Ranks"), std::logic_error,
                                "Error! To interpolate basal elem layered fields, you also need the 'Basal Elem Layered Fields Ranks' parameter.\n");
    cell_fields_names = params->get<Teuchos::Array<std::string> >("Interpolate Basal Elem Layered Fields");
    cell_fields_ranks = params->get<Teuchos::Array<int> >("Basal Elem Layered Fields Ranks");
  }

  // NOTE: a scalar layered field is stored as a vector field,
  //       a vector layered field is stored as a tensor field.

  // Typedefs
  typedef Albany::AbstractSTKFieldContainer::ScalarFieldType SFT;
  typedef Albany::AbstractSTKFieldContainer::VectorFieldType VFT;
  typedef Albany::AbstractSTKFieldContainer::TensorFieldType TFT;

  // Utility constants
  const int numNodes2d = nodes2d.size();
  const int numCells2d = cells2d.size();

  stk::mesh::BulkData& bulkData2d = *basalMeshStruct->bulkData;
  stk::mesh::MetaData& metaData2d = *basalMeshStruct->metaData;

  int numNodeFields = node_fields_names.size();
  int numCellFields = cell_fields_names.size();
  int numScalars;
  double *values2d, *values3d;

  int il0,il1;
  double h0;

  LayeredMeshOrdering COLUMN = LayeredMeshOrdering::COLUMN;

  std::string ranks[4] = {"ERROR!","Scalar","Vector","Tensor"};
  std::vector<double> fieldLayersCoords;
  // Extrude node fields
  for (int ifield=0; ifield<numNodeFields; ++ifield)
  {
    *out << "Interpolating " << ranks[node_fields_ranks[ifield]] << " field " << node_fields_names[ifield] << " from basal mesh\n";

    // We also need to load the normalized layers coordinates
    std::string tmp_str = node_fields_names[ifield] + " Normalized Layers Coords";
    auto it = basalMeshStruct->getFieldContainer()->getMeshVectorStates().find(tmp_str);
    TEUCHOS_TEST_FOR_EXCEPTION (it==basalMeshStruct->getFieldContainer()->getMeshVectorStates().end(), std::logic_error,
                                "Error in ExtrudedSTKMeshStruct: normalized layers coords for layered field '" <<
                                node_fields_names[ifield] << "' not found.\n");

    fieldLayersCoords = it->second;
    int numFieldLayers = fieldLayersCoords.size();

    for (int inode=0; inode<numNodes2d; ++inode)
    {
      const stk::mesh::Entity& node2d = nodes2d[inode];
      stk::mesh::EntityId node2dId = bulkData2d.identifier(node2d) - 1;

      // Extracting 2d data only once
      switch (node_fields_ranks[ifield])
      {
        case 1:
        {
          VFT* field2d = metaData2d.get_field<VFT>(stk::topology::NODE_RANK, node_fields_names[ifield]);
          values2d = stk::mesh::field_data(*field2d,node2d);
          break;
        }
        case 2:
        {
          TFT* field2d = metaData2d.get_field<TFT>(stk::topology::NODE_RANK, node_fields_names[ifield]);
          numScalars = stk::mesh::field_scalars_per_entity(*field2d,node2d);
          values2d = stk::mesh::field_data(*field2d,node2d);
          break;
        }
        default:
          TEUCHOS_TEST_FOR_EXCEPTION (true, std::logic_error, "Error! Invalid/unsupported field rank.\n");
      }

      // Loop on the layers
      for (int il=0; il<=numLayers; ++il)
      {
        // Retrieve 3D node
        int node3dId = Ordering==COLUMN ? node2dId*(numLayers+1) + il + 1 : il*maxGlobalNodes2dId + node2dId + 1;
        stk::mesh::Entity node3d = bulkData->get_entity(stk::topology::NODE_RANK, node3dId);

        // Find where the mesh layer stands in the field layers
        double meshLayerCoord = levelsNormalizedThickness[il];

        auto where = std::upper_bound(fieldLayersCoords.begin(),fieldLayersCoords.end(),meshLayerCoord);
        il1 = std::distance(fieldLayersCoords.begin(),where);
        if (il1==0) // mesh layer is below the first field layer
        {
          il0 = 0;
          h0 = 0.; // Useless, (the 2 values in the convex combination will be the same) but for clarity we fix it to 0
        }
        else if (il1==numFieldLayers) // mesh layer is above the last field layer
        {
          il0 = il1 = numFieldLayers-1;
          h0 = 0.; // Useless, (the 2 values in the convex combination will be the same) but for clarity we fix it to 0
        }
        else
        {
          il0 = il1-1;
          h0 = (fieldLayersCoords[il1] - meshLayerCoord) / (fieldLayersCoords[il1] - fieldLayersCoords[il0]);
        }

        // Extracting 3d pointer and stuffing the right data in them
        switch (node_fields_ranks[ifield])
        {
          case 1:
          {
            SFT* field3d = metaData->get_field<SFT> (stk::topology::NODE_RANK, node_fields_names[ifield]);
            values3d = stk::mesh::field_data(*field3d,node3d);
            values3d[0] = h0*values2d[il0]+(1-h0)*values2d[il1];
            break;
          }
          case 2:
          {
            VFT* field3d = metaData->get_field<VFT> (stk::topology::NODE_RANK, node_fields_names[ifield]);
            values3d = stk::mesh::field_data(*field3d,node3d);
            for (int j=0; j<numScalars; ++j)
              values3d[j] = h0*values2d[j*numFieldLayers+il0]+(1-h0)*values2d[j*numFieldLayers+il1];
            break;
          }
          default:
            TEUCHOS_TEST_FOR_EXCEPTION (true, std::logic_error, "Error! Invalid/unsupported field rank.\n");
        }
      }
    }
  }

  // Extrude cell fields
  for (int ifield=0; ifield<numCellFields; ++ifield)
  {
    *out << "Interpolating " << ranks[cell_fields_ranks[ifield]] << " field " << cell_fields_names[ifield] << " from basal mesh\n";
    // We also need to load the normalized layers coordinates
    std::string tmp_str = cell_fields_names[ifield] + " Normalized Layers Coords";
    auto it = basalMeshStruct->getFieldContainer()->getMeshVectorStates().find(tmp_str);
    TEUCHOS_TEST_FOR_EXCEPTION (it!=basalMeshStruct->getFieldContainer()->getMeshVectorStates().end(), std::logic_error,
                                "Error in ExtrudedSTKMeshStruct: normalized layers coords for layered field '" <<
                                cell_fields_names[ifield] << "' not found.\n");
    fieldLayersCoords = it->second;

    int numFieldLayers = fieldLayersCoords.size();

    for (int icell=0; icell<numCells2d; ++icell)
    {
      const stk::mesh::Entity& cell2d = cells2d[icell];
      stk::mesh::EntityId cell2dId = bulkData2d.identifier(cell2d) - 1;

      // Extracting the 2d data only once
      switch (cell_fields_ranks[ifield])
      {
        case 1:
        {
          VFT* field2d = metaData2d.get_field<VFT>(stk::topology::ELEMENT_RANK, cell_fields_names[ifield]);
          values2d = stk::mesh::field_data(*field2d,cell2d);
          break;
        }
        case 2:
        {
          TFT* field2d = metaData2d.get_field<TFT>(stk::topology::ELEMENT_RANK, cell_fields_names[ifield]);
          numScalars = stk::mesh::field_scalars_per_entity(*field2d,cell2d);
          values2d = stk::mesh::field_data(*field2d,cell2d);
          break;
        }
        default:
          TEUCHOS_TEST_FOR_EXCEPTION (true, std::logic_error, "Error! Invalid/unsupported field rank.\n");
      }

      // Loop on the layers
      for (int il=0; il<numLayers; ++il)
      {
        // Retrieving the id of the 3d cells
        stk::mesh::EntityId prismId = Ordering==COLUMN ? numLayers*cell2dId + il + 1 : maxGlobalCells2dId*il + cell2dId + 1;
        std::vector<stk::mesh::Entity> cells3d;
        switch (ElemShape)
        {
          case Tetrahedron:
            cells3d.push_back (bulkData->get_entity(stk::topology::ELEMENT_RANK, prismId));
            cells3d.push_back (bulkData->get_entity(stk::topology::ELEMENT_RANK, prismId+1));
          case Wedge:
          case Hexahedron:
            cells3d.push_back (bulkData->get_entity(stk::topology::ELEMENT_RANK, prismId));
        }

        // Since the
        double meshLayerCoord = 0.5*(levelsNormalizedThickness[il] + levelsNormalizedThickness[il+1]);

        // Find where the mesh layer stands in the field layers
        auto where = std::upper_bound(fieldLayersCoords.begin(),fieldLayersCoords.end(),meshLayerCoord);
        il1 = std::distance(fieldLayersCoords.begin(),where);
        if (il1==0) // mesh layer is below the first field layer
        {
          il0 = 0;
          h0 = 0.; // Useless, (the 2 values in the convex combination will be the same) but for clarity we fix it to 0
        }
        else if (il1==numFieldLayers) // mesh layer is above the last field layer
        {
          il0 = il1 = numFieldLayers-1;
          h0 = 0.; // Useless, (the 2 values in the convex combination will be the same) but for clarity we fix it to 0
        }
        else
        {
          il0 = il1-1;
          h0 = (fieldLayersCoords[il1] - meshLayerCoord) / (fieldLayersCoords[il1] - fieldLayersCoords[il0]);
        }

        for (auto& cell3d : cells3d)
        {
          switch (cell_fields_ranks[ifield])
          {
            case 1:
            {
              SFT* field3d = metaData->get_field<SFT> (stk::topology::ELEMENT_RANK, cell_fields_names[ifield]);
              values3d = stk::mesh::field_data(*field3d,cell3d);
              values3d[0] = h0*values2d[il0]+(1-h0)*values2d[il1];
              break;
            }
            case 2:
            {
              VFT* field3d = metaData->get_field<VFT> (stk::topology::ELEMENT_RANK, cell_fields_names[ifield]);
              values3d = stk::mesh::field_data(*field3d,cell3d);
              for (int j=0; j<numScalars; ++j)
                values3d[j] = h0*values2d[j*numFieldLayers+il0]+(1-h0)*values2d[j*numFieldLayers+il1];
              break;
            }
            default:
              TEUCHOS_TEST_FOR_EXCEPTION (true, std::logic_error, "Error! Invalid/unsupported field rank.\n");
          }
        }
      }
    }
  }
}

void Albany::ExtrudedSTKMeshStruct::extrudeBasalFields (const std::vector<stk::mesh::Entity>& nodes2d,
                                                        const std::vector<stk::mesh::Entity>& cells2d,
                                                        GO maxGlobalCells2dId, GO maxGlobalNodes2dId)
{
  Teuchos::RCP<Teuchos::FancyOStream> out(Teuchos::VerboseObjectBase::getDefaultOStream());

  Teuchos::Array<std::string> node_fields_names, cell_fields_names;
  Teuchos::Array<int> node_fields_ranks, cell_fields_ranks;
  if (params->isParameter("Extrude Basal Node Fields"))
  {
    TEUCHOS_TEST_FOR_EXCEPTION (!params->isParameter("Basal Node Fields Ranks"), std::logic_error,
                                "Error! To extrude basal node fields, you also need the 'Basal Node Fields Ranks' parameter.\n");
    node_fields_names = params->get<Teuchos::Array<std::string> >("Extrude Basal Node Fields");
    node_fields_ranks = params->get<Teuchos::Array<int> >("Basal Node Fields Ranks");
  }

  if (params->isParameter("Extrude Basal Elem Fields"))
  {
    TEUCHOS_TEST_FOR_EXCEPTION (!params->isParameter("Basal Elem Fields Ranks"), std::logic_error,
                                "Error! To extrude basal elem fields, you also need the 'Basal Elem Fields Ranks' parameter.\n");
    cell_fields_names = params->get<Teuchos::Array<std::string> >("Extrude Basal Elem Fields");
    cell_fields_ranks = params->get<Teuchos::Array<int> >("Basal Elem Fields Ranks");
  }

  // Typedefs
  typedef Albany::AbstractSTKFieldContainer::ScalarFieldType SFT;
  typedef Albany::AbstractSTKFieldContainer::VectorFieldType VFT;
  typedef Albany::AbstractSTKFieldContainer::TensorFieldType TFT;

  // Utility constants
  const int numNodes2d = nodes2d.size();
  const int numCells2d = cells2d.size();

  stk::mesh::BulkData& bulkData2d = *basalMeshStruct->bulkData;
  stk::mesh::MetaData& metaData2d = *basalMeshStruct->metaData;

  int numNodeFields = node_fields_names.size();
  int numCellFields = cell_fields_names.size();
  int numScalars;
  double *values2d, *values3d;

  LayeredMeshOrdering COLUMN = LayeredMeshOrdering::COLUMN;

  // Extrude node fields
  for (int ifield=0; ifield<numNodeFields; ++ifield)
  {
    switch (node_fields_ranks[ifield])
    {
      case 1:
      {
        *out << "Extruding Scalar Node field " << node_fields_names[ifield] << " from basal mesh\n";

        SFT* field2d = metaData2d.get_field<SFT>(stk::topology::NODE_RANK, node_fields_names[ifield]);
        SFT* field3d = metaData->get_field<SFT> (stk::topology::NODE_RANK, node_fields_names[ifield]);

        for (int inode=0; inode<numNodes2d; ++inode)
        {
          const stk::mesh::Entity& node2d = nodes2d[inode];
          stk::mesh::EntityId node2dId = bulkData2d.identifier(node2d) - 1;
          values2d = stk::mesh::field_data(*field2d,node2d);
          for (int il=0; il<=numLayers; ++il)
          {
            // Retrieve 3D node
            int node3dId = Ordering==COLUMN ? node2dId*(numLayers+1) + il + 1 : il*maxGlobalNodes2dId + node2dId + 1;
            stk::mesh::Entity node3d = bulkData->get_entity(stk::topology::NODE_RANK, node3dId);

            values3d = stk::mesh::field_data(*field3d,node3d);
            values3d[0] = values2d[0];
          }
        }
        break;
      }
      case 2:
      {
        *out << "Extruding Vector Node field " << node_fields_names[ifield] << " from basal mesh\n";

        VFT* field2d = metaData2d.get_field<VFT>(stk::topology::NODE_RANK, node_fields_names[ifield]);
        VFT* field3d = metaData->get_field<VFT> (stk::topology::NODE_RANK, node_fields_names[ifield]);
        for (int inode=0; inode<numNodes2d; ++inode)
        {
          const stk::mesh::Entity& node2d = nodes2d[inode];
          stk::mesh::EntityId node2dId = bulkData2d.identifier(node2d) - 1;
          values2d = stk::mesh::field_data(*field2d,node2d);
          numScalars = stk::mesh::field_scalars_per_entity(*field2d,node2d);
          for (int il=0; il<=numLayers; ++il)
          {
            // Retrieve 3D node
            int node3dId = Ordering==COLUMN ? node2dId*(numLayers+1)+il+1 : il*maxGlobalNodes2dId+node2dId + 1;
            stk::mesh::Entity node3d = bulkData->get_entity(stk::topology::NODE_RANK, node3dId);

            values3d = stk::mesh::field_data(*field3d,node3d);
            for (int j=0; j<numScalars; ++j)
              values3d[j] = values2d[j];
          }
        }
        break;
      }
      case 3:
      {
        *out << "Extruding Tensor Node field " << node_fields_names[ifield] << " from basal mesh\n";

        TFT* field2d = metaData2d.get_field<TFT>(stk::topology::NODE_RANK, node_fields_names[ifield]);
        TFT* field3d = metaData->get_field<TFT> (stk::topology::NODE_RANK, node_fields_names[ifield]);
        for (int inode=0; inode<numNodes2d; ++inode)
        {
          const stk::mesh::Entity& node2d = nodes2d[inode];
          stk::mesh::EntityId node2dId = bulkData2d.identifier(node2d) - 1;
          values2d = stk::mesh::field_data(*field2d,node2d);
          numScalars = stk::mesh::field_scalars_per_entity(*field2d,node2d);
          for (int il=0; il<=numLayers; ++il)
          {
            // Retrieve 3D node
            int node3dId = Ordering==COLUMN ? node2dId*(numLayers+1)+il+1 : il*maxGlobalNodes2dId+node2dId + 1;
            stk::mesh::Entity node3d = bulkData->get_entity(stk::topology::NODE_RANK, node3dId);

            values3d = stk::mesh::field_data(*field3d,node3d);
            for (int j=0; j<numScalars; ++j)
              values3d[j] = values2d[j];
          }
        }
        break;
      }
      default:
        TEUCHOS_TEST_FOR_EXCEPTION (true, std::logic_error, "Error! Invalid/unsupported field rank.\n");
    }
  }

  // Extrude cell fields
  for (int ifield=0; ifield<numCellFields; ++ifield)
  {
    switch (cell_fields_ranks[ifield])
    {
      case 1:
      {
        *out << "Extruding Scalar Elem field " << cell_fields_names[ifield] << " from basal mesh\n";

        SFT* field2d = metaData2d.get_field<SFT>(stk::topology::ELEMENT_RANK, cell_fields_names[ifield]);
        SFT* field3d = metaData->get_field<SFT> (stk::topology::ELEMENT_RANK, cell_fields_names[ifield]);
        for (int icell=0; icell<numCells2d; ++icell)
        {
          const stk::mesh::Entity& cell2d = cells2d[icell];
          stk::mesh::EntityId cell2dId = bulkData2d.identifier(cell2d) - 1;
          values2d = stk::mesh::field_data(*field2d,cell2d);
          for (int il=0; il<numLayers; ++il)
          {
            // Retrieving the id of the 3d cells
            stk::mesh::EntityId prismId = Ordering==COLUMN ? numLayers*cell2dId + il + 1 : maxGlobalCells2dId*il + cell2dId + 1;
            std::vector<stk::mesh::Entity> cells3d;
            switch (ElemShape)
            {
              case Tetrahedron:
                cells3d.push_back (bulkData->get_entity(stk::topology::ELEMENT_RANK, prismId+2));
                cells3d.push_back (bulkData->get_entity(stk::topology::ELEMENT_RANK, prismId+1));
              case Wedge:
              case Hexahedron:
                cells3d.push_back (bulkData->get_entity(stk::topology::ELEMENT_RANK, prismId));
            }

            // Stuffing the 3d fields
            for (auto& cell3d : cells3d)
            {
              values3d = stk::mesh::field_data(*field3d,cell3d);
              values3d[0] = values2d[0];
            }
          }
        }
        break;
      }
      case 2:
      {
        *out << "Extruding Vector Elem field " << cell_fields_names[ifield] << " from basal mesh\n";

        VFT* field2d = metaData2d.get_field<VFT>(stk::topology::ELEMENT_RANK, cell_fields_names[ifield]);
        VFT* field3d = metaData->get_field<VFT> (stk::topology::ELEMENT_RANK, cell_fields_names[ifield]);
        for (int icell=0; icell<numCells2d; ++icell)
        {
          const stk::mesh::Entity& cell2d = cells2d[icell];
          stk::mesh::EntityId cell2dId = bulkData2d.identifier(cell2d) - 1;
          numScalars = stk::mesh::field_scalars_per_entity(*field2d,cell2d);
          values2d = stk::mesh::field_data(*field2d,cell2d);
          for (int il=0; il<numLayers; ++il)
          {
            // Retrieving the id of the 3d cells
            stk::mesh::EntityId prismId = Ordering==COLUMN ? numLayers*cell2dId + il + 1 : maxGlobalCells2dId*il + cell2dId + 1;
            std::vector<stk::mesh::Entity> cells3d;
            switch (ElemShape)
            {
              case Tetrahedron:
                cells3d.push_back (bulkData->get_entity(stk::topology::ELEMENT_RANK, prismId+2));
                cells3d.push_back (bulkData->get_entity(stk::topology::ELEMENT_RANK, prismId+1));
              case Wedge:
              case Hexahedron:
                cells3d.push_back (bulkData->get_entity(stk::topology::ELEMENT_RANK, prismId));
            }

            // Stuffing the 3d fields
            for (auto& cell3d : cells3d)
            {
              values3d = stk::mesh::field_data(*field3d,cell3d);
              values3d[0] = values2d[0];

              for (int j=0; j<numScalars; ++j)
                values3d[j] = values2d[j];
            }
          }
        }
        break;
      }
      case 3:
      {
        *out << "Extruding Tensor Elem field " << cell_fields_names[ifield] << " from basal mesh\n";

        TFT* field2d = metaData2d.get_field<TFT>(stk::topology::ELEMENT_RANK, cell_fields_names[ifield]);
        TFT* field3d = metaData->get_field<TFT> (stk::topology::ELEMENT_RANK, cell_fields_names[ifield]);
        for (int icell=0; icell<numCells2d; ++icell)
        {
          const stk::mesh::Entity& cell2d = cells2d[icell];
          stk::mesh::EntityId cell2dId = bulkData2d.identifier(cell2d) - 1;
          numScalars = stk::mesh::field_scalars_per_entity(*field2d,cell2d);
          values2d = stk::mesh::field_data(*field2d,cell2d);
          for (int il=0; il<numLayers; ++il)
          {
            // Retrieving the id of the 3d cells
            stk::mesh::EntityId prismId = Ordering==COLUMN ? numLayers*cell2dId + il + 1 : maxGlobalCells2dId*il + cell2dId + 1;
            std::vector<stk::mesh::Entity> cells3d;
            switch (ElemShape)
            {
              case Tetrahedron:
                cells3d.push_back (bulkData->get_entity(stk::topology::ELEMENT_RANK, prismId+2));
                cells3d.push_back (bulkData->get_entity(stk::topology::ELEMENT_RANK, prismId+1));
              case Wedge:
              case Hexahedron:
                cells3d.push_back (bulkData->get_entity(stk::topology::ELEMENT_RANK, prismId));
            }

            // Stuffing the 3d fields
            for (auto& cell3d : cells3d)
            {
              values3d = stk::mesh::field_data(*field3d,cell3d);
              values3d[0] = values2d[0];

              for (int j=0; j<numScalars; ++j)
                values3d[j] = values2d[j];
            }
          }
          break;
        }
      }
      default:
        TEUCHOS_TEST_FOR_EXCEPTION (true, std::logic_error, "Error! Invalid/unsupported field rank.\n");
    }
  }
}

Teuchos::RCP<const Teuchos::ParameterList> Albany::ExtrudedSTKMeshStruct::getValidDiscretizationParameters() const {
  Teuchos::RCP<Teuchos::ParameterList> validPL = this->getValidGenericSTKParameters("Valid Extruded_DiscParams");
  validPL->set<bool>("Export 2D Data", "", "If true, exports the 2D mesh in GMSH format");
  validPL->set<Teuchos::Array<std::string> >("Extrude Basal Node Fields", Teuchos::Array<std::string>(), "List of basal node fields to be extruded");
  validPL->set<Teuchos::Array<std::string> >("Extrude Basal Elem Fields", Teuchos::Array<std::string>(), "List of basal elem fields to be extruded");
  validPL->set<Teuchos::Array<int> >("Basal Node Fields Ranks", Teuchos::Array<int>(), "Ranks of basal node fields to be extruded");
  validPL->set<Teuchos::Array<int> >("Basal Elem Fields Ranks", Teuchos::Array<int>(), "Ranks of basal elem fields to be extruded");
  validPL->set<Teuchos::Array<std::string> >("Interpolate Basal Node Layered Fields", Teuchos::Array<std::string>(), "List of basal node layered fields to be interpolated");
  validPL->set<Teuchos::Array<std::string> >("Interpolate Basal Elem Layered Fields", Teuchos::Array<std::string>(), "List of basal node layered fields to be interpolated");
  validPL->set<Teuchos::Array<int> >("Basal Node Layered Fields Ranks", Teuchos::Array<int>(), "List of basal node layered fields to be interpolated");
  validPL->set<Teuchos::Array<int> >("Basal Elem Layered Fields Ranks", Teuchos::Array<int>(), "List of basal node layered fields to be interpolated");
  validPL->set<std::string>("GMSH 2D Output File Name", "", "File Name for GMSH 2D Basal Mesh Export");
  validPL->set<std::string>("Exodus Input File Name", "", "File Name For Exodus Mesh Input");
  validPL->set<std::string>("Surface Height File Name", "surface_height.ascii", "Name of the file containing the surface height data");
  validPL->set<std::string>("Thickness File Name", "thickness.ascii", "Name of the file containing the thickness data");
  validPL->set<std::string>("BedTopography File Name", "bed_topography.ascii", "Name of the file containing the bed topography data");
  validPL->set<std::string>("Surface Velocity File Name", "surface_velocity.ascii", "Name of the file containing the surface velocity data");
  validPL->set<std::string>("Surface Velocity RMS File Name", "velocity_RMS.ascii", "Name of the file containing the surface velocity RMS data");
  validPL->set<std::string>("Basal Friction File Name", "basal_friction.ascii", "Name of the file containing the basal friction data");
  validPL->set<std::string>("Temperature File Name", "temperature.ascii", "Name of the file containing the temperature data");
  validPL->set<std::string>("Element Shape", "Hexahedron", "Shape of the Element: Tetrahedron, Wedge, Hexahedron");
  validPL->set<int>("NumLayers", 10, "Number of vertical Layers of the extruded mesh. In a vertical column, the mesh will have numLayers+1 nodes");
  validPL->set<bool>("Use Glimmer Spacing", false, "When true, the layer spacing is computed according to Glimmer formula (layers are denser close to the bedrock)");
  validPL->set<bool>("Columnwise Ordering", false, "True for Columnwise ordering, false for Layerwise ordering");

  validPL->set<double>("Constant Surface Height",1.0,"Uniform surface height");
  validPL->set<double>("Constant Thickness",1.0,"Uniform thickness");

#ifdef ALBANY_FELIX
  validPL->sublist("Side Set Discretizations", false, "A sublist containing info for storing side discretizations");
#endif

  return validPL;
}<|MERGE_RESOLUTION|>--- conflicted
+++ resolved
@@ -84,7 +84,6 @@
   stk::io::put_io_part_attribute(*ssPartVec[ssnTop]);
 #endif
 
-<<<<<<< HEAD
   Teuchos::RCP<Teuchos::ParameterList> params2D;
   if (params->isSublist("Side Set Discretizations"))
   {
@@ -97,23 +96,8 @@
     params2D->set("Use Serial Mesh", params->get("Use Serial Mesh", false));
     params2D->set("Exodus Input File Name", params->get("Exodus Input File Name", "IceSheet.exo"));
   }
-=======
-  Teuchos::RCP<Teuchos::ParameterList> params2D(new Teuchos::ParameterList());
-  params2D->set("Use Serial Mesh", params->get("Use Serial Mesh", false));
   params2D->set<int>("Number Of Time Derivatives", params->get<int>("Number Of Time Derivatives"));
-#ifdef ALBANY_SEACAS
-  params2D->set("Exodus Input File Name", params->get("Exodus Input File Name", "IceSheet.exo"));
-
-  basalMeshStruct = Teuchos::rcp(new Albany::IossSTKMeshStruct(params2D, adaptParams, comm));
-#else
-    // Above block of code could allow for 2D mesh to come from other sources instead of Ioss
-    TEUCHOS_TEST_FOR_EXCEPTION(true, std::logic_error,
-              std::endl << "Error in ExtrudedSTKMeshStruct: Currently Requires 2D mesh to come from exodus");
-#endif
-
-  Teuchos::RCP<Albany::StateInfoStruct> sis = Teuchos::rcp(new Albany::StateInfoStruct);
-  Albany::AbstractFieldContainer::FieldContainerRequirements req;
->>>>>>> 8f009088
+
 
   if (params2D->isParameter("Method"))
   {
