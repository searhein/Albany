--- conflicted
+++ resolved
@@ -30,7 +30,7 @@
 
 #include "Albany_Utils.hpp"
 
-const Tpetra::global_size_t INVALID = Teuchos::OrdinalTraits<Tpetra::global_size_t>::invalid ();
+const Tpetra::global_size_t INVALID = Teuchos::OrdinalTraits<Tpetra::global_size_t>::invalid (); 
 
 Albany::ExtrudedSTKMeshStruct::ExtrudedSTKMeshStruct(const Teuchos::RCP<Teuchos::ParameterList>& params, const Teuchos::RCP<const Teuchos_Comm>& comm) :
     GenericSTKMeshStruct(params, Teuchos::null, 3), out(Teuchos::VerboseObjectBase::getDefaultOStream()), periodic(false) {
@@ -94,15 +94,11 @@
 
   Teuchos::RCP<Albany::StateInfoStruct> sis = Teuchos::rcp(new Albany::StateInfoStruct);
   Albany::AbstractFieldContainer::FieldContainerRequirements req;
-<<<<<<< HEAD
-=======
-  meshStruct2D->setFieldAndBulkData(comm, params, 1, req, sis, meshStruct2D->getMeshSpecs()[0]->worksetSize);
 #else
     // Above block of code could allow for 2D mesh to come from other sources instead of Ioss
     TEUCHOS_TEST_FOR_EXCEPTION(true, std::logic_error,
               std::endl << "Error in ExtrudedSTKMeshStruct: Currently Requires 2D mesh to come from exodus");
 #endif
->>>>>>> 9fe5ab6b
 
   int ws_size = sideSetMeshStructs["basalside"]->getMeshSpecs()[0]->worksetSize;
   sideSetMeshStructs["basalside"]->setFieldAndBulkData(comm, params, 1, req, sis, ws_size, Teuchos::null);
@@ -503,7 +499,6 @@
 
     double* coord = stk::mesh::field_data(*coordinates_field, node);
     double const* coord2d = (double const*) stk::mesh::field_data(*coordinates_field2d, node2d);
-
     coord[0] = coord2d[0];
     coord[1] = coord2d[1];
 
@@ -753,13 +748,7 @@
       bulkData->declare_relation(side, node, j);
     }
   }
-<<<<<<< HEAD
-
-  Albany::fix_node_sharing(*bulkData);
-=======
-  
   //Albany::fix_node_sharing(*bulkData);
->>>>>>> 9fe5ab6b
   bulkData->modification_end();
 
   if (params->get("Export 2D Data",false))
@@ -926,9 +915,9 @@
       ifile >> zCoords[i];
   }
   //comm->Broadcast(&zCoords[0], numComponents, 0);
-  //IK, 10/1/14: double should be ST?
+  //IK, 10/1/14: double should be ST? 
   Teuchos::broadcast<int, double>(*comm, 0, numComponents, &zCoords[0]);
-
+  
   temperatureVec = Teuchos::rcp(new Tpetra_MultiVector(map, numComponents));
 
   Teuchos::ArrayRCP<ST> tempT_nonConstView = tempT.get1dViewNonConst();
