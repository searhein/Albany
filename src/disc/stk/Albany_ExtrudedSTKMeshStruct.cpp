//*****************************************************************//
//    Albany 2.0:  Copyright 2012 Sandia Corporation               //
//    This Software is released under the BSD license detailed     //
//    in the file "license.txt" in the top-level Albany directory  //
//*****************************************************************//

#include <iostream>

#include "Albany_ExtrudedSTKMeshStruct.hpp"
#include "Albany_STKDiscretization.hpp"
#include "Albany_IossSTKMeshStruct.hpp"
#include "Teuchos_VerboseObject.hpp"

#include <Shards_BasicTopologies.hpp>

#include <stk_mesh/base/Entity.hpp>
#include <stk_mesh/base/GetEntities.hpp>
#include <stk_mesh/base/GetBuckets.hpp>
#include <stk_mesh/base/FieldData.hpp>
#include <stk_mesh/base/Selector.hpp>
#include <Epetra_Import.h>

#ifdef ALBANY_SEACAS
#include <stk_io/IossBridge.hpp>
#endif

//#include <stk_mesh/fem/FEMHelpers.hpp>
#include <boost/algorithm/string/predicate.hpp>

#include "Albany_Utils.hpp"

//TODO: Generalize the importer so that it can extrude quad meshes

Albany::ExtrudedSTKMeshStruct::ExtrudedSTKMeshStruct(const Teuchos::RCP<Teuchos::ParameterList>& params, const Teuchos::RCP<const Epetra_Comm>& comm) :
    GenericSTKMeshStruct(params, Teuchos::null, 3), out(Teuchos::VerboseObjectBase::getDefaultOStream()), periodic(false) {
  params->validateParameters(*getValidDiscretizationParameters(), 0);

  std::string ebn = "Element Block 0";
  partVec[0] = &metaData->declare_part(ebn, metaData->element_rank());
  ebNameToIndex[ebn] = 0;

#ifdef ALBANY_SEACAS
  stk_classic::io::put_io_part_attribute(*partVec[0]);
#endif

  std::vector<std::string> nsNames;
  std::string nsn = "Lateral";
  nsNames.push_back(nsn);
  nsPartVec[nsn] = &metaData->declare_part(nsn, metaData->node_rank());
#ifdef ALBANY_SEACAS
  stk_classic::io::put_io_part_attribute(*nsPartVec[nsn]);
#endif
  nsn = "Internal";
  nsNames.push_back(nsn);
  nsPartVec[nsn] = &metaData->declare_part(nsn, metaData->node_rank());
#ifdef ALBANY_SEACAS
  stk_classic::io::put_io_part_attribute(*nsPartVec[nsn]);
#endif
  nsn = "Bottom";
  nsNames.push_back(nsn);
  nsPartVec[nsn] = &metaData->declare_part(nsn, metaData->node_rank());
#ifdef ALBANY_SEACAS
  stk_classic::io::put_io_part_attribute(*nsPartVec[nsn]);
#endif

  std::vector<std::string> ssNames;
  std::string ssnLat = "lateralside";
  std::string ssnBottom = "basalside";
  std::string ssnTop = "upperside";

  ssNames.push_back(ssnLat);
  ssNames.push_back(ssnBottom);
  ssNames.push_back(ssnTop);
  ssPartVec[ssnLat] = &metaData->declare_part(ssnLat, metaData->side_rank());
  ssPartVec[ssnBottom] = &metaData->declare_part(ssnBottom, metaData->side_rank());
  ssPartVec[ssnTop] = &metaData->declare_part(ssnTop, metaData->side_rank());
#ifdef ALBANY_SEACAS
  stk_classic::io::put_io_part_attribute(*ssPartVec[ssnLat]);
  stk_classic::io::put_io_part_attribute(*ssPartVec[ssnBottom]);
  stk_classic::io::put_io_part_attribute(*ssPartVec[ssnTop]);
#endif

  Teuchos::RCP<Teuchos::ParameterList> params2D(new Teuchos::ParameterList());
  params2D->set("Use Serial Mesh", params->get("Use Serial Mesh", false));
  params2D->set("Exodus Input File Name", params->get("Exodus Input File Name", "IceSheet.exo"));
  meshStruct2D = Teuchos::rcp(new Albany::IossSTKMeshStruct(params2D, adaptParams, comm));
  Teuchos::RCP<Albany::StateInfoStruct> sis = Teuchos::rcp(new Albany::StateInfoStruct);
  Albany::AbstractFieldContainer::FieldContainerRequirements req;
  meshStruct2D->setFieldAndBulkData(comm, params, 1, req, sis, meshStruct2D->getMeshSpecs()[0]->worksetSize);

  std::vector<stk_classic::mesh::Entity *> cells;
  stk_classic::mesh::Selector select_owned_in_part = stk_classic::mesh::Selector(meshStruct2D->metaData->universal_part()) & stk_classic::mesh::Selector(meshStruct2D->metaData->locally_owned_part());
  int numCells = stk_classic::mesh::count_selected_entities(select_owned_in_part, meshStruct2D->bulkData->buckets(meshStruct2D->metaData->element_rank()));

  std::string shape = params->get("Element Shape", "Hexahedron");
  std::string basalside_name;
  if(shape == "Tetrahedron")  {
    ElemShape = Tetrahedron;
    basalside_name = shards::getCellTopologyData<shards::Triangle<3> >()->name;
  }
  else if (shape == "Wedge")  {
    ElemShape = Wedge;
    basalside_name = shards::getCellTopologyData<shards::Triangle<3> >()->name;
  }
  else if (shape == "Hexahedron") {
    ElemShape = Hexahedron;
    basalside_name = shards::getCellTopologyData<shards::Quadrilateral<4> >()->name;
  }
  else
    TEUCHOS_TEST_FOR_EXCEPTION(true, Teuchos::Exceptions::InvalidParameterValue,
              std::endl << "Error in ExtrudedSTKMeshStruct: Element Shape " << shape << " not recognized. Possible values: Tetrahedron, Wedge, Hexahedron");

  std::string elem2d_name(meshStruct2D->getMeshSpecs()[0]->ctd.base->name);
  TEUCHOS_TEST_FOR_EXCEPTION(basalside_name != elem2d_name, Teuchos::Exceptions::InvalidParameterValue,
                std::endl << "Error in ExtrudedSTKMeshStruct: Expecting topology name of elements of 2d mesh to be " <<  basalside_name << " but it is " << elem2d_name);


  switch (ElemShape) {
  case Tetrahedron:
    stk_classic::mesh::fem::set_cell_topology<shards::Tetrahedron<4> >(*partVec[0]);
    stk_classic::mesh::fem::set_cell_topology<shards::Triangle<3> >(*ssPartVec[ssnBottom]);
    stk_classic::mesh::fem::set_cell_topology<shards::Triangle<3> >(*ssPartVec[ssnTop]);
    stk_classic::mesh::fem::set_cell_topology<shards::Triangle<3> >(*ssPartVec[ssnLat]);
    NumBaseElemeNodes = 3;
    break;
  case Wedge:
    stk_classic::mesh::fem::set_cell_topology<shards::Wedge<6> >(*partVec[0]);
    stk_classic::mesh::fem::set_cell_topology<shards::Triangle<3> >(*ssPartVec[ssnBottom]);
    stk_classic::mesh::fem::set_cell_topology<shards::Triangle<3> >(*ssPartVec[ssnTop]);
    stk_classic::mesh::fem::set_cell_topology<shards::Quadrilateral<4> >(*ssPartVec[ssnLat]);
    NumBaseElemeNodes = 3;
    break;
  case Hexahedron:
    stk_classic::mesh::fem::set_cell_topology<shards::Hexahedron<8> >(*partVec[0]);
    stk_classic::mesh::fem::set_cell_topology<shards::Quadrilateral<4> >(*ssPartVec[ssnBottom]);
    stk_classic::mesh::fem::set_cell_topology<shards::Quadrilateral<4> >(*ssPartVec[ssnTop]);
    stk_classic::mesh::fem::set_cell_topology<shards::Quadrilateral<4> >(*ssPartVec[ssnLat]);
    NumBaseElemeNodes = 4;
    break;
  }



  numDim = 3;
  int cub = params->get("Cubature Degree", 3);
  int worksetSizeMax = params->get("Workset Size", 50);
  int worksetSize = this->computeWorksetSize(worksetSizeMax, numCells);

  const CellTopologyData& ctd = *metaData->get_cell_topology(*partVec[0]).getCellTopologyData();

  this->meshSpecs[0] = Teuchos::rcp(new Albany::MeshSpecsStruct(ctd, numDim, cub, nsNames, ssNames, worksetSize, partVec[0]->name(), ebNameToIndex, this->interleavedOrdering));

}

Albany::ExtrudedSTKMeshStruct::~ExtrudedSTKMeshStruct() {
}

void Albany::ExtrudedSTKMeshStruct::setFieldAndBulkData(const Teuchos::RCP<const Epetra_Comm>& comm, const Teuchos::RCP<Teuchos::ParameterList>& params, const unsigned int neq_, const AbstractFieldContainer::FieldContainerRequirements& req, const Teuchos::RCP<Albany::StateInfoStruct>& sis,
    const unsigned int worksetSize) {

  int numLayers = params->get("NumLayers", 10);
  bool useGlimmerSpacing = params->get("Use Glimmer Spacing", false);
  long long int maxGlobalElements2D = 0;
  long long int maxGlobalVertices2dId = 0;
  long long int numGlobalVertices2D = 0;
  long long int maxGlobalEdges2D = 0;
  bool Ordering = params->get("Columnwise Ordering", false);
  bool isTetra = true;

  std::vector<double> levelsNormalizedThickness(numLayers + 1), temperatureNormalizedZ;

  if(useGlimmerSpacing)
    for (int i = 0; i < numLayers+1; i++)
      levelsNormalizedThickness[numLayers-i] = 1.0- (1.0 - std::pow(double(i) / numLayers + 1.0, -2))/(1.0 - std::pow(2.0, -2));
  else  //uniform layers
    for (int i = 0; i < numLayers+1; i++)
      levelsNormalizedThickness[i] = double(i) / numLayers;

  /*std::cout<< "Levels: ";
  for (int i = 0; i < numLayers+1; i++)
    std::cout<< levelsNormalizedThickness[i] << " ";
  std::cout<< "\n";*/

  stk_classic::mesh::Selector select_owned_in_part = stk_classic::mesh::Selector(meshStruct2D->metaData->universal_part()) & stk_classic::mesh::Selector(meshStruct2D->metaData->locally_owned_part());

  stk_classic::mesh::Selector select_overlap_in_part = stk_classic::mesh::Selector(meshStruct2D->metaData->universal_part()) & (stk_classic::mesh::Selector(meshStruct2D->metaData->locally_owned_part()) | stk_classic::mesh::Selector(meshStruct2D->metaData->globally_shared_part()));

  stk_classic::mesh::Selector select_edges = stk_classic::mesh::Selector(*meshStruct2D->metaData->get_part("LateralSide")) & (stk_classic::mesh::Selector(meshStruct2D->metaData->locally_owned_part()) | stk_classic::mesh::Selector(meshStruct2D->metaData->globally_shared_part()));

  std::vector<stk_classic::mesh::Entity *> cells;
  stk_classic::mesh::get_selected_entities(select_overlap_in_part, meshStruct2D->bulkData->buckets(meshStruct2D->metaData->element_rank()), cells);

  std::vector<stk_classic::mesh::Entity *> nodes;
  stk_classic::mesh::get_selected_entities(select_overlap_in_part, meshStruct2D->bulkData->buckets(meshStruct2D->metaData->node_rank()), nodes);

  std::vector<stk_classic::mesh::Entity *> edges;
  stk_classic::mesh::get_selected_entities(select_edges, meshStruct2D->bulkData->buckets(meshStruct2D->metaData->side_rank()), edges);

  long long int maxOwnedElements2D(0), maxOwnedNodes2D(0), maxOwnedSides2D(0), numOwnedNodes2D(0);
  for (int i = 0; i < cells.size(); i++)
    maxOwnedElements2D = std::max(maxOwnedElements2D, (long long int) cells[i]->identifier());
  for (int i = 0; i < nodes.size(); i++)
    maxOwnedNodes2D = std::max(maxOwnedNodes2D, (long long int) nodes[i]->identifier());
  for (int i = 0; i < edges.size(); i++)
    maxOwnedSides2D = std::max(maxOwnedSides2D, (long long int) edges[i]->identifier());
  numOwnedNodes2D = stk_classic::mesh::count_selected_entities(select_owned_in_part, meshStruct2D->bulkData->buckets(meshStruct2D->metaData->node_rank()));

  comm->MaxAll(&maxOwnedElements2D, &maxGlobalElements2D, 1);
  comm->MaxAll(&maxOwnedNodes2D, &maxGlobalVertices2dId, 1);
  comm->MaxAll(&maxOwnedSides2D, &maxGlobalEdges2D, 1);
  comm->SumAll(&numOwnedNodes2D, &numGlobalVertices2D, 1);


  if (comm->MyPID() == 0) std::cout << "Importing ascii files ...";

  //std::cout << "Num Global Elements: " << maxGlobalElements2D<< " " << maxGlobalVertices2dId<< " " << maxGlobalEdges2D << std::endl;

  std::vector<int> indices(nodes.size()), serialIndices;
  for (int i = 0; i < nodes.size(); ++i)
    indices[i] = nodes[i]->identifier() - 1;

  const Epetra_Map nodes_map(-1, indices.size(), &indices[0], 0, *comm);
  int numMyElements = (comm->MyPID() == 0) ? numGlobalVertices2D : 0;
  const Epetra_Map serial_nodes_map(-1, numMyElements, 0, *comm);
  Epetra_Import importOperator(nodes_map, serial_nodes_map);

  Epetra_Vector temp(serial_nodes_map);
<<<<<<< HEAD
  Epetra_Vector sHeightVec(nodes_map);
  Epetra_Vector thickVec(nodes_map);
  Epetra_Vector bFrictionVec(nodes_map);

  std::string fname = params->get<std::string>("Surface Height File Name", "surface_height.ascii");
  read2DFileSerial(fname, temp, comm);
  sHeightVec.Import(temp, importOperator, Insert);
  fname = params->get<std::string>("Thickness File Name", "thickness.ascii");
  read2DFileSerial(fname, temp, comm);
  thickVec.Import(temp, importOperator, Insert);
  fname = params->get<std::string>("Basal Friction File Name", "basal_friction.ascii");
  read2DFileSerial(fname, temp, comm);
  bFrictionVec.Import(temp, importOperator, Insert);

  fname = params->get<std::string>("Temperature File Name", "temperature.ascii");

  std::vector<Epetra_Vector> temperatureVecInterp(numLayers + 1, Epetra_Vector(nodes_map)), temperatureVec;


  readFileSerial(fname, serial_nodes_map, nodes_map, importOperator, temperatureVec, temperatureNormalizedZ, comm);


  int il0, il1, verticalTSize(temperatureVec.size());
  double h0(0.0);

  for (int il = 0; il < numLayers + 1; il++) {
    if (levelsNormalizedThickness[il] <= temperatureNormalizedZ[0]) {
      il0 = 0;
      il1 = 0;
      h0 = 1.0;
    }

    else if (levelsNormalizedThickness[il] >= temperatureNormalizedZ[verticalTSize - 1]) {
      il0 = verticalTSize - 1;
      il1 = verticalTSize - 1;
      h0 = 0.0;
    }

    else {
      int k = 0;
      while (levelsNormalizedThickness[il] > temperatureNormalizedZ[++k])
        ;
      il0 = k - 1;
      il1 = k;
      h0 = (temperatureNormalizedZ[il1] - levelsNormalizedThickness[il]) / (temperatureNormalizedZ[il1] - temperatureNormalizedZ[il0]);
    }

    for (int i = 0; i < nodes_map.NumMyElements(); i++)
      temperatureVecInterp[il][i] = h0 * temperatureVec[il0][i] + (1.0 - h0) * temperatureVec[il1][i];
  }

  std::vector<Epetra_Vector> tempSV(neq_, Epetra_Vector(serial_nodes_map));
  std::vector<Epetra_Vector> sVelocityVec(neq_, Epetra_Vector(nodes_map));
  std::vector<Epetra_Vector> velocityRMSVec(neq_, Epetra_Vector(nodes_map));
  fname = params->get<std::string>("Surface Velocity File Name", "surface_velocity.ascii");
  readFileSerial(fname, tempSV, comm);
  for (int i = 0; i < tempSV.size(); i++)
    sVelocityVec[i].Import(tempSV[i], importOperator, Insert);

  fname = params->get<std::string>("Velocity RMS File Name", "velocity_RMS.ascii");
  readFileSerial(fname, tempSV, comm);
  for (int i = 0; i < tempSV.size(); i++)
    velocityRMSVec[i].Import(tempSV[i], importOperator, Insert);
=======
  Teuchos::RCP<Epetra_Vector> sHeightVec;
  Teuchos::RCP<Epetra_Vector> thickVec;
  Teuchos::RCP<Epetra_Vector> bFrictionVec;
  Teuchos::RCP<std::vector<Epetra_Vector> > temperatureVecInterp;
  Teuchos::RCP<std::vector<Epetra_Vector> > sVelocityVec;
  Teuchos::RCP<std::vector<Epetra_Vector> > velocityRMSVec;


  bool hasSurfaceHeight =  std::find(req.begin(), req.end(), "Surface Height") != req.end();

  {
    sHeightVec = Teuchos::rcp(new Epetra_Vector(nodes_map));
    std::string fname = params->get<std::string>("Surface Height File Name", "surface_height.ascii");
    read2DFileSerial(fname, temp, comm);
    sHeightVec->Import(temp, importOperator, Insert);
  }


  bool hasThickness =  std::find(req.begin(), req.end(), "Thickness") != req.end();

  {
    std::string fname = params->get<std::string>("Thickness File Name", "thickness.ascii");
    read2DFileSerial(fname, temp, comm);
    thickVec = Teuchos::rcp(new Epetra_Vector(nodes_map));
    thickVec->Import(temp, importOperator, Insert);
  }


  bool hasBasalFriction = std::find(req.begin(), req.end(), "Basal Friction") != req.end();
  if(hasBasalFriction) {
    std::string fname = params->get<std::string>("Basal Friction File Name", "basal_friction.ascii");
    read2DFileSerial(fname, temp, comm);
    bFrictionVec = Teuchos::rcp(new Epetra_Vector(nodes_map));
    bFrictionVec->Import(temp, importOperator, Insert);
  }

  bool hasTemperature = std::find(req.begin(), req.end(), "Temperature") != req.end();
  if(hasTemperature) {
    std::vector<Epetra_Vector> temperatureVec;
    temperatureVecInterp = Teuchos::rcp(new std::vector<Epetra_Vector>(numLayers + 1, Epetra_Vector(nodes_map)));
    std::string fname = params->get<std::string>("Temperature File Name", "temperature.ascii");
    readFileSerial(fname, serial_nodes_map, nodes_map, importOperator, temperatureVec, temperatureNormalizedZ, comm);


    int il0, il1, verticalTSize(temperatureVec.size());
    double h0(0.0);

    for (int il = 0; il < numLayers + 1; il++) {
      if (levelsNormalizedThickness[il] <= temperatureNormalizedZ[0]) {
        il0 = 0;
        il1 = 0;
        h0 = 1.0;
      }

      else if (levelsNormalizedThickness[il] >= temperatureNormalizedZ[verticalTSize - 1]) {
        il0 = verticalTSize - 1;
        il1 = verticalTSize - 1;
        h0 = 0.0;
      }

      else {
        int k = 0;
        while (levelsNormalizedThickness[il] > temperatureNormalizedZ[++k])
          ;
        il0 = k - 1;
        il1 = k;
        h0 = (temperatureNormalizedZ[il1] - levelsNormalizedThickness[il]) / (temperatureNormalizedZ[il1] - temperatureNormalizedZ[il0]);
      }

      for (int i = 0; i < nodes_map.NumMyElements(); i++)
        (*temperatureVecInterp)[il][i] = h0 * temperatureVec[il0][i] + (1.0 - h0) * temperatureVec[il1][i];
    }
  }

  std::vector<Epetra_Vector> tempSV(neq_, Epetra_Vector(serial_nodes_map));

  bool hasSurfaceVelocity = std::find(req.begin(), req.end(), "Surface Velocity") != req.end();
  if(hasSurfaceVelocity) {
    std::string fname = params->get<std::string>("Surface Velocity File Name", "surface_velocity.ascii");
    readFileSerial(fname, tempSV, comm);
    sVelocityVec = Teuchos::rcp(new std::vector<Epetra_Vector> (neq_, Epetra_Vector(nodes_map)));
    for (int i = 0; i < tempSV.size(); i++)
      (*sVelocityVec)[i].Import(tempSV[i], importOperator, Insert);
  }

  bool hasVelocityRMS = std::find(req.begin(), req.end(), "Velocity RMS") != req.end();
  if(hasVelocityRMS) {
    std::string fname = params->get<std::string>("Velocity RMS File Name", "velocity_RMS.ascii");
    readFileSerial(fname, tempSV, comm);
    velocityRMSVec = Teuchos::rcp(new std::vector<Epetra_Vector> (neq_, Epetra_Vector(nodes_map)));
    for (int i = 0; i < tempSV.size(); i++)
      (*velocityRMSVec)[i].Import(tempSV[i], importOperator, Insert);
  }
>>>>>>> 06bb6418

  if (comm->MyPID() == 0) std::cout << " done." << std::endl;

  long long int elemColumnShift = (Ordering == 1) ? 1 : maxGlobalElements2D;
  int lElemColumnShift = (Ordering == 1) ? 1 : cells.size();
  int elemLayerShift = (Ordering == 0) ? 1 : numLayers;

  long long int vertexColumnShift = (Ordering == 1) ? 1 : maxGlobalVertices2dId;
  int lVertexColumnShift = (Ordering == 1) ? 1 : nodes.size();
  int vertexLayerShift = (Ordering == 0) ? 1 : numLayers + 1;

  long long int edgeColumnShift = (Ordering == 1) ? 1 : maxGlobalEdges2D;
  int lEdgeColumnShift = (Ordering == 1) ? 1 : edges.size();
  int edgeLayerShift = (Ordering == 0) ? 1 : numLayers;

  this->SetupFieldData(comm, neq_, req, sis, worksetSize);

  metaData->commit();

  bulkData->modification_begin(); // Begin modifying the mesh

  stk_classic::mesh::PartVector nodePartVec;
  stk_classic::mesh::PartVector singlePartVec(1);
  stk_classic::mesh::PartVector emptyPartVec;
  unsigned int ebNo = 0; //element block #???

  singlePartVec[0] = nsPartVec["Bottom"];

  AbstractSTKFieldContainer::IntScalarFieldType* proc_rank_field = fieldContainer->getProcRankField();
  AbstractSTKFieldContainer::VectorFieldType* coordinates_field = fieldContainer->getCoordinatesField();
<<<<<<< HEAD
  AbstractSTKFieldContainer::ScalarFieldType* surfaceHeight_field = fieldContainer->getSurfaceHeightField();
  AbstractSTKFieldContainer::ScalarFieldType* thickness_field = fieldContainer->getThicknessField();
  AbstractSTKFieldContainer::VectorFieldType* surfaceVelocity_field = fieldContainer->getSurfaceVelocityField();
  AbstractSTKFieldContainer::VectorFieldType* velocityRMS_field = fieldContainer->getVelocityRMSField();
  AbstractSTKFieldContainer::ScalarFieldType* basal_friction_field = fieldContainer->getBasalFrictionField();
  AbstractSTKFieldContainer::ScalarFieldType* temperature_field = fieldContainer->getTemperatureField();
=======
>>>>>>> 06bb6418

  std::vector<long long int> prismMpasIds(NumBaseElemeNodes), prismGlobalIds(2 * NumBaseElemeNodes);

  for (int i = 0; i < (numLayers + 1) * nodes.size(); i++) {
    int ib = (Ordering == 0) * (i % lVertexColumnShift) + (Ordering == 1) * (i / vertexLayerShift);
    int il = (Ordering == 0) * (i / lVertexColumnShift) + (Ordering == 1) * (i % vertexLayerShift);
    stk_classic::mesh::Entity* node;
    stk_classic::mesh::Entity* node2d = nodes[ib];
    stk_classic::mesh::EntityId node2dId = node2d->identifier() - 1;
    if (il == 0)
      node = &bulkData->declare_entity(metaData->node_rank(), il * vertexColumnShift + vertexLayerShift * node2dId + 1, singlePartVec);
    else
      node = &bulkData->declare_entity(metaData->node_rank(), il * vertexColumnShift + vertexLayerShift * node2dId + 1, nodePartVec);

    double* coord = stk_classic::mesh::field_data(*coordinates_field, *node);
    double* coord2d = stk_classic::mesh::field_data(*coordinates_field, *node2d);
    coord[0] = coord2d[0];
    coord[1] = coord2d[1];

<<<<<<< HEAD
#ifdef ALBANY_FELIX
    int lid = nodes_map.LID((long long int)(node2dId));
    double* sHeight = stk_classic::mesh::field_data(*surfaceHeight_field, *node);
    sHeight[0] = sHeightVec[lid];

    double* thick = stk_classic::mesh::field_data(*thickness_field, *node);
    thick[0] = thickVec[lid];

    double* sVelocity = stk_classic::mesh::field_data(*surfaceVelocity_field, *node);
    sVelocity[0] = sVelocityVec[0][lid];
    sVelocity[1] = sVelocityVec[1][lid];

    double* velocityRMS = stk_classic::mesh::field_data(*velocityRMS_field, *node);
    velocityRMS[0] = velocityRMSVec[0][lid];
    velocityRMS[1] = velocityRMSVec[1][lid];

    double* bFriction = stk_classic::mesh::field_data(*basal_friction_field, *node);
    bFriction[0] = bFrictionVec[lid];
    coord[2] = sHeight[0] - thick[0] * (1. - levelsNormalizedThickness[il]);
#else
    coord[2] = 0;
#endif
=======
    int lid = nodes_map.LID((long long int)(node2dId));
    coord[2] = (*sHeightVec)[lid] - (*thickVec)[lid] * (1. - levelsNormalizedThickness[il]);

    if(hasSurfaceHeight) {
      double* sHeight = stk_classic::mesh::field_data(*fieldContainer->getSurfaceHeightField(), *node);
      sHeight[0] = (*sHeightVec)[lid];
    }

    if(hasThickness) {
      double* thick = stk_classic::mesh::field_data(*fieldContainer->getThicknessField(), *node);
      thick[0] = (*thickVec)[lid];
    }

    if(hasSurfaceVelocity) {
      double* sVelocity = stk_classic::mesh::field_data(*fieldContainer->getSurfaceVelocityField(), *node);
      sVelocity[0] = (*sVelocityVec)[0][lid];
      sVelocity[1] = (*sVelocityVec)[1][lid];
    }

    if(hasVelocityRMS) {
      double* velocityRMS = stk_classic::mesh::field_data(*fieldContainer->getVelocityRMSField(), *node);
      velocityRMS[0] = (*velocityRMSVec)[0][lid];
      velocityRMS[1] = (*velocityRMSVec)[1][lid];
    }

    if(hasBasalFriction) {
      double* bFriction = stk_classic::mesh::field_data(*fieldContainer->getBasalFrictionField(), *node);
      bFriction[0] = (*bFrictionVec)[lid];
    }

>>>>>>> 06bb6418
  }

  long long int tetrasLocalIdsOnPrism[3][4];

  for (int i = 0; i < cells.size() * numLayers; i++) {

    int ib = (Ordering == 0) * (i % lElemColumnShift) + (Ordering == 1) * (i / elemLayerShift);
    int il = (Ordering == 0) * (i / lElemColumnShift) + (Ordering == 1) * (i % elemLayerShift);

    int shift = il * vertexColumnShift;

    singlePartVec[0] = partVec[ebNo];

    //TODO: this could be done only in the first layer and then copied into the other layers

    stk_classic::mesh::PairIterRelation rel = cells[ib]->relations(meshStruct2D->metaData->node_rank());
    double tempOnPrism = 0; //Set temperature constant on each prism/Hexa
    for (int j = 0; j < NumBaseElemeNodes; j++) {
      stk_classic::mesh::EntityId node2dId = rel[j].entity()->identifier() - 1;
      int node2dLId = nodes_map.LID((long long int)(node2dId));
      stk_classic::mesh::EntityId mpasLowerId = vertexLayerShift * node2dId;
      stk_classic::mesh::EntityId lowerId = shift + vertexLayerShift * node2dId;
      prismMpasIds[j] = mpasLowerId;
      prismGlobalIds[j] = lowerId;
      prismGlobalIds[j + NumBaseElemeNodes] = lowerId + vertexColumnShift;
<<<<<<< HEAD
      tempOnPrism += 1. / NumBaseElemeNodes / 2. * (temperatureVecInterp[il][node2dLId] + temperatureVecInterp[il + 1][node2dLId]);
=======
      if(hasTemperature)
        tempOnPrism += 1. / NumBaseElemeNodes / 2. * ((*temperatureVecInterp)[il][node2dLId] + (*temperatureVecInterp)[il + 1][node2dLId]);
>>>>>>> 06bb6418
    }

    switch (ElemShape) {
    case Tetrahedron: {
      tetrasFromPrismStructured(&prismMpasIds[0], &prismGlobalIds[0], tetrasLocalIdsOnPrism);

      stk_classic::mesh::EntityId prismId = il * elemColumnShift + elemLayerShift * (cells[ib]->identifier() - 1);
      for (int iTetra = 0; iTetra < 3; iTetra++) {
        stk_classic::mesh::Entity& elem = bulkData->declare_entity(metaData->element_rank(), 3 * prismId + iTetra + 1, singlePartVec);
        for (int j = 0; j < 4; j++) {
          stk_classic::mesh::Entity& node = *bulkData->get_entity(metaData->node_rank(), tetrasLocalIdsOnPrism[iTetra][j] + 1);
          bulkData->declare_relation(elem, node, j);
        }
        int* p_rank = (int*) stk_classic::mesh::field_data(*proc_rank_field, elem);
        p_rank[0] = comm->MyPID();
<<<<<<< HEAD
#ifdef ALBANY_FELIX
        double* temperature = stk_classic::mesh::field_data(*temperature_field,
            elem);
        temperature[0] = tempOnPrism;
#endif
=======
        if(hasTemperature) {
          double* temperature = stk_classic::mesh::field_data(*fieldContainer->getTemperatureField(), elem);
          temperature[0] = tempOnPrism;
        }
>>>>>>> 06bb6418
      }
    }
      break;
    case Wedge:
    case Hexahedron: {
      stk_classic::mesh::EntityId prismId = il * elemColumnShift + elemLayerShift * (cells[ib]->identifier() - 1);
      stk_classic::mesh::Entity& elem = bulkData->declare_entity(metaData->element_rank(), prismId + 1, singlePartVec);
      for (int j = 0; j < 2 * NumBaseElemeNodes; j++) {
        stk_classic::mesh::Entity& node = *bulkData->get_entity(metaData->node_rank(), prismGlobalIds[j] + 1);
        bulkData->declare_relation(elem, node, j);
      }
      int* p_rank = (int*) stk_classic::mesh::field_data(*proc_rank_field, elem);
      p_rank[0] = comm->MyPID();
<<<<<<< HEAD
#ifdef ALBANY_FELIX
      double* temperature = stk_classic::mesh::field_data(*temperature_field,
          elem);
      temperature[0] = tempOnPrism;
#endif
=======
      if(hasTemperature) {
        double* temperature = stk_classic::mesh::field_data(*fieldContainer->getTemperatureField(), elem);
      temperature[0] = tempOnPrism;
      }
>>>>>>> 06bb6418
    }
    }
  }

  int numSubelemOnPrism, numBasalSidePoints;
  int basalSideLID, upperSideLID;

  switch (ElemShape) {
  case Tetrahedron:
    numSubelemOnPrism = 3;
    numBasalSidePoints = 3;
    basalSideLID = 3;  //depends on how the tetrahedron is located in the Prism, see tetraFaceIdOnPrismFaceId below.
    upperSideLID = 1;
    break;
  case Wedge:
    numSubelemOnPrism = 1;
    numBasalSidePoints = 3;
    basalSideLID = 3;  //depends on how the tetrahedron is located in the Prism.
    upperSideLID = 4;
    break;
  case Hexahedron:
    numSubelemOnPrism = 1;
    numBasalSidePoints = 4;
    basalSideLID = 4;  //depends on how the tetrahedron is located in the Prism.
    upperSideLID = 5;
    break;
  }

  singlePartVec[0] = ssPartVec["lateralside"];

  //The following two arrays have being computed offline using the computeMap function in .hpp file.

  //tetraFaceIdOnPrismFaceId[ minIndex ][ PrismFaceID ]
  int tetraFaceIdOnPrismFaceId[6][5] = {{0, 1, 2, 3, 1}, {2, 0, 1, 3, 1}, {1, 2, 0, 3, 1}, {2, 1, 0, 1 ,3}, {0, 2, 1, 1, 3}, {1, 0, 2, 1, 3}};

  //tetraAdjacentToPrismLateralFace[ minIndex ][ prismType ][ PrismFaceID ][ iTetra ]. There are to Terahedra adjacent to a Prism face. iTetra in {0,1}
  int tetraAdjacentToPrismLateralFace[6][2][3][2] = { { { { 1, 2 }, { 0, 1 }, { 0, 2 } }, { { 0, 2 }, { 0, 1 }, { 1, 2 } } },
                                                      { { { 0, 2 }, { 1, 2 }, { 0, 1 } }, { { 1, 2 }, { 0, 2 }, { 0, 1 } } },
                                                      { { { 0, 1 }, { 0, 2 }, { 1, 2 } }, { { 0, 1 }, { 1, 2 }, { 0, 2 } } },
                                                      { { { 0, 2 }, { 0, 1 }, { 1, 2 } }, { { 1, 2 }, { 0, 1 }, { 0, 2 } } },
                                                      { { { 1, 2 }, { 0, 2 }, { 0, 1 } }, { { 0, 2 }, { 1, 2 }, { 0, 1 } } },
                                                      { { { 0, 1 }, { 1, 2 }, { 0, 2 } }, { { 0, 1 }, { 0, 2 }, { 1, 2 } } } };

  for (int i = 0; i < edges.size() * numLayers; i++) {
    int ib = (Ordering == 0) * (i % lEdgeColumnShift) + (Ordering == 1) * (i / edgeLayerShift);
    // if(!isBoundaryEdge[ib]) continue; //WARNING: assuming that all the edges stored are boundary edges!!

    stk_classic::mesh::Entity* edge2d = edges[ib];
    stk_classic::mesh::PairIterRelation rel = edge2d->relations(meshStruct2D->metaData->element_rank());
    int il = (Ordering == 0) * (i / lEdgeColumnShift) + (Ordering == 1) * (i % edgeLayerShift);
    stk_classic::mesh::Entity* elem2d = rel[0].entity();
    stk_classic::mesh::EntityId edgeLID = rel[0].identifier();

    stk_classic::mesh::EntityId basalElemId = elem2d->identifier() - 1;
    stk_classic::mesh::EntityId Edge2dId = edge2d->identifier() - 1;
    switch (ElemShape) {
    case Tetrahedron: {
      rel = elem2d->relations(meshStruct2D->metaData->node_rank());
      for (int j = 0; j < NumBaseElemeNodes; j++) {
        stk_classic::mesh::EntityId node2dId = rel[j].entity()->identifier() - 1;
        prismMpasIds[j] = vertexLayerShift * node2dId;
      }
      int minIndex;
      int pType = prismType(&prismMpasIds[0], minIndex);
      stk_classic::mesh::EntityId tetraId = 3 * il * elemColumnShift + 3 * elemLayerShift * basalElemId;

      stk_classic::mesh::Entity& elem0 = *bulkData->get_entity(metaData->element_rank(), tetraId + tetraAdjacentToPrismLateralFace[minIndex][pType][edgeLID][0] + 1);
      stk_classic::mesh::Entity& elem1 = *bulkData->get_entity(metaData->element_rank(), tetraId + tetraAdjacentToPrismLateralFace[minIndex][pType][edgeLID][1] + 1);

      stk_classic::mesh::Entity& side0 = bulkData->declare_entity(metaData->side_rank(), 2 * edgeColumnShift * il +  2 * Edge2dId * edgeLayerShift + 1, singlePartVec);
      stk_classic::mesh::Entity& side1 = bulkData->declare_entity(metaData->side_rank(), 2 * edgeColumnShift * il +  2 * Edge2dId * edgeLayerShift + 1 + 1, singlePartVec);

      bulkData->declare_relation(elem0, side0, tetraFaceIdOnPrismFaceId[minIndex][edgeLID]);
      bulkData->declare_relation(elem1, side1, tetraFaceIdOnPrismFaceId[minIndex][edgeLID]);

      stk_classic::mesh::PairIterRelation rel_elemNodes0 = elem0.relations(metaData->node_rank());
      stk_classic::mesh::PairIterRelation rel_elemNodes1 = elem1.relations(metaData->node_rank());
      for (int j = 0; j < 3; j++) {
        stk_classic::mesh::Entity& node0 = *rel_elemNodes0[this->meshSpecs[0]->ctd.side[tetraFaceIdOnPrismFaceId[minIndex][edgeLID]].node[j]].entity();
        bulkData->declare_relation(side0, node0, j);
        stk_classic::mesh::Entity& node1 = *rel_elemNodes1[this->meshSpecs[0]->ctd.side[tetraFaceIdOnPrismFaceId[minIndex][edgeLID]].node[j]].entity();
        bulkData->declare_relation(side1, node1, j);
      }
    }

      break;
    case Wedge:
    case Hexahedron: {
      stk_classic::mesh::EntityId prismId = il * elemColumnShift + elemLayerShift * basalElemId;
      stk_classic::mesh::Entity& elem = *bulkData->get_entity(metaData->element_rank(), prismId + 1);
      stk_classic::mesh::Entity& side = bulkData->declare_entity(metaData->side_rank(), edgeColumnShift * il +Edge2dId * edgeLayerShift + 1, singlePartVec);
      bulkData->declare_relation(elem, side, edgeLID);

      stk_classic::mesh::PairIterRelation rel_elemNodes = elem.relations(metaData->node_rank());
      for (int j = 0; j < 4; j++) {
        stk_classic::mesh::Entity& node = *rel_elemNodes[this->meshSpecs[0]->ctd.side[edgeLID].node[j]].entity();
        bulkData->declare_relation(side, node, j);
      }
    }
    break;
    }
  }
  
  //then we store the lower and upper faces of prisms, which corresponds to triangles of the basal mesh
  edgeLayerShift = (Ordering == 0) ? 1 : numLayers + 1;
  edgeColumnShift = elemColumnShift;

  singlePartVec[0] = ssPartVec["basalside"];


  long long int edgeOffset = maxGlobalEdges2D * numLayers;
  if(ElemShape == Tetrahedron) edgeOffset *= 2;

  for (int i = 0; i < cells.size(); i++) {
    stk_classic::mesh::Entity& elem2d = *cells[i];
    stk_classic::mesh::EntityId elem2d_id = elem2d.identifier() - 1;
    stk_classic::mesh::Entity& side = bulkData->declare_entity(metaData->side_rank(), elem2d_id + edgeOffset + 1, singlePartVec);
    stk_classic::mesh::Entity& elem = *bulkData->get_entity(metaData->element_rank(), elem2d_id * numSubelemOnPrism * elemLayerShift + 1);
    bulkData->declare_relation(elem, side, basalSideLID);

    stk_classic::mesh::PairIterRelation rel_elemNodes = elem.relations(metaData->node_rank());
    for (int j = 0; j < numBasalSidePoints; j++) {
      stk_classic::mesh::Entity& node = *rel_elemNodes[this->meshSpecs[0]->ctd.side[basalSideLID].node[j]].entity();
      bulkData->declare_relation(side, node, j);
    }
  }

  singlePartVec[0] = ssPartVec["upperside"];

  edgeOffset += maxGlobalElements2D;

  for (int i = 0; i < cells.size(); i++) {
    stk_classic::mesh::Entity& elem2d = *cells[i];
    stk_classic::mesh::EntityId elem2d_id = elem2d.identifier() - 1;
    stk_classic::mesh::Entity& side = bulkData->declare_entity(metaData->side_rank(), elem2d_id  + edgeOffset + 1, singlePartVec);
    stk_classic::mesh::Entity& elem = *bulkData->get_entity(metaData->element_rank(), elem2d_id * numSubelemOnPrism * elemLayerShift + (numLayers - 1) * numSubelemOnPrism * elemColumnShift + 1 + (numSubelemOnPrism - 1));
    bulkData->declare_relation(elem, side, upperSideLID);

    stk_classic::mesh::PairIterRelation rel_elemNodes = elem.relations(metaData->node_rank());
    for (int j = 0; j < numBasalSidePoints; j++) {
      stk_classic::mesh::Entity& node = *rel_elemNodes[this->meshSpecs[0]->ctd.side[upperSideLID].node[j]].entity();
      bulkData->declare_relation(side, node, j);
    }
  }

  bulkData->modification_end();

}

Teuchos::RCP<const Teuchos::ParameterList> Albany::ExtrudedSTKMeshStruct::getValidDiscretizationParameters() const {
  Teuchos::RCP<Teuchos::ParameterList> validPL = this->getValidGenericSTKParameters("Valid Extruded_DiscParams");
  validPL->set<std::string>("Exodus Input File Name", "", "File Name For Exodus Mesh Input");
  validPL->set<std::string>("Surface Height File Name", "surface_height.ascii", "Name of the file containing the surface height data");
  validPL->set<std::string>("Thickness File Name", "thickness.ascii", "Name of the file containing the thickness data");
  validPL->set<std::string>("Surface Velocity File Name", "surface_velocity.ascii", "Name of the file containing the surface velocity data");
  validPL->set<std::string>("Velocity RMS File Name", "velocity_RMS.ascii", "Name of the file containing the surface velocity RMS data");
  validPL->set<std::string>("Basal Friction File Name", "basal_friction.ascii", "Name of the file containing the basal friction data");
  validPL->set<std::string>("Temperature File Name", "temperature.ascii", "Name of the file containing the temperature data");
  validPL->set<std::string>("Element Shape", "Hexahedron", "Shape of the Element: Tetrahedron, Wedge, Hexahedron");
  validPL->set<int>("NumLayers", 10, "Number of vertical Layers of the extruded mesh. In a vertical column, the mesh will have numLayers+1 nodes");
  validPL->set<bool>("Use Glimmer Spacing", false, "When true, the layer spacing is computed according to Glimmer formula (layers are denser close to the bedrock)");
  validPL->set<bool>("Columnwise Ordering", false, "True for Columnwise ordering, false for Layerwise ordering");
  return validPL;
<<<<<<< HEAD
}

void Albany::ExtrudedSTKMeshStruct::read2DFileSerial(std::string &fname, Epetra_Vector& content, const Teuchos::RCP<const Epetra_Comm>& comm) {
  long long int numNodes;
=======
}

void Albany::ExtrudedSTKMeshStruct::read2DFileSerial(std::string &fname, Epetra_Vector& content, const Teuchos::RCP<const Epetra_Comm>& comm) {
  long long int numNodes;
  if (comm->MyPID() == 0) {
    std::ifstream ifile;
    ifile.open(fname.c_str());
    if (ifile.is_open()) {
      ifile >> numNodes;
      TEUCHOS_TEST_FOR_EXCEPTION(numNodes != content.MyLength(), Teuchos::Exceptions::InvalidParameterValue, std::endl << "Error in ExtrudedSTKMeshStruct: Number of nodes in file " << fname << " (" << numNodes << ") is different from the number expected (" << content.MyLength() << ")" << std::endl);

      for (long long int i = 0; i < numNodes; i++)
        ifile >> content[i];
      ifile.close();
    } else {
      std::cout << "Warning in ExtrudedSTKMeshStruct: Unable to open the file " << fname << std::endl;
    }
  }
}

void Albany::ExtrudedSTKMeshStruct::readFileSerial(std::string &fname, std::vector<Epetra_Vector>& contentVec, const Teuchos::RCP<const Epetra_Comm>& comm) {
  long long int numNodes, numComponents;
>>>>>>> 06bb6418
  if (comm->MyPID() == 0) {
    std::ifstream ifile;
    ifile.open(fname.c_str());
    if (ifile.is_open()) {
<<<<<<< HEAD
      ifile >> numNodes;
      TEUCHOS_TEST_FOR_EXCEPTION(numNodes != content.MyLength(), Teuchos::Exceptions::InvalidParameterValue, std::endl << "Error in ExtrudedSTKMeshStruct: Number of nodes in file " << fname << " (" << numNodes << ") is different from the number expected (" << content.MyLength() << ")" << std::endl);

      for (long long int i = 0; i < numNodes; i++)
        ifile >> content[i];
      ifile.close();
    } else {
      std::cout << "Warning in ExtrudedSTKMeshStruct: Unable to open the file " << fname << std::endl;
    }
  }
}

void Albany::ExtrudedSTKMeshStruct::readFileSerial(std::string &fname, std::vector<Epetra_Vector>& contentVec, const Teuchos::RCP<const Epetra_Comm>& comm) {
  long long int numNodes, numComponents;
  if (comm->MyPID() == 0) {
    std::ifstream ifile;
    ifile.open(fname.c_str());
    if (ifile.is_open()) {
      ifile >> numNodes >> numComponents;
      TEUCHOS_TEST_FOR_EXCEPTION(numNodes != contentVec[0].MyLength(), Teuchos::Exceptions::InvalidParameterValue,
          std::endl << "Error in ExtrudedSTKMeshStruct: Number of nodes in file " << fname << " (" << numNodes << ") is different from the number expected (" << contentVec[0].MyLength() << ")" << std::endl);
      TEUCHOS_TEST_FOR_EXCEPTION(numComponents != contentVec.size(), Teuchos::Exceptions::InvalidParameterValue,
          std::endl << "Error in ExtrudedSTKMeshStruct: Number of components in file " << fname << " (" << numComponents << ") is different from the number expected (" << contentVec.size() << ")" << std::endl);
      for (int il = 0; il < numComponents; ++il)
        for (long long int i = 0; i < numNodes; i++)
          ifile >> contentVec[il][i];
      ifile.close();
    } else {
      std::cout << "Warning in ExtrudedSTKMeshStruct: Unable to open input file " << fname << std::endl;
      //	TEUCHOS_TEST_FOR_EXCEPTION(true, Teuchos::Exceptions::InvalidParameter,
      //			std::endl << "Error in ExtrudedSTKMeshStruct: Unable to open input file " << fname << std::endl);
    }
  }
}

=======
      ifile >> numNodes >> numComponents;
      TEUCHOS_TEST_FOR_EXCEPTION(numNodes != contentVec[0].MyLength(), Teuchos::Exceptions::InvalidParameterValue,
          std::endl << "Error in ExtrudedSTKMeshStruct: Number of nodes in file " << fname << " (" << numNodes << ") is different from the number expected (" << contentVec[0].MyLength() << ")" << std::endl);
      TEUCHOS_TEST_FOR_EXCEPTION(numComponents != contentVec.size(), Teuchos::Exceptions::InvalidParameterValue,
          std::endl << "Error in ExtrudedSTKMeshStruct: Number of components in file " << fname << " (" << numComponents << ") is different from the number expected (" << contentVec.size() << ")" << std::endl);
      for (int il = 0; il < numComponents; ++il)
        for (long long int i = 0; i < numNodes; i++)
          ifile >> contentVec[il][i];
      ifile.close();
    } else {
      std::cout << "Warning in ExtrudedSTKMeshStruct: Unable to open input file " << fname << std::endl;
      //	TEUCHOS_TEST_FOR_EXCEPTION(true, Teuchos::Exceptions::InvalidParameter,
      //			std::endl << "Error in ExtrudedSTKMeshStruct: Unable to open input file " << fname << std::endl);
    }
  }
}

>>>>>>> 06bb6418
void Albany::ExtrudedSTKMeshStruct::readFileSerial(std::string &fname, const Epetra_Map& map_serial, const Epetra_Map& map, const Epetra_Import& importOperator, std::vector<Epetra_Vector>& temperatureVec, std::vector<double>& zCoords, const Teuchos::RCP<const Epetra_Comm>& comm) {
  long long int numNodes;
  int numComponents;
  std::ifstream ifile;
  if (comm->MyPID() == 0) {
    ifile.open(fname.c_str());
    if (ifile.is_open()) {
      ifile >> numNodes >> numComponents;

    //  std::cout << "numNodes >> numComponents: " << numNodes << " " << numComponents << std::endl;

      TEUCHOS_TEST_FOR_EXCEPTION(numNodes != map_serial.NumMyElements(), Teuchos::Exceptions::InvalidParameterValue,
          std::endl << "Error in ExtrudedSTKMeshStruct: Number of nodes in file " << fname << " (" << numNodes << ") is different from the number expected (" << map_serial.NumMyElements() << ")" << std::endl);
    } else {
      std::cout << "Warning in ExtrudedSTKMeshStruct: Unable to open input file " << fname << std::endl;
      //	TEUCHOS_TEST_FOR_EXCEPTION(true, Teuchos::Exceptions::InvalidParameter,
      //			std::endl << "Error in ExtrudedSTKMeshStruct: Unable to open input file " << fname << std::endl);
    }
  }
  comm->Broadcast(&numComponents, 1, 0);
  zCoords.resize(numComponents);
  Epetra_Vector tempT(map_serial);

  if (comm->MyPID() == 0) {
    for (int i = 0; i < numComponents; ++i)
      ifile >> zCoords[i];
  }
  comm->Broadcast(&zCoords[0], numComponents, 0);

  temperatureVec.resize(numComponents, Epetra_Vector(map));

  for (int il = 0; il < numComponents; ++il) {
    if (comm->MyPID() == 0)
      for (long long int i = 0; i < numNodes; i++)
        ifile >> tempT[i];
    temperatureVec[il].Import(tempT, importOperator, Insert);
  }

  if (comm->MyPID() == 0)
    ifile.close();

}
<|MERGE_RESOLUTION|>--- conflicted
+++ resolved
@@ -225,71 +225,6 @@
   Epetra_Import importOperator(nodes_map, serial_nodes_map);
 
   Epetra_Vector temp(serial_nodes_map);
-<<<<<<< HEAD
-  Epetra_Vector sHeightVec(nodes_map);
-  Epetra_Vector thickVec(nodes_map);
-  Epetra_Vector bFrictionVec(nodes_map);
-
-  std::string fname = params->get<std::string>("Surface Height File Name", "surface_height.ascii");
-  read2DFileSerial(fname, temp, comm);
-  sHeightVec.Import(temp, importOperator, Insert);
-  fname = params->get<std::string>("Thickness File Name", "thickness.ascii");
-  read2DFileSerial(fname, temp, comm);
-  thickVec.Import(temp, importOperator, Insert);
-  fname = params->get<std::string>("Basal Friction File Name", "basal_friction.ascii");
-  read2DFileSerial(fname, temp, comm);
-  bFrictionVec.Import(temp, importOperator, Insert);
-
-  fname = params->get<std::string>("Temperature File Name", "temperature.ascii");
-
-  std::vector<Epetra_Vector> temperatureVecInterp(numLayers + 1, Epetra_Vector(nodes_map)), temperatureVec;
-
-
-  readFileSerial(fname, serial_nodes_map, nodes_map, importOperator, temperatureVec, temperatureNormalizedZ, comm);
-
-
-  int il0, il1, verticalTSize(temperatureVec.size());
-  double h0(0.0);
-
-  for (int il = 0; il < numLayers + 1; il++) {
-    if (levelsNormalizedThickness[il] <= temperatureNormalizedZ[0]) {
-      il0 = 0;
-      il1 = 0;
-      h0 = 1.0;
-    }
-
-    else if (levelsNormalizedThickness[il] >= temperatureNormalizedZ[verticalTSize - 1]) {
-      il0 = verticalTSize - 1;
-      il1 = verticalTSize - 1;
-      h0 = 0.0;
-    }
-
-    else {
-      int k = 0;
-      while (levelsNormalizedThickness[il] > temperatureNormalizedZ[++k])
-        ;
-      il0 = k - 1;
-      il1 = k;
-      h0 = (temperatureNormalizedZ[il1] - levelsNormalizedThickness[il]) / (temperatureNormalizedZ[il1] - temperatureNormalizedZ[il0]);
-    }
-
-    for (int i = 0; i < nodes_map.NumMyElements(); i++)
-      temperatureVecInterp[il][i] = h0 * temperatureVec[il0][i] + (1.0 - h0) * temperatureVec[il1][i];
-  }
-
-  std::vector<Epetra_Vector> tempSV(neq_, Epetra_Vector(serial_nodes_map));
-  std::vector<Epetra_Vector> sVelocityVec(neq_, Epetra_Vector(nodes_map));
-  std::vector<Epetra_Vector> velocityRMSVec(neq_, Epetra_Vector(nodes_map));
-  fname = params->get<std::string>("Surface Velocity File Name", "surface_velocity.ascii");
-  readFileSerial(fname, tempSV, comm);
-  for (int i = 0; i < tempSV.size(); i++)
-    sVelocityVec[i].Import(tempSV[i], importOperator, Insert);
-
-  fname = params->get<std::string>("Velocity RMS File Name", "velocity_RMS.ascii");
-  readFileSerial(fname, tempSV, comm);
-  for (int i = 0; i < tempSV.size(); i++)
-    velocityRMSVec[i].Import(tempSV[i], importOperator, Insert);
-=======
   Teuchos::RCP<Epetra_Vector> sHeightVec;
   Teuchos::RCP<Epetra_Vector> thickVec;
   Teuchos::RCP<Epetra_Vector> bFrictionVec;
@@ -383,7 +318,6 @@
     for (int i = 0; i < tempSV.size(); i++)
       (*velocityRMSVec)[i].Import(tempSV[i], importOperator, Insert);
   }
->>>>>>> 06bb6418
 
   if (comm->MyPID() == 0) std::cout << " done." << std::endl;
 
@@ -414,15 +348,6 @@
 
   AbstractSTKFieldContainer::IntScalarFieldType* proc_rank_field = fieldContainer->getProcRankField();
   AbstractSTKFieldContainer::VectorFieldType* coordinates_field = fieldContainer->getCoordinatesField();
-<<<<<<< HEAD
-  AbstractSTKFieldContainer::ScalarFieldType* surfaceHeight_field = fieldContainer->getSurfaceHeightField();
-  AbstractSTKFieldContainer::ScalarFieldType* thickness_field = fieldContainer->getThicknessField();
-  AbstractSTKFieldContainer::VectorFieldType* surfaceVelocity_field = fieldContainer->getSurfaceVelocityField();
-  AbstractSTKFieldContainer::VectorFieldType* velocityRMS_field = fieldContainer->getVelocityRMSField();
-  AbstractSTKFieldContainer::ScalarFieldType* basal_friction_field = fieldContainer->getBasalFrictionField();
-  AbstractSTKFieldContainer::ScalarFieldType* temperature_field = fieldContainer->getTemperatureField();
-=======
->>>>>>> 06bb6418
 
   std::vector<long long int> prismMpasIds(NumBaseElemeNodes), prismGlobalIds(2 * NumBaseElemeNodes);
 
@@ -442,30 +367,6 @@
     coord[0] = coord2d[0];
     coord[1] = coord2d[1];
 
-<<<<<<< HEAD
-#ifdef ALBANY_FELIX
-    int lid = nodes_map.LID((long long int)(node2dId));
-    double* sHeight = stk_classic::mesh::field_data(*surfaceHeight_field, *node);
-    sHeight[0] = sHeightVec[lid];
-
-    double* thick = stk_classic::mesh::field_data(*thickness_field, *node);
-    thick[0] = thickVec[lid];
-
-    double* sVelocity = stk_classic::mesh::field_data(*surfaceVelocity_field, *node);
-    sVelocity[0] = sVelocityVec[0][lid];
-    sVelocity[1] = sVelocityVec[1][lid];
-
-    double* velocityRMS = stk_classic::mesh::field_data(*velocityRMS_field, *node);
-    velocityRMS[0] = velocityRMSVec[0][lid];
-    velocityRMS[1] = velocityRMSVec[1][lid];
-
-    double* bFriction = stk_classic::mesh::field_data(*basal_friction_field, *node);
-    bFriction[0] = bFrictionVec[lid];
-    coord[2] = sHeight[0] - thick[0] * (1. - levelsNormalizedThickness[il]);
-#else
-    coord[2] = 0;
-#endif
-=======
     int lid = nodes_map.LID((long long int)(node2dId));
     coord[2] = (*sHeightVec)[lid] - (*thickVec)[lid] * (1. - levelsNormalizedThickness[il]);
 
@@ -496,7 +397,6 @@
       bFriction[0] = (*bFrictionVec)[lid];
     }
 
->>>>>>> 06bb6418
   }
 
   long long int tetrasLocalIdsOnPrism[3][4];
@@ -522,12 +422,8 @@
       prismMpasIds[j] = mpasLowerId;
       prismGlobalIds[j] = lowerId;
       prismGlobalIds[j + NumBaseElemeNodes] = lowerId + vertexColumnShift;
-<<<<<<< HEAD
-      tempOnPrism += 1. / NumBaseElemeNodes / 2. * (temperatureVecInterp[il][node2dLId] + temperatureVecInterp[il + 1][node2dLId]);
-=======
       if(hasTemperature)
         tempOnPrism += 1. / NumBaseElemeNodes / 2. * ((*temperatureVecInterp)[il][node2dLId] + (*temperatureVecInterp)[il + 1][node2dLId]);
->>>>>>> 06bb6418
     }
 
     switch (ElemShape) {
@@ -543,18 +439,10 @@
         }
         int* p_rank = (int*) stk_classic::mesh::field_data(*proc_rank_field, elem);
         p_rank[0] = comm->MyPID();
-<<<<<<< HEAD
-#ifdef ALBANY_FELIX
-        double* temperature = stk_classic::mesh::field_data(*temperature_field,
-            elem);
-        temperature[0] = tempOnPrism;
-#endif
-=======
         if(hasTemperature) {
           double* temperature = stk_classic::mesh::field_data(*fieldContainer->getTemperatureField(), elem);
           temperature[0] = tempOnPrism;
         }
->>>>>>> 06bb6418
       }
     }
       break;
@@ -568,18 +456,10 @@
       }
       int* p_rank = (int*) stk_classic::mesh::field_data(*proc_rank_field, elem);
       p_rank[0] = comm->MyPID();
-<<<<<<< HEAD
-#ifdef ALBANY_FELIX
-      double* temperature = stk_classic::mesh::field_data(*temperature_field,
-          elem);
-      temperature[0] = tempOnPrism;
-#endif
-=======
       if(hasTemperature) {
         double* temperature = stk_classic::mesh::field_data(*fieldContainer->getTemperatureField(), elem);
       temperature[0] = tempOnPrism;
       }
->>>>>>> 06bb6418
     }
     }
   }
@@ -743,12 +623,6 @@
   validPL->set<bool>("Use Glimmer Spacing", false, "When true, the layer spacing is computed according to Glimmer formula (layers are denser close to the bedrock)");
   validPL->set<bool>("Columnwise Ordering", false, "True for Columnwise ordering, false for Layerwise ordering");
   return validPL;
-<<<<<<< HEAD
-}
-
-void Albany::ExtrudedSTKMeshStruct::read2DFileSerial(std::string &fname, Epetra_Vector& content, const Teuchos::RCP<const Epetra_Comm>& comm) {
-  long long int numNodes;
-=======
 }
 
 void Albany::ExtrudedSTKMeshStruct::read2DFileSerial(std::string &fname, Epetra_Vector& content, const Teuchos::RCP<const Epetra_Comm>& comm) {
@@ -757,26 +631,6 @@
     std::ifstream ifile;
     ifile.open(fname.c_str());
     if (ifile.is_open()) {
-      ifile >> numNodes;
-      TEUCHOS_TEST_FOR_EXCEPTION(numNodes != content.MyLength(), Teuchos::Exceptions::InvalidParameterValue, std::endl << "Error in ExtrudedSTKMeshStruct: Number of nodes in file " << fname << " (" << numNodes << ") is different from the number expected (" << content.MyLength() << ")" << std::endl);
-
-      for (long long int i = 0; i < numNodes; i++)
-        ifile >> content[i];
-      ifile.close();
-    } else {
-      std::cout << "Warning in ExtrudedSTKMeshStruct: Unable to open the file " << fname << std::endl;
-    }
-  }
-}
-
-void Albany::ExtrudedSTKMeshStruct::readFileSerial(std::string &fname, std::vector<Epetra_Vector>& contentVec, const Teuchos::RCP<const Epetra_Comm>& comm) {
-  long long int numNodes, numComponents;
->>>>>>> 06bb6418
-  if (comm->MyPID() == 0) {
-    std::ifstream ifile;
-    ifile.open(fname.c_str());
-    if (ifile.is_open()) {
-<<<<<<< HEAD
       ifile >> numNodes;
       TEUCHOS_TEST_FOR_EXCEPTION(numNodes != content.MyLength(), Teuchos::Exceptions::InvalidParameterValue, std::endl << "Error in ExtrudedSTKMeshStruct: Number of nodes in file " << fname << " (" << numNodes << ") is different from the number expected (" << content.MyLength() << ")" << std::endl);
 
@@ -812,25 +666,6 @@
   }
 }
 
-=======
-      ifile >> numNodes >> numComponents;
-      TEUCHOS_TEST_FOR_EXCEPTION(numNodes != contentVec[0].MyLength(), Teuchos::Exceptions::InvalidParameterValue,
-          std::endl << "Error in ExtrudedSTKMeshStruct: Number of nodes in file " << fname << " (" << numNodes << ") is different from the number expected (" << contentVec[0].MyLength() << ")" << std::endl);
-      TEUCHOS_TEST_FOR_EXCEPTION(numComponents != contentVec.size(), Teuchos::Exceptions::InvalidParameterValue,
-          std::endl << "Error in ExtrudedSTKMeshStruct: Number of components in file " << fname << " (" << numComponents << ") is different from the number expected (" << contentVec.size() << ")" << std::endl);
-      for (int il = 0; il < numComponents; ++il)
-        for (long long int i = 0; i < numNodes; i++)
-          ifile >> contentVec[il][i];
-      ifile.close();
-    } else {
-      std::cout << "Warning in ExtrudedSTKMeshStruct: Unable to open input file " << fname << std::endl;
-      //	TEUCHOS_TEST_FOR_EXCEPTION(true, Teuchos::Exceptions::InvalidParameter,
-      //			std::endl << "Error in ExtrudedSTKMeshStruct: Unable to open input file " << fname << std::endl);
-    }
-  }
-}
-
->>>>>>> 06bb6418
 void Albany::ExtrudedSTKMeshStruct::readFileSerial(std::string &fname, const Epetra_Map& map_serial, const Epetra_Map& map, const Epetra_Import& importOperator, std::vector<Epetra_Vector>& temperatureVec, std::vector<double>& zCoords, const Teuchos::RCP<const Epetra_Comm>& comm) {
   long long int numNodes;
   int numComponents;
