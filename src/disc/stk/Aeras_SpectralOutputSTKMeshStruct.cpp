//*****************************************************************//
//    Albany 3.0:  Copyright 2016 Sandia Corporation               //
//    This Software is released under the BSD license detailed     //
//    in the file "license.txt" in the top-level Albany directory  //
//*****************************************************************//


#include <iostream>

#include "Aeras_SpectralOutputSTKMeshStruct.hpp"
#include "Teuchos_VerboseObject.hpp"

#include <Shards_BasicTopologies.hpp>

#include <stk_mesh/base/Entity.hpp>
#include <stk_mesh/base/GetEntities.hpp>
#include <stk_mesh/base/GetBuckets.hpp>
#include <stk_mesh/base/FieldBase.hpp>
#include <stk_mesh/base/Selector.hpp>

#include <Albany_STKNodeSharing.hpp>

#ifdef ALBANY_SEACAS
#include <stk_io/IossBridge.hpp>
#endif

#ifdef ALBANY_64BIT_INT
// long int == 64bit
#  define ST_LLI "%li"
#else
#  define ST_LLI "%i"
#endif


//#include <stk_mesh/fem/FEMHelpers.hpp>
#include <boost/algorithm/string/predicate.hpp>

#include "Albany_Utils.hpp"


//uncomment the following line if you want debug output to be printed to screen
//#define OUTPUT_TO_SCREEN


//Constructor
Aeras::SpectralOutputSTKMeshStruct::SpectralOutputSTKMeshStruct(
                                             const Teuchos::RCP<Teuchos::ParameterList>& params,
                                             const Teuchos::RCP<const Teuchos_Comm>& commT,
                                             const int numDim_, const int worksetSize_,
                                             const bool periodic_, const double scale_,
                                             const Albany::WorksetArray<Teuchos::ArrayRCP<Teuchos::ArrayRCP<GO> > >::type& wsElNodeID_,
                                             const Albany::WorksetArray<Teuchos::ArrayRCP<Teuchos::ArrayRCP<double*> > >::type& coords_,
                                             const int points_per_edge_, const std::string element_name_):
  GenericSTKMeshStruct(params,Teuchos::null, numDim_),
  out(Teuchos::VerboseObjectBase::getDefaultOStream()),
  periodic(periodic_),
  scale(scale_),
  numDim(numDim_),
  wsElNodeID(wsElNodeID_),
  coords(coords_),
  points_per_edge(points_per_edge_)
{
#ifdef OUTPUT_TO_SCREEN
  *out << "DEBUG: " << __PRETTY_FUNCTION__ << "\n";
#endif

  contigIDs = params->get("Contiguous IDs", true);

#ifdef OUTPUT_TO_SCREEN
  *out << "element_name: " << element_name_ << "\n";
  *out << "periodic BCs? " << periodic << "\n";
#endif

  //just creating 1 element block.  May want to change later...
  std::string ebn="Element Block 0";
  partVec[0] = & metaData->declare_part(ebn, stk::topology::ELEMENT_RANK );
  ebNameToIndex[ebn] = 0;
  std::vector<std::string> nsNames;
  std::vector<std::string> ssNames;

#ifdef ALBANY_SEACAS
  stk::io::put_io_part_attribute(*partVec[0]);
#endif


  if (element_name_ == "ShellQuadrilateral") {
    params->validateParameters(*getValidDiscretizationParametersQuads(),0);
    stk::mesh::set_cell_topology<shards::ShellQuadrilateral<4> >(*partVec[0]);
    ElemType = QUAD;
  }
  else if (element_name_ == "Line") {
    params->validateParameters(*getValidDiscretizationParametersLines(),0);
    stk::mesh::set_cell_topology<shards::Line<2> >(*partVec[0]);
    ElemType = LINE;
  }


  int cub = params->get("Cubature Degree",3);
  //FIXME: hard-coded for now that all the elements are in 1 workset
  int worksetSize = -1;
  //int worksetSizeMax = params->get("Workset Size",50);
  //int worksetSize = this->computeWorksetSize(worksetSizeMax, elem_mapT->getNodeNumElements());

  const CellTopologyData& ctd = *metaData->get_cell_topology(*partVec[0]).getCellTopologyData();

#ifdef OUTPUT_TO_SCREEN
  *out << "numDim, cub, worksetSize, points_per_edge, ctd name: " << numDim << ", "
       << cub << ", " << worksetSize << ", " << points_per_edge << ", " << ctd.name << "\n";
#endif
  this->meshSpecs[0] = Teuchos::rcp(new Albany::MeshSpecsStruct(ctd, numDim, cub,
                             nsNames, ssNames, worksetSize, partVec[0]->name(),
                             ebNameToIndex, this->interleavedOrdering));


}

Aeras::SpectralOutputSTKMeshStruct::~SpectralOutputSTKMeshStruct()
{
}

void
Aeras::SpectralOutputSTKMeshStruct::setFieldAndBulkData(
          const Teuchos::RCP<const Teuchos_Comm>& commT,
          const Teuchos::RCP<Teuchos::ParameterList>& params,
          const unsigned int neq_,
          const Albany::AbstractFieldContainer::FieldContainerRequirements& req,
          const Teuchos::RCP<Albany::StateInfoStruct>& sis,
          const unsigned int worksetSize,
          const std::map<std::string,Teuchos::RCP<Albany::StateInfoStruct> >& /*side_set_sis*/,
          const std::map<std::string,Albany::AbstractFieldContainer::FieldContainerRequirements>& /*side_set_req*/)
<<<<<<< HEAD

=======
>>>>>>> 4a5c94e8
{
#ifdef OUTPUT_TO_SCREEN
  *out << "DEBUG: " << __PRETTY_FUNCTION__ << "\n";
#endif
  this->SetupFieldData(commT, neq_, req, sis, worksetSize);

  metaData->commit();

  bulkData->modification_begin(); // Begin modifying the mesh

  stk::mesh::PartVector nodePartVec;
  stk::mesh::PartVector singlePartVec(1);

  //FIXME?: assuming for now 1 element block
  unsigned int ebNo = 0;

  Albany::AbstractSTKFieldContainer::VectorFieldType* coordinates_field = fieldContainer->getCoordinatesField();

  if (ElemType == QUAD) { //Quads
#ifdef OUTPUT_TO_SCREEN
    std::cout << "Spectral Mesh # ws, # eles: " << wsElNodeID.size() << ", " << wsElNodeID[0].size() << std::endl;
    for (int ws = 0; ws < wsElNodeID.size(); ws++){
      for (int e = 0; e < wsElNodeID[ws].size(); e++){
        std::cout << "Spectral Mesh Element " << e << ": Nodes = ";
        for (size_t inode = 0; inode < points_per_edge*points_per_edge; ++inode)
          std::cout << wsElNodeID[ws][e][inode] << " ";
              std::cout << std::endl;
      }
    }
#endif

    GO count = 0;
    GO numOutputEles = wsElNodeID[0].size()*(points_per_edge-1)*(points_per_edge-1);
    for (int ws = 0; ws < wsElNodeID.size(); ws++){             // workset
      for (int e = 0; e < wsElNodeID[ws].size(); e++){          // cell
        for (int i=0; i<points_per_edge-1; i++) {           //Each spectral element broken into (points_per_edge-1)^2 bilinear elements
          for (int j=0; j<points_per_edge-1; j++) {
            //Set connectivity for new mesh
            const GO elem_GID = count + numOutputEles*commT->getRank();
            count++;
            stk::mesh::EntityId elem_id = (stk::mesh::EntityId) elem_GID;
            singlePartVec[0] = partVec[ebNo];
            //Add 1 to elem_id in the following line b/c STK is 1-based whereas wsElNodeID is 0-based
            stk::mesh::Entity elem = bulkData->declare_entity(stk::topology::ELEMENT_RANK, 1+elem_id, singlePartVec);
            stk::mesh::Entity node0 = bulkData->declare_entity(stk::topology::NODE_RANK,
                                      1+wsElNodeID[ws][e][i+j*points_per_edge], nodePartVec);
            stk::mesh::Entity node1 = bulkData->declare_entity(stk::topology::NODE_RANK,
                                      1+wsElNodeID[ws][e][i+1+j*points_per_edge], nodePartVec);
            stk::mesh::Entity node2 = bulkData->declare_entity(stk::topology::NODE_RANK,
                                      1+wsElNodeID[ws][e][i+points_per_edge+1+j*points_per_edge], nodePartVec);
            stk::mesh::Entity node3 = bulkData->declare_entity(stk::topology::NODE_RANK,
                                      1+wsElNodeID[ws][e][i+points_per_edge+j*points_per_edge], nodePartVec);
#ifdef OUTPUT_TO_SCREEN
            std::cout << "ws, e, i , j " << ws << ", " << e << ", " << i << ", " << j << std::endl;
            std::cout << "Output Mesh elem_GID, node0, node1, node2, node3: " << elem_GID << ", "
                      << wsElNodeID[ws][e][i+j*points_per_edge] << ", "
                      << wsElNodeID[ws][e][i+1+j*points_per_edge] << ", "
                      << wsElNodeID[ws][e][i+points_per_edge+1+j*points_per_edge] << ", "
                      << wsElNodeID[ws][e][i+points_per_edge+j*points_per_edge]
                      << std::endl;
#endif
            bulkData->declare_relation(elem, node0, 0);
            bulkData->declare_relation(elem, node1, 1);
            bulkData->declare_relation(elem, node2, 2);
            bulkData->declare_relation(elem, node3, 3);

            //Set coordinates of new mesh
            double* coord;
            //set node 0 in STK bilinear mesh
            coord = stk::mesh::field_data(*coordinates_field, node0);
#ifdef OUTPUT_TO_SCREEN
           std::cout << "Output mesh node0 coords: " << coords[ws][e][i+j*points_per_edge][0]
                     << ", " << coords[ws][e][i+j*points_per_edge][1] << ", " << coords[ws][e][i+j*points_per_edge][2] << std::endl;
#endif
            coord[0] = coords[ws][e][i+j*points_per_edge][0];
            coord[1] = coords[ws][e][i+j*points_per_edge][1];
            coord[2] = coords[ws][e][i+j*points_per_edge][2];
            //set node 1 in STK bilinear mesh
            coord = stk::mesh::field_data(*coordinates_field, node1);
#ifdef OUTPUT_TO_SCREEN
            std::cout << "Output mesh node1 coords: " << coords[ws][e][i+1+j*points_per_edge][0]
                      << ", " << coords[ws][e][i+1+j*points_per_edge][1] << ", " << coords[ws][e][i+1+j*points_per_edge][2] << std::endl;
#endif
            coord[0] = coords[ws][e][i+1+j*points_per_edge][0];
            coord[1] = coords[ws][e][i+1+j*points_per_edge][1];
            coord[2] = coords[ws][e][i+1+j*points_per_edge][2];
            //set node 2 in STK bilinear mesh
            coord = stk::mesh::field_data(*coordinates_field, node2);
#ifdef OUTPUT_TO_SCREEN
            std::cout << "Output mesh node2 coords: " << coords[ws][e][i+points_per_edge+1+j*points_per_edge][0]
                      << ", " << coords[ws][e][i+points_per_edge+1+j*points_per_edge][1]
                      << ", " << coords[ws][e][i+points_per_edge+1+j*points_per_edge][2] << std::endl;
#endif
            coord[0] = coords[ws][e][i+points_per_edge+1+j*points_per_edge][0];
            coord[1] = coords[ws][e][i+points_per_edge+1+j*points_per_edge][1];
            coord[2] = coords[ws][e][i+points_per_edge+1+j*points_per_edge][2];
            //set node 3 in STK bilinear mesh
            coord = stk::mesh::field_data(*coordinates_field, node3);
#ifdef OUTPUT_TO_SCREEN
            std::cout << "Output mesh node3 coords: " << coords[ws][e][i+points_per_edge+j*points_per_edge][0]
                      << ", " << coords[ws][e][i+points_per_edge+j*points_per_edge][1]
                      << ", " << coords[ws][e][i+points_per_edge+j*points_per_edge][2] << std::endl;
#endif
            coord[0] = coords[ws][e][i+points_per_edge+j*points_per_edge][0];
            coord[1] = coords[ws][e][i+points_per_edge+j*points_per_edge][1];
            coord[2] = coords[ws][e][i+points_per_edge+j*points_per_edge][2];
          }
        }
      }
    }
  }
  else if (ElemType == LINE) { //Lines (for xz hydrostatic)
    //IKT, 8/28/15: the following code needs testing
#ifdef OUTPUT_TO_SCREEN
    std::cout << "Spectral Mesh # ws, # eles: " << wsElNodeID.size() << ", " << wsElNodeID[0].size() << std::endl;
    for (int ws = 0; ws < wsElNodeID.size(); ws++){
      for (int e = 0; e < wsElNodeID[ws].size(); e++){
        std::cout << "Spectral Mesh Element " << e << ": Nodes = ";
        for (size_t inode = 0; inode < points_per_edge; ++inode)
          std::cout << wsElNodeID[ws][e][inode] << " ";
              std::cout << std::endl;
      }
    }
#endif
    GO count = 0;
    GO numOutputEles = wsElNodeID[0].size()*(points_per_edge-1);
    for (int ws = 0; ws < wsElNodeID.size(); ws++){             // workset
      for (int e = 0; e < wsElNodeID[ws].size(); e++){          // cell
        for (int i=0; i<points_per_edge-1; i++) {           //Each spectral element broken into (points_per_edge-1) linear elements
          //Set connectivity for new mesh
          const GO elem_GID = count + numOutputEles*commT->getRank()*commT->getSize();
          count++;
          stk::mesh::EntityId elem_id = (stk::mesh::EntityId) elem_GID;
          singlePartVec[0] = partVec[ebNo];
          //Add 1 to elem_id in the following line b/c STK is 1-based whereas wsElNodeID is 0-based
          stk::mesh::Entity elem = bulkData->declare_entity(stk::topology::ELEMENT_RANK, 1+elem_id, singlePartVec);
          stk::mesh::Entity node0 = bulkData->declare_entity(stk::topology::NODE_RANK,
                                    1+wsElNodeID[ws][e][i], nodePartVec);
          stk::mesh::Entity node1 = bulkData->declare_entity(stk::topology::NODE_RANK,
                                    1+wsElNodeID[ws][e][i+1], nodePartVec);
#ifdef OUTPUT_TO_SCREEN
          std::cout << "ws, e, i " << ws << ", " << e << ", " << i  << std::endl;
          std::cout << "Output Mesh elem_GID, node0, node1: " << elem_GID << ", "
                    << wsElNodeID[ws][e][i] << ", "
                    << wsElNodeID[ws][e][i+1] << std::endl;
#endif
          bulkData->declare_relation(elem, node0, 0);
          bulkData->declare_relation(elem, node1, 1);

          //Set coordinates of new mesh
          double* coord;
          //set node 0 in STK linear mesh
          coord = stk::mesh::field_data(*coordinates_field, node0);
          coord[0] = coords[ws][e][i][0];
#ifdef OUTPUT_TO_SCREEN
          std::cout << "Output mesh node0 x-coord: " << coord[0] << std::endl;
#endif
          //set node 1 in STK linear mesh
          coord = stk::mesh::field_data(*coordinates_field, node1);
          coord[0] = coords[ws][e][i+1][0];
          if ((periodic == true) && (coords[ws][e][i+1][0] == scale))
            coord[0] = 0.0;
#ifdef OUTPUT_TO_SCREEN
          std::cout << "Output mesh node1 x-coord: " << coord[0] << std::endl;
#endif
        }
      }
    }
  }

  Albany::fix_node_sharing(*bulkData);
  bulkData->modification_end();
}


Teuchos::RCP<const Teuchos::ParameterList>
Aeras::SpectralOutputSTKMeshStruct::getValidDiscretizationParametersQuads() const
{
#ifdef OUTPUT_TO_SCREEN
  *out << "DEBUG: " << __PRETTY_FUNCTION__ << "\n";
#endif
  Teuchos::RCP<Teuchos::ParameterList> validPL =
    this->getValidGenericSTKParameters("Valid Aeras_DiscParams_Exodus");
  validPL->set<std::string>("Exodus Input File Name", "", "File Name For Exodus Mesh Input");
  validPL->set<bool>("Periodic BC", false, "Flag to indicate periodic a mesh");
  Teuchos::Array<std::string> emptyStringArray;
  validPL->set<Teuchos::Array<std::string> >("Additional Node Sets", emptyStringArray, "Declare additional node sets not present in the input file");
  validPL->set<int>("Restart Index", 1, "Exodus time index to read for inital guess/condition.");
  validPL->set<double>("Restart Time", 1.0, "Exodus solution time to read for inital guess/condition.");
  validPL->set<bool>("Write points coordinates to ascii file", false, "If true, writes the mesh points coordinates on file");



  return validPL;
}

Teuchos::RCP<const Teuchos::ParameterList>
Aeras::SpectralOutputSTKMeshStruct::getValidDiscretizationParametersLines() const
{
#ifdef OUTPUT_TO_SCREEN
  *out << "DEBUG: " << __PRETTY_FUNCTION__ << "\n";
#endif
  Teuchos::RCP<Teuchos::ParameterList> validPL =
    this->getValidGenericSTKParameters("Valid Aeras_DiscParams_STK1D");
  validPL->set<bool>("Periodic_x BC", false, "Flag to indicate periodic mesh in x-dimension");
  //IKT, 8/31/15: why are Periodic_y BC and Periodic_z BC needed in valid parameterlist when we will
  //always have 1D mesh?
  validPL->set<bool>("Periodic_y BC", false, "Flag to indicate periodic mesh in y-dimension");
  validPL->set<bool>("Periodic_z BC", false, "Flag to indicate periodic mesh in z-dimension");
  validPL->set<int>("1D Elements", 0, "Number of Elements in X discretization");
  validPL->set<double>("1D Scale", 1.0, "Width of X discretization");
  // Multiple element blocks parameters
  validPL->set<int>("Element Blocks", 1, "Number of elements blocks");
  validPL->set<bool>("Write points coordinates to ascii file", false, "If true, writes the mesh points coordinates on file");

  return validPL;
}<|MERGE_RESOLUTION|>--- conflicted
+++ resolved
@@ -128,10 +128,7 @@
           const unsigned int worksetSize,
           const std::map<std::string,Teuchos::RCP<Albany::StateInfoStruct> >& /*side_set_sis*/,
           const std::map<std::string,Albany::AbstractFieldContainer::FieldContainerRequirements>& /*side_set_req*/)
-<<<<<<< HEAD
-
-=======
->>>>>>> 4a5c94e8
+
 {
 #ifdef OUTPUT_TO_SCREEN
   *out << "DEBUG: " << __PRETTY_FUNCTION__ << "\n";
@@ -287,16 +284,16 @@
           coord = stk::mesh::field_data(*coordinates_field, node0);
           coord[0] = coords[ws][e][i][0];
 #ifdef OUTPUT_TO_SCREEN
-          std::cout << "Output mesh node0 x-coord: " << coord[0] << std::endl;
-#endif
-          //set node 1 in STK linear mesh
+          std::cout << "Output mesh node0 x-coord: " << coord[0] << std::endl;  
+#endif 
+          //set node 1 in STK linear mesh 
           coord = stk::mesh::field_data(*coordinates_field, node1);
           coord[0] = coords[ws][e][i+1][0];
           if ((periodic == true) && (coords[ws][e][i+1][0] == scale))
-            coord[0] = 0.0;
-#ifdef OUTPUT_TO_SCREEN
-          std::cout << "Output mesh node1 x-coord: " << coord[0] << std::endl;
-#endif
+            coord[0] = 0.0; 
+#ifdef OUTPUT_TO_SCREEN
+          std::cout << "Output mesh node1 x-coord: " << coord[0] << std::endl;  
+#endif 
         }
       }
     }
