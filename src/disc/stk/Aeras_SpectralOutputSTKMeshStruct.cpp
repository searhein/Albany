//*****************************************************************//
//    Albany 2.0:  Copyright 2012 Sandia Corporation               //
//    This Software is released under the BSD license detailed     //
//    in the file "license.txt" in the top-level Albany directory  //
//*****************************************************************//


#include <iostream>

#include "Aeras_SpectralOutputSTKMeshStruct.hpp"
#include "Teuchos_VerboseObject.hpp"

#include <Shards_BasicTopologies.hpp>

#include <stk_mesh/base/Entity.hpp>
#include <stk_mesh/base/GetEntities.hpp>
#include <stk_mesh/base/GetBuckets.hpp>
#include <stk_mesh/base/FieldBase.hpp>
#include <stk_mesh/base/Selector.hpp>

#include <Albany_STKNodeSharing.hpp>

#ifdef ALBANY_SEACAS
#include <stk_io/IossBridge.hpp>
#endif

#ifdef ALBANY_64BIT_INT
// long int == 64bit
#  define ST_LLI "%li"
#else
#  define ST_LLI "%i"
#endif


//#include <stk_mesh/fem/FEMHelpers.hpp>
#include <boost/algorithm/string/predicate.hpp>

#include "Albany_Utils.hpp"


//uncomment the following line if you want debug output to be printed to screen
//#define OUTPUT_TO_SCREEN


//Constructor
Aeras::SpectralOutputSTKMeshStruct::SpectralOutputSTKMeshStruct(
                                             const Teuchos::RCP<Teuchos::ParameterList>& params,
                                             const Teuchos::RCP<const Teuchos_Comm>& commT,
                                             const int numDim_, const int worksetSize_,
                                             const bool periodic_, const double scale_,  
                                             const Albany::WorksetArray<Teuchos::ArrayRCP<Teuchos::ArrayRCP<GO> > >::type& wsElNodeID_,
                                             const Albany::WorksetArray<Teuchos::ArrayRCP<Teuchos::ArrayRCP<double*> > >::type& coords_,
                                             const int points_per_edge_, const std::string element_name_):
  GenericSTKMeshStruct(params,Teuchos::null, numDim_),
  out(Teuchos::VerboseObjectBase::getDefaultOStream()),
<<<<<<< HEAD
  periodic(false),
=======
  periodic(periodic_), 
  scale(scale_), 
>>>>>>> 450e2c79
  numDim(numDim_),
  wsElNodeID(wsElNodeID_),
  coords(coords_),
  points_per_edge(points_per_edge_)
{
#ifdef OUTPUT_TO_SCREEN
  *out << "DEBUG: " << __PRETTY_FUNCTION__ << "\n";
#endif

  contigIDs = params->get("Contiguous IDs", true);

#ifdef OUTPUT_TO_SCREEN
  *out << "element_name: " << element_name_ << "\n";
<<<<<<< HEAD
=======
  *out << "periodic BCs? " << periodic << "\n";  
>>>>>>> 450e2c79
#endif

  //just creating 1 element block.  May want to change later...
  std::string ebn="Element Block 0";
  partVec[0] = & metaData->declare_part(ebn, stk::topology::ELEMENT_RANK );
  ebNameToIndex[ebn] = 0;
  std::vector<std::string> nsNames;
  std::vector<std::string> ssNames;

#ifdef ALBANY_SEACAS
  stk::io::put_io_part_attribute(*partVec[0]);
#endif


  if (element_name_ == "ShellQuadrilateral") {
    params->validateParameters(*getValidDiscretizationParametersQuads(),0);
    stk::mesh::set_cell_topology<shards::ShellQuadrilateral<4> >(*partVec[0]);
    ElemType = QUAD;
  }
  else if (element_name_ == "Line") {
    params->validateParameters(*getValidDiscretizationParametersLines(),0);
    stk::mesh::set_cell_topology<shards::Line<2> >(*partVec[0]);
    ElemType = LINE;
  }


  int cub = params->get("Cubature Degree",3);
  //FIXME: hard-coded for now that all the elements are in 1 workset
  int worksetSize = -1;
  //int worksetSizeMax = params->get("Workset Size",50);
  //int worksetSize = this->computeWorksetSize(worksetSizeMax, elem_mapT->getNodeNumElements());

  const CellTopologyData& ctd = *metaData->get_cell_topology(*partVec[0]).getCellTopologyData();

#ifdef OUTPUT_TO_SCREEN
  *out << "numDim, cub, worksetSize, points_per_edge, ctd name: " << numDim << ", "
       << cub << ", " << worksetSize << ", " << points_per_edge << ", " << ctd.name << "\n";
#endif
  this->meshSpecs[0] = Teuchos::rcp(new Albany::MeshSpecsStruct(ctd, numDim, cub,
                             nsNames, ssNames, worksetSize, partVec[0]->name(),
                             ebNameToIndex, this->interleavedOrdering));


}

Aeras::SpectralOutputSTKMeshStruct::~SpectralOutputSTKMeshStruct()
{
}

void
Aeras::SpectralOutputSTKMeshStruct::setFieldAndBulkData(
                                               const Teuchos::RCP<const Teuchos_Comm>& commT,
                                               const Teuchos::RCP<Teuchos::ParameterList>& params,
                                               const unsigned int neq_,
                                               const Albany::AbstractFieldContainer::FieldContainerRequirements& req,
                                               const Teuchos::RCP<Albany::StateInfoStruct>& sis,
                                               const unsigned int worksetSize)

{
#ifdef OUTPUT_TO_SCREEN
  *out << "DEBUG: " << __PRETTY_FUNCTION__ << "\n";
#endif
  this->SetupFieldData(commT, neq_, req, sis, worksetSize);

  metaData->commit();

  bulkData->modification_begin(); // Begin modifying the mesh

  stk::mesh::PartVector nodePartVec;
  stk::mesh::PartVector singlePartVec(1);

  //FIXME?: assuming for now 1 element block
  unsigned int ebNo = 0;

  typedef Albany::AbstractSTKFieldContainer::ScalarFieldType ScalarFieldType;
  typedef Albany::AbstractSTKFieldContainer::QPScalarFieldType ElemScalarFieldType;

  Albany::AbstractSTKFieldContainer::VectorFieldType* coordinates_field = fieldContainer->getCoordinatesField();

  if (ElemType == QUAD) { //Quads
#ifdef OUTPUT_TO_SCREEN
    std::cout << "Spectral Mesh # ws, # eles: " << wsElNodeID.size() << ", " << wsElNodeID[0].size() << std::endl;
    for (int ws = 0; ws < wsElNodeID.size(); ws++){
      for (int e = 0; e < wsElNodeID[ws].size(); e++){
        std::cout << "Spectral Mesh Element " << e << ": Nodes = ";
        for (size_t inode = 0; inode < points_per_edge*points_per_edge; ++inode)
          std::cout << wsElNodeID[ws][e][inode] << " ";
              std::cout << std::endl;
      }
    }
#endif

    int count = 0;
    int numOutputEles = wsElNodeID[0].size()*(points_per_edge-1)*(points_per_edge-1);
    for (int ws = 0; ws < wsElNodeID.size(); ws++){             // workset
      for (int e = 0; e < wsElNodeID[ws].size(); e++){          // cell
        for (int i=0; i<points_per_edge-1; i++) {           //Each spectral element broken into (points_per_edge-1)^2 bilinear elements
          for (int j=0; j<points_per_edge-1; j++) {
            //Set connectivity for new mesh
            const unsigned int elem_GID = count + numOutputEles*commT->getRank();
            count++;
            stk::mesh::EntityId elem_id = (stk::mesh::EntityId) elem_GID;
            singlePartVec[0] = partVec[ebNo];
            //Add 1 to elem_id in the following line b/c STK is 1-based whereas wsElNodeID is 0-based
            stk::mesh::Entity elem = bulkData->declare_entity(stk::topology::ELEMENT_RANK, 1+elem_id, singlePartVec);
            stk::mesh::Entity node0 = bulkData->declare_entity(stk::topology::NODE_RANK,
                                      1+wsElNodeID[ws][e][i+j*points_per_edge], nodePartVec);
            stk::mesh::Entity node1 = bulkData->declare_entity(stk::topology::NODE_RANK,
                                      1+wsElNodeID[ws][e][i+1+j*points_per_edge], nodePartVec);
            stk::mesh::Entity node2 = bulkData->declare_entity(stk::topology::NODE_RANK,
                                      1+wsElNodeID[ws][e][i+points_per_edge+1+j*points_per_edge], nodePartVec);
            stk::mesh::Entity node3 = bulkData->declare_entity(stk::topology::NODE_RANK,
                                      1+wsElNodeID[ws][e][i+points_per_edge+j*points_per_edge], nodePartVec);
#ifdef OUTPUT_TO_SCREEN
            std::cout << "ws, e, i , j " << ws << ", " << e << ", " << i << ", " << j << std::endl;
            std::cout << "Output Mesh elem_GID, node0, node1, node2, node3: " << elem_GID << ", "
                      << wsElNodeID[ws][e][i+j*points_per_edge] << ", "
                      << wsElNodeID[ws][e][i+1+j*points_per_edge] << ", "
                      << wsElNodeID[ws][e][i+points_per_edge+1+j*points_per_edge] << ", "
                      << wsElNodeID[ws][e][i+points_per_edge+j*points_per_edge]
                      << std::endl;
#endif
            bulkData->declare_relation(elem, node0, 0);
            bulkData->declare_relation(elem, node1, 1);
            bulkData->declare_relation(elem, node2, 2);
            bulkData->declare_relation(elem, node3, 3);

            //Set coordinates of new mesh
            double* coord;
            //set node 0 in STK bilinear mesh
            coord = stk::mesh::field_data(*coordinates_field, node0);
#ifdef OUTPUT_TO_SCREEN
           std::cout << "Output mesh node0 coords: " << coords[ws][e][i+j*points_per_edge][0]
                     << ", " << coords[ws][e][i+j*points_per_edge][1] << ", " << coords[ws][e][i+j*points_per_edge][2] << std::endl;
#endif
            coord[0] = coords[ws][e][i+j*points_per_edge][0];
            coord[1] = coords[ws][e][i+j*points_per_edge][1];
            coord[2] = coords[ws][e][i+j*points_per_edge][2];
            //set node 1 in STK bilinear mesh
            coord = stk::mesh::field_data(*coordinates_field, node1);
#ifdef OUTPUT_TO_SCREEN
            std::cout << "Output mesh node1 coords: " << coords[ws][e][i+1+j*points_per_edge][0]
                      << ", " << coords[ws][e][i+1+j*points_per_edge][1] << ", " << coords[ws][e][i+1+j*points_per_edge][2] << std::endl;
#endif
            coord[0] = coords[ws][e][i+1+j*points_per_edge][0];
            coord[1] = coords[ws][e][i+1+j*points_per_edge][1];
            coord[2] = coords[ws][e][i+1+j*points_per_edge][2];
            //set node 2 in STK bilinear mesh
            coord = stk::mesh::field_data(*coordinates_field, node2);
#ifdef OUTPUT_TO_SCREEN
            std::cout << "Output mesh node2 coords: " << coords[ws][e][i+points_per_edge+1+j*points_per_edge][0]
                      << ", " << coords[ws][e][i+points_per_edge+1+j*points_per_edge][1]
                      << ", " << coords[ws][e][i+points_per_edge+1+j*points_per_edge][2] << std::endl;
#endif
            coord[0] = coords[ws][e][i+points_per_edge+1+j*points_per_edge][0];
            coord[1] = coords[ws][e][i+points_per_edge+1+j*points_per_edge][1];
            coord[2] = coords[ws][e][i+points_per_edge+1+j*points_per_edge][2];
            //set node 3 in STK bilinear mesh
            coord = stk::mesh::field_data(*coordinates_field, node3);
#ifdef OUTPUT_TO_SCREEN
            std::cout << "Output mesh node3 coords: " << coords[ws][e][i+points_per_edge+j*points_per_edge][0]
                      << ", " << coords[ws][e][i+points_per_edge+j*points_per_edge][1]
                      << ", " << coords[ws][e][i+points_per_edge+j*points_per_edge][2] << std::endl;
#endif
            coord[0] = coords[ws][e][i+points_per_edge+j*points_per_edge][0];
            coord[1] = coords[ws][e][i+points_per_edge+j*points_per_edge][1];
            coord[2] = coords[ws][e][i+points_per_edge+j*points_per_edge][2];
          }
        }
      }
    }
  }
  else if (ElemType == LINE) { //Lines (for xz hydrostatic)
    //IKT, 8/28/15: the following code needs testing
#ifdef OUTPUT_TO_SCREEN
    std::cout << "Spectral Mesh # ws, # eles: " << wsElNodeID.size() << ", " << wsElNodeID[0].size() << std::endl;
    for (int ws = 0; ws < wsElNodeID.size(); ws++){
      for (int e = 0; e < wsElNodeID[ws].size(); e++){
        std::cout << "Spectral Mesh Element " << e << ": Nodes = ";
        for (size_t inode = 0; inode < points_per_edge; ++inode)
          std::cout << wsElNodeID[ws][e][inode] << " ";
              std::cout << std::endl;
      }
    }
#endif
    int count = 0;
    int numOutputEles = wsElNodeID[0].size()*(points_per_edge-1);
    for (int ws = 0; ws < wsElNodeID.size(); ws++){             // workset
      for (int e = 0; e < wsElNodeID[ws].size(); e++){          // cell
        for (int i=0; i<points_per_edge-1; i++) {           //Each spectral element broken into (points_per_edge-1) linear elements
          //Set connectivity for new mesh
          const unsigned int elem_GID = count + numOutputEles*commT->getRank()*commT->getSize();
          count++;
          stk::mesh::EntityId elem_id = (stk::mesh::EntityId) elem_GID;
          singlePartVec[0] = partVec[ebNo];
          //Add 1 to elem_id in the following line b/c STK is 1-based whereas wsElNodeID is 0-based
          stk::mesh::Entity elem = bulkData->declare_entity(stk::topology::ELEMENT_RANK, 1+elem_id, singlePartVec);
          stk::mesh::Entity node0 = bulkData->declare_entity(stk::topology::NODE_RANK,
                                    1+wsElNodeID[ws][e][i], nodePartVec);
          stk::mesh::Entity node1 = bulkData->declare_entity(stk::topology::NODE_RANK,
                                    1+wsElNodeID[ws][e][i+1], nodePartVec);
#ifdef OUTPUT_TO_SCREEN
          std::cout << "ws, e, i " << ws << ", " << e << ", " << i  << std::endl;
          std::cout << "Output Mesh elem_GID, node0, node1: " << elem_GID << ", "
                    << wsElNodeID[ws][e][i] << ", "
                    << wsElNodeID[ws][e][i+1] << std::endl;
#endif
          bulkData->declare_relation(elem, node0, 0);
          bulkData->declare_relation(elem, node1, 1);

          //Set coordinates of new mesh
          double* coord;
          //set node 0 in STK linear mesh
          coord = stk::mesh::field_data(*coordinates_field, node0);
          coord[0] = coords[ws][e][i][0];
#ifdef OUTPUT_TO_SCREEN
<<<<<<< HEAD
          std::cout << "Output mesh node0 x-coord: " << coords[ws][e][i][0] << std::endl;
#endif
          coord[0] = coords[ws][e][i][0];
          //set node 1 in STK linear mesh
=======
          std::cout << "Output mesh node0 x-coord: " << coord[0] << std::endl;  
#endif 
          //set node 1 in STK linear mesh 
>>>>>>> 450e2c79
          coord = stk::mesh::field_data(*coordinates_field, node1);
          coord[0] = coords[ws][e][i+1][0];
          if ((periodic == true) && (coords[ws][e][i+1][0] == scale))
            coord[0] = 0.0; 
#ifdef OUTPUT_TO_SCREEN
<<<<<<< HEAD
          std::cout << "Output mesh node1 x-coord: " << coords[ws][e][i+1][0] << std::endl;
#endif
          coord[0] = coords[ws][e][i+1][0];
=======
          std::cout << "Output mesh node1 x-coord: " << coord[0] << std::endl;  
#endif 
>>>>>>> 450e2c79
        }
      }
    }
  }

  Albany::fix_node_sharing(*bulkData);
  bulkData->modification_end();
}


Teuchos::RCP<const Teuchos::ParameterList>
Aeras::SpectralOutputSTKMeshStruct::getValidDiscretizationParametersQuads() const
{
#ifdef OUTPUT_TO_SCREEN
  *out << "DEBUG: " << __PRETTY_FUNCTION__ << "\n";
#endif
  Teuchos::RCP<Teuchos::ParameterList> validPL =
    this->getValidGenericSTKParameters("Valid Aeras_DiscParams_Exodus");
  validPL->set<std::string>("Exodus Input File Name", "", "File Name For Exodus Mesh Input");
  validPL->set<bool>("Periodic BC", false, "Flag to indicate periodic a mesh");
  Teuchos::Array<std::string> emptyStringArray;
  validPL->set<Teuchos::Array<std::string> >("Additional Node Sets", emptyStringArray, "Declare additional node sets not present in the input file");
  validPL->set<int>("Restart Index", 1, "Exodus time index to read for inital guess/condition.");
  validPL->set<double>("Restart Time", 1.0, "Exodus solution time to read for inital guess/condition.");



  return validPL;
}

Teuchos::RCP<const Teuchos::ParameterList>
Aeras::SpectralOutputSTKMeshStruct::getValidDiscretizationParametersLines() const
{
#ifdef OUTPUT_TO_SCREEN
  *out << "DEBUG: " << __PRETTY_FUNCTION__ << "\n";
#endif
  Teuchos::RCP<Teuchos::ParameterList> validPL =
    this->getValidGenericSTKParameters("Valid Aeras_DiscParams_STK1D");
  validPL->set<bool>("Periodic_x BC", false, "Flag to indicate periodic mesh in x-dimension");
  //IKT, 8/31/15: why are Periodic_y BC and Periodic_z BC needed in valid parameterlist when we will
  //always have 1D mesh?
  validPL->set<bool>("Periodic_y BC", false, "Flag to indicate periodic mesh in y-dimension");
  validPL->set<bool>("Periodic_z BC", false, "Flag to indicate periodic mesh in z-dimension");
  validPL->set<int>("1D Elements", 0, "Number of Elements in X discretization");
  validPL->set<double>("1D Scale", 1.0, "Width of X discretization");
  // Multiple element blocks parameters
  validPL->set<int>("Element Blocks", 1, "Number of elements blocks");

  return validPL;
}<|MERGE_RESOLUTION|>--- conflicted
+++ resolved
@@ -53,12 +53,8 @@
                                              const int points_per_edge_, const std::string element_name_):
   GenericSTKMeshStruct(params,Teuchos::null, numDim_),
   out(Teuchos::VerboseObjectBase::getDefaultOStream()),
-<<<<<<< HEAD
-  periodic(false),
-=======
   periodic(periodic_), 
-  scale(scale_), 
->>>>>>> 450e2c79
+  scale(scale_),
   numDim(numDim_),
   wsElNodeID(wsElNodeID_),
   coords(coords_),
@@ -72,10 +68,7 @@
 
 #ifdef OUTPUT_TO_SCREEN
   *out << "element_name: " << element_name_ << "\n";
-<<<<<<< HEAD
-=======
   *out << "periodic BCs? " << periodic << "\n";  
->>>>>>> 450e2c79
 #endif
 
   //just creating 1 element block.  May want to change later...
@@ -292,29 +285,16 @@
           coord = stk::mesh::field_data(*coordinates_field, node0);
           coord[0] = coords[ws][e][i][0];
 #ifdef OUTPUT_TO_SCREEN
-<<<<<<< HEAD
-          std::cout << "Output mesh node0 x-coord: " << coords[ws][e][i][0] << std::endl;
-#endif
-          coord[0] = coords[ws][e][i][0];
-          //set node 1 in STK linear mesh
-=======
           std::cout << "Output mesh node0 x-coord: " << coord[0] << std::endl;  
 #endif 
           //set node 1 in STK linear mesh 
->>>>>>> 450e2c79
           coord = stk::mesh::field_data(*coordinates_field, node1);
           coord[0] = coords[ws][e][i+1][0];
           if ((periodic == true) && (coords[ws][e][i+1][0] == scale))
             coord[0] = 0.0; 
 #ifdef OUTPUT_TO_SCREEN
-<<<<<<< HEAD
-          std::cout << "Output mesh node1 x-coord: " << coords[ws][e][i+1][0] << std::endl;
-#endif
-          coord[0] = coords[ws][e][i+1][0];
-=======
           std::cout << "Output mesh node1 x-coord: " << coord[0] << std::endl;  
 #endif 
->>>>>>> 450e2c79
         }
       }
     }
