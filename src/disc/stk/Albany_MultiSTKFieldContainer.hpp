--- conflicted
+++ resolved
@@ -30,20 +30,11 @@
 
     ~MultiSTKFieldContainer();
 
-<<<<<<< HEAD
     bool hasResidualField(){ return haveResidual; }
     bool hasSurfaceHeightField(){ return false; }
     bool hasTemperatureField(){ return false; }
     bool hasBasalFrictionField(){ return false; }
     bool hasThicknessField(){ return false; }
-=======
-    bool hasResidualField() {
-      return haveResidual;
-    }
-    bool hasSurfaceHeightField() {
-      return false;
-    }
->>>>>>> e45abbec
 
     void fillSolnVector(Epetra_Vector& soln, stk::mesh::Selector& sel, const Teuchos::RCP<Epetra_Map>& node_map);
     void saveSolnVector(const Epetra_Vector& soln, stk::mesh::Selector& sel, const Teuchos::RCP<Epetra_Map>& node_map);
