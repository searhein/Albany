--- conflicted
+++ resolved
@@ -43,14 +43,9 @@
     void fillSolnVectorT(Tpetra_Vector& solnT, stk_classic::mesh::Selector& sel, const Teuchos::RCP<const Tpetra_Map>& node_mapT);
     void saveSolnVector(const Epetra_Vector& soln, stk_classic::mesh::Selector& sel, const Teuchos::RCP<Epetra_Map>& node_map);
     //Tpetra version of above
-<<<<<<< HEAD
     void saveSolnVectorT(const Tpetra_Vector& solnT, stk_classic::mesh::Selector& sel, const Teuchos::RCP<const Tpetra_Map>& node_mapT);
     void saveResVector(const Epetra_Vector& res, stk_classic::mesh::Selector& sel, const Teuchos::RCP<Epetra_Map>& node_map);
-=======
-    void saveSolnVectorT(const Tpetra_Vector& solnT, stk::mesh::Selector& sel, const Teuchos::RCP<const Tpetra_Map>& node_mapT);
-    void saveResVector(const Epetra_Vector& res, stk::mesh::Selector& sel, const Teuchos::RCP<Epetra_Map>& node_map);
-    void saveResVectorT(const Tpetra_Vector& res, stk::mesh::Selector& sel, const Teuchos::RCP<const Tpetra_Map>& node_map);
->>>>>>> f7146e5f
+    void saveResVectorT(const Tpetra_Vector& res, stk_classic::mesh::Selector& sel, const Teuchos::RCP<const Tpetra_Map>& node_map);
 
     void transferSolutionToCoords();
 
