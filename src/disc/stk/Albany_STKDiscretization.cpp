//*****************************************************************//
//    Albany 2.0:  Copyright 2012 Sandia Corporation               //
//    This Software is released under the BSD license detailed     //
//    in the file "license.txt" in the top-level Albany directory  //
//*****************************************************************//

#include <limits>

#include "Albany_Utils.hpp"
#include "Albany_STKDiscretization.hpp"
#include "Albany_NodalGraphUtils.hpp"
#include "Albany_STKNodeFieldContainer.hpp"
#include "Albany_BucketArray.hpp"

#include <string>
#include <iostream>
#include <fstream>

#include <Shards_BasicTopologies.hpp>

#include <Intrepid2_CellTools.hpp>
#include <Intrepid2_Basis.hpp>
#include <Intrepid2_HGRAD_QUAD_Cn_FEM.hpp>

#include <stk_util/parallel/Parallel.hpp>

#include <stk_mesh/base/Entity.hpp>
#include <stk_mesh/base/GetEntities.hpp>
#include <stk_mesh/base/GetBuckets.hpp>
#include <stk_mesh/base/Selector.hpp>

#include <PHAL_Dimension.hpp>

#include <stk_mesh/base/FEMHelpers.hpp>

#ifdef ALBANY_SEACAS
#include <Ionit_Initializer.h>
#include <netcdf.h>

#ifdef ALBANY_PAR_NETCDF
extern "C" {
#include <netcdf_par.h>
}
#endif
#endif

#include <algorithm>
#if defined(ALBANY_EPETRA)
#include "Epetra_Export.h"
#include "EpetraExt_MultiVectorOut.h"
#include "Petra_Converters.hpp"
#endif

#ifdef ALBANY_PERIDIGM
#if defined(ALBANY_EPETRA)
#include "PeridigmManager.hpp"
#endif
#endif

const double pi = 3.1415926535897932385;

const Tpetra::global_size_t INVALID = Teuchos::OrdinalTraits<Tpetra::global_size_t>::invalid ();

// Uncomment the following line if you want debug output to be printed to screen
//#define OUTPUT_TO_SCREEN

Albany::STKDiscretization::
STKDiscretization(Teuchos::RCP<Albany::AbstractSTKMeshStruct> stkMeshStruct_,
                  const Teuchos::RCP<const Teuchos_Comm>& commT_,
                  const Teuchos::RCP<Albany::RigidBodyModes>& rigidBodyModes_,
                  const std::map<int,std::vector<std::string> >& sideSetEquations_) :

  out(Teuchos::VerboseObjectBase::getDefaultOStream()),
  previous_time_label(-1.0e32),
  metaData(*stkMeshStruct_->metaData),
  bulkData(*stkMeshStruct_->bulkData),
  commT(commT_),
  rigidBodyModes(rigidBodyModes_),
  neq(stkMeshStruct_->neq),
  stkMeshStruct(stkMeshStruct_),
  sideSetEquations(sideSetEquations_),
  interleavedOrdering(stkMeshStruct_->interleavedOrdering)
{
#if defined(ALBANY_EPETRA)
  comm = Albany::createEpetraCommFromTeuchosComm(commT_);
#endif
//  Albany::STKDiscretization::updateMesh();  //Mauro: cannot call virtual function in constructor

}

Albany::STKDiscretization::~STKDiscretization()
{
#ifdef ALBANY_SEACAS
  if (stkMeshStruct->cdfOutput)
      if (netCDFp)
    if (const int ierr = nc_close (netCDFp))
      TEUCHOS_TEST_FOR_EXCEPTION(true, std::logic_error,
        "close returned error code "<<ierr<<" - "<<nc_strerror(ierr)<<std::endl);
#endif

  for (int i=0; i< toDelete.size(); i++) delete [] toDelete[i];
}



void
Albany::STKDiscretization::printConnectivity() const
{
  commT->barrier();
  for (int rank = 0; rank < commT->getSize(); ++rank)
  {
    commT->barrier();
    if (rank == commT->getRank())
    {
      std::cout << std::endl << "Process rank " << rank << std::endl;
      for (size_t ibuck = 0; ibuck < wsElNodeID.size(); ++ibuck)
      {
        std::cout << "  Bucket " << ibuck << std::endl;
        for (size_t ielem = 0; ielem < wsElNodeID[ibuck].size(); ++ielem)
        {
          int numNodes = wsElNodeID[ibuck][ielem].size();
          std::cout << "    Element " << ielem << ": Nodes = ";
          for (size_t inode = 0; inode < numNodes; ++inode)
            std::cout << wsElNodeID[ibuck][ielem][inode] << " ";
          std::cout << std::endl;
        }
      }
    }
    commT->barrier();
  }
}

#if defined(ALBANY_EPETRA)
Teuchos::RCP<const Epetra_Map>
Albany::STKDiscretization::getMap() const
{
  //amb The new nodalDOFsStructContainer means that when Epetra is enabled, the
  // Epetra maps have precedence, and the Tpetra maps must remain consistent
  // with them.
  //dp-remove Teuchos::RCP<const Epetra_Map> map = Petra::TpetraMap_To_EpetraMap(mapT, comm);
  return map;
}
#endif

Teuchos::RCP<const Tpetra_Map>
Albany::STKDiscretization::getMapT() const
{
  return mapT;
}


#if defined(ALBANY_EPETRA)
Teuchos::RCP<const Epetra_Map>
Albany::STKDiscretization::getOverlapMap() const
{
  return overlap_map;
}
#endif

Teuchos::RCP<const Tpetra_Map>
Albany::STKDiscretization::getOverlapMapT() const
{
  return overlap_mapT;
}

#if defined(ALBANY_EPETRA)
Teuchos::RCP<const Epetra_Map>
Albany::STKDiscretization::getMap(const std::string& field_name) const {
  return nodalDOFsStructContainer.getDOFsStruct(field_name).map;
}

Teuchos::RCP<const Epetra_Map>
Albany::STKDiscretization::getNodeMap(const std::string& field_name) const {
  return nodalDOFsStructContainer.getDOFsStruct(field_name).node_map;
}

Teuchos::RCP<const Epetra_Map>
Albany::STKDiscretization::getOverlapMap(const std::string& field_name) const {
  return nodalDOFsStructContainer.getDOFsStruct(field_name).overlap_map;
}

Teuchos::RCP<const Epetra_Map>
Albany::STKDiscretization::getOverlapNodeMap(const std::string& field_name) const {
  return nodalDOFsStructContainer.getDOFsStruct(field_name).overlap_node_map;
}

Teuchos::RCP<const Epetra_CrsGraph>
Albany::STKDiscretization::getJacobianGraph() const
{
  Teuchos::RCP<const Epetra_CrsGraph> graph= Petra::TpetraCrsGraph_To_EpetraCrsGraph(graphT, comm);
  return graph;
}
#endif

Teuchos::RCP<const Tpetra_CrsGraph>
Albany::STKDiscretization::getJacobianGraphT() const
{
  return graphT;
}

#if defined(ALBANY_EPETRA)
Teuchos::RCP<const Epetra_CrsGraph>
Albany::STKDiscretization::getOverlapJacobianGraph() const
{
  Teuchos::RCP<const Epetra_CrsGraph> overlap_graph= Petra::TpetraCrsGraph_To_EpetraCrsGraph(overlap_graphT, comm);
  return overlap_graph;
}
#endif

Teuchos::RCP<const Tpetra_CrsGraph>
Albany::STKDiscretization::getOverlapJacobianGraphT() const
{
  return overlap_graphT;
}


#if defined(ALBANY_EPETRA)
Teuchos::RCP<const Epetra_Map>
Albany::STKDiscretization::getNodeMap() const
{
  //dp-remove Teuchos::RCP<const Epetra_Map> node_map = Petra::TpetraMap_To_EpetraMap(node_mapT, comm);
  return node_map;
}

Teuchos::RCP<const Epetra_Map>
Albany::STKDiscretization::getOverlapNodeMap() const
{
  return overlap_node_map;
}
#endif

Teuchos::RCP<const Tpetra_Map>
Albany::STKDiscretization::getNodeMapT() const
{
  return node_mapT;
}

Teuchos::RCP<const Tpetra_Map>
Albany::STKDiscretization::getOverlapNodeMapT() const
{
  return overlap_node_mapT;
}

const Albany::WorksetArray<Teuchos::ArrayRCP<Teuchos::ArrayRCP<Teuchos::ArrayRCP<LO> > > >::type&
Albany::STKDiscretization::getWsElNodeEqID() const
{
  return wsElNodeEqID;
}

const Albany::WorksetArray<Teuchos::ArrayRCP<Teuchos::ArrayRCP<GO> > >::type&
Albany::STKDiscretization::getWsElNodeID() const
{
  return wsElNodeID;
}

const Albany::WorksetArray<Teuchos::ArrayRCP<Teuchos::ArrayRCP<double*> > >::type&
Albany::STKDiscretization::getCoords() const
{
  return coords;
}

const Albany::WorksetArray<Teuchos::ArrayRCP<double> >::type&
Albany::STKDiscretization::getSphereVolume() const
{
  return sphereVolume;
}

void
Albany::STKDiscretization::printCoords() const
{
  std::cout << "Processor " << bulkData.parallel_rank() << " has "
            << coords.size() << " worksets." << std::endl;
  for (int ws=0; ws<coords.size(); ws++)
  {
    for (int e=0; e<coords[ws].size(); e++)
    {
      for (int j=0; j<coords[ws][e].size(); j++)
      {
        std::cout << "Coord for workset: " << ws << " element: " << e
                  << " node: " << j << " x, y, z: "
                  << coords[ws][e][j][0] << ", " << coords[ws][e][j][1]
                  << ", " << coords[ws][e][j][2] << std::endl;
      }
    }
  }
}

const Teuchos::ArrayRCP<double>&
Albany::STKDiscretization::getCoordinates() const
{
  // Coordinates are computed here, and not precomputed,
  // since the mesh can move in shape opt problems

  AbstractSTKFieldContainer::VectorFieldType* coordinates_field = stkMeshStruct->getCoordinatesField();

  for (int i=0; i < numOverlapNodes; i++)  {
    GO node_gid = gid(overlapnodes[i]);
    int node_lid = overlap_node_mapT->getLocalElement(node_gid);

    double* x = stk::mesh::field_data(*coordinates_field, overlapnodes[i]);
    for (int dim=0; dim<stkMeshStruct->numDim; dim++)
      coordinates[3*node_lid + dim] = x[dim];

  }

  return coordinates;
}

// These methods were added to support mesh adaptation, which is currently
// limited to PUMIDiscretization.
void Albany::STKDiscretization::
setCoordinates(const Teuchos::ArrayRCP<const double>& c)
{
  TEUCHOS_TEST_FOR_EXCEPTION(
    true, std::logic_error,
    "STKDiscretization::setCoordinates is not implemented.");
}
void Albany::STKDiscretization::
setReferenceConfigurationManager(const Teuchos::RCP<AAdapt::rc::Manager>& rcm)
{
  TEUCHOS_TEST_FOR_EXCEPTION(
    true, std::logic_error,
    "STKDiscretization::setReferenceConfigurationManager is not implemented.");
}

//The function transformMesh() maps a unit cube domain by applying the transformation
//x = L*x
//y = L*y
//z = s(x,y)*z + b(x,y)*(1-z)
//where b(x,y) and s(x,y) are curves specifying the bedrock and top surface
//geometries respectively.
//Currently this function is only needed for some FELIX problems.
void
Albany::STKDiscretization::transformMesh()
{
  using std::cout; using std::endl;
  AbstractSTKFieldContainer::VectorFieldType* coordinates_field = stkMeshStruct->getCoordinatesField();
  std::string transformType = stkMeshStruct->transformType;

  if (transformType == "None") {}
  else if (transformType == "Spherical") {
  //This form takes a mesh of a square / cube and transforms it into a mesh of a circle/sphere
#ifdef OUTPUT_TO_SCREEN
    *out << "Spherical!" << endl;
#endif
    const int numDim = stkMeshStruct->numDim;
    for (int i=0; i < numOverlapNodes; i++)  {
      double* x = stk::mesh::field_data(*coordinates_field, overlapnodes[i]);
      double r = 0.0;
      for (int n=0; n<numDim; n++)
        r += x[n]*x[n];
      r = sqrt(r);
      for (int n=0; n<numDim; n++)
      //FIXME: there could be division by 0 here!
        x[n] = x[n]/r;
    }
  }
  else if (transformType == "ISMIP-HOM Test A") {
#ifdef OUTPUT_TO_SCREEN
    *out << "Test A!" << endl;
#endif
    double L = stkMeshStruct->felixL;
    double alpha = stkMeshStruct->felixAlpha;
#ifdef OUTPUT_TO_SCREEN
    *out << "L: " << L << endl;
    *out << "alpha degrees: " << alpha << endl;
#endif
    alpha = alpha*pi/180; //convert alpha, read in from ParameterList, to radians
#ifdef OUTPUT_TO_SCREEN
    *out << "alpha radians: " << alpha << endl;
#endif
    stkMeshStruct->PBCStruct.scale[0]*=L;
    stkMeshStruct->PBCStruct.scale[1]*=L;
    stk::mesh::Field<double>* surfaceHeight_field = metaData.get_field<stk::mesh::Field<double> >(stk::topology::NODE_RANK, "surface_height");
    for (int i=0; i < numOverlapNodes; i++)  {
      double* x = stk::mesh::field_data(*coordinates_field, overlapnodes[i]);
      x[0] = L*x[0];
      x[1] = L*x[1];
      double s = -x[0]*tan(alpha);
      double b = s - 1.0 + 0.5*sin(2*pi/L*x[0])*sin(2*pi/L*x[1]);
      x[2] = s*x[2] + b*(1-x[2]);
      *stk::mesh::field_data(*surfaceHeight_field, overlapnodes[i]) = s;
     }
   }
  else if (transformType == "ISMIP-HOM Test B") {
#ifdef OUTPUT_TO_SCREEN
    *out << "Test B!" << endl;
#endif
    double L = stkMeshStruct->felixL;
    double alpha = stkMeshStruct->felixAlpha;
#ifdef OUTPUT_TO_SCREEN
    *out << "L: " << L << endl;
    *out << "alpha degrees: " << alpha << endl;
#endif
    alpha = alpha*pi/180; //convert alpha, read in from ParameterList, to radians
#ifdef OUTPUT_TO_SCREEN
    *out << "alpha radians: " << alpha << endl;
#endif
    stkMeshStruct->PBCStruct.scale[0]*=L;
    stkMeshStruct->PBCStruct.scale[1]*=L;
    stk::mesh::Field<double>* surfaceHeight_field = metaData.get_field<stk::mesh::Field<double> >(stk::topology::NODE_RANK, "surface_height");
    for (int i=0; i < numOverlapNodes; i++)  {
      double* x = stk::mesh::field_data(*coordinates_field, overlapnodes[i]);
      x[0] = L*x[0];
      x[1] = L*x[1];
      double s = -x[0]*tan(alpha);
      double b = s - 1.0 + 0.5*sin(2*pi/L*x[0]);
      x[2] = s*x[2] + b*(1-x[2]);
      *stk::mesh::field_data(*surfaceHeight_field, overlapnodes[i]) = s;
     }
   }
   else if ((transformType == "ISMIP-HOM Test C") || (transformType == "ISMIP-HOM Test D")) {
#ifdef OUTPUT_TO_SCREEN
    *out << "Test C and D!" << endl;
#endif
    double L = stkMeshStruct->felixL;
    double alpha = stkMeshStruct->felixAlpha;
#ifdef OUTPUT_TO_SCREEN
    *out << "L: " << L << endl;
    *out << "alpha degrees: " << alpha << endl;
#endif
    alpha = alpha*pi/180; //convert alpha, read in from ParameterList, to radians
#ifdef OUTPUT_TO_SCREEN
    *out << "alpha radians: " << alpha << endl;
#endif
    stkMeshStruct->PBCStruct.scale[0]*=L;
    stkMeshStruct->PBCStruct.scale[1]*=L;
    stk::mesh::Field<double>* surfaceHeight_field = metaData.get_field<stk::mesh::Field<double> >(stk::topology::NODE_RANK, "surface_height");
    for (int i=0; i < numOverlapNodes; i++)  {
      double* x = stk::mesh::field_data(*coordinates_field, overlapnodes[i]);
      x[0] = L*x[0];
      x[1] = L*x[1];
      double s = -x[0]*tan(alpha);
      double b = s - 1.0;
      x[2] = s*x[2] + b*(1-x[2]);
      *stk::mesh::field_data(*surfaceHeight_field, overlapnodes[i]) = s;
     }
   }
   else if (transformType == "Dome") {
#ifdef OUTPUT_TO_SCREEN
    *out << "Dome transform!" << endl;
#endif
    double L = 0.7071*30;
    stkMeshStruct->PBCStruct.scale[0]*=L;
    stkMeshStruct->PBCStruct.scale[1]*=L;
    stk::mesh::Field<double>* surfaceHeight_field = metaData.get_field<stk::mesh::Field<double> >(stk::topology::NODE_RANK, "surface_height");
    for (int i=0; i < numOverlapNodes; i++)  {
      double* x = stk::mesh::field_data(*coordinates_field, overlapnodes[i]);
      x[0] = L*x[0];
      x[1] = L*x[1];
      double s = 0.7071*sqrt(450.0 - x[0]*x[0] - x[1]*x[1])/sqrt(450.0);
      x[2] = s*x[2];
      *stk::mesh::field_data(*surfaceHeight_field, overlapnodes[i]) = s;
    }
  }
   else if (transformType == "Confined Shelf") {
#ifdef OUTPUT_TO_SCREEN
    *out << "Confined shelf transform!" << endl;
#endif
    double L = stkMeshStruct->felixL;
    cout << "L: " << L << endl;
    stkMeshStruct->PBCStruct.scale[0]*=L;
    stkMeshStruct->PBCStruct.scale[1]*=L;
    stk::mesh::Field<double>* surfaceHeight_field = metaData.get_field<stk::mesh::Field<double> >(stk::topology::NODE_RANK, "surface_height");
    for (int i=0; i < numOverlapNodes; i++)  {
      double* x = stk::mesh::field_data(*coordinates_field, overlapnodes[i]);
      x[0] = L*x[0];
      x[1] = L*x[1];
      double s = 0.06; //top surface is at z=0.06km=60m
      double b = -0.440; //basal surface is at z=-0.440km=-440m
      x[2] = s*x[2] + b*(1.0-x[2]);
      *stk::mesh::field_data(*surfaceHeight_field, overlapnodes[i]) = s;
    }
  }
  else if (transformType == "Circular Shelf") {
#ifdef OUTPUT_TO_SCREEN
    *out << "Circular shelf transform!" << endl;
#endif
    double L = stkMeshStruct->felixL;
#ifdef OUTPUT_TO_SCREEN
    *out << "L: " << L << endl;
#endif
    double rhoIce = 910.0; //ice density, in kg/m^3
    double rhoOcean = 1028.0; //ocean density, in kg/m^3
    stkMeshStruct->PBCStruct.scale[0]*=L;
    stkMeshStruct->PBCStruct.scale[1]*=L;
    stk::mesh::Field<double>* surfaceHeight_field = metaData.get_field<stk::mesh::Field<double> >(stk::topology::NODE_RANK, "surface_height");
    for (int i=0; i < numOverlapNodes; i++)  {
      double* x = stk::mesh::field_data(*coordinates_field, overlapnodes[i]);
      x[0] = L*x[0];
      x[1] = L*x[1];
      double s = 1.0-rhoIce/rhoOcean; //top surface is at z=(1-rhoIce/rhoOcean) km
      double b = s - 1.0; //basal surface is at z=s-1 km
      x[2] = s*x[2] + b*(1.0-x[2]);
      *stk::mesh::field_data(*surfaceHeight_field, overlapnodes[i]) = s;
    }
  }
  else if (transformType == "FO XZ MMS") {
   //This test case assumes the domain read in from the input file is 0 < x < 2, 0 < y < 1, where y = z
#ifdef OUTPUT_TO_SCREEN
    *out << "FO XZ MMS transform!" << endl;
#endif
    double L = stkMeshStruct->felixL;
    //hard-coding values of parameters...  make sure these are same as in the FOStokes body force evaluator!
    double alpha0 = 4e-5;
    double s0 = 2.0;
    double H = 1.0;
#ifdef OUTPUT_TO_SCREEN
    *out << "L: " << L << endl;
#endif
    stkMeshStruct->PBCStruct.scale[0]*=L;
    stk::mesh::Field<double>* surfaceHeight_field = metaData.get_field<stk::mesh::Field<double> >(stk::topology::NODE_RANK, "surface_height");
    for (int i=0; i < numOverlapNodes; i++)  {
      double* x = stk::mesh::field_data(*coordinates_field, overlapnodes[i]);
      x[0] = L*(x[0]-1.0);  //test case assumes domain is from [-L, L], where unscaled domain is from [0, 2];
      double s = s0 - alpha0*x[0]*x[0];
      double b = s - H;
      //this transformation of y = [0,1] should give b(x) < y < s(x)
      x[1] = b*(1-x[1]) + s*x[1];
      *stk::mesh::field_data(*surfaceHeight_field, overlapnodes[i]) = s;
     }
  }
#ifdef ALBANY_AERAS
  else if (transformType == "Aeras Schar Mountain") {
    *out << "Aeras Schar Mountain transformation!" << endl;
    double rhoOcean = 1028.0; //ocean density, in kg/m^3
    for (int i=0; i < numOverlapNodes; i++)  {
      double* x = stk::mesh::field_data(*coordinates_field, overlapnodes[i]);
      x[0] = x[0];
      double hstar = 0.0, h;
      if (std::abs(x[0]-150.0) <= 25.0) hstar = 3.0* std::pow(cos(M_PI*(x[0]-150.0) / 50.0),2);
      h = hstar * std::pow(cos(M_PI*(x[0]-150.0) / 8.0),2);
      x[1] = x[1] + h*(25.0 - x[1])/25.0;
    }
  }
#endif
  else {
    TEUCHOS_TEST_FOR_EXCEPTION(true, std::logic_error,
      "STKDiscretization::transformMesh() Unknown transform type :" << transformType << std::endl);
  }
}

void Albany::STKDiscretization::setupMLCoords()
{
  if (rigidBodyModes.is_null()) return;
  if (!rigidBodyModes->isMLUsed() && !rigidBodyModes->isMueLuUsed()) return;

  const int numDim = stkMeshStruct->numDim;
  AbstractSTKFieldContainer::VectorFieldType*
    coordinates_field = stkMeshStruct->getCoordinatesField();
  rigidBodyModes->resize(numDim, numOwnedNodes);
  double* const coords = rigidBodyModes->getCoordArray();

  for (int i = 0; i < numOwnedNodes; i++) {
    GO node_gid = gid(ownednodes[i]);
    int node_lid = node_mapT->getLocalElement(node_gid);
    double* X = stk::mesh::field_data(*coordinates_field, ownednodes[i]);
    for (int j = 0; j < numDim; j++)
      coords[j*numOwnedNodes + node_lid] = X[j];
  }

  rigidBodyModes->setCoordinatesAndNullspace(node_mapT, mapT);

  // Some optional matrix-market output was tagged on here; keep that
  // functionality.
  writeCoordsToMatrixMarket();
}

void Albany::STKDiscretization::writeCoordsToMatrixMarket() const
{
  //if user wants to write the coordinates to matrix market file, write them to matrix market file
  if (rigidBodyModes->isMLUsed() && stkMeshStruct->writeCoordsToMMFile) {
    double *xx, *yy, *zz;
    rigidBodyModes->getCoordArrays(xx, yy, zz);
    if (node_mapT->getComm()->getRank()==0) {std::cout << "Writing mesh coordinates to Matrix Market file." << std::endl;}
    int numMyElements = (node_mapT->getComm()->getRank() == 0) ? node_mapT->getGlobalNumElements() : 0;
    Teuchos::RCP<Tpetra_Import> importOperatorT;
    Teuchos::RCP<Tpetra_Map> serial_mapT;
    Teuchos::ArrayView<ST> xxAV = Teuchos::arrayView(xx, numOwnedNodes);
    Teuchos::RCP<Tpetra_Vector> xCoordsT = Teuchos::rcp(new Tpetra_Vector(node_mapT, xxAV));
    //Writing of coordinates to MatrixMarket file for Ray
    if (node_mapT->getComm()->getSize() > 1) {
      serial_mapT = Teuchos::rcp(new Tpetra_Map(INVALID, numMyElements, 0, node_mapT->getComm()));
      //create importer from parallel map to serial map and populate serial solution xfinal_serial
      importOperatorT = Teuchos::rcp(new Tpetra_Import(node_mapT, serial_mapT));
      //Writing of coordinates to MatrixMarket file for Ray
      Teuchos::RCP<Tpetra_Vector> xCoords_serialT = Teuchos::rcp(new Tpetra_Vector(serial_mapT));
      xCoords_serialT->doImport(*xCoordsT, *importOperatorT, Tpetra::INSERT);
      Tpetra_MatrixMarket_Writer::writeDenseFile("xCoords.mm", xCoords_serialT);
    }
    else
      Tpetra_MatrixMarket_Writer::writeDenseFile("xCoords.mm", xCoordsT);
    if (yy != NULL) {
      Teuchos::ArrayView<ST> yyAV = Teuchos::arrayView(yy, numOwnedNodes);
      Teuchos::RCP<Tpetra_Vector> yCoordsT = Teuchos::rcp(new Tpetra_Vector(node_mapT, yyAV));
      if (node_mapT->getComm()->getSize() > 1) {
        Teuchos::RCP<Tpetra_Vector> yCoords_serialT = Teuchos::rcp(new Tpetra_Vector(serial_mapT));
        yCoords_serialT->doImport(*yCoordsT, *importOperatorT, Tpetra::INSERT);
        Tpetra_MatrixMarket_Writer::writeDenseFile("yCoords.mm", yCoords_serialT);
      }
      else
        Tpetra_MatrixMarket_Writer::writeDenseFile("yCoords.mm", yCoordsT);
    }
    if (zz != NULL){
      Teuchos::ArrayView<ST> zzAV = Teuchos::arrayView(zz, numOwnedNodes);
      Teuchos::RCP<Tpetra_Vector> zCoordsT = Teuchos::rcp(new Tpetra_Vector(node_mapT, zzAV));
      if (node_mapT->getComm()->getSize() > 1) {
        Teuchos::RCP<Tpetra_Vector> zCoords_serialT = Teuchos::rcp(new Tpetra_Vector(serial_mapT));
        zCoords_serialT->doImport(*zCoordsT, *importOperatorT, Tpetra::INSERT);
        Tpetra_MatrixMarket_Writer::writeDenseFile("zCoords.mm", zCoords_serialT);
      }
      else
        Tpetra_MatrixMarket_Writer::writeDenseFile("zCoords.mm", zCoordsT);
    }
  }
}

const Albany::WorksetArray<std::string>::type&
Albany::STKDiscretization::getWsEBNames() const
{
  return wsEBNames;
}

const Albany::WorksetArray<int>::type&
Albany::STKDiscretization::getWsPhysIndex() const
{
  return wsPhysIndex;
}

#if defined(ALBANY_EPETRA)
void Albany::STKDiscretization::writeSolution(const Epetra_Vector& soln, const double time, const bool overlapped){

  // Put solution as Epetra_Vector into STK Mesh
  if(!overlapped)

    setSolutionField(soln);

  // soln coming in is overlapped
  else

    setOvlpSolutionField(soln);


#ifdef ALBANY_SEACAS

  if (stkMeshStruct->exoOutput && stkMeshStruct->transferSolutionToCoords) {

   Teuchos::RCP<AbstractSTKFieldContainer> container = stkMeshStruct->getFieldContainer();

   container->transferSolutionToCoords();

   if (!mesh_data.is_null()) {
     // Mesh coordinates have changed. Rewrite output file by deleting the mesh data object and recreate it
     setupExodusOutput();
   }
  }


   // Skip this write unless the proper interval has been reached
  if (stkMeshStruct->exoOutput && !(outputInterval % stkMeshStruct->exoOutputInterval)) {

     double time_label = monotonicTimeLabel(time);

     int out_step = mesh_data->process_output_request(outputFileIdx, time_label);
     mesh_data->write_output_mesh(outputFileIdx);

     if (mapT->getComm()->getRank()==0) {
       *out << "Albany::STKDiscretization::writeSolution: writing time " << time;
       if (time_label != time) *out << " with label " << time_label;
       *out << " to index " <<out_step<<" in file "<<stkMeshStruct->exoOutFile<< std::endl;
     }
  }
  outputInterval++;

  for (auto it : sideSetDiscretizations)
  {
    if (overlapped)
    {
      Epetra_Vector ss_soln (*it.second->getOverlapMap());
      const Epetra_CrsMatrix& P = *ov_projectors.at(it.first);
      P.Apply(soln, ss_soln);
      it.second->writeSolution (ss_soln, time, overlapped);
    }
    else
    {
      Epetra_Vector ss_soln (*it.second->getMap());
      const Epetra_CrsMatrix& P = *projectors.at(it.first);
      P.Apply(soln, ss_soln);
      it.second->writeSolution (ss_soln, time, overlapped);
    }
  }
#endif
}
#endif

void Albany::STKDiscretization::writeSolutionT(
  const Tpetra_Vector& solnT, const double time, const bool overlapped)
{
  writeSolutionToMeshDatabaseT(solnT, time, overlapped);
  writeSolutionToFileT(solnT, time, overlapped);
}

void Albany::STKDiscretization::writeSolutionToMeshDatabaseT(
  const Tpetra_Vector& solnT, const double time, const bool overlapped)
{
  // Put solution as Epetra_Vector into STK Mesh
  if (!overlapped)
    setSolutionFieldT(solnT);
  // soln coming in is overlapped
  else
    setOvlpSolutionFieldT(solnT);
}

void Albany::STKDiscretization::
writeSolutionToFileT(const Tpetra_Vector& solnT, const double time,
                     const bool overlapped)
{
#ifdef ALBANY_SEACAS

  if (stkMeshStruct->exoOutput && stkMeshStruct->transferSolutionToCoords) {

   Teuchos::RCP<AbstractSTKFieldContainer> container = stkMeshStruct->getFieldContainer();

   container->transferSolutionToCoords();

   if (!mesh_data.is_null()) {
     // Mesh coordinates have changed. Rewrite output file by deleting the mesh data object and recreate it
     setupExodusOutput();
   }
  }

  // Skip this write unless the proper interval has been reached
  if (stkMeshStruct->exoOutput && !(outputInterval % stkMeshStruct->exoOutputInterval)) {

   double time_label = monotonicTimeLabel(time);

     int out_step = mesh_data->process_output_request(outputFileIdx, time_label);
     mesh_data->write_output_mesh(outputFileIdx);

     if (mapT->getComm()->getRank()==0) {
       *out << "Albany::STKDiscretization::writeSolution: writing time " << time;
       if (time_label != time) *out << " with label " << time_label;
       *out << " to index " <<out_step<<" in file "<<stkMeshStruct->exoOutFile<< std::endl;
     }
   }
   if (stkMeshStruct->cdfOutput && !(outputInterval % stkMeshStruct->cdfOutputInterval)) {

     double time_label = monotonicTimeLabel(time);

     const int out_step = processNetCDFOutputRequestT(solnT);

     if (mapT->getComm()->getRank()==0) {
       *out << "Albany::STKDiscretization::writeSolution: writing time " << time;
       if (time_label != time) *out << " with label " << time_label;
       *out << " to index " <<out_step<<" in file "<<stkMeshStruct->cdfOutFile<< std::endl;
     }
  }
  outputInterval++;

  for (auto it : sideSetDiscretizations)
  {
    if (overlapped)
    {
      Tpetra_Vector ss_solnT (it.second->getOverlapMapT());
      const Tpetra_CrsMatrix& P = *ov_projectorsT.at(it.first);
      P.apply(solnT, ss_solnT);
      it.second->writeSolutionToFileT (ss_solnT, time, overlapped);
    }
    else
    {
      Tpetra_Vector ss_solnT (it.second->getMapT());
      const Tpetra_CrsMatrix& P = *projectorsT.at(it.first);
      P.apply(solnT, ss_solnT);
      it.second->writeSolutionToFileT (ss_solnT, time, overlapped);
    }
  }
#endif

}

double
Albany::STKDiscretization::monotonicTimeLabel(const double time)
{
  // If increasing, then all is good
  if (time > previous_time_label) {
    previous_time_label = time;
    return time;
  }
// Try absolute value
  double time_label = fabs(time);
  if (time_label > previous_time_label) {
    previous_time_label = time_label;
    return time_label;
  }

  // Try adding 1.0 to time
  if (time_label+1.0 > previous_time_label) {
    previous_time_label = time_label+1.0;
    return time_label+1.0;
  }

  // Otherwise, just add 1.0 to previous
  previous_time_label += 1.0;
  return previous_time_label;
}

#if defined(ALBANY_EPETRA)
void
Albany::STKDiscretization::setResidualField(const Epetra_Vector& residual)
{
#if defined(ALBANY_LCM)
  Teuchos::RCP<AbstractSTKFieldContainer> container = stkMeshStruct->getFieldContainer();

  if(container->hasResidualField()){

    // Iterate over the on-processor nodes
    stk::mesh::Selector locally_owned = metaData.locally_owned_part();

    Teuchos::RCP<Epetra_Map> node_map = Petra::TpetraMap_To_EpetraMap(node_mapT, comm);
    container->saveResVector(residual, locally_owned, node_map);

    // Write the overlapped data
//    stk::mesh::Selector select_owned_or_shared = metaData.locally_owned_part() | metaData.globally_shared_part();

//    container->saveResVector(residual, select_owned_or_shared, overlap_node_map);
  }

  // Setting the residual on the side set meshes
  for (auto it : sideSetDiscretizations)
  {
    const Epetra_CrsMatrix& P = *ov_projectors.at(it.first);
    Epetra_Vector ss_residual (*it.second->getOverlapMap());
    P.Apply(residual,ss_residual);
    it.second->setResidualField(ss_residual);
  }
#endif
}
#endif

void
Albany::STKDiscretization::setResidualFieldT(const Tpetra_Vector& residualT)
{
#if defined(ALBANY_LCM)
  Teuchos::RCP<AbstractSTKFieldContainer> container = stkMeshStruct->getFieldContainer();

  if(container->hasResidualField()){

    // Write the overlapped data
    stk::mesh::Selector select_owned_or_shared = metaData.locally_owned_part() | metaData.globally_shared_part();
    container->saveResVectorT(residualT, select_owned_or_shared, overlap_node_mapT);
  }

  // Setting the residual on the side set meshes
  for (auto it : sideSetDiscretizations)
  {
    const Tpetra_CrsMatrix& P = *ov_projectors.at(it.first);
    Tpetra_Vector ss_residualT (it.second->getOverlapMapT());
    P.apply(residualT,ss_residualT);
    it.second->setResidualFieldT(ss_residualT);
  }
#endif
}


#if defined(ALBANY_EPETRA)
Teuchos::RCP<Epetra_Vector>
Albany::STKDiscretization::getSolutionField(bool overlapped) const
{
  // Copy soln vector into solution field, one node at a time
  Teuchos::ArrayView<const GO> indicesAV = mapT->getNodeElementList();
  int numElements = mapT->getNodeNumElements();
#ifdef ALBANY_64BIT_INT
  Teuchos::Array<int> i_indices(numElements);
  for(std::size_t k = 0; k < numElements; k++)
  i_indices[k] = Teuchos::as<int>(indicesAV[k]);
  Teuchos::RCP<Epetra_Map> map = Teuchos::rcp(new Epetra_Map(-1, numElements, i_indices.getRawPtr(), 0, *comm));
#else
  Teuchos::RCP<Epetra_Map> map = Teuchos::rcp(new Epetra_Map(-1, numElements, indicesAV.getRawPtr(), 0, *comm));
#endif
  Teuchos::RCP<Epetra_Vector> soln = Teuchos::rcp(new Epetra_Vector(*map));
  this->getSolutionField(*soln, overlapped);
  return soln;
}
#endif

Teuchos::RCP<Tpetra_Vector>
Albany::STKDiscretization::getSolutionFieldT(bool overlapped) const
{
  // Copy soln vector into solution field, one node at a time
  Teuchos::RCP<Tpetra_Vector> solnT = Teuchos::rcp(new Tpetra_Vector(mapT));
  this->getSolutionFieldT(*solnT, overlapped);
  return solnT;
}


int
Albany::STKDiscretization::getSolutionFieldHistoryDepth() const
{
  return stkMeshStruct->getSolutionFieldHistoryDepth();
}

#if defined(ALBANY_EPETRA)
Teuchos::RCP<Epetra_MultiVector>
Albany::STKDiscretization::getSolutionFieldHistory() const
{
  const int stepCount = this->getSolutionFieldHistoryDepth();
  return this->getSolutionFieldHistoryImpl(stepCount);
}

Teuchos::RCP<Epetra_MultiVector>
Albany::STKDiscretization::getSolutionFieldHistory(int maxStepCount) const
{
  const int stepCount = std::min(this->getSolutionFieldHistoryDepth(), maxStepCount);
  return this->getSolutionFieldHistoryImpl(stepCount);
}

//IK, 10/28/13: this function should be converted to Tpetra...
void
Albany::STKDiscretization::getSolutionFieldHistory(Epetra_MultiVector &result) const
{
  Teuchos::RCP<Epetra_Map> map = Petra::TpetraMap_To_EpetraMap(mapT, comm);
  TEUCHOS_TEST_FOR_EXCEPT(!map->SameAs(result.Map()));
  const int stepCount = std::min(this->getSolutionFieldHistoryDepth(), result.NumVectors());
  Epetra_MultiVector head(View, result, 0, stepCount);
  this->getSolutionFieldHistoryImpl(head);
}

Teuchos::RCP<Epetra_MultiVector>
Albany::STKDiscretization::getSolutionFieldHistoryImpl(int stepCount) const
{
  const int vectorCount = stepCount > 0 ? stepCount : 1; // A valid MultiVector has at least one vector
  Teuchos::ArrayView<const GO> indicesAV = mapT->getNodeElementList();
  LO numElements = mapT->getNodeNumElements();
#ifdef ALBANY_64BIT_INT
  Teuchos::Array<int> i_indices(numElements);
  for(std::size_t k = 0; k < numElements; k++)
  i_indices[k] = Teuchos::as<int>(indicesAV[k]);
  Teuchos::RCP<Epetra_Map> map = Teuchos::rcp(new Epetra_Map(-1, numElements, i_indices.getRawPtr(), 0, *comm));
#else
  Teuchos::RCP<Epetra_Map> map = Teuchos::rcp(new Epetra_Map(-1, numElements, indicesAV.getRawPtr(), 0, *comm));
#endif
  const Teuchos::RCP<Epetra_MultiVector> result = Teuchos::rcp(new Epetra_MultiVector(*map, vectorCount));
  if (stepCount > 0) {
    this->getSolutionFieldHistoryImpl(*result);
  }
  return result;
}

void
Albany::STKDiscretization::getSolutionFieldHistoryImpl(Epetra_MultiVector &result) const
{
  const int stepCount = result.NumVectors();
  for (int i = 0; i < stepCount; ++i) {
    stkMeshStruct->loadSolutionFieldHistory(i);
    Epetra_Vector v(View, result, i);
    this->getSolutionField(v);
  }
}

void
Albany::STKDiscretization::getSolutionField(Epetra_Vector &result, const bool overlapped) const
{
  TEUCHOS_TEST_FOR_EXCEPTION(overlapped, std::logic_error, "Not implemented.");

  Teuchos::RCP<AbstractSTKFieldContainer> container = stkMeshStruct->getFieldContainer();

  // Iterate over the on-processor nodes by getting node buckets and iterating over each bucket.
  stk::mesh::Selector locally_owned = metaData.locally_owned_part();

  Teuchos::RCP<Epetra_Map> node_map = Petra::TpetraMap_To_EpetraMap(node_mapT, comm);
  container->fillSolnVector(result, locally_owned, node_map);
}

void
Albany::STKDiscretization::getField(Epetra_Vector &result, const std::string& name) const
{
  Teuchos::RCP<AbstractSTKFieldContainer> container = stkMeshStruct->getFieldContainer();

  // Iterate over the on-processor nodes by getting node buckets and iterating over each bucket.
  const std::string& part = nodalDOFsStructContainer.fieldToMap.find(name)->second->first.first;
  stk::mesh::Selector selector = metaData.locally_owned_part();
  if(part.size()) {
    std::map<std::string, stk::mesh::Part*>::const_iterator it = stkMeshStruct->nsPartVec.find(part);
    if(it != stkMeshStruct->nsPartVec.end())
      selector &= stk::mesh::Selector( *(it->second) );
  }

  const DOFsStruct& dofsStruct = nodalDOFsStructContainer.getDOFsStruct(name);

  container->fillVector(result, name, selector, dofsStruct.node_map,dofsStruct.dofManager);
}
#endif // ALBANY_EPETRA

void
Albany::STKDiscretization::getSolutionFieldT(Tpetra_Vector &resultT, const bool overlapped) const
{
  TEUCHOS_TEST_FOR_EXCEPTION(overlapped, std::logic_error, "Not implemented.");

  Teuchos::RCP<AbstractSTKFieldContainer> container = stkMeshStruct->getFieldContainer();

  // Iterate over the on-processor nodes by getting node buckets and iterating over each bucket.
  stk::mesh::Selector locally_owned = metaData.locally_owned_part();

  container->fillSolnVectorT(resultT, locally_owned, node_mapT);
}

/*****************************************************************/
/*** Private functions follow. These are just used in above code */
/*****************************************************************/

#if defined(ALBANY_EPETRA)
void
Albany::STKDiscretization::setField(const Epetra_Vector &result, const std::string& name, bool overlapped)
{
  Teuchos::RCP<AbstractSTKFieldContainer> container = stkMeshStruct->getFieldContainer();

  const std::string& part = nodalDOFsStructContainer.fieldToMap.find(name)->second->first.first;

  stk::mesh::Selector selector = overlapped ?
      metaData.locally_owned_part() | metaData.globally_shared_part() :
      metaData.locally_owned_part();

  // Iterate over the on-processor nodes by getting node buckets and iterating over each bucket.
  if(part.size()) {
    std::map<std::string, stk::mesh::Part*>::const_iterator it = stkMeshStruct->nsPartVec.find(part);
    if(it != stkMeshStruct->nsPartVec.end())
      selector &= stk::mesh::Selector( *(it->second) );
  }

  const DOFsStruct& dofsStruct = nodalDOFsStructContainer.getDOFsStruct(name);

  if(overlapped)
    container->saveVector(result, name, selector, dofsStruct.overlap_node_map, dofsStruct.overlap_dofManager);
  else
    container->saveVector(result, name, selector, dofsStruct.node_map, dofsStruct.dofManager);
}

void
Albany::STKDiscretization::setSolutionField(const Epetra_Vector& soln)
{
  // Copy soln vector into solution field, one node at a time
  // Note that soln coming in is the local (non overlapped) soln

  Teuchos::RCP<AbstractSTKFieldContainer> container = stkMeshStruct->getFieldContainer();

  // Iterate over the on-processor nodes
  stk::mesh::Selector locally_owned = metaData.locally_owned_part();

  Teuchos::RCP<Epetra_Map> node_map = Petra::TpetraMap_To_EpetraMap(node_mapT, comm);
  container->saveSolnVector(soln, locally_owned, node_map);
}
#endif // ALBANY_EPETRA

//Tpetra version of above
void
Albany::STKDiscretization::setSolutionFieldT(const Tpetra_Vector& solnT)
{

  // Copy soln vector into solution field, one node at a time
  // Note that soln coming in is the local (non overlapped) soln

  Teuchos::RCP<AbstractSTKFieldContainer> container = stkMeshStruct->getFieldContainer();

  // Iterate over the on-processor nodes
  stk::mesh::Selector locally_owned = metaData.locally_owned_part();

  container->saveSolnVectorT(solnT, locally_owned, node_mapT);
}

#if defined(ALBANY_EPETRA)
void
Albany::STKDiscretization::setOvlpSolutionField(const Epetra_Vector& soln)
{
  // Copy soln vector into solution field, one node at a time
  // Note that soln coming in is the local+ghost (overlapped) soln

  Teuchos::RCP<AbstractSTKFieldContainer> container = stkMeshStruct->getFieldContainer();

  // Iterate over the processor-visible nodes
  stk::mesh::Selector select_owned_or_shared = metaData.locally_owned_part() | metaData.globally_shared_part();

  Teuchos::RCP<Epetra_Map> overlap_node_map = Petra::TpetraMap_To_EpetraMap(overlap_node_mapT, comm);
  container->saveSolnVector(soln, select_owned_or_shared, overlap_node_map);
}
#endif // ALBANY_EPETRA

void
Albany::STKDiscretization::setOvlpSolutionFieldT(const Tpetra_Vector& solnT)
{
  // Copy soln vector into solution field, one node at a time
  // Note that soln coming in is the local+ghost (overlapped) soln

  Teuchos::RCP<AbstractSTKFieldContainer> container = stkMeshStruct->getFieldContainer();

  // Iterate over the processor-visible nodes
  stk::mesh::Selector select_owned_or_shared = metaData.locally_owned_part() | metaData.globally_shared_part();

  container->saveSolnVectorT(solnT, select_owned_or_shared, overlap_node_mapT);
}

GO Albany::STKDiscretization::gid(const stk::mesh::Entity node) const
{ return bulkData.identifier(node)-1; }

int Albany::STKDiscretization::getOwnedDOF(const int inode, const int eq) const
{
  if (interleavedOrdering) return inode*neq + eq;
  else  return inode + numOwnedNodes*eq;
}

int Albany::STKDiscretization::getOverlapDOF(const int inode, const int eq) const
{
  if (interleavedOrdering) return inode*neq + eq;
  else  return inode + numOverlapNodes*eq;
}

GO Albany::STKDiscretization::getGlobalDOF(const GO inode, const int eq) const
{
  if (interleavedOrdering) return inode*neq + eq;
  else  return inode + numGlobalNodes*eq;
}

int Albany::STKDiscretization::nonzeroesPerRow(const int neq) const
{
  int numDim = stkMeshStruct->numDim;
  int estNonzeroesPerRow;
  switch (numDim) {
  case 0: estNonzeroesPerRow=1*neq; break;
  case 1: estNonzeroesPerRow=3*neq; break;
  case 2: estNonzeroesPerRow=9*neq; break;
  case 3: estNonzeroesPerRow=27*neq; break;
  default: TEUCHOS_TEST_FOR_EXCEPTION(true, std::logic_error,
            "STKDiscretization:  Bad numDim"<< numDim);
  }
  return estNonzeroesPerRow;
}

#if defined(ALBANY_EPETRA)
void Albany::STKDiscretization::computeNodalEpetraMaps (bool overlapped)
{
  // Loads member data:  ownednodes, numOwnedNodes, node_map, numGlobalNodes, map
  // maps for owned nodes and unknowns

  stk::mesh::Selector map_type_selector = overlapped ?
           (metaData.locally_owned_part() | metaData.globally_shared_part()) :
           metaData.locally_owned_part();

  NodalDOFsStructContainer::MapOfDOFsStructs::iterator it, it2;
  NodalDOFsStructContainer::MapOfDOFsStructs& mapOfDOFsStructs = nodalDOFsStructContainer.mapOfDOFsStructs;
  std::vector< stk::mesh::Entity> nodes;
  std::vector<int> indices;
  int numNodes(0);

  //compute NumGlobalNodes
  stk::mesh::get_selected_entities( map_type_selector ,
                  bulkData.buckets( stk::topology::NODE_RANK ) ,
                  nodes );

  long long int maxID(0), maxGID(0);
  for (int i=0; i < nodes.size(); i++)
    maxID = std::max(maxID, static_cast<long long int>(gid(nodes[i])));
  comm->MaxAll(&maxID, &maxGID, 1);
  numGlobalNodes = maxGID+1; //maxGID is the same for overlapped and unique maps

  // build maps
  for(it = mapOfDOFsStructs.begin(); it != mapOfDOFsStructs.end(); ++it ) {
    stk::mesh::Selector selector(map_type_selector);
    const std::string& part = it->first.first;
    int nComp = it->first.second;
    if(part.size())  {
      std::map<std::string, stk::mesh::Part*>::const_iterator it3 = stkMeshStruct->nsPartVec.find(part);
      if(it3 != stkMeshStruct->nsPartVec.end())
        selector &= *(it3->second);
      else { //throw error
        std::ostringstream msg;
        msg << "Albany::STKDiscretization::computeNodalEpetraMaps(overlapped==" << overlapped <<
            "):\n    Part " << part << " is not in  stkMeshStruct->nsPartVec.\n";
        throw std::runtime_error(msg.str());
      }
    }

    stk::mesh::get_selected_entities( selector ,
                bulkData.buckets( stk::topology::NODE_RANK ) ,
                nodes );

    numNodes = nodes.size();
    std::vector<int> indices(numNodes*nComp);
    NodalDOFManager* dofManager = (overlapped) ? &it->second.overlap_dofManager : &it->second.dofManager;
    dofManager->setup(nComp, numNodes, numGlobalNodes, interleavedOrdering);

    for (int i=0; i < numNodes; i++)
      for (int j=0; j < nComp; j++)
        indices[dofManager->getLocalDOF(i,j)] = dofManager->getGlobalDOF(bulkData.identifier(nodes[i])-1, j);

    Teuchos::RCP<Epetra_Map>& map = (overlapped) ? it->second.overlap_map : it->second.map;
    map = Teuchos::null;
    map = Teuchos::rcp(new Epetra_Map(-1, indices.size(), indices.data(), 0, *comm));

    Teuchos::RCP<Epetra_Map>& node_map = (overlapped) ? it->second.overlap_node_map : it->second.node_map;
    node_map = Teuchos::null;

    it2=it;
    if((nComp==1) || ((it2=mapOfDOFsStructs.find(make_pair(part,1)))!=mapOfDOFsStructs.end())) {
      node_map = (overlapped) ? it2->second.overlap_map : it2->second.map;
    }
  }
}
#endif // ALBANY_EPETRA

void Albany::STKDiscretization::computeOwnedNodesAndUnknowns()
{
  // Loads member data:  ownednodes, numOwnedNodes, node_map, numGlobalNodes, map
  // maps for owned nodes and unknowns
  stk::mesh::Selector select_owned_in_part =
    stk::mesh::Selector( metaData.universal_part() ) &
    stk::mesh::Selector( metaData.locally_owned_part() );

  stk::mesh::get_selected_entities( select_owned_in_part ,
            bulkData.buckets( stk::topology::NODE_RANK ) ,
            ownednodes );

  numOwnedNodes = ownednodes.size();
#if defined(ALBANY_EPETRA)
  node_map = nodalDOFsStructContainer.getDOFsStruct("mesh_nodes").map;
  map = nodalDOFsStructContainer.getDOFsStruct("ordinary_solution").map;

  node_mapT = Petra::EpetraMap_To_TpetraMap(node_map, commT);
  mapT = Petra::EpetraMap_To_TpetraMap(map, commT);

  if (Teuchos::nonnull(stkMeshStruct->nodal_data_base))
    stkMeshStruct->nodal_data_base->resizeLocalMap(
      node_mapT->getNodeElementList(), commT);
#else // ALBANY_EPETRA
  Teuchos::Array<GO> indicesT(numOwnedNodes);
  for (int i=0; i < numOwnedNodes; i++) indicesT[i] = gid(ownednodes[i]);

  node_mapT = Teuchos::null; // delete existing map happens here on remesh
  node_mapT = Tpetra::createNonContigMap<LO, GO>(indicesT(), commT);

  if (Teuchos::nonnull(stkMeshStruct->nodal_data_base))
    stkMeshStruct->nodal_data_base->resizeLocalMap(indicesT, commT);

  numGlobalNodes = node_mapT->getGlobalNumElements();

  indicesT.resize(numOwnedNodes * neq);
  for (int i=0; i < numOwnedNodes; i++)
    for (std::size_t j=0; j < neq; j++)
      indicesT[getOwnedDOF(i,j)] = getGlobalDOF(gid(ownednodes[i]),j);

  mapT = Teuchos::null; // delete existing map happens here on remesh
  mapT = Tpetra::createNonContigMap<LO, GO>(indicesT(), commT);
#endif
}

void Albany::STKDiscretization::computeOverlapNodesAndUnknowns()
{
  // maps for overlap unknowns
  stk::mesh::Selector select_overlap_in_part =
    stk::mesh::Selector( metaData.universal_part() ) &
    ( stk::mesh::Selector( metaData.locally_owned_part() )
      | stk::mesh::Selector( metaData.globally_shared_part() ) );

  // overlapnodes used for overlap map; stored for changing coords
  stk::mesh::get_selected_entities( select_overlap_in_part ,
            bulkData.buckets( stk::topology::NODE_RANK ) ,
            overlapnodes );

  numOverlapNodes = overlapnodes.size();
#if defined(ALBANY_EPETRA)
  numOverlapNodes = overlapnodes.size();

  overlap_map = nodalDOFsStructContainer.getDOFsStruct("ordinary_solution").overlap_map;
  overlap_node_map = nodalDOFsStructContainer.getDOFsStruct("mesh_nodes").overlap_map;

  overlap_node_mapT = Petra::EpetraMap_To_TpetraMap(overlap_node_map, commT);
  overlap_mapT = Petra::EpetraMap_To_TpetraMap(overlap_map, commT);

  if(Teuchos::nonnull(stkMeshStruct->nodal_data_base))
    stkMeshStruct->nodal_data_base->resizeOverlapMap(
      overlap_node_mapT->getNodeElementList(), commT);
#else // ALBANY_EPETRA
  Teuchos::Array<GO> indicesT(numOverlapNodes * neq);
  for (int i=0; i < numOverlapNodes; i++)
    for (std::size_t j=0; j < neq; j++)
      indicesT[getOverlapDOF(i,j)] = getGlobalDOF(gid(overlapnodes[i]),j);

  overlap_mapT = Teuchos::null; // delete existing map happens here on remesh
  overlap_mapT = Tpetra::createNonContigMap<LO, GO>(indicesT(), commT);

  indicesT.resize(numOverlapNodes);
  for (int i=0; i < numOverlapNodes; i++)
    indicesT[i] = gid(overlapnodes[i]);

  overlap_node_mapT = Teuchos::null; // delete existing map happens here on remesh
  overlap_node_mapT = Tpetra::createNonContigMap<LO, GO>(indicesT(), commT);

  if(Teuchos::nonnull(stkMeshStruct->nodal_data_base))
    stkMeshStruct->nodal_data_base->resizeOverlapMap(indicesT, commT);
#endif // ALBANY_EPETRA
  coordinates.resize(3*numOverlapNodes);
}

void Albany::STKDiscretization::computeGraphs()
{
  computeGraphsUpToFillComplete();
  fillCompleteGraphs();
}

void Albany::STKDiscretization::computeGraphsUpToFillComplete()
{
  std::map<int, stk::mesh::Part*>::iterator pv = stkMeshStruct->partVec.begin();
  int nodes_per_element =  metaData.get_cell_topology(*(pv->second)).getNodeCount();
// int nodes_per_element_est =  metaData.get_cell_topology(*(stkMeshStruct->partVec[0])).getNodeCount();

  // Loads member data:  overlap_graph, numOverlapodes, overlap_node_map, coordinates, graphs

  overlap_graphT = Teuchos::null; // delete existing graph happens here on remesh

  overlap_graphT = Teuchos::rcp(new Tpetra_CrsGraph(overlap_mapT, neq*nodes_per_element));

  stk::mesh::Selector select_owned_in_part =
    stk::mesh::Selector( metaData.universal_part() ) &
    stk::mesh::Selector( metaData.locally_owned_part() );

  stk::mesh::get_selected_entities( select_owned_in_part ,
            bulkData.buckets( stk::topology::ELEMENT_RANK ) ,
            cells );

  if (commT->getRank()==0)
    *out << "STKDisc: " << cells.size() << " elements on Proc 0 " << std::endl;

  GO row, col;
  Teuchos::ArrayView<GO> colAV;

  // determining the equations that are defined on the whole domain
  std::vector<int> globalEqns;
  for (int k(0); k<neq; ++k)
  {
    if (sideSetEquations.find(k)==sideSetEquations.end())
    {
      globalEqns.push_back(k);
    }
  }

  for (std::size_t i=0; i < cells.size(); i++) {
    stk::mesh::Entity e = cells[i];
    stk::mesh::Entity const* node_rels = bulkData.begin_nodes(e);
    const size_t num_nodes = bulkData.num_nodes(e);

    // loop over local nodes
    for (std::size_t j=0; j < num_nodes; j++) {
      stk::mesh::Entity rowNode = node_rels[j];

      // loop over eqs
      for (std::size_t k=0; k < globalEqns.size(); ++k)
      {
        row = getGlobalDOF(gid(rowNode), globalEqns[k]);
        for (std::size_t l=0; l < num_nodes; l++)
        {
          stk::mesh::Entity colNode = node_rels[l];
          for (std::size_t m=0; m < neq; m++) // Note: here we cycle through ALL the eqns (not just the global ones),
          {                                   //       since they could all be coupled with this eq
            col = getGlobalDOF(gid(colNode), m);
            colAV = Teuchos::arrayView(&col, 1);
            overlap_graphT->insertGlobalIndices(row, colAV);
          }
        }
      }
    }
  }
<<<<<<< HEAD

  if (sideSetEquations.size()>0)
  {
    // iterator over all sideSet-defined equations
    std::map<int,std::vector<std::string> >::iterator it;
    for (it=sideSetEquations.begin(); it!=sideSetEquations.end(); ++it)
    {
      // Get the eq number
      int eq = it->first;

      // In case we only have equations on side sets (no "volume" eqns),
      // there would be problem with linear solvers. To avoid this, we
      // put one diagonal entry for every side set equation.
      // NOTE: some nodes will be processed twice, but this is safe
      //       in Tpetra_CrsGraph: the redundant indices will be discarded
      for (std::size_t inode=0; inode < overlapnodes.size(); ++inode)
      {
        stk::mesh::Entity node = overlapnodes[inode];
        row = getGlobalDOF(gid(node), it->first);
        colAV = Teuchos::arrayView(&row, 1);
        overlap_graphT->insertGlobalIndices(row, colAV);
      }

      // Number of side sets this eq is defined on
      int numSideSets = it->second.size();
      for (int ss(0); ss<numSideSets; ++ss)
      {
        stk::mesh::Part& part = *stkMeshStruct->ssPartVec.find(it->second[ss])->second;

        // Get all owned sides in this side set
        stk::mesh::Selector select_owned_in_sspart = stk::mesh::Selector( part ) & stk::mesh::Selector( metaData.locally_owned_part() );

        std::vector< stk::mesh::Entity > sides;
        stk::mesh::get_selected_entities( select_owned_in_sspart, bulkData.buckets( metaData.side_rank() ), sides ); // store the result in "sides"

        // Loop on all the sides of this sideset
        for (std::size_t localSideID=0; localSideID < sides.size(); localSideID++)
        {
          stk::mesh::Entity sidee = sides[localSideID];
          stk::mesh::Entity const* node_rels = bulkData.begin_nodes(sidee);
          const size_t num_nodes = bulkData.num_nodes(sidee);

          // loop over local nodes of the side (row)
          for (std::size_t i=0; i < num_nodes; i++)
          {
            stk::mesh::Entity rowNode = node_rels[i];
            row = getGlobalDOF(gid(rowNode), eq);

            // loop over local nodes of the side (col)
            for (std::size_t j=0; j < num_nodes; j++)
            {
              stk::mesh::Entity colNode = node_rels[j];

             // loop on all the equations (the eq may be coupled with other eqns)
              for (std::size_t m=0; m < neq; m++)
              {
                col = getGlobalDOF(gid(colNode), m);
                colAV = Teuchos::arrayView(&col, 1);
                overlap_graphT->insertGlobalIndices(row, colAV);
              }
            }
          }
        }
      }
    }
  }

=======
}

void Albany::STKDiscretization::fillCompleteGraphs()
{
>>>>>>> 5720a3b1
  overlap_graphT->fillComplete();

  // Create Owned graph by exporting overlap with known row map
  graphT = Teuchos::null; // delete existing graph happens here on remesh

  graphT = Teuchos::rcp(new Tpetra_CrsGraph(mapT, nonzeroesPerRow(neq)));

  // Create non-overlapped matrix using two maps and export object
  Teuchos::RCP<Tpetra_Export> exporterT = Teuchos::rcp(new Tpetra_Export(overlap_mapT, mapT));
  graphT->doExport(*overlap_graphT, *exporterT, Tpetra::INSERT);
  graphT->fillComplete();
}

void Albany::STKDiscretization::insertPeridigmNonzerosIntoGraph()
{
#ifdef ALBANY_PERIDIGM
#if defined(ALBANY_EPETRA)
  if (Teuchos::nonnull(LCM::PeridigmManager::self()) && LCM::PeridigmManager::self()->hasTangentStiffnessMatrix()){

    // The Peridigm matrix is a subset of the Albany matrix.  The global ids are the same and the parallel
    // partitioning is the same.  fillComplete() has already been called for the Peridigm matrix.
    Teuchos::RCP<const Epetra_FECrsMatrix> peridigmMatrix = LCM::PeridigmManager::self()->getTangentStiffnessMatrix();

    // Allocate nonzeros for the standard FEM portion of the graph
    computeGraphsUpToFillComplete();

    // Allocate nonzeros for the peridynamic portion of the graph
    GO globalRow, globalCol;
    Teuchos::ArrayView<GO> globalColAV;
    int peridigmLocalRow;
    int numEntries;
    double* values;
    int* indices;
    for (std::size_t i=0; i < cells.size(); i++) {
      stk::mesh::Entity e = cells[i];
      stk::mesh::Entity const* node_rels = bulkData.begin_nodes(e);
      const size_t num_nodes = bulkData.num_nodes(e);
      // Search for sphere elements (they contain a single node)
      if(num_nodes == 1){
	stk::mesh::Entity rowNode = node_rels[0];
	for (std::size_t k=0; k < neq; k++) {
	  globalRow = getGlobalDOF(gid(rowNode), k);
	  peridigmLocalRow = peridigmMatrix->RowMap().LID(globalRow);
	  peridigmMatrix->ExtractMyRowView(peridigmLocalRow, numEntries, values, indices);
	  for(int i=0 ; i<numEntries ; ++i){
	    globalCol = peridigmMatrix->ColMap().GID(indices[i]);
	    globalColAV = Teuchos::arrayView(&globalCol, 1);
	    overlap_graphT->insertGlobalIndices(globalRow, globalColAV);
	  }
	}
      }
    }

    // Call fillComplete() for the overlap graph and create the non-overlap map
    fillCompleteGraphs();
  }
#endif
#endif
}

void Albany::STKDiscretization::computeWorksetInfo()
{

  stk::mesh::Selector select_owned_in_part =
    stk::mesh::Selector( metaData.universal_part() ) &
    stk::mesh::Selector( metaData.locally_owned_part() );

  stk::mesh::BucketVector const& buckets = bulkData.get_buckets( stk::topology::ELEMENT_RANK, select_owned_in_part );

  const int numBuckets =  buckets.size();

  typedef AbstractSTKFieldContainer::ScalarFieldType ScalarFieldType;
  typedef AbstractSTKFieldContainer::VectorFieldType VectorFieldType;
  typedef AbstractSTKFieldContainer::TensorFieldType TensorFieldType;

  VectorFieldType* coordinates_field = stkMeshStruct->getCoordinatesField();

  stk::mesh::Field<double,stk::mesh::Cartesian3d>* sphereVolume_field;
  if(stkMeshStruct->getFieldContainer()->hasSphereVolumeField()){
    sphereVolume_field = stkMeshStruct->getFieldContainer()->getSphereVolumeField();
  }

  wsEBNames.resize(numBuckets);
  for (int i=0; i<numBuckets; i++) {
    stk::mesh::PartVector const& bpv = buckets[i]->supersets();

    for (std::size_t j=0; j<bpv.size(); j++) {
      if (bpv[j]->primary_entity_rank() == stk::topology::ELEMENT_RANK &&
          !stk::mesh::is_auto_declared_part(*bpv[j])) {
        // *out << "Bucket " << i << " is in Element Block:  " << bpv[j]->name()
        //      << "  and has " << buckets[i]->size() << " elements." << std::endl;
        wsEBNames[i]=bpv[j]->name();
      }
    }
  }

  wsPhysIndex.resize(numBuckets);
  if (stkMeshStruct->allElementBlocksHaveSamePhysics)
    for (int i=0; i<numBuckets; i++) wsPhysIndex[i]=0;
  else
    for (int i=0; i<numBuckets; i++) wsPhysIndex[i]=stkMeshStruct->ebNameToIndex[wsEBNames[i]];

  // Fill  wsElNodeEqID(workset, el_LID, local node, Eq) => unk_LID
  wsElNodeEqID.resize(numBuckets);
  wsElNodeID.resize(numBuckets);
  coords.resize(numBuckets);
  sphereVolume.resize(numBuckets);

  nodesOnElemStateVec.resize(numBuckets);
  stateArrays.elemStateArrays.resize(numBuckets);
  const Albany::StateInfoStruct& nodal_states = stkMeshStruct->getFieldContainer()->getNodalSIS();

  // Clear map if remeshing
  if(!elemGIDws.empty()) elemGIDws.clear();

  typedef stk::mesh::Cartesian NodeTag;
  typedef stk::mesh::Cartesian ElemTag;
  typedef stk::mesh::Cartesian CompTag;

#if defined(ALBANY_EPETRA)
  NodalDOFsStructContainer::MapOfDOFsStructs::iterator it;
  NodalDOFsStructContainer::MapOfDOFsStructs& mapOfDOFsStructs = nodalDOFsStructContainer.mapOfDOFsStructs;
  for(it = mapOfDOFsStructs.begin(); it != mapOfDOFsStructs.end(); ++it) {
    it->second.wsElNodeEqID.resize(numBuckets);
    it->second.wsElNodeEqID_rawVec.resize(numBuckets);
    it->second.wsElNodeID.resize(numBuckets);
    it->second.wsElNodeID_rawVec.resize(numBuckets);
  }
#endif // ALBANY_EPETRA

  for (int b=0; b < numBuckets; b++) {

    stk::mesh::Bucket& buck = *buckets[b];
    wsElNodeEqID[b].resize(buck.size());
    //wsElNodeEqID_kokkos[b].resize(buck.size());
    wsElNodeID[b].resize(buck.size());
    coords[b].resize(buck.size());


    {  //nodalDataToElemNode.

      nodesOnElemStateVec[b].resize(nodal_states.size());

      for (int is=0; is< nodal_states.size(); ++is) {
        const std::string& name = nodal_states[is]->name;
        const Albany::StateStruct::FieldDims& dim = nodal_states[is]->dim;
        MDArray& array = stateArrays.elemStateArrays[b][name];
        std::vector<double>& stateVec = nodesOnElemStateVec[b][is];
        int dim0 = buck.size(); //may be different from dim[0];
        switch (dim.size()) {
        case 2:     //scalar
        {
          const ScalarFieldType& field = *metaData.get_field<ScalarFieldType>(stk::topology::NODE_RANK, name);
          stateVec.resize(dim0*dim[1]);
          array.assign<ElemTag, NodeTag>(stateVec.data(),dim0,dim[1]);
          for (int i=0; i < dim0; i++) {
            stk::mesh::Entity element = buck[i];
            stk::mesh::Entity const* rel = bulkData.begin_nodes(element);
            for (int j=0; j < dim[1]; j++) {
              stk::mesh::Entity rowNode = rel[j];
              array(i,j) = *stk::mesh::field_data(field, rowNode);
            }
          }
          break;
        }
        case 3:  //vector
        {
          const VectorFieldType& field = *metaData.get_field<VectorFieldType>(stk::topology::NODE_RANK, name);
          stateVec.resize(dim0*dim[1]*dim[2]);
          array.assign<ElemTag, NodeTag,CompTag>(stateVec.data(),dim0,dim[1],dim[2]);
          for (int i=0; i < dim0; i++) {
            stk::mesh::Entity element = buck[i];
            stk::mesh::Entity const* rel = bulkData.begin_nodes(element);
            for (int j=0; j < dim[1]; j++) {
              stk::mesh::Entity rowNode = rel[j];
              double* entry = stk::mesh::field_data(field, rowNode);
              for(int k=0; k<dim[2]; k++)
                array(i,j,k) = entry[k];
            }
          }
          break;
        }
        case 4: //tensor
        {
          const TensorFieldType& field = *metaData.get_field<TensorFieldType>(stk::topology::NODE_RANK, name);
          stateVec.resize(dim0*dim[1]*dim[2]*dim[3]);
          array.assign<ElemTag, NodeTag, CompTag, CompTag>(stateVec.data(),dim0,dim[1],dim[2],dim[3]);
          for (int i=0; i < dim0; i++) {
            stk::mesh::Entity element = buck[i];
            stk::mesh::Entity const* rel = bulkData.begin_nodes(element);
            for (int j=0; j < dim[1]; j++) {
              stk::mesh::Entity rowNode = rel[j];
              double* entry = stk::mesh::field_data(field, rowNode);
              for(int k=0; k<dim[2]; k++)
                for(int l=0; l<dim[3]; l++)
                  array(i,j,k,l) = entry[k*dim[3]+l]; //check this, is stride Correct?
            }
          }
          break;
        }
        }
      }
    }


#if defined(ALBANY_LCM)
    if(stkMeshStruct->getFieldContainer()->hasSphereVolumeField())
      sphereVolume[b].resize(buck.size());
#endif

#if defined(ALBANY_EPETRA)
    stk::mesh::Entity element = buck[0];
    int nodes_per_element = bulkData.num_nodes(element);
    for(it = mapOfDOFsStructs.begin(); it != mapOfDOFsStructs.end(); ++it) {
      int nComp = it->first.second;
      it->second.wsElNodeEqID_rawVec[b].resize(buck.size()*nodes_per_element*nComp);
      it->second.wsElNodeEqID[b].assign<ElemTag, NodeTag, CompTag>(
        it->second.wsElNodeEqID_rawVec[b].data(),(int)buck.size(),nodes_per_element,nComp);
      it->second.wsElNodeID_rawVec[b].resize(buck.size()*nodes_per_element);
      it->second.wsElNodeID[b].assign<ElemTag, NodeTag>(
        it->second.wsElNodeID_rawVec[b].data(),(int)buck.size(),nodes_per_element);
    }
#endif // ALBANY_EPETRA

    // i is the element index within bucket b
    for (std::size_t i=0; i < buck.size(); i++) {

      // Traverse all the elements in this bucket
      stk::mesh::Entity element = buck[i];

      // Now, save a map from element GID to workset on this PE
      elemGIDws[gid(element)].ws = b;

      // Now, save a map from element GID to local id on this workset on this PE
      elemGIDws[gid(element)].LID = i;

      stk::mesh::Entity const* node_rels = bulkData.begin_nodes(element);
      const int nodes_per_element = bulkData.num_nodes(element);

      wsElNodeEqID[b][i].resize(nodes_per_element);
      wsElNodeID[b][i].resize(nodes_per_element);
      coords[b][i].resize(nodes_per_element);

#if defined(ALBANY_EPETRA)
      for(it = mapOfDOFsStructs.begin(); it != mapOfDOFsStructs.end(); ++it) {
        IDArray& wsElNodeEqID_array = it->second.wsElNodeEqID[b];
        GIDArray& wsElNodeID_array = it->second.wsElNodeID[b];
        int nComp = it->first.second;
        for (int j=0; j < nodes_per_element; j++) {
          stk::mesh::Entity node = node_rels[j];
          wsElNodeID_array((int)i,j) = gid(node);
          for (int k=0; k < nComp; k++) {
            const GO node_gid = it->second.overlap_dofManager.getGlobalDOF(bulkData.identifier(node)-1, k);
            const int node_lid = it->second.overlap_map->LID(
#ifdef ALBANY_64BIT_INT
              static_cast<long long int>(node_gid)
#else
              node_gid
#endif
              );
            wsElNodeEqID_array((int)i,j,k) = node_lid;
          }
        }
      }
#endif

#if defined(ALBANY_LCM)
      if(stkMeshStruct->getFieldContainer()->hasSphereVolumeField() && nodes_per_element == 1){
  double* volumeTemp = stk::mesh::field_data(*sphereVolume_field, element);
  if(volumeTemp){
    sphereVolume[b][i] = volumeTemp[0];
  }
      }
#endif

      // loop over local nodes
#if defined(ALBANY_EPETRA)
      DOFsStruct& dofs_struct = mapOfDOFsStructs[make_pair(std::string(""),neq)];
      GIDArray& node_array = dofs_struct.wsElNodeID[b];
      IDArray& node_eq_array = dofs_struct.wsElNodeEqID[b];
      for (int j=0; j < nodes_per_element; j++) {
        const stk::mesh::Entity rowNode = node_rels[j];
        const GO node_gid = gid(rowNode);
        const LO node_lid = overlap_node_mapT->getLocalElement(node_gid);

        TEUCHOS_TEST_FOR_EXCEPTION(node_lid<0, std::logic_error,
         "STK1D_Disc: node_lid out of range " << node_lid << std::endl);
        coords[b][i][j] = stk::mesh::field_data(*coordinates_field, rowNode);

        wsElNodeID[b][i][j] = node_array((int)i,j);

        wsElNodeEqID[b][i][j].resize(neq);
        for (int eq=0; eq < neq; eq++)
          wsElNodeEqID[b][i][j][eq] = node_eq_array((int)i,j,eq);
      }
#else
      for (int j=0; j < nodes_per_element; j++) {
        const stk::mesh::Entity rowNode = node_rels[j];
        const GO node_gid = gid(rowNode);
        const LO node_lid = overlap_node_mapT->getLocalElement(node_gid);

        TEUCHOS_TEST_FOR_EXCEPTION(node_lid<0, std::logic_error,
         "STK1D_Disc: node_lid out of range " << node_lid << std::endl);
        coords[b][i][j] = stk::mesh::field_data(*coordinates_field, rowNode);
        wsElNodeID[b][i][j] = node_gid;

        wsElNodeEqID[b][i][j].resize(neq);
        for (std::size_t eq=0; eq < neq; eq++)
          wsElNodeEqID[b][i][j][eq] = getOverlapDOF(node_lid,eq);
      }
#endif
    }
  }
//Kopy workset to the Kokkos data
 //wsElNodeEqID_kokkos=Kokkos::View<int****, PHX::Device>("wsElNodeEqID_kokkos",numBuckets,wsElNodeEqID[0].size(),wsElNodeEqID[0][0].size(), neq);


 for (int d=0; d<stkMeshStruct->numDim; d++) {
  if (stkMeshStruct->PBCStruct.periodic[d]) {
    for (int b=0; b < numBuckets; b++) {
      for (std::size_t i=0; i < buckets[b]->size(); i++) {
        int nodes_per_element = buckets[b]->num_nodes(i);
        bool anyXeqZero=false;
        for (int j=0; j < nodes_per_element; j++)  if (coords[b][i][j][d]==0.0) anyXeqZero=true;
        if (anyXeqZero)  {
          bool flipZeroToScale=false;
          for (int j=0; j < nodes_per_element; j++)
              if (coords[b][i][j][d] > stkMeshStruct->PBCStruct.scale[d]/1.9) flipZeroToScale=true;
          if (flipZeroToScale) {
            for (int j=0; j < nodes_per_element; j++)  {
              if (coords[b][i][j][d] == 0.0) {
                double* xleak = new double [stkMeshStruct->numDim];
                for (int k=0; k < stkMeshStruct->numDim; k++)
                  if (k==d) xleak[d]=stkMeshStruct->PBCStruct.scale[d];
                  else xleak[k] = coords[b][i][j][k];
                std::string transformType = stkMeshStruct->transformType;
                double alpha = stkMeshStruct->felixAlpha;
                alpha *= pi/180.; //convert alpha, read in from ParameterList, to radians
                if ((transformType=="ISMIP-HOM Test A" || transformType == "ISMIP-HOM Test B" ||
                     transformType=="ISMIP-HOM Test C" || transformType == "ISMIP-HOM Test D") && d==0) {
                    xleak[2] -= stkMeshStruct->PBCStruct.scale[d]*tan(alpha);
                    StateArray::iterator sHeight = stateArrays.elemStateArrays[b].find("surface_height");
                    if(sHeight != stateArrays.elemStateArrays[b].end())
                      sHeight->second(int(i),j) -= stkMeshStruct->PBCStruct.scale[d]*tan(alpha);
                }
                coords[b][i][j] = xleak; // replace ptr to coords
                toDelete.push_back(xleak);
              }
            }
          }
        }
      }
    }
  }
  }

  typedef Albany::AbstractSTKFieldContainer::ScalarValueState ScalarValueState;
  typedef Albany::AbstractSTKFieldContainer::QPScalarState QPScalarState;
  typedef Albany::AbstractSTKFieldContainer::QPVectorState QPVectorState;
  typedef Albany::AbstractSTKFieldContainer::QPTensorState QPTensorState;
  typedef Albany::AbstractSTKFieldContainer::QPTensor3State QPTensor3State;

  typedef Albany::AbstractSTKFieldContainer::ScalarState ScalarState;
  typedef Albany::AbstractSTKFieldContainer::VectorState VectorState;
  typedef Albany::AbstractSTKFieldContainer::TensorState TensorState;

  // Pull out pointers to shards::Arrays for every bucket, for every state
  // Code is data-type dependent

  Albany::AbstractSTKFieldContainer& container = *stkMeshStruct->getFieldContainer();

  ScalarValueState& scalarValue_states = container.getScalarValueStates();
  ScalarState& cell_scalar_states      = container.getCellScalarStates();
  VectorState& cell_vector_states      = container.getCellVectorStates();
  TensorState& cell_tensor_states      = container.getCellTensorStates();
  QPScalarState& qpscalar_states       = container.getQPScalarStates();
  QPVectorState& qpvector_states       = container.getQPVectorStates();
  QPTensorState& qptensor_states       = container.getQPTensorStates();
  QPTensor3State& qptensor3_states     = container.getQPTensor3States();
  std::map<std::string, double>& time  = container.getTime();

  for (std::size_t b=0; b < buckets.size(); b++) {
    stk::mesh::Bucket& buck = *buckets[b];
    for (auto css = cell_scalar_states.begin(); css != cell_scalar_states.end(); ++css){
      BucketArray<Albany::AbstractSTKFieldContainer::ScalarFieldType> array(**css, buck);
//Debug
//std::cout << "Buck.size(): " << buck.size() << " SFT dim[1]: " << array.dimension(1) << std::endl;
      MDArray ar = array;
      stateArrays.elemStateArrays[b][(*css)->name()] = ar;
    }
    for (auto cvs = cell_vector_states.begin(); cvs != cell_vector_states.end(); ++cvs){
      BucketArray<Albany::AbstractSTKFieldContainer::VectorFieldType> array(**cvs, buck);
//Debug
//std::cout << "Buck.size(): " << buck.size() << " VFT dim[2]: " << array.dimension(2) << std::endl;
      MDArray ar = array;
      stateArrays.elemStateArrays[b][(*cvs)->name()] = ar;
    }
    for (auto cts = cell_tensor_states.begin(); cts != cell_tensor_states.end(); ++cts){
      BucketArray<Albany::AbstractSTKFieldContainer::TensorFieldType> array(**cts, buck);
//Debug
//std::cout << "Buck.size(): " << buck.size() << " TFT dim[3]: " << array.dimension(3) << std::endl;
      MDArray ar = array;
      stateArrays.elemStateArrays[b][(*cts)->name()] = ar;
    }
    for (auto qpss = qpscalar_states.begin(); qpss != qpscalar_states.end(); ++qpss){
      BucketArray<Albany::AbstractSTKFieldContainer::QPScalarFieldType> array(**qpss, buck);
//Debug
//std::cout << "Buck.size(): " << buck.size() << " QPSFT dim[1]: " << array.dimension(1) << std::endl;
      MDArray ar = array;
      stateArrays.elemStateArrays[b][(*qpss)->name()] = ar;
    }
    for (auto qpvs = qpvector_states.begin(); qpvs != qpvector_states.end(); ++qpvs){
      BucketArray<Albany::AbstractSTKFieldContainer::QPVectorFieldType> array(**qpvs, buck);
//Debug
//std::cout << "Buck.size(): " << buck.size() << " QPVFT dim[2]: " << array.dimension(2) << std::endl;
      MDArray ar = array;
      stateArrays.elemStateArrays[b][(*qpvs)->name()] = ar;
    }
    for (auto qpts = qptensor_states.begin(); qpts != qptensor_states.end(); ++qpts){
      BucketArray<Albany::AbstractSTKFieldContainer::QPTensorFieldType> array(**qpts, buck);
//Debug
//std::cout << "Buck.size(): " << buck.size() << " QPTFT dim[3]: " << array.dimension(3) << std::endl;
      MDArray ar = array;
      stateArrays.elemStateArrays[b][(*qpts)->name()] = ar;
    }
    for (auto qpts = qptensor3_states.begin(); qpts != qptensor3_states.end(); ++qpts){
      BucketArray<Albany::AbstractSTKFieldContainer::QPTensor3FieldType> array(**qpts, buck);
//Debug
//std::cout << "Buck.size(): " << buck.size() << " QPT3FT dim[4]: " << array.dimension(4) << std::endl;
      MDArray ar = array;
      stateArrays.elemStateArrays[b][(*qpts)->name()] = ar;
    }
//    for (ScalarValueState::iterator svs = scalarValue_states.begin();
//              svs != scalarValue_states.end(); ++svs){
    for (int i = 0; i < scalarValue_states.size(); i++){
      const int size = 1;
      shards::Array<double, shards::NaturalOrder, Cell> array(&time[*scalarValue_states[i]], size);
      MDArray ar = array;
//Debug
//std::cout << "Buck.size(): " << buck.size() << " SVState dim[0]: " << array.dimension(0) << std::endl;
//std::cout << "SV Name: " << *svs << " address : " << &array << std::endl;
      stateArrays.elemStateArrays[b][*scalarValue_states[i]] = ar;
    }
  }

// Process node data sets if present

  if (Teuchos::nonnull(stkMeshStruct->nodal_data_base) &&
      stkMeshStruct->nodal_data_base->isNodeDataPresent()) {
    Teuchos::RCP<Albany::NodeFieldContainer> node_states = stkMeshStruct->nodal_data_base->getNodeContainer();

    stk::mesh::BucketVector const& node_buckets = bulkData.get_buckets( stk::topology::NODE_RANK, select_owned_in_part );

    const size_t numNodeBuckets = node_buckets.size();

    stateArrays.nodeStateArrays.resize(numNodeBuckets);
    for (std::size_t b=0; b < numNodeBuckets; b++) {
      stk::mesh::Bucket& buck = *node_buckets[b];
      for (Albany::NodeFieldContainer::iterator nfs = node_states->begin();
                nfs != node_states->end(); ++nfs){
        stateArrays.nodeStateArrays[b][(*nfs).first] =
             Teuchos::rcp_dynamic_cast<Albany::AbstractSTKNodeFieldContainer>((*nfs).second)->getMDA(buck);
      }
    }
  }
}

void Albany::STKDiscretization::computeSideSets(){

  // Clean up existing sideset structure if remeshing

  for(int i = 0; i < sideSets.size(); i++)
    sideSets[i].clear(); // empty the ith map

  const stk::mesh::EntityRank element_rank = stk::topology::ELEMENT_RANK;

  // iterator over all side_rank parts found in the mesh
  std::map<std::string, stk::mesh::Part*>::iterator ss = stkMeshStruct->ssPartVec.begin();

  int numBuckets = wsEBNames.size();

  sideSets.resize(numBuckets); // Need a sideset list per workset

  while ( ss != stkMeshStruct->ssPartVec.end() ) {

    // Get all owned sides in this side set
    stk::mesh::Selector select_owned_in_sspart =

      // get only entities in the ss part (ss->second is the current sideset part)
      stk::mesh::Selector( *(ss->second) ) &
      // and only if the part is local
      stk::mesh::Selector( metaData.locally_owned_part() );

    std::vector< stk::mesh::Entity > sides ;
    stk::mesh::get_selected_entities( select_owned_in_sspart , // sides local to this processor
              bulkData.buckets( metaData.side_rank() ) ,
              sides ); // store the result in "sides"

    *out << "STKDisc: sideset "<< ss->first <<" has size " << sides.size() << "  on Proc 0." << std::endl;

    // loop over the sides to see what they are, then fill in the data holder
    // for side set options, look at $TRILINOS_DIR/packages/stk/stk_usecases/mesh/UseCase_13.cpp

    for (std::size_t localSideID=0; localSideID < sides.size(); localSideID++) {

      stk::mesh::Entity sidee = sides[localSideID];

      TEUCHOS_TEST_FOR_EXCEPTION(bulkData.num_elements(sidee) != 1, std::logic_error,
                                 "STKDisc: cannot figure out side set topology for side set " << ss->first << std::endl);

      stk::mesh::Entity elem = bulkData.begin_elements(sidee)[0];

      // containing the side. Note that if the side is internal, it will show up twice in the
      // element list, once for each element that contains it.

      SideStruct sStruct;

      // Save side (global id)
      sStruct.side_GID = bulkData.identifier(sidee)-1;

      // Save elem id. This is the global element id
      sStruct.elem_GID = gid(elem);

      int workset = elemGIDws[sStruct.elem_GID].ws; // Get the ws that this element lives in

      // Save elem id. This is the local element id within the workset
      sStruct.elem_LID = elemGIDws[sStruct.elem_GID].LID;

      // Save the side identifier inside of the element. This starts at zero here.
      sStruct.side_local_id = determine_local_side_id(elem, sidee);

      // Save the index of the element block that this elem lives in
      sStruct.elem_ebIndex = stkMeshStruct->ebNameToIndex[wsEBNames[workset]];

      SideSetList& ssList = sideSets[workset];   // Get a ref to the side set map for this ws
      SideSetList::iterator it = ssList.find(ss->first); // Get an iterator to the correct sideset (if
                                                                // it exists)

      if(it != ssList.end()) // The sideset has already been created

        it->second.push_back(sStruct); // Save this side to the vector that belongs to the name ss->first

      else { // Add the key ss->first to the map, and the side vector to that map

        std::vector<SideStruct> tmpSSVec;
        tmpSSVec.push_back(sStruct);

        ssList.insert(SideSetList::value_type(ss->first, tmpSSVec));

      }

    }

    ss++;
  }
}

void Albany::STKDiscretization::computeNodeSetsFromSideSets()
{
  // Looping over all side_rank parts found in the mesh
  for (auto ss : stkMeshStruct->ssPartVec)
  {
    if (nodeSets.find(ss.first) != nodeSets.end())
    {
      // WARNING! We are assuming that if an existing node set has already the name of
      //          this side set, then it must contain all this side set's nodes.
      continue;
    }

    // Get all owned sides in this side set
    stk::mesh::Selector select_owned_in_sspart = stk::mesh::Selector( *ss.second )
                                               & stk::mesh::Selector( metaData.locally_owned_part() );

    std::vector<stk::mesh::Entity> nodes;
    stk::mesh::get_selected_entities (select_owned_in_sspart , // sides local to this processor
                                      bulkData.buckets (stk::topology::NODE_RANK) ,
                                      nodes); // store the result in "nodes"

    // Adding the nodes to the nodeSets
    nodeSets[ss.first].resize(nodes.size());
    for (int inode=0; inode<nodes.size(); ++inode)
    {
      GO node_gid = gid(nodes[inode]);
      nodeSets[ss.first][inode].resize(neq);
      int node_lid = node_mapT->getLocalElement(node_gid);
      for (int eq=0; eq<neq; ++eq)
      {
        nodeSets[ss.first][inode][eq] = getOwnedDOF(node_lid,eq);
      }
    }
  }
}

unsigned
Albany::STKDiscretization::determine_local_side_id( const stk::mesh::Entity elem , stk::mesh::Entity side ) {

  using namespace stk;

  stk::topology elem_top = bulkData.bucket(elem).topology();

  const unsigned num_elem_nodes = bulkData.num_nodes(elem);
  const unsigned num_side_nodes = bulkData.num_nodes(side);

  stk::mesh::Entity const* elem_nodes = bulkData.begin_nodes(elem);
  stk::mesh::Entity const* side_nodes = bulkData.begin_nodes(side);

  const stk::topology::rank_t side_rank = metaData.side_rank();

  int side_id = -1 ;

  if(num_elem_nodes == 0 || num_side_nodes == 0){ // Node relations are not present, look at elem->face

    const unsigned num_sides = bulkData.num_connectivity(elem, side_rank);
    stk::mesh::Entity const* elem_sides = bulkData.begin(elem, side_rank);

    for ( unsigned i = 0 ; i < num_sides ; ++i ) {

      const stk::mesh::Entity elem_side = elem_sides[i];

      if (bulkData.identifier(elem_side) == bulkData.identifier(side)){ // Found the local side in the element

         side_id = static_cast<int>(i);

         return side_id;
      }

    }

    if ( side_id < 0 ) {
      std::ostringstream msg ;
      msg << "determine_local_side_id( " ;
      msg << elem_top.name() ;
      msg << " , Element[ " ;
      msg << bulkData.identifier(elem);
      msg << " ]{" ;
      for ( unsigned i = 0 ; i < num_sides ; ++i ) {
        msg << " " << bulkData.identifier(elem_sides[i]);
      }
      msg << " } , Side[ " ;
      msg << bulkData.identifier(side);
      msg << " ] ) FAILED" ;
      throw std::runtime_error( msg.str() );
    }

  }
  else { // Conventional elem->node - side->node connectivity present

    std::vector<unsigned> side_map;
    for ( unsigned i = 0 ; side_id == -1 && i < elem_top.num_sides() ; ++i ) {
      stk::topology side_top    = elem_top.side_topology(i);
      side_map.clear();
      elem_top.side_node_ordinals(i, std::back_inserter(side_map));

      if ( num_side_nodes == side_top.num_nodes() ) {

        side_id = i ;

        for ( unsigned j = 0 ;
              side_id == static_cast<int>(i) && j < side_top.num_nodes() ; ++j ) {

          stk::mesh::Entity elem_node = elem_nodes[ side_map[j] ];

          bool found = false ;

          for ( unsigned k = 0 ; ! found && k < side_top.num_nodes() ; ++k ) {
            found = elem_node == side_nodes[k];
          }

          if ( ! found ) { side_id = -1 ; }
        }
      }
    }

    if ( side_id < 0 ) {
      std::ostringstream msg ;
      msg << "determine_local_side_id( " ;
      msg << elem_top.name() ;
      msg << " , Element[ " ;
      msg << bulkData.identifier(elem);
      msg << " ]{" ;
      for ( unsigned i = 0 ; i < num_elem_nodes ; ++i ) {
        msg << " " << bulkData.identifier(elem_nodes[i]);
      }
      msg << " } , Side[ " ;
      msg << bulkData.identifier(side);
      msg << " ]{" ;
      for ( unsigned i = 0 ; i < num_side_nodes ; ++i ) {
        msg << " " << bulkData.identifier(side_nodes[i]);
      }
      msg << " } ) FAILED" ;
      throw std::runtime_error( msg.str() );
    }
  }

  return static_cast<unsigned>(side_id) ;
}

void Albany::STKDiscretization::computeNodeSets()
{

  std::map<std::string, stk::mesh::Part*>::iterator ns = stkMeshStruct->nsPartVec.begin();
  AbstractSTKFieldContainer::VectorFieldType* coordinates_field = stkMeshStruct->getCoordinatesField();

  while ( ns != stkMeshStruct->nsPartVec.end() ) { // Iterate over Node Sets
    // Get all owned nodes in this node set
    stk::mesh::Selector select_owned_in_nspart =
      stk::mesh::Selector( *(ns->second) ) &
      stk::mesh::Selector( metaData.locally_owned_part() );

    std::vector< stk::mesh::Entity > nodes ;
    stk::mesh::get_selected_entities( select_owned_in_nspart ,
              bulkData.buckets( stk::topology::NODE_RANK ) ,
              nodes );

    nodeSets[ns->first].resize(nodes.size());
    nodeSetGIDs[ns->first].resize(nodes.size());
    nodeSetCoords[ns->first].resize(nodes.size());
//    nodeSetIDs.push_back(ns->first); // Grab string ID
    *out << "STKDisc: nodeset "<< ns->first <<" has size " << nodes.size() << "  on Proc 0." << std::endl;
    for (std::size_t i=0; i < nodes.size(); i++) {
      GO node_gid = gid(nodes[i]);
      int node_lid = node_mapT->getLocalElement(node_gid);
      nodeSetGIDs[ns->first][i] = node_gid;
      nodeSets[ns->first][i].resize(neq);
      for (std::size_t eq=0; eq < neq; eq++)  nodeSets[ns->first][i][eq] = getOwnedDOF(node_lid,eq);
      nodeSetCoords[ns->first][i] = stk::mesh::field_data(*coordinates_field, nodes[i]);
    }
    ns++;
  }
}

void Albany::STKDiscretization::setupExodusOutput()
{
#ifdef ALBANY_SEACAS
  if (stkMeshStruct->exoOutput) {

    outputInterval = 0;

    std::string str = stkMeshStruct->exoOutFile;

    Ioss::Init::Initializer io;

    mesh_data = Teuchos::rcp(new stk::io::StkMeshIoBroker(Albany::getMpiCommFromTeuchosComm(commT)));
    mesh_data->set_bulk_data(bulkData);
    outputFileIdx = mesh_data->create_output_mesh(str, stk::io::WRITE_RESULTS);

    const stk::mesh::FieldVector &fields = mesh_data->meta_data().get_fields();
    for (size_t i=0; i < fields.size(); i++) {
      // Hacky, but doesn't appear to be a way to query if a field is already
      // going to be output.
      try {
        mesh_data->add_field(outputFileIdx, *fields[i]);
      }
      catch (std::runtime_error const&) { }
    }
  }

#else
  if (stkMeshStruct->exoOutput)
    *out << "\nWARNING: exodus output requested but SEACAS not compiled in:"
         << " disabling exodus output \n" << std::endl;

#endif
}

namespace {
  const std::vector<double> spherical_to_cart(const std::pair<double, double> & sphere){
    const double radius_of_earth = 1;
    std::vector<double> cart(3);

    cart[0] = radius_of_earth*std::cos(sphere.first)*std::cos(sphere.second);
    cart[1] = radius_of_earth*std::cos(sphere.first)*std::sin(sphere.second);
    cart[2] = radius_of_earth*std::sin(sphere.first);

    return cart;
  }
  double distance (const double* x, const double* y) {
    const double d = std::sqrt((x[0]-y[0])*(x[0]-y[0]) +
                               (x[1]-y[1])*(x[1]-y[1]) +
                               (x[2]-y[2])*(x[2]-y[2]));
    return d;
  }
  double distance (const std::vector<double> &x, const std::vector<double> &y) {
    const double d = std::sqrt((x[0]-y[0])*(x[0]-y[0]) +
                               (x[1]-y[1])*(x[1]-y[1]) +
                               (x[2]-y[2])*(x[2]-y[2]));
    return d;
  }

  bool point_inside(const Teuchos::ArrayRCP<double*> &coords,
                    const std::vector<double>        &sphere_xyz) {
    // first check if point is near the element:
    const double  tol_inside = 1e-12;
    const double elem_diam = std::max(::distance(coords[0],coords[2]), ::distance(coords[1],coords[3]));
    std::vector<double> center(3,0);
    for (unsigned i=0; i<4; ++i)
      for (unsigned j=0; j<3; ++j) center[j] += coords[i][j];
    for (unsigned j=0; j<3; ++j) center[j] /= 4;
    bool inside = true;

    if ( ::distance(&center[0],&sphere_xyz[0]) > 1.0*elem_diam ) inside = false;

    unsigned j=3;
    for (unsigned i=0; i<4 && inside; ++i) {
      std::vector<double> cross(3);
      // outward normal to plane containing j->i edge:  corner(i) x corner(j)
      // sphere dot (corner(i) x corner(j) ) = negative if inside
      cross[0]=  coords[i][1]*coords[j][2] - coords[i][2]*coords[j][1];
      cross[1]=-(coords[i][0]*coords[j][2] - coords[i][2]*coords[j][0]);
      cross[2]=  coords[i][0]*coords[j][1] - coords[i][1]*coords[j][0];
      j = i;
      const double dotprod = cross[0]*sphere_xyz[0] +
                             cross[1]*sphere_xyz[1] +
                             cross[2]*sphere_xyz[2];

      // dot product is proportional to elem_diam. positive means outside,
      // but allow machine precision tolorence:
      if (tol_inside*elem_diam < dotprod) inside = false;
    }
    return inside;
  }


  const Teuchos::RCP<Intrepid2::Basis<double, Intrepid2::FieldContainer_Kokkos<double, PHX::Layout, PHX::Device> > >
  Basis(const int C)
  {
    // Static types
    typedef Intrepid2::FieldContainer_Kokkos<double, PHX::Layout, PHX::Device> Field_t;
    typedef Intrepid2::Basis< double, Field_t > Basis_t;
    static const Teuchos::RCP< Basis_t > HGRAD_Basis_4 =
      Teuchos::rcp( new Intrepid2::Basis_HGRAD_QUAD_C1_FEM< double, Field_t >() );
    static const Teuchos::RCP< Basis_t > HGRAD_Basis_9 =
      Teuchos::rcp( new Intrepid2::Basis_HGRAD_QUAD_C2_FEM< double, Field_t >() );

    // Check for valid value of C
    int deg = (int) std::sqrt((double)C);
    TEUCHOS_TEST_FOR_EXCEPTION(
      deg*deg != C || deg < 2,
      std::logic_error,
      " Albany_STKDiscretization Error Basis not perfect "
      "square > 1" << std::endl);

    // Quick return for linear or quad
    if (C == 4) return HGRAD_Basis_4;
    if (C == 9) return HGRAD_Basis_9;

    // Spectral bases
    return Teuchos::rcp(
      new Intrepid2::Basis_HGRAD_QUAD_Cn_FEM< double, Field_t >(
        deg, Intrepid2::POINTTYPE_SPECTRAL) );
  }

  double value(const std::vector<double> &soln,
               const std::pair<double, double> &ref) {

    const int C = soln.size();
    const Teuchos::RCP<Intrepid2::Basis<double, Intrepid2::FieldContainer_Kokkos<double, PHX::Layout, PHX::Device> > > HGRAD_Basis = Basis(C);

    const int numPoints        = 1;
    Intrepid2::FieldContainer_Kokkos<double, PHX::Layout, PHX::Device> basisVals (C, numPoints);
    Intrepid2::FieldContainer_Kokkos<double, PHX::Layout, PHX::Device> tempPoints(numPoints, 2);
    tempPoints(0,0) = ref.first;
    tempPoints(0,1) = ref.second;

    HGRAD_Basis->getValues(basisVals, tempPoints, Intrepid2::OPERATOR_VALUE);

    double x = 0;
    for (unsigned j=0; j<C; ++j) x += soln[j] * basisVals(j,0);
    return x;
  }

  void value(double x[3],
             const Teuchos::ArrayRCP<double*> &coords,
             const std::pair<double, double> &ref){

    const int C = coords.size();
    const Teuchos::RCP<Intrepid2::Basis<double, Intrepid2::FieldContainer_Kokkos<double, PHX::Layout, PHX::Device> > > HGRAD_Basis = Basis(C);

    const int numPoints        = 1;
    Intrepid2::FieldContainer_Kokkos<double, PHX::Layout, PHX::Device> basisVals (C, numPoints);
    Intrepid2::FieldContainer_Kokkos<double, PHX::Layout, PHX::Device> tempPoints(numPoints, 2);
    tempPoints(0,0) = ref.first;
    tempPoints(0,1) = ref.second;

    HGRAD_Basis->getValues(basisVals, tempPoints, Intrepid2::OPERATOR_VALUE);

    for (unsigned i=0; i<3; ++i) x[i] = 0;
    for (unsigned i=0; i<3; ++i)
      for (unsigned j=0; j<C; ++j)
        x[i] += coords[j][i] * basisVals(j,0);
  }

  void grad(double x[3][2],
             const Teuchos::ArrayRCP<double*> &coords,
             const std::pair<double, double> &ref){

    const int C = coords.size();
    const Teuchos::RCP<Intrepid2::Basis<double, Intrepid2::FieldContainer_Kokkos<double, PHX::Layout, PHX::Device> > > HGRAD_Basis = Basis(C);

    const int numPoints        = 1;
    Intrepid2::FieldContainer_Kokkos<double, PHX::Layout, PHX::Device> basisGrad (C, numPoints, 2);
    Intrepid2::FieldContainer_Kokkos<double, PHX::Layout, PHX::Device> tempPoints(numPoints, 2);
    tempPoints(0,0) = ref.first;
    tempPoints(0,1) = ref.second;

    HGRAD_Basis->getValues(basisGrad, tempPoints, Intrepid2::OPERATOR_GRAD);

    for (unsigned i=0; i<3; ++i) x[i][0] = x[i][1] = 0;
    for (unsigned i=0; i<3; ++i)
      for (unsigned j=0; j<C; ++j) {
        x[i][0] += coords[j][i] * basisGrad(j,0,0);
        x[i][1] += coords[j][i] * basisGrad(j,0,1);
      }
  }

  std::pair<double, double>  ref2sphere(const Teuchos::ArrayRCP<double*> &coords,
                                        const std::pair<double, double> &ref) {

    static const double DIST_THRESHOLD= 1.0e-9;

    double x[3];
    value(x,coords,ref);

    const double r = std::sqrt(x[0]*x[0] + x[1]*x[1] + x[2]*x[2]);

    for (unsigned i=0; i<3; ++i) x[i] /= r;

    std::pair<double, double> sphere(std::asin(x[2]), std::atan2(x[1],x[0]));

    // ==========================================================
    // enforce three facts:
    //
    // 1) lon at poles is defined to be zero
    //
    // 2) Grid points must be separated by about .01 Meter (on earth)
    //   from pole to be considered "not the pole".
    //
    // 3) range of lon is { 0<= lon < 2*PI }
    //
    // ==========================================================

    if (std::abs(std::abs(sphere.first)-pi/2) < DIST_THRESHOLD) sphere.second = 0;
    else if (sphere.second < 0) sphere.second += 2*pi;

    return sphere;
  }

  void Dmap(const Teuchos::ArrayRCP<double*> &coords,
            const std::pair<double, double>  &sphere,
            const std::pair<double, double>  &ref,
            double D[][2]) {

    const double th     = sphere.first;
    const double lam    = sphere.second;
    const double sinlam = std::sin(lam);
    const double sinth  = std::sin(th);
    const double coslam = std::cos(lam);
    const double costh  = std::cos(th);

    const double D1[2][3] = {{-sinlam, coslam, 0},
                             {      0,      0, 1}};

    const double D2[3][3] = {{ sinlam*sinlam*costh*costh+sinth*sinth, -sinlam*coslam*costh*costh,             -coslam*sinth*costh},
                             {-sinlam*coslam*costh*costh,              coslam*coslam*costh*costh+sinth*sinth, -sinlam*sinth*costh},
                             {-coslam*sinth,                          -sinlam*sinth,                                        costh}};

    double D3[3][2] = {0};
    grad(D3,coords,ref);

    double D4[3][2] = {0};
    for (unsigned i=0; i<3; ++i)
      for (unsigned j=0; j<2; ++j)
        for (unsigned k=0; k<3; ++k)
           D4[i][j] += D2[i][k] * D3[k][j];

    for (unsigned i=0; i<2; ++i)
      for (unsigned j=0; j<2; ++j) D[i][j] = 0;

    for (unsigned i=0; i<2; ++i)
      for (unsigned j=0; j<2; ++j)
        for (unsigned k=0; k<3; ++k)
          D[i][j] += D1[i][k] * D4[k][j];

  }

  std::pair<double, double> parametric_coordinates(const Teuchos::ArrayRCP<double*> &coords,
                                                   const std::pair<double, double>  &sphere) {

    static const double tol_sq = 1e-26;
    static const unsigned MAX_NR_ITER = 10;
    double costh = std::cos(sphere.first);
    double D[2][2], Dinv[2][2];
    double resa = 1;
    double resb = 1;
    std::pair<double, double> ref(0,0); // initial guess is center of element.

    for (unsigned i=0; i<MAX_NR_ITER && tol_sq < (costh*resb*resb + resa*resa) ; ++i) {
      const std::pair<double, double> sph = ref2sphere(coords,ref);
      resa = sph.first  - sphere.first;
      resb = sph.second - sphere.second;

      if (resb >  pi) resb -= 2*pi;
      if (resb < -pi) resb += 2*pi;

      Dmap(coords, sph, ref, D);
      const double detD = D[0][0]*D[1][1] - D[0][1]*D[1][0];
      Dinv[0][0] =  D[1][1]/detD;
      Dinv[0][1] = -D[0][1]/detD;
      Dinv[1][0] = -D[1][0]/detD;
      Dinv[1][1] =  D[0][0]/detD;

      const std::pair<double, double> del( Dinv[0][0]*costh*resb + Dinv[0][1]*resa,
                                           Dinv[1][0]*costh*resb + Dinv[1][1]*resa);
      ref.first  -= del.first;
      ref.second -= del.second;
    }
    return ref;
  }

  const std::pair<bool,std::pair<unsigned, unsigned> >point_in_element(const std::pair<double, double> &sphere,
      const Albany::WorksetArray<Teuchos::ArrayRCP<Teuchos::ArrayRCP<double*> > >::type& coords,
      std::pair<double, double> &parametric) {
    const std::vector<double> sphere_xyz = spherical_to_cart(sphere);
    std::pair<bool,std::pair<unsigned, unsigned> > element(false,std::pair<unsigned, unsigned>(0,0));
    for (unsigned i=0; i<coords.size() && !element.first; ++i) {
      for (unsigned j=0; j<coords[i].size() && !element.first; ++j) {
        const bool found =  point_inside(coords[i][j], sphere_xyz);
        if (found) {
          parametric = parametric_coordinates(coords[i][j], sphere);
          if (parametric.first  < -1) parametric.first  = -1;
          if (parametric.second < -1) parametric.second = -1;
          if (1 < parametric.first  ) parametric.first  =  1;
          if (1 < parametric.second ) parametric.second =  1;
          element.first         = true;
          element.second.first  = i;
          element.second.second = j;
        }
      }
    }
    return element;
  }

  void setup_latlon_interp(
    const unsigned nlat, const double nlon,
    const Albany::WorksetArray<Teuchos::ArrayRCP<Teuchos::ArrayRCP<double*> > >::type& coords,
    Albany::WorksetArray<Teuchos::ArrayRCP<std::vector<Albany::STKDiscretization::interp> > >::type& interpdata,
    const Teuchos::RCP<const Teuchos_Comm> commT) {

    double err=0;
    const long long unsigned rank = commT->getRank();
    std::vector<double> lat(nlat);
    std::vector<double> lon(nlon);

    unsigned count=0;
    for (unsigned i=0; i<nlat; ++i) lat[i] = -pi/2 + i*pi/(nlat-1);
    for (unsigned j=0; j<nlon; ++j) lon[j] =       2*j*pi/nlon;
    for (unsigned i=0; i<nlat; ++i) {
      for (unsigned j=0; j<nlon; ++j) {
        const std::pair<double, double> sphere(lat[i],lon[j]);
        std::pair<double, double> paramtric;
        const std::pair<bool,std::pair<unsigned, unsigned> >element = point_in_element(sphere, coords, paramtric);
        if (element.first) {
          // compute error: map 'cart' back to sphere and compare with original
          // interpolation point:
          const unsigned b = element.second.first ;
          const unsigned e = element.second.second;
          const std::vector<double> sphere2_xyz = spherical_to_cart(ref2sphere(coords[b][e], paramtric));
          const std::vector<double> sphere_xyz  = spherical_to_cart(sphere);
          err = std::max(err, ::distance(&sphere2_xyz[0],&sphere_xyz[0]));
          Albany::STKDiscretization::interp interp;
          interp.parametric_coords = paramtric;
          interp.latitude_longitude = std::pair<unsigned,unsigned>(i,j);
          interpdata[b][e].push_back(interp);
          ++count;
        }
      }
      if (!rank && (!(i%64) || i==nlat-1)) std::cout<< "Finished Latitude "<<i<<" of "<<nlat<<std::endl;
    }
    if (!rank) std::cout<<"Max interpolation point search error: "<<err<<std::endl;
  }
}

int Albany::STKDiscretization::processNetCDFOutputRequestT(const Tpetra_Vector& solution_fieldT) {
#ifdef ALBANY_SEACAS
//IK, 10/13/14: need to implement!
#endif
  return 0;
}
#if defined(ALBANY_EPETRA)
int Albany::STKDiscretization::processNetCDFOutputRequest(const Epetra_Vector& solution_field) {
#ifdef ALBANY_SEACAS
  const long long unsigned rank = commT->getRank();
  const unsigned nlat = stkMeshStruct->nLat;
  const unsigned nlon = stkMeshStruct->nLon;

  std::vector<double> local(nlat*nlon*neq, -std::numeric_limits<double>::max());


  for (unsigned n=0; n<neq; ++n) {
    for (unsigned b=0; b<interpolateData.size(); ++b) {
      Teuchos::ArrayRCP<std::vector<interp> >        Interpb = interpolateData[b];
      Teuchos::ArrayRCP<Teuchos::ArrayRCP<double*> > Coordsb = coords[b];
      Teuchos::ArrayRCP<Teuchos::ArrayRCP<Teuchos::ArrayRCP<int> > > ElNodeEqID = wsElNodeEqID[b];

      for (unsigned e=0; e<Interpb.size(); ++e) {
        const std::vector<interp>                    &interp = Interpb[e];
        Teuchos::ArrayRCP<double*>                    coordp = Coordsb[e];
        Teuchos::ArrayRCP<Teuchos::ArrayRCP<int> >    elnode = ElNodeEqID[e];

        const int C = coordp.size();
        std::vector<double> soln(C);
        for (unsigned i=0; i<C; ++i) {
          const int overlap_dof = elnode[i][n];
          soln[i] = solution_field[overlap_dof];
        }
        for (unsigned p=0; p<interp.size(); ++p) {
          Albany::STKDiscretization::interp par    = interp[p];
          const double y = value(soln, par.parametric_coords);
          std::pair<unsigned,unsigned> latlon =   par.latitude_longitude;
          local[nlon*latlon.first + latlon.second + n*nlat*nlon] = y;
        }
      }
    }
  }

  std::vector<double> global(neq*nlat*nlon);
  comm->MaxAll(&local[0], &global[0], neq*nlat*nlon);

#ifdef ALBANY_PAR_NETCDF
  const long long unsigned np   = commT->getSize();
  const size_t start            = static_cast<size_t>((rank*nlat)/np);
  const size_t end              = static_cast<size_t>(((rank+1)*nlat)/np);
  const size_t len              = end-start;

  for (unsigned n=0; n<neq; ++n) {
    const size_t  startp[] = {netCDFOutputRequest,    0, start, 0};
    const size_t  countp[] = {1, 1, len, nlon};
    if (const int ierr = nc_put_vara_double (netCDFp, varSolns[n], startp, countp, &global[n*nlat*nlon]))
      TEUCHOS_TEST_FOR_EXCEPTION(true, std::logic_error,
        "nc_put_vara_double returned error code "<<ierr<<" - "<<nc_strerror(ierr)<<std::endl);
  }
#else
  if (netCDFp) {
    for (unsigned n=0; n<neq; ++n)  {
      const size_t  startp[] = {netCDFOutputRequest,    0, 0, 0};
      const size_t  countp[] = {1, 1, nlat, nlon};
      if (const int ierr = nc_put_vara_double (netCDFp, varSolns[n], startp, countp, &global[n*nlat*nlon]))
        TEUCHOS_TEST_FOR_EXCEPTION(true, std::logic_error,
          "nc_put_vara returned error code "<<ierr<<" - "<<nc_strerror(ierr)<<std::endl);
    }
  }
#endif
#endif

  return netCDFOutputRequest++;
}
#endif

void Albany::STKDiscretization::setupNetCDFOutput()
{
  const long long unsigned rank = commT->getRank();
#ifdef ALBANY_SEACAS
  if (stkMeshStruct->cdfOutput) {
    outputInterval = 0;
    const unsigned nlat = stkMeshStruct->nLat;
    const unsigned nlon = stkMeshStruct->nLon;


    std::string str = stkMeshStruct->cdfOutFile;

    interpolateData.resize(coords.size());
    for (int b=0; b < coords.size(); b++) interpolateData[b].resize(coords[b].size());

    setup_latlon_interp(nlat, nlon, coords, interpolateData, commT);

    const std::string name = stkMeshStruct->cdfOutFile;
    netCDFp=0;
    netCDFOutputRequest=0;


#ifdef ALBANY_PAR_NETCDF
    MPI_Comm theMPIComm = Albany::getMpiCommFromTeuchosComm(commT);
    MPI_Info info;
    MPI_Info_create(&info);
    if (const int ierr = nc_create_par (name.c_str(), NC_NETCDF4 | NC_MPIIO | NC_CLOBBER | NC_64BIT_OFFSET, theMPIComm, info, &netCDFp))
      TEUCHOS_TEST_FOR_EXCEPTION(true, std::logic_error,
        "nc_create_par returned error code "<<ierr<<" - "<<nc_strerror(ierr)<<std::endl);
    MPI_Info_free(&info);
#else
    if (!rank)
    if (const int ierr = nc_create (name.c_str(), NC_CLOBBER | NC_SHARE | NC_64BIT_OFFSET | NC_CLASSIC_MODEL, &netCDFp))
      TEUCHOS_TEST_FOR_EXCEPTION(true, std::logic_error,
        "nc_create returned error code "<<ierr<<" - "<<nc_strerror(ierr)<<std::endl);
#endif

    const size_t nlev = 1;
    const char *dimnames[] = {"time","lev","lat","lon"};
    const size_t  dimlen[] = {NC_UNLIMITED, nlev, nlat, nlon};
    int dimID[4]={0,0,0,0};

    for (unsigned i=0; i<4; ++i) {
      if (netCDFp)
      if (const int ierr = nc_def_dim (netCDFp,  dimnames[i], dimlen[i], &dimID[i]))
        TEUCHOS_TEST_FOR_EXCEPTION(true, std::logic_error,
          "nc_def_dim returned error code "<<ierr<<" - "<<nc_strerror(ierr)<<std::endl);
    }
    varSolns.resize(neq,0);

    for (unsigned n=0; n<neq; ++n) {
      std::ostringstream var;
      var <<"variable_"<<n;
      const char *field_name = var.str().c_str();
      if (netCDFp)
      if (const int ierr = nc_def_var (netCDFp,  field_name, NC_DOUBLE, 4, dimID, &varSolns[n]))
        TEUCHOS_TEST_FOR_EXCEPTION(true, std::logic_error,
          "nc_def_var "<<field_name<<" returned error code "<<ierr<<" - "<<nc_strerror(ierr)<<std::endl);

      const double fillVal = -9999.0;
      if (netCDFp)
      if (const int ierr = nc_put_att (netCDFp,  varSolns[n], "FillValue", NC_DOUBLE, 1, &fillVal))
        TEUCHOS_TEST_FOR_EXCEPTION(true, std::logic_error,
          "nc_put_att FillValue returned error code "<<ierr<<" - "<<nc_strerror(ierr)<<std::endl);
    }

    const char lat_name[] = "latitude";
    const char lat_unit[] = "degrees_north";
    const char lon_name[] = "longitude";
    const char lon_unit[] = "degrees_east";
    int latVarID=0;
      if (netCDFp)
    if (const int ierr = nc_def_var (netCDFp,  "lat", NC_DOUBLE, 1, &dimID[2], &latVarID))
      TEUCHOS_TEST_FOR_EXCEPTION(true, std::logic_error,
        "nc_def_var lat returned error code "<<ierr<<" - "<<nc_strerror(ierr)<<std::endl);
      if (netCDFp)
    if (const int ierr = nc_put_att_text (netCDFp,  latVarID, "long_name", sizeof(lat_name), lat_name))
      TEUCHOS_TEST_FOR_EXCEPTION(true, std::logic_error,
        "nc_put_att_text "<<lat_name<<" returned error code "<<ierr<<" - "<<nc_strerror(ierr)<<std::endl);
      if (netCDFp)
    if (const int ierr = nc_put_att_text (netCDFp,  latVarID, "units", sizeof(lat_unit), lat_unit))
      TEUCHOS_TEST_FOR_EXCEPTION(true, std::logic_error,
        "nc_put_att_text "<<lat_unit<<" returned error code "<<ierr<<" - "<<nc_strerror(ierr)<<std::endl);

    int lonVarID=0;
      if (netCDFp)
    if (const int ierr = nc_def_var (netCDFp,  "lon", NC_DOUBLE, 1, &dimID[3], &lonVarID))
      TEUCHOS_TEST_FOR_EXCEPTION(true, std::logic_error,
        "nc_def_var lon returned error code "<<ierr<<" - "<<nc_strerror(ierr)<<std::endl);
      if (netCDFp)
    if (const int ierr = nc_put_att_text (netCDFp,  lonVarID, "long_name", sizeof(lon_name), lon_name))
      TEUCHOS_TEST_FOR_EXCEPTION(true, std::logic_error,
        "nc_put_att_text "<<lon_name<<" returned error code "<<ierr<<" - "<<nc_strerror(ierr)<<std::endl);
      if (netCDFp)
    if (const int ierr = nc_put_att_text (netCDFp,  lonVarID, "units", sizeof(lon_unit), lon_unit))
      TEUCHOS_TEST_FOR_EXCEPTION(true, std::logic_error,
        "nc_put_att_text "<<lon_unit<<" returned error code "<<ierr<<" - "<<nc_strerror(ierr)<<std::endl);

    const char history[]="Created by Albany";
      if (netCDFp)
    if (const int ierr = nc_put_att_text (netCDFp,  NC_GLOBAL, "history", sizeof(history), history))
      TEUCHOS_TEST_FOR_EXCEPTION(true, std::logic_error,
        "nc_put_att_text "<<history<<" returned error code "<<ierr<<" - "<<nc_strerror(ierr)<<std::endl);

      if (netCDFp)
    if (const int ierr = nc_enddef (netCDFp))
      TEUCHOS_TEST_FOR_EXCEPTION(true, std::logic_error,
        "nc_enddef returned error code "<<ierr<<" - "<<nc_strerror(ierr)<<std::endl);

    std::vector<double> deglon(nlon);
    std::vector<double> deglat(nlat);
    for (unsigned i=0; i<nlon; ++i) deglon[i] =((      2*i*pi/nlon) *   (180/pi)) - 180;
    for (unsigned i=0; i<nlat; ++i) deglat[i] = (-pi/2 + i*pi/(nlat-1))*(180/pi);


      if (netCDFp)
    if (const int ierr = nc_put_var (netCDFp, lonVarID, &deglon[0]))
      TEUCHOS_TEST_FOR_EXCEPTION(true, std::logic_error,
        "nc_put_var lon returned error code "<<ierr<<" - "<<nc_strerror(ierr)<<std::endl);
      if (netCDFp)
    if (const int ierr = nc_put_var (netCDFp, latVarID, &deglat[0]))
      TEUCHOS_TEST_FOR_EXCEPTION(true, std::logic_error,
        "nc_put_var lat returned error code "<<ierr<<" - "<<nc_strerror(ierr)<<std::endl);

  }
#else
  if (stkMeshStruct->cdfOutput)
    *out << "\nWARNING: NetCDF output requested but SEACAS not compiled in:"
         << " disabling NetCDF output \n" << std::endl;
  stkMeshStruct->cdfOutput = false;

#endif
}

void Albany::STKDiscretization::reNameExodusOutput(std::string& filename)
{
#ifdef ALBANY_SEACAS
  if (stkMeshStruct->exoOutput && !mesh_data.is_null()) {
    // Delete the mesh data object and recreate it
    mesh_data = Teuchos::null;

    stkMeshStruct->exoOutFile = filename;

    // reset reference value for monotonic time function call as we are writing to a new file
    previous_time_label = -1.0e32;
  }
#else
  if (stkMeshStruct->exoOutput)
    *out << "\nWARNING: exodus output requested but SEACAS not compiled in:"
         << " disabling exodus output \n" << std::endl;

#endif
}

// Convert the stk mesh on this processor to a nodal graph.
//todo Dev/tested on linear elements only.
void Albany::STKDiscretization::meshToGraph () {
  if (Teuchos::is_null(stkMeshStruct->nodal_data_base)) return;
  if (!stkMeshStruct->nodal_data_base->isNodeDataPresent()) return;

  // Set up the CRS graph used for solution transfer and projection mass
  // matrices. Assume the Crs row size is 27, which is the maximum number
  // required for first-order hexahedral elements.
  nodalGraph = Teuchos::rcp(new Tpetra_CrsGraph(overlap_node_mapT, 27));

  // Elements that surround a given node, in the form of Entity's.
  std::vector<std::vector<stk::mesh::Entity> > sur_elem;
  // numOverlapNodes are the total # of nodes seen by this pe
  // numOwnedNodes are the total # of nodes owned by this pe
  sur_elem.resize(numOverlapNodes);

  // Get the elements owned by the current processor
  const stk::mesh::Selector select_owned_in_part =
    stk::mesh::Selector( metaData.universal_part() ) &
    stk::mesh::Selector( metaData.locally_owned_part() );

  const stk::mesh::BucketVector& buckets = bulkData.get_buckets(
    stk::topology::ELEMENT_RANK, select_owned_in_part);

  for (int b = 0; b < buckets.size(); ++b) {
    const stk::mesh::Bucket& cells = *buckets[b];
    // Find the surrounding elements for each node owned by this processor.
    for (std::size_t ecnt = 0; ecnt < cells.size(); ecnt++) {
      const stk::mesh::Entity e = cells[ecnt];
      const stk::mesh::Entity* node_rels = bulkData.begin_nodes(e);
      const size_t num_node_rels = bulkData.num_nodes(e);

      // Loop over nodes within the element.
      for (std::size_t ncnt = 0; ncnt < num_node_rels; ++ncnt) {
        const stk::mesh::Entity rowNode = node_rels[ncnt];
        GO nodeGID = gid(rowNode);
        int nodeLID = overlap_node_mapT->getLocalElement(nodeGID);
        // In the case of degenerate elements, where a node can be entered into
        // the connect table twice, need to check to make sure that this element
        // is not already listed as surrounding this node.
        if (sur_elem[nodeLID].empty() || entity_in_list(e, sur_elem[nodeLID]) < 0)
          sur_elem[nodeLID].push_back(e);
      }
    }
  }

  std::size_t max_nsur = 0;
  for (std::size_t ncnt = 0; ncnt < numOverlapNodes; ncnt++) {
    if (sur_elem[ncnt].empty()) {
      TEUCHOS_TEST_FOR_EXCEPTION(
        true, std::logic_error,
        "Node = " << ncnt+1 << " has no elements" << std::endl);
    } else {
      std::size_t nsur = sur_elem[ncnt].size();
      if (nsur > max_nsur) max_nsur = nsur;
    }
  }

  // end find_surrnd_elems

  // find_adjacency

  // Note that the center node of a subgraph must be owned by this pe, but we
  // want all nodes in the overlap graph to be covered in the nodal graph.

  // loop over all the nodes owned by this PE
  for(std::size_t ncnt = 0; ncnt < numOverlapNodes; ncnt++) {
    Teuchos::Array<GO> adjacency;
    GO globalrow = overlap_node_mapT->getGlobalElement(ncnt);
    // loop over the elements surrounding node ncnt
    for(std::size_t ecnt = 0; ecnt < sur_elem[ncnt].size(); ecnt++) {
      const stk::mesh::Entity elem  = sur_elem[ncnt][ecnt];
      const stk::mesh::Entity* node_rels = bulkData.begin_nodes(elem);
      const size_t num_node_rels = bulkData.num_nodes(elem);
      std::size_t ws = elemGIDws[gid(elem)].ws;
      // loop over the nodes in the surrounding element elem
      for (std::size_t lnode = 0; lnode < num_node_rels; ++lnode) {
        const stk::mesh::Entity node_a = node_rels[lnode];
        // entry is the GID of each node
        GO entry = gid(node_a);
        // Every node in an element adjacent to node 'globalrow' is in this
        // graph.
        if (in_list(entry, adjacency) < 0) adjacency.push_back(entry);
      }
    }
    nodalGraph->insertGlobalIndices(globalrow, adjacency());
  }

  // end find_adjacency

  nodalGraph->fillComplete();
  // Pass the graph RCP to the nodal data block
  stkMeshStruct->nodal_data_base->updateNodalGraph(nodalGraph);
}

void
Albany::STKDiscretization::printVertexConnectivity(){

  if(Teuchos::is_null(nodalGraph)) return;

  for(std::size_t i = 0; i < numOverlapNodes; i++){

    GO globalvert = overlap_node_mapT->getGlobalElement(i);

    std::cout << "Center vert is : " << globalvert + 1 << std::endl;

    Teuchos::ArrayView<const GO> adj;

    nodalGraph->getGlobalRowView(globalvert, adj);

    for(std::size_t j = 0; j < adj.size(); j++)

      std::cout << "                  " << adj[j] + 1 << std::endl;

   }
}

void Albany::STKDiscretization::buildSideSetProjectors()
{
  // Note: the Global index of a node should be the same in both this and the side discretizations
  //       since the underlying STK entities should have the same ID
  Teuchos::RCP<const Tpetra_Map> ss_ov_mapT, ss_mapT;
  Teuchos::RCP<Tpetra_CrsGraph> graphP, ov_graphP;
  Teuchos::RCP<Tpetra_CrsMatrix> P, ov_P;
#ifdef ALBANY_EPETRA
  Teuchos::RCP<Epetra_CrsMatrix> P_E;
#endif

  Teuchos::Array<GO> cols(1);
  Teuchos::Array<ST> vals(1);
  vals[0] = 1.0;

  LO num_entries;
  Teuchos::ArrayView<const GO> ss_indices;
  for (auto it : sideSetDiscretizations)
  {
    // Extract the discretization
    const std::string& sideSetName = it.first;
    const Albany::AbstractDiscretization& disc = *it.second;

    // Get the maps
    ss_ov_mapT = disc.getOverlapMapT();
    ss_mapT    = disc.getMapT();

    // The projector: first the overlapped...
    ov_graphP = Teuchos::rcp(new Tpetra_CrsGraph(ss_ov_mapT,1,Tpetra::StaticProfile));
    num_entries = ss_ov_mapT->getNodeNumElements();
    ss_indices = ss_ov_mapT->getNodeElementList();
    for (LO j(0); j<num_entries; ++j)
    {
      // Fill projector as an identity
      cols[0] = ss_indices[j];
      ov_graphP->insertGlobalIndices (ss_indices[j],cols());
    }
    ov_graphP->fillComplete (overlap_mapT,ss_ov_mapT);
    ov_P = Teuchos::rcp(new Tpetra_CrsMatrix(ov_graphP)); // This constructor creates matrix with static profile
    ov_P->setAllToScalar (1.0);
    ov_P->fillComplete ();
    ov_projectorsT[sideSetName] = ov_P;

    // ...then the non-overlapped.
    graphP = Teuchos::rcp(new Tpetra_CrsGraph(ss_mapT,1,Tpetra::StaticProfile));
    num_entries = ss_mapT->getNodeNumElements();
    ss_indices = ss_mapT->getNodeElementList();
    for (LO j(0); j<num_entries; ++j)
    {
      // Fill projector as an identity
      cols[0] = ss_indices[j];
      graphP->insertGlobalIndices (ss_indices[j],cols());
    }
    graphP->fillComplete (mapT,ss_mapT);
    P = Teuchos::rcp(new Tpetra_CrsMatrix(graphP)); // This constructor creates matrix with static profile
    P->setAllToScalar (1.0);
    P->fillComplete ();
    projectorsT[sideSetName] = P;

#ifdef ALBANY_EPETRA
    P_E = Petra::TpetraCrsMatrix_To_EpetraCrsMatrix (ov_P,comm);
    ov_projectors[sideSetName] = P_E;

    P_E = Petra::TpetraCrsMatrix_To_EpetraCrsMatrix (P,comm);
    projectors[sideSetName] = P_E;
#endif
  }
}

void
Albany::STKDiscretization::updateMesh(bool /*shouldTransferIPData*/)
{
#if defined(ALBANY_EPETRA)
  const Albany::StateInfoStruct& nodal_param_states = stkMeshStruct->getFieldContainer()->getNodalParameterSIS();
  nodalDOFsStructContainer.addEmptyDOFsStruct("ordinary_solution", "", neq);
  nodalDOFsStructContainer.addEmptyDOFsStruct("mesh_nodes", "", 1);
  for(int is=0; is<nodal_param_states.size(); is++) {
    const Albany::StateStruct& param_state = *nodal_param_states[is];
    const Albany::StateStruct::FieldDims& dim = param_state.dim;
    int numComps = 1;
    if (dim.size()==3) //vector
      numComps = dim[2];
    else if (dim.size()==4) //tensor
      numComps = dim[2]*dim[3];

    nodalDOFsStructContainer.addEmptyDOFsStruct(param_state.name, param_state.meshPart,numComps);
    }

  computeNodalEpetraMaps(false);
#endif // ALBANY_EPETRA

  computeOwnedNodesAndUnknowns();

#ifdef OUTPUT_TO_SCREEN
  //write owned maps to matrix market file for debug
  Tpetra_MatrixMarket_Writer::writeMapFile("mapT0.mm", *mapT);
  Tpetra_MatrixMarket_Writer::writeMapFile("node_mapT0.mm", *node_mapT);
#endif

  setupMLCoords();

#if defined(ALBANY_EPETRA)
  computeNodalEpetraMaps(true);
#endif // ALBANY_EPETRA

  computeOverlapNodesAndUnknowns();

  transformMesh();

  computeGraphs();

  computeWorksetInfo();
#ifdef OUTPUT_TO_SCREEN
  printConnectivity();
#endif

  computeNodeSets();

  computeSideSets();

  computeNodeSetsFromSideSets();

  setupExodusOutput();

  // Build the node graph needed for the mass matrix for solution transfer and projection operations
  // FIXME this only needs to be called if we are using the L2 Projection response
  meshToGraph();
//  printVertexConnectivity();
  setupNetCDFOutput();
//meshToGraph();
//printVertexConnectivity();

#ifdef OUTPUT_TO_SCREEN
  printCoords();
#endif

  // If the mesh struct stores sideSet mesh structs, we update them
  if (stkMeshStruct->sideSetMeshStructs.size()>0)
  {
    for (auto it : stkMeshStruct->sideSetMeshStructs)
    {
      Teuchos::RCP<STKDiscretization> side_disc = Teuchos::rcp(new STKDiscretization(it.second,commT));
      side_disc->updateMesh();
      sideSetDiscretizations.insert(std::make_pair(it.first,side_disc));
      sideSetDiscretizationsSTK.insert(std::make_pair(it.first,side_disc));

      stkMeshStruct->buildCellSideNodeNumerationMap (it.first, sideToSideSetCellMap[it.first], sideNodeNumerationMap[it.first]);
    }

    buildSideSetProjectors();
  }
}<|MERGE_RESOLUTION|>--- conflicted
+++ resolved
@@ -1367,7 +1367,6 @@
       }
     }
   }
-<<<<<<< HEAD
 
   if (sideSetEquations.size()>0)
   {
@@ -1434,13 +1433,10 @@
       }
     }
   }
-
-=======
 }
 
 void Albany::STKDiscretization::fillCompleteGraphs()
 {
->>>>>>> 5720a3b1
   overlap_graphT->fillComplete();
 
   // Create Owned graph by exporting overlap with known row map
