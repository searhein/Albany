//*****************************************************************//
//    Albany 2.0:  Copyright 2012 Sandia Corporation               //
//    This Software is released under the BSD license detailed     //
//    in the file "license.txt" in the top-level Albany directory  //
//*****************************************************************//


#include <limits>
#include "Epetra_Export.h"

#include "Albany_Utils.hpp"
#include "Albany_STKDiscretization.hpp"
#include "Petra_Converters.hpp"
#include "Albany_NodalGraphUtils.hpp"
#include "Albany_STKNodeFieldContainer.hpp"

#include <string>
#include <iostream>
#include <fstream>

#include <Shards_BasicTopologies.hpp>
#include "Shards_CellTopology.hpp"
#include "Shards_CellTopologyData.h"

#include <stk_util/parallel/Parallel.hpp>

#include <stk_mesh/base/Entity.hpp>
#include <stk_mesh/base/GetEntities.hpp>
#include <stk_mesh/base/GetBuckets.hpp>
#include <stk_mesh/base/FieldData.hpp>
#include <stk_mesh/base/Selector.hpp>

#include <PHAL_Dimension.hpp>

#include <stk_mesh/fem/FEMHelpers.hpp>

#ifdef ALBANY_SEACAS
#include <Ionit_Initializer.h>
#endif

#include <algorithm>
#include "EpetraExt_MultiVectorOut.h"

const double pi = 3.1415926535897932385;

//uncomment the following line if you want debug output to be printed to screen
//#define OUTPUT_TO_SCREEN

Albany::STKDiscretization::STKDiscretization(Teuchos::RCP<Albany::AbstractSTKMeshStruct> stkMeshStruct_,
					     const Teuchos::RCP<const Epetra_Comm>& comm_,
                         const Teuchos::RCP<Piro::MLRigidBodyModes>& rigidBodyModes_) :

  out(Teuchos::VerboseObjectBase::getDefaultOStream()),
  previous_time_label(-1.0e32),
  metaData(*stkMeshStruct_->metaData),
  bulkData(*stkMeshStruct_->bulkData),
  comm(comm_),
  commT(Albany::createTeuchosCommFromMpiComm(Albany::getMpiCommFromEpetraComm(*comm_))),
  rigidBodyModes(rigidBodyModes_),
  neq(stkMeshStruct_->neq),
  stkMeshStruct(stkMeshStruct_),
  interleavedOrdering(stkMeshStruct_->interleavedOrdering)
{
   //Ultimately Tpetra comm needs to be passed in to this constructor like Epetra comm...
   //Create the Kokkos Node instance to pass into Tpetra::Map constructors.
  Teuchos::ParameterList kokkosNodeParams;
  nodeT = Teuchos::rcp(new KokkosNode (kokkosNodeParams));
  Albany::STKDiscretization::updateMesh();

}

Albany::STKDiscretization::~STKDiscretization()
{
#ifdef ALBANY_SEACAS
  if (stkMeshStruct->exoOutput) delete mesh_data;
#endif

  for (int i=0; i< toDelete.size(); i++) delete [] toDelete[i];
}


Teuchos::RCP<const Epetra_Map>
Albany::STKDiscretization::getMap() const
{
  Teuchos::RCP<const Epetra_Map> map = Petra::TpetraMap_To_EpetraMap(mapT, comm);
  return map;
}

Teuchos::RCP<const Tpetra_Map>
Albany::STKDiscretization::getMapT() const
{
  return mapT;
}


Teuchos::RCP<const Epetra_Map>
Albany::STKDiscretization::getOverlapMap() const
{
  Teuchos::RCP<const Epetra_Map> overlap_map = Petra::TpetraMap_To_EpetraMap(overlap_mapT, comm);
  return overlap_map;
}

Teuchos::RCP<const Tpetra_Map>
Albany::STKDiscretization::getOverlapMapT() const
{
  return overlap_mapT;
}


Teuchos::RCP<const Epetra_CrsGraph>
Albany::STKDiscretization::getJacobianGraph() const
{
  Teuchos::RCP<const Epetra_CrsGraph> graph= Petra::TpetraCrsGraph_To_EpetraCrsGraph(graphT, comm);
  return graph;
}

Teuchos::RCP<const Tpetra_CrsGraph>
Albany::STKDiscretization::getJacobianGraphT() const
{
  return graphT;
}

Teuchos::RCP<const Epetra_CrsGraph>
Albany::STKDiscretization::getOverlapJacobianGraph() const
{
  Teuchos::RCP<const Epetra_CrsGraph> overlap_graph= Petra::TpetraCrsGraph_To_EpetraCrsGraph(overlap_graphT, comm);
  return overlap_graph;
}

Teuchos::RCP<const Tpetra_CrsGraph>
Albany::STKDiscretization::getOverlapJacobianGraphT() const
{
  return overlap_graphT;
}


Teuchos::RCP<const Epetra_Map>
Albany::STKDiscretization::getNodeMap() const
{
  Teuchos::RCP<const Epetra_Map> node_map = Petra::TpetraMap_To_EpetraMap(node_mapT, comm);
  return node_map;
}

Teuchos::RCP<const Tpetra_Map>
Albany::STKDiscretization::getNodeMapT() const
{
  return node_mapT;
}


const Albany::WorksetArray<Teuchos::ArrayRCP<Teuchos::ArrayRCP<Teuchos::ArrayRCP<int> > > >::type&
Albany::STKDiscretization::getWsElNodeEqID() const
{
  return wsElNodeEqID;
}

const Albany::WorksetArray<Teuchos::ArrayRCP<Teuchos::ArrayRCP<int> > >::type&
Albany::STKDiscretization::getWsElNodeID() const
{
  return wsElNodeID;
}

const Albany::WorksetArray<Teuchos::ArrayRCP<Teuchos::ArrayRCP<double*> > >::type&
Albany::STKDiscretization::getCoords() const
{
  return coords;
}

const Albany::WorksetArray<Teuchos::ArrayRCP<Teuchos::ArrayRCP<double> > >::type&
Albany::STKDiscretization::getSurfaceHeight() const
{
  return sHeight;
}

const Albany::WorksetArray<Teuchos::ArrayRCP<double> >::type&
Albany::STKDiscretization::getTemperature() const
{
  return temperature;
}

const Albany::WorksetArray<Teuchos::ArrayRCP<Teuchos::ArrayRCP<double> > >::type&
Albany::STKDiscretization::getBasalFriction() const
{
  return basalFriction;
}

const Albany::WorksetArray<Teuchos::ArrayRCP<Teuchos::ArrayRCP<double> > >::type&
Albany::STKDiscretization::getThickness() const
{
  return thickness;
}

const Albany::WorksetArray<Teuchos::ArrayRCP<double> >::type&
Albany::STKDiscretization::getFlowFactor() const
{
  return flowFactor;
}

const Albany::WorksetArray<Teuchos::ArrayRCP<Teuchos::ArrayRCP<double*> > >::type&
Albany::STKDiscretization::getSurfaceVelocity() const
{
  return surfaceVelocity;
}

const Albany::WorksetArray<Teuchos::ArrayRCP<Teuchos::ArrayRCP<double*> > >::type&
Albany::STKDiscretization::getVelocityRMS() const
{
  return velocityRMS;
}

void
Albany::STKDiscretization::printCoords() const
{

std::cout << "Processor " << bulkData.parallel_rank() << " has " << coords.size() << " worksets." << std::endl;

       for (int ws=0; ws<coords.size(); ws++) {  //workset
         for (int e=0; e<coords[ws].size(); e++) { //cell
           for (int j=0; j<coords[ws][e].size(); j++) { //node
             for (int d=0; d<stkMeshStruct->numDim; d++){  //node
std::cout << "Coord for workset: " << ws << " element: " << e << " node: " << j << " DOF: " << d << " is: " <<
                coords[ws][e][j][d] << std::endl;
       } } } }

}


Teuchos::ArrayRCP<double>&
Albany::STKDiscretization::getCoordinates() const
{
  // Coordinates are computed here, and not precomputed,
  // since the mesh can move in shape opt problems

  AbstractSTKFieldContainer::VectorFieldType* coordinates_field = stkMeshStruct->getCoordinatesField();

  for (int i=0; i < numOverlapNodes; i++)  {
    int node_gid = gid(overlapnodes[i]);
    int node_lid = overlap_node_mapT->getLocalElement(node_gid);

    double* x = stk_classic::mesh::field_data(*coordinates_field, *overlapnodes[i]);
    for (int dim=0; dim<stkMeshStruct->numDim; dim++)
      coordinates[3*node_lid + dim] = x[dim];

  }

  return coordinates;
}

//The function transformMesh() maps a unit cube domain by applying the transformation
//x = L*x
//y = L*y
//z = s(x,y)*z + b(x,y)*(1-z)
//where b(x,y) and s(x,y) are curves specifying the bedrock and top surface
//geometries respectively.
//Currently this function is only needed for some FELIX problems.


void
Albany::STKDiscretization::transformMesh()
{
  using std::cout; using std::endl;
  AbstractSTKFieldContainer::VectorFieldType* coordinates_field = stkMeshStruct->getCoordinatesField();
  std::string transformType = stkMeshStruct->transformType;

  if (transformType == "None") {}
#ifdef ALBANY_FELIX
  else if (transformType == "ISMIP-HOM Test A") {
#ifdef OUTPUT_TO_SCREEN
    *out << "Test A!" << endl;
#endif
    double L = stkMeshStruct->felixL;
    double alpha = stkMeshStruct->felixAlpha;
#ifdef OUTPUT_TO_SCREEN
    *out << "L: " << L << endl;
    *out << "alpha degrees: " << alpha << endl;
#endif
    alpha = alpha*pi/180; //convert alpha, read in from ParameterList, to radians
#ifdef OUTPUT_TO_SCREEN
    *out << "alpha radians: " << alpha << endl;
#endif
    stkMeshStruct->PBCStruct.scale[0]*=L;
    stkMeshStruct->PBCStruct.scale[1]*=L;
    AbstractSTKFieldContainer::ScalarFieldType* surfaceHeight_field = stkMeshStruct->getFieldContainer()->getSurfaceHeightField();
    for (int i=0; i < numOverlapNodes; i++)  {
      double* x = stk_classic::mesh::field_data(*coordinates_field, *overlapnodes[i]);
      x[0] = L*x[0];
      x[1] = L*x[1];
      double s = -x[0]*tan(alpha);
      double b = s - 1.0 + 0.5*sin(2*pi/L*x[0])*sin(2*pi/L*x[1]);
      x[2] = s*x[2] + b*(1-x[2]);
      *stk_classic::mesh::field_data(*surfaceHeight_field, *overlapnodes[i]) = s;
     }
   }
  else if (transformType == "ISMIP-HOM Test B") {
#ifdef OUTPUT_TO_SCREEN
    *out << "Test B!" << endl;
#endif
    double L = stkMeshStruct->felixL;
    double alpha = stkMeshStruct->felixAlpha;
#ifdef OUTPUT_TO_SCREEN
    *out << "L: " << L << endl;
    *out << "alpha degrees: " << alpha << endl;
#endif
    alpha = alpha*pi/180; //convert alpha, read in from ParameterList, to radians
#ifdef OUTPUT_TO_SCREEN
    *out << "alpha radians: " << alpha << endl;
#endif
    stkMeshStruct->PBCStruct.scale[0]*=L;
    stkMeshStruct->PBCStruct.scale[1]*=L;
    AbstractSTKFieldContainer::ScalarFieldType* surfaceHeight_field = stkMeshStruct->getFieldContainer()->getSurfaceHeightField();
    for (int i=0; i < numOverlapNodes; i++)  {
      double* x = stk_classic::mesh::field_data(*coordinates_field, *overlapnodes[i]);
      x[0] = L*x[0];
      x[1] = L*x[1];
      double s = -x[0]*tan(alpha);
      double b = s - 1.0 + 0.5*sin(2*pi/L*x[0]);
      x[2] = s*x[2] + b*(1-x[2]);
      *stk_classic::mesh::field_data(*surfaceHeight_field, *overlapnodes[i]) = s;
     }
   }
   else if ((transformType == "ISMIP-HOM Test C") || (transformType == "ISMIP-HOM Test D")) {
#ifdef OUTPUT_TO_SCREEN
    *out << "Test C and D!" << endl;
#endif
    double L = stkMeshStruct->felixL;
    double alpha = stkMeshStruct->felixAlpha;
#ifdef OUTPUT_TO_SCREEN
    *out << "L: " << L << endl;
    *out << "alpha degrees: " << alpha << endl;
#endif
    alpha = alpha*pi/180; //convert alpha, read in from ParameterList, to radians
#ifdef OUTPUT_TO_SCREEN
    *out << "alpha radians: " << alpha << endl;
#endif
    stkMeshStruct->PBCStruct.scale[0]*=L;
    stkMeshStruct->PBCStruct.scale[1]*=L;
    AbstractSTKFieldContainer::ScalarFieldType* surfaceHeight_field = stkMeshStruct->getFieldContainer()->getSurfaceHeightField();
    for (int i=0; i < numOverlapNodes; i++)  {
      double* x = stk_classic::mesh::field_data(*coordinates_field, *overlapnodes[i]);
      x[0] = L*x[0];
      x[1] = L*x[1];
      double s = -x[0]*tan(alpha);
      double b = s - 1.0;
      x[2] = s*x[2] + b*(1-x[2]);
      *stk_classic::mesh::field_data(*surfaceHeight_field, *overlapnodes[i]) = s;
     }
   }
   else if (transformType == "Dome") {
#ifdef OUTPUT_TO_SCREEN
    *out << "Dome transform!" << endl;
#endif
    double L = 0.7071*30;
    stkMeshStruct->PBCStruct.scale[0]*=L;
    stkMeshStruct->PBCStruct.scale[1]*=L;
    AbstractSTKFieldContainer::ScalarFieldType* surfaceHeight_field = stkMeshStruct->getFieldContainer()->getSurfaceHeightField();
    for (int i=0; i < numOverlapNodes; i++)  {
      double* x = stk_classic::mesh::field_data(*coordinates_field, *overlapnodes[i]);
      x[0] = L*x[0];
      x[1] = L*x[1];
      double s = 0.7071*sqrt(450.0 - x[0]*x[0] - x[1]*x[1])/sqrt(450.0);
      x[2] = s*x[2];
      *stk_classic::mesh::field_data(*surfaceHeight_field, *overlapnodes[i]) = s;
    }
  }
   else if (transformType == "Confined Shelf") {
#ifdef OUTPUT_TO_SCREEN
    *out << "Confined shelf transform!" << endl;
#endif
    double L = stkMeshStruct->felixL;
    cout << "L: " << L << endl;
    stkMeshStruct->PBCStruct.scale[0]*=L;
    stkMeshStruct->PBCStruct.scale[1]*=L;
    AbstractSTKFieldContainer::ScalarFieldType* surfaceHeight_field = stkMeshStruct->getFieldContainer()->getSurfaceHeightField();
    for (int i=0; i < numOverlapNodes; i++)  {
      double* x = stk_classic::mesh::field_data(*coordinates_field, *overlapnodes[i]);
      x[0] = L*x[0];
      x[1] = L*x[1];
      double s = 0.06; //top surface is at z=0.06km=60m
      double b = -0.440; //basal surface is at z=-0.440km=-440m
      x[2] = s*x[2] + b*(1.0-x[2]);
      *stk_classic::mesh::field_data(*surfaceHeight_field, *overlapnodes[i]) = s;
    }
  }
  else if (transformType == "Circular Shelf") {
#ifdef OUTPUT_TO_SCREEN
    *out << "Circular shelf transform!" << endl;
#endif
    double L = stkMeshStruct->felixL;
#ifdef OUTPUT_TO_SCREEN
    *out << "L: " << L << endl;
#endif
    double rhoIce = 910.0; //ice density, in kg/m^3
    double rhoOcean = 1028.0; //ocean density, in kg/m^3
    stkMeshStruct->PBCStruct.scale[0]*=L;
    stkMeshStruct->PBCStruct.scale[1]*=L;
    AbstractSTKFieldContainer::ScalarFieldType* surfaceHeight_field = stkMeshStruct->getFieldContainer()->getSurfaceHeightField();
    for (int i=0; i < numOverlapNodes; i++)  {
      double* x = stk_classic::mesh::field_data(*coordinates_field, *overlapnodes[i]);
      x[0] = L*x[0];
      x[1] = L*x[1];
      double s = 1.0-rhoIce/rhoOcean; //top surface is at z=(1-rhoIce/rhoOcean) km
      double b = s - 1.0; //basal surface is at z=s-1 km
      x[2] = s*x[2] + b*(1.0-x[2]);
      *stk_classic::mesh::field_data(*surfaceHeight_field, *overlapnodes[i]) = s;
    }
  }
#endif
#ifdef ALBANY_AERAS
  else if (transformType == "Aeras Schar Mountain") {
    *out << "Aeras Schar Mountain transformation!" << endl;
    double rhoOcean = 1028.0; //ocean density, in kg/m^3
    for (int i=0; i < numOverlapNodes; i++)  {
      double* x = stk_classic::mesh::field_data(*coordinates_field, *overlapnodes[i]);
      x[0] = x[0];
      double hstar = 0.0, h;
      if (std::abs(x[0]-150.0) <= 25.0) hstar = 3.0* std::pow(cos(M_PI*(x[0]-150.0) / 50.0),2);
      h = hstar * std::pow(cos(M_PI*(x[0]-150.0) / 8.0),2);
      x[1] = x[1] + h*(25.0 - x[1])/25.0;
    }
  }
#endif
  else {
    TEUCHOS_TEST_FOR_EXCEPTION(true, std::logic_error,
      "STKDiscretization::transformMesh() Unknown transform type :" << transformType << std::endl);
  }
}

void
Albany::STKDiscretization::setupMLCoords()
{

  // if ML is not used, return

  if(rigidBodyModes.is_null()) return;

  if(!rigidBodyModes->isMLUsed()) return;

  // Function to return x,y,z at owned nodes as double*, specifically for ML
  int numDim = stkMeshStruct->numDim;
  AbstractSTKFieldContainer::VectorFieldType* coordinates_field = stkMeshStruct->getCoordinatesField();

  rigidBodyModes->resize(numDim, numOwnedNodes);

  double *xx;
  double *yy;
  double *zz;

  rigidBodyModes->getCoordArrays(&xx, &yy, &zz);

  for (int i=0; i < numOwnedNodes; i++)  {
    int node_gid = gid(ownednodes[i]);
    int node_lid = node_mapT->getLocalElement(node_gid);

    double* X = stk_classic::mesh::field_data(*coordinates_field, *ownednodes[i]);
    if (numDim > 0) xx[node_lid] = X[0];
    if (numDim > 1) yy[node_lid] = X[1];
    if (numDim > 2) zz[node_lid] = X[2];
  }


  //see if user wants to write the coordinates to matrix market file
  bool writeCoordsToMMFile = stkMeshStruct->writeCoordsToMMFile;
  //if user wants to write the coordinates to matrix market file, write them to matrix market file
  if (writeCoordsToMMFile == true) {
    //IK, 10/29/13: neet to convert to tpetra!
    if (node_mapT->getComm()->getRank()==0) {std::cout << "Writing mesh coordinates to Matrix Market file." << std::endl;}
    //Writing of coordinates to MatrixMarket file for Ray
    Teuchos::RCP<const Epetra_Map> node_map = Petra::TpetraMap_To_EpetraMap(node_mapT, comm);
    Epetra_Vector xCoords(Copy, *node_map, xx);
    EpetraExt::MultiVectorToMatrixMarketFile("xCoords.mm", xCoords);
    if (yy != NULL) {
      Epetra_Vector yCoords(Copy, *node_map, yy);
      EpetraExt::MultiVectorToMatrixMarketFile("yCoords.mm", yCoords);
    }
    if (zz != NULL){
      Epetra_Vector zCoords(Copy, *node_map, zz);
      EpetraExt::MultiVectorToMatrixMarketFile("zCoords.mm", zCoords);
    }
  }

  rigidBodyModes->informML();

}


const Albany::WorksetArray<std::string>::type&
Albany::STKDiscretization::getWsEBNames() const
{
  return wsEBNames;
}

const Albany::WorksetArray<int>::type&
Albany::STKDiscretization::getWsPhysIndex() const
{
  return wsPhysIndex;
}

//void Albany::STKDiscretization::outputToExodus(const Epetra_Vector& soln, const double time, const bool overlapped)
void Albany::STKDiscretization::writeSolution(const Epetra_Vector& soln, const double time, const bool overlapped){

  // Put solution as Epetra_Vector into STK Mesh
  if(!overlapped)

    setSolutionField(soln);

  // soln coming in is overlapped
  else

    setOvlpSolutionField(soln);


#ifdef ALBANY_SEACAS

  if (stkMeshStruct->exoOutput && stkMeshStruct->transferSolutionToCoords) {

   Teuchos::RCP<AbstractSTKFieldContainer> container = stkMeshStruct->getFieldContainer();

   container->transferSolutionToCoords();

   if (mesh_data != NULL) {

     // Mesh coordinates have changed. Rewrite output file by deleting the mesh data object and recreate it
     delete mesh_data;
     setupExodusOutput();

   }
  }


  if (stkMeshStruct->exoOutput) {

     // Skip this write unless the proper interval has been reached
     if(outputInterval++ % stkMeshStruct->exoOutputInterval)

       return;

     double time_label = monotonicTimeLabel(time);

<<<<<<< HEAD
     int out_step = stk_classic::io::process_output_request(*mesh_data, bulkData, time_label);
  
=======
     int out_step = stk::io::process_output_request(*mesh_data, bulkData, time_label);

>>>>>>> f4769804
     if (mapT->getComm()->getRank()==0) {
       *out << "Albany::STKDiscretization::writeSolution: writing time " << time;
       if (time_label != time) *out << " with label " << time_label;
       *out << " to index " <<out_step<<" in file "<<stkMeshStruct->exoOutFile<< std::endl;
     }
  }
#endif
}

//Tpetra version of writeSolution
void Albany::STKDiscretization::writeSolutionT(const Tpetra_Vector& solnT, const double time, const bool overlapped){

  // Put solution as Epetra_Vector into STK Mesh
  if(!overlapped)

    setSolutionFieldT(solnT);

  // soln coming in is overlapped
  else

    setOvlpSolutionFieldT(solnT);


#ifdef ALBANY_SEACAS

  if (stkMeshStruct->exoOutput && stkMeshStruct->transferSolutionToCoords) {

   Teuchos::RCP<AbstractSTKFieldContainer> container = stkMeshStruct->getFieldContainer();

   container->transferSolutionToCoords();

   if (mesh_data != NULL) {

     // Mesh coordinates have changed. Rewrite output file by deleting the mesh data object and recreate it
     delete mesh_data;
     setupExodusOutput();

   }
  }


  if (stkMeshStruct->exoOutput) {

     // Skip this write unless the proper interval has been reached
     if(outputInterval++ % stkMeshStruct->exoOutputInterval)

       return;

     double time_label = monotonicTimeLabel(time);
<<<<<<< HEAD
  
     int out_step = stk_classic::io::process_output_request(*mesh_data, bulkData, time_label);
  
=======

     int out_step = stk::io::process_output_request(*mesh_data, bulkData, time_label);

>>>>>>> f4769804
     if (mapT->getComm()->getRank()==0) {
       *out << "Albany::STKDiscretization::writeSolution: writing time " << time;
       if (time_label != time) *out << " with label " << time_label;
       *out << " to index " <<out_step<<" in file "<<stkMeshStruct->exoOutFile<< std::endl;
     }
  }
#endif

}

double
Albany::STKDiscretization::monotonicTimeLabel(const double time)
{
  // If increasing, then all is good
  if (time > previous_time_label) {
    previous_time_label = time;
    return time;
  }
// Try absolute value
  double time_label = fabs(time);
  if (time_label > previous_time_label) {
    previous_time_label = time_label;
    return time_label;
  }

  // Try adding 1.0 to time
  if (time_label+1.0 > previous_time_label) {
    previous_time_label = time_label+1.0;
    return time_label+1.0;
  }

  // Otherwise, just add 1.0 to previous
  previous_time_label += 1.0;
  return previous_time_label;
}

void
Albany::STKDiscretization::setResidualField(const Epetra_Vector& residual)
{
#ifdef ALBANY_LCM
  Teuchos::RCP<AbstractSTKFieldContainer> container = stkMeshStruct->getFieldContainer();

  if(container->hasResidualField()){

    // Iterate over the on-processor nodes
    stk_classic::mesh::Selector locally_owned = metaData.locally_owned_part();

    Teuchos::RCP<Epetra_Map> node_map = Petra::TpetraMap_To_EpetraMap(node_mapT, comm);
    container->saveResVector(residual, locally_owned, node_map);

    // Write the overlapped data
//    stk_classic::mesh::Selector select_owned_or_shared = metaData.locally_owned_part() | metaData.globally_shared_part();

//    container->saveResVector(residual, select_owned_or_shared, overlap_node_map);
  }
#endif
}

//IK, 7/1/13: TPETRA TO DO
//The following function needs to be converted to Tpetra.
//In particular, saveResVector needs to be converted to Tpetra (i.e., need to create
//a Tpetra version of this function, e.g., saveResVectorT)
void
Albany::STKDiscretization::setResidualFieldT(const Tpetra_Vector& residualT)
{
#ifdef ALBANY_LCM
  Teuchos::RCP<AbstractSTKFieldContainer> container = stkMeshStruct->getFieldContainer();

  if(container->hasResidualField()){

    // Iterate over the on-processor nodes
<<<<<<< HEAD
    stk_classic::mesh::Selector locally_owned = metaData.locally_owned_part();
    //IK, 7/1/13: commented the following out so Tpetra branch would compile 
    //container->saveResVector(*residual, locally_owned, node_map); 
=======
    stk::mesh::Selector locally_owned = metaData.locally_owned_part();
    //IK, 7/1/13: commented the following out so Tpetra branch would compile
    //container->saveResVector(*residual, locally_owned, node_map);
>>>>>>> f4769804

    // Write the overlapped data
//    stk_classic::mesh::Selector select_owned_or_shared = metaData.locally_owned_part() | metaData.globally_shared_part();

//    container->saveResVector(residual, select_owned_or_shared, overlap_node_map);
  }
#endif
}


Teuchos::RCP<Epetra_Vector>
Albany::STKDiscretization::getSolutionField() const
{
  // Copy soln vector into solution field, one node at a time
  Teuchos::ArrayView<const GO> indicesAV = mapT->getNodeElementList();
  int numElements = mapT->getNodeNumElements();
  Teuchos::RCP<Epetra_Map> map = Teuchos::rcp(new Epetra_Map(-1, numElements, indicesAV.getRawPtr(), 0, *comm));
  Teuchos::RCP<Epetra_Vector> soln = Teuchos::rcp(new Epetra_Vector(*map));
  this->getSolutionField(*soln);
  return soln;
}

Teuchos::RCP<Tpetra_Vector>
Albany::STKDiscretization::getSolutionFieldT() const
{
  // Copy soln vector into solution field, one node at a time
  Teuchos::RCP<Tpetra_Vector> solnT = Teuchos::rcp(new Tpetra_Vector(mapT));
  this->getSolutionFieldT(*solnT);
  return solnT;
}


int
Albany::STKDiscretization::getSolutionFieldHistoryDepth() const
{
  return stkMeshStruct->getSolutionFieldHistoryDepth();
}

Teuchos::RCP<Epetra_MultiVector>
Albany::STKDiscretization::getSolutionFieldHistory() const
{
  const int stepCount = this->getSolutionFieldHistoryDepth();
  return this->getSolutionFieldHistoryImpl(stepCount);
}

Teuchos::RCP<Epetra_MultiVector>
Albany::STKDiscretization::getSolutionFieldHistory(int maxStepCount) const
{
  const int stepCount = std::min(this->getSolutionFieldHistoryDepth(), maxStepCount);
  return this->getSolutionFieldHistoryImpl(stepCount);
}

//IK, 10/28/13: this function should be converted to Tpetra...
void
Albany::STKDiscretization::getSolutionFieldHistory(Epetra_MultiVector &result) const
{
  Teuchos::RCP<Epetra_Map> map = Petra::TpetraMap_To_EpetraMap(mapT, comm);
  TEUCHOS_TEST_FOR_EXCEPT(!map->SameAs(result.Map()));
  const int stepCount = std::min(this->getSolutionFieldHistoryDepth(), result.NumVectors());
  Epetra_MultiVector head(View, result, 0, stepCount);
  this->getSolutionFieldHistoryImpl(head);
}

Teuchos::RCP<Epetra_MultiVector>
Albany::STKDiscretization::getSolutionFieldHistoryImpl(int stepCount) const
{
  const int vectorCount = stepCount > 0 ? stepCount : 1; // A valid MultiVector has at least one vector
  Teuchos::ArrayView<const GO> indicesAV = mapT->getNodeElementList();
  int numElements = mapT->getNodeNumElements();
  Teuchos::RCP<Epetra_Map> map = Teuchos::rcp(new Epetra_Map(-1, numElements, indicesAV.getRawPtr(), 0, *comm));
  const Teuchos::RCP<Epetra_MultiVector> result = Teuchos::rcp(new Epetra_MultiVector(*map, vectorCount));
  if (stepCount > 0) {
    this->getSolutionFieldHistoryImpl(*result);
  }
  return result;
}

void
Albany::STKDiscretization::getSolutionFieldHistoryImpl(Epetra_MultiVector &result) const
{
  const int stepCount = result.NumVectors();
  for (int i = 0; i < stepCount; ++i) {
    stkMeshStruct->loadSolutionFieldHistory(i);
    Epetra_Vector v(View, result, i);
    this->getSolutionField(v);
  }
}

void
Albany::STKDiscretization::getSolutionField(Epetra_Vector &result) const
{

  Teuchos::RCP<AbstractSTKFieldContainer> container = stkMeshStruct->getFieldContainer();

  // Iterate over the on-processor nodes by getting node buckets and iterating over each bucket.
  stk_classic::mesh::Selector locally_owned = metaData.locally_owned_part();

  Teuchos::RCP<Epetra_Map> node_map = Petra::TpetraMap_To_EpetraMap(node_mapT, comm);
  container->fillSolnVector(result, locally_owned, node_map);

}

void
Albany::STKDiscretization::getSolutionFieldT(Tpetra_Vector &resultT) const
{
  Teuchos::RCP<AbstractSTKFieldContainer> container = stkMeshStruct->getFieldContainer();

  // Iterate over the on-processor nodes by getting node buckets and iterating over each bucket.
  stk_classic::mesh::Selector locally_owned = metaData.locally_owned_part();

  container->fillSolnVectorT(resultT, locally_owned, node_mapT);

}



/*****************************************************************/
/*** Private functions follow. These are just used in above code */
/*****************************************************************/

void
Albany::STKDiscretization::setSolutionField(const Epetra_Vector& soln)
{
  // Copy soln vector into solution field, one node at a time
  // Note that soln coming in is the local (non overlapped) soln

  Teuchos::RCP<AbstractSTKFieldContainer> container = stkMeshStruct->getFieldContainer();

  // Iterate over the on-processor nodes
  stk_classic::mesh::Selector locally_owned = metaData.locally_owned_part();

  Teuchos::RCP<Epetra_Map> node_map = Petra::TpetraMap_To_EpetraMap(node_mapT, comm);
  container->saveSolnVector(soln, locally_owned, node_map);

}

//Tpetra version of above
void
Albany::STKDiscretization::setSolutionFieldT(const Tpetra_Vector& solnT)
{

  // Copy soln vector into solution field, one node at a time
  // Note that soln coming in is the local (non overlapped) soln

  Teuchos::RCP<AbstractSTKFieldContainer> container = stkMeshStruct->getFieldContainer();

  // Iterate over the on-processor nodes
  stk_classic::mesh::Selector locally_owned = metaData.locally_owned_part();

  container->saveSolnVectorT(solnT, locally_owned, node_mapT);

}

void
Albany::STKDiscretization::setOvlpSolutionField(const Epetra_Vector& soln)
{
  // Copy soln vector into solution field, one node at a time
  // Note that soln coming in is the local+ghost (overlapped) soln

  Teuchos::RCP<AbstractSTKFieldContainer> container = stkMeshStruct->getFieldContainer();

  // Iterate over the processor-visible nodes
  stk_classic::mesh::Selector select_owned_or_shared = metaData.locally_owned_part() | metaData.globally_shared_part();

  Teuchos::RCP<Epetra_Map> overlap_node_map = Petra::TpetraMap_To_EpetraMap(overlap_node_mapT, comm);
  container->saveSolnVector(soln, select_owned_or_shared, overlap_node_map);

}

void
Albany::STKDiscretization::setOvlpSolutionFieldT(const Tpetra_Vector& solnT)
{
  // Copy soln vector into solution field, one node at a time
  // Note that soln coming in is the local+ghost (overlapped) soln

  Teuchos::RCP<AbstractSTKFieldContainer> container = stkMeshStruct->getFieldContainer();

  // Iterate over the processor-visible nodes
  stk_classic::mesh::Selector select_owned_or_shared = metaData.locally_owned_part() | metaData.globally_shared_part();

  container->saveSolnVectorT(solnT, select_owned_or_shared, overlap_node_mapT);

}


inline int Albany::STKDiscretization::gid(const stk_classic::mesh::Entity& node) const
{ return node.identifier()-1; }

inline int Albany::STKDiscretization::gid(const stk_classic::mesh::Entity* node) const
{ return gid(*node); }

int Albany::STKDiscretization::getOwnedDOF(const int inode, const int eq) const
{
  if (interleavedOrdering) return inode*neq + eq;
  else  return inode + numOwnedNodes*eq;
}

int Albany::STKDiscretization::getOverlapDOF(const int inode, const int eq) const
{
  if (interleavedOrdering) return inode*neq + eq;
  else  return inode + numOverlapNodes*eq;
}

int Albany::STKDiscretization::getGlobalDOF(const int inode, const int eq) const
{
  if (interleavedOrdering) return inode*neq + eq;
  else  return inode + numGlobalNodes*eq;
}

int Albany::STKDiscretization::nonzeroesPerRow(const int neq) const
{
  int numDim = stkMeshStruct->numDim;
  int estNonzeroesPerRow;
  switch (numDim) {
  case 0: estNonzeroesPerRow=1*neq; break;
  case 1: estNonzeroesPerRow=3*neq; break;
  case 2: estNonzeroesPerRow=9*neq; break;
  case 3: estNonzeroesPerRow=27*neq; break;
  default: TEUCHOS_TEST_FOR_EXCEPTION(true, std::logic_error,
			      "STKDiscretization:  Bad numDim"<< numDim);
  }
  return estNonzeroesPerRow;
}

void Albany::STKDiscretization::computeOwnedNodesAndUnknowns()
{
  // Loads member data:  ownednodes, numOwnedNodes, node_map, numGlobalNodes, map
  // maps for owned nodes and unknowns
  stk_classic::mesh::Selector select_owned_in_part =
    stk_classic::mesh::Selector( metaData.universal_part() ) &
    stk_classic::mesh::Selector( metaData.locally_owned_part() );

  stk_classic::mesh::get_selected_entities( select_owned_in_part ,
				    bulkData.buckets( metaData.node_rank() ) ,
				    ownednodes );

  numOwnedNodes = ownednodes.size();
  Teuchos::Array<GO> indicesT(numOwnedNodes);
  for (int i=0; i < numOwnedNodes; i++) indicesT[i] = gid(ownednodes[i]);
  // node_mapT = Teuchos::rcp(new Map(-1, indicesT(), 0, commT));
  node_mapT = Teuchos::null; // delete existing map happens here on remesh

  node_mapT = Tpetra::createNonContigMapWithNode<LO, GO, KokkosNode> (indicesT(), commT, nodeT);

  numGlobalNodes = node_mapT->getMaxAllGlobalIndex() + 1;

  if(Teuchos::nonnull(stkMeshStruct->nodal_data_block))
    stkMeshStruct->nodal_data_block->resizeLocalMap(indicesT, commT);

  indicesT.resize(numOwnedNodes * neq);

  for (int i=0; i < numOwnedNodes; i++)
    for (std::size_t j=0; j < neq; j++)
      indicesT[getOwnedDOF(i,j)] = getGlobalDOF(gid(ownednodes[i]),j);

 //mapT = Teuchos::rcp(new Map(-1, indicesT(), 0, commT));
  mapT = Teuchos::null; // delete existing map happens here on remesh

  mapT = Tpetra::createNonContigMapWithNode<LO, GO, KokkosNode> (indicesT(), commT, nodeT);
}

void Albany::STKDiscretization::computeOverlapNodesAndUnknowns()
{
  // Loads member data:  overlapodes, numOverlapodes, overlap_node_map, coordinates
  std::vector<int> indices;
  // maps for overlap unknowns
  stk_classic::mesh::Selector select_overlap_in_part =
    stk_classic::mesh::Selector( metaData.universal_part() ) &
    ( stk_classic::mesh::Selector( metaData.locally_owned_part() )
      | stk_classic::mesh::Selector( metaData.globally_shared_part() ) );

  //  overlapnodes used for overlap map -- stored for changing coords
  stk_classic::mesh::get_selected_entities( select_overlap_in_part ,
				    bulkData.buckets( metaData.node_rank() ) ,
				    overlapnodes );

  numOverlapNodes = overlapnodes.size();

  Teuchos::Array<GO> indicesT(numOverlapNodes * neq);
  for (int i=0; i < numOverlapNodes; i++)
    for (std::size_t j=0; j < neq; j++)
      indicesT[getOverlapDOF(i,j)] = getGlobalDOF(gid(overlapnodes[i]),j);

  overlap_mapT = Teuchos::null; // delete existing map happens here on remesh

  overlap_mapT = Tpetra::createNonContigMapWithNode<LO, GO, KokkosNode> (indicesT(), commT, nodeT);

  indicesT.resize(numOverlapNodes);
  for (int i=0; i < numOverlapNodes; i++)
    indicesT[i] = gid(overlapnodes[i]);

  overlap_node_mapT = Teuchos::null; // delete existing map happens here on remesh

  overlap_node_mapT = Tpetra::createNonContigMapWithNode<LO, GO, KokkosNode> (indicesT(), commT, nodeT);

  if(Teuchos::nonnull(stkMeshStruct->nodal_data_block))
    stkMeshStruct->nodal_data_block->resizeOverlapMap(indicesT, commT);

  coordinates.resize(3*numOverlapNodes);

}


void Albany::STKDiscretization::computeGraphs()
{

  std::map<int, stk_classic::mesh::Part*>::iterator pv = stkMeshStruct->partVec.begin();
  int nodes_per_element =  metaData.get_cell_topology(*(pv->second)).getNodeCount();
// int nodes_per_element_est =  metaData.get_cell_topology(*(stkMeshStruct->partVec[0])).getNodeCount();

  // Loads member data:  overlap_graph, numOverlapodes, overlap_node_map, coordinates, graphs

  overlap_graphT = Teuchos::null; // delete existing graph happens here on remesh

  overlap_graphT = Teuchos::rcp(new Tpetra_CrsGraph(overlap_mapT, neq*nodes_per_element));

  stk_classic::mesh::Selector select_owned_in_part =
    stk_classic::mesh::Selector( metaData.universal_part() ) &
    stk_classic::mesh::Selector( metaData.locally_owned_part() );

  stk_classic::mesh::get_selected_entities( select_owned_in_part ,
				    bulkData.buckets( metaData.element_rank() ) ,
				    cells );


  if (comm->MyPID()==0)
    *out << "STKDisc: " << cells.size() << " elements on Proc 0 " << std::endl;

  GO row, col;
  Teuchos::ArrayView<GO> colAV;

  for (std::size_t i=0; i < cells.size(); i++) {
    stk_classic::mesh::Entity& e = *cells[i];
    stk_classic::mesh::PairIterRelation rel = e.relations(metaData.NODE_RANK);

    // loop over local nodes
    for (std::size_t j=0; j < rel.size(); j++) {
      stk_classic::mesh::Entity& rowNode = * rel[j].entity();

      // loop over eqs
      for (std::size_t k=0; k < neq; k++) {
        row = getGlobalDOF(gid(rowNode), k);
        for (std::size_t l=0; l < rel.size(); l++) {
          stk_classic::mesh::Entity& colNode = * rel[l].entity();
          for (std::size_t m=0; m < neq; m++) {
            col = getGlobalDOF(gid(colNode), m);
            colAV = Teuchos::arrayView(&col, 1);
            overlap_graphT->insertGlobalIndices(row, colAV);
          }
        }
      }
    }
  }
  overlap_graphT->fillComplete();

  // Create Owned graph by exporting overlap with known row map
  graphT = Teuchos::null; // delete existing graph happens here on remesh

  graphT = Teuchos::rcp(new Tpetra_CrsGraph(mapT, nonzeroesPerRow(neq)));

  // Create non-overlapped matrix using two maps and export object
  Teuchos::RCP<Tpetra_Export> exporterT = Teuchos::rcp(new Tpetra_Export(overlap_mapT, mapT));
  graphT->doExport(*overlap_graphT, *exporterT, Tpetra::INSERT);
  graphT->fillComplete();
}

void Albany::STKDiscretization::computeWorksetInfo()
{

  stk_classic::mesh::Selector select_owned_in_part =
    stk_classic::mesh::Selector( metaData.universal_part() ) &
    stk_classic::mesh::Selector( metaData.locally_owned_part() );

  std::vector< stk_classic::mesh::Bucket * > buckets ;
  stk_classic::mesh::get_buckets( select_owned_in_part ,
                          bulkData.buckets( metaData.element_rank() ) ,
                          buckets);

  int numBuckets =  buckets.size();

  AbstractSTKFieldContainer::VectorFieldType* coordinates_field = stkMeshStruct->getCoordinatesField();
  AbstractSTKFieldContainer::ScalarFieldType* surfaceHeight_field;
  AbstractSTKFieldContainer::ScalarFieldType* temperature_field;
  AbstractSTKFieldContainer::ScalarFieldType* basalFriction_field;
  AbstractSTKFieldContainer::ScalarFieldType* thickness_field;
  AbstractSTKFieldContainer::ScalarFieldType* flowFactor_field;
  AbstractSTKFieldContainer::VectorFieldType* surfaceVelocity_field;
  AbstractSTKFieldContainer::VectorFieldType* velocityRMS_field;

  if(stkMeshStruct->getFieldContainer()->hasSurfaceHeightField())
    surfaceHeight_field = stkMeshStruct->getFieldContainer()->getSurfaceHeightField();

  if(stkMeshStruct->getFieldContainer()->hasTemperatureField())
    temperature_field = stkMeshStruct->getFieldContainer()->getTemperatureField();

  if(stkMeshStruct->getFieldContainer()->hasBasalFrictionField())
	  basalFriction_field = stkMeshStruct->getFieldContainer()->getBasalFrictionField();

  if(stkMeshStruct->getFieldContainer()->hasThicknessField())
  	thickness_field = stkMeshStruct->getFieldContainer()->getThicknessField();

  if(stkMeshStruct->getFieldContainer()->hasFlowFactorField())
    flowFactor_field = stkMeshStruct->getFieldContainer()->getFlowFactorField();

  if(stkMeshStruct->getFieldContainer()->hasSurfaceVelocityField())
    surfaceVelocity_field = stkMeshStruct->getFieldContainer()->getSurfaceVelocityField();

  if(stkMeshStruct->getFieldContainer()->hasVelocityRMSField())
    velocityRMS_field = stkMeshStruct->getFieldContainer()->getVelocityRMSField();

  wsEBNames.resize(numBuckets);
  for (int i=0; i<numBuckets; i++) {
    std::vector< stk_classic::mesh::Part * >  bpv;
    buckets[i]->supersets(bpv);
    for (std::size_t j=0; j<bpv.size(); j++) {
      if (bpv[j]->primary_entity_rank() == metaData.element_rank()) {
        if (bpv[j]->name()[0] != '{') {
	  // *out << "Bucket " << i << " is in Element Block:  " << bpv[j]->name()
	  //      << "  and has " << buckets[i]->size() << " elements." << std::endl;
          wsEBNames[i]=bpv[j]->name();
        }
      }
    }
  }

  wsPhysIndex.resize(numBuckets);
  if (stkMeshStruct->allElementBlocksHaveSamePhysics)
    for (int i=0; i<numBuckets; i++) wsPhysIndex[i]=0;
  else
    for (int i=0; i<numBuckets; i++) wsPhysIndex[i]=stkMeshStruct->ebNameToIndex[wsEBNames[i]];

  // Fill  wsElNodeEqID(workset, el_LID, local node, Eq) => unk_LID

  wsElNodeEqID.resize(numBuckets);
  wsElNodeID.resize(numBuckets);
  coords.resize(numBuckets);
  sHeight.resize(numBuckets);
  temperature.resize(numBuckets);
  basalFriction.resize(numBuckets);
  thickness.resize(numBuckets);
  flowFactor.resize(numBuckets);
  surfaceVelocity.resize(numBuckets);
  velocityRMS.resize(numBuckets);

  // Clear map if remeshing
  if(!elemGIDws.empty()) elemGIDws.clear();

  for (int b=0; b < numBuckets; b++) {

    stk_classic::mesh::Bucket& buck = *buckets[b];
    wsElNodeEqID[b].resize(buck.size());
    wsElNodeID[b].resize(buck.size());
    coords[b].resize(buck.size());
#ifdef ALBANY_FELIX
    if(stkMeshStruct->getFieldContainer()->hasSurfaceHeightField())
      sHeight[b].resize(buck.size());
    if(stkMeshStruct->getFieldContainer()->hasTemperatureField())
      temperature[b].resize(buck.size());
    if(stkMeshStruct->getFieldContainer()->hasBasalFrictionField())
      basalFriction[b].resize(buck.size());
    if(stkMeshStruct->getFieldContainer()->hasThicknessField())
      thickness[b].resize(buck.size());
    if(stkMeshStruct->getFieldContainer()->hasFlowFactorField())
      flowFactor[b].resize(buck.size());
    if(stkMeshStruct->getFieldContainer()->hasSurfaceVelocityField())
      surfaceVelocity[b].resize(buck.size());
    if(stkMeshStruct->getFieldContainer()->hasVelocityRMSField())
      velocityRMS[b].resize(buck.size());
#endif

    // i is the element index within bucket b

    for (std::size_t i=0; i < buck.size(); i++) {

      // Traverse all the elements in this bucket
      stk_classic::mesh::Entity& element = buck[i];

      // Now, save a map from element GID to workset on this PE
      elemGIDws[gid(element)].ws = b;

      // Now, save a map from element GID to local id on this workset on this PE
      elemGIDws[gid(element)].LID = i;

      stk_classic::mesh::PairIterRelation rel = element.relations(metaData.NODE_RANK);

      int nodes_per_element = rel.size();
      wsElNodeEqID[b][i].resize(nodes_per_element);
      wsElNodeID[b][i].resize(nodes_per_element);
      coords[b][i].resize(nodes_per_element);
#ifdef ALBANY_FELIX
      if(stkMeshStruct->getFieldContainer()->hasSurfaceHeightField())
        sHeight[b][i].resize(nodes_per_element);
      if(stkMeshStruct->getFieldContainer()->hasTemperatureField())
        temperature[b][i] = *stk_classic::mesh::field_data(*temperature_field, element);
      if(stkMeshStruct->getFieldContainer()->hasBasalFrictionField())
    	  basalFriction[b][i].resize(nodes_per_element);
      if(stkMeshStruct->getFieldContainer()->hasThicknessField())
    	  thickness[b][i].resize(nodes_per_element);
      if(stkMeshStruct->getFieldContainer()->hasFlowFactorField())
         flowFactor[b][i] = *stk_classic::mesh::field_data(*flowFactor_field, element);
      if(stkMeshStruct->getFieldContainer()->hasSurfaceVelocityField())
    	  surfaceVelocity[b][i].resize(nodes_per_element);
      if(stkMeshStruct->getFieldContainer()->hasVelocityRMSField())
        velocityRMS[b][i].resize(nodes_per_element);
#endif
      // loop over local nodes
      for (int j=0; j < nodes_per_element; j++) {
        stk_classic::mesh::Entity& rowNode = * rel[j].entity();
        int node_gid = gid(rowNode);
        int node_lid = overlap_node_mapT->getLocalElement(node_gid);

        TEUCHOS_TEST_FOR_EXCEPTION(node_lid<0, std::logic_error,
			   "STK1D_Disc: node_lid out of range " << node_lid << std::endl);
        coords[b][i][j] = stk_classic::mesh::field_data(*coordinates_field, rowNode);
#ifdef ALBANY_FELIX
        if(stkMeshStruct->getFieldContainer()->hasSurfaceHeightField())
          sHeight[b][i][j] = *stk_classic::mesh::field_data(*surfaceHeight_field, rowNode);
        if(stkMeshStruct->getFieldContainer()->hasBasalFrictionField())
          basalFriction[b][i][j] = *stk_classic::mesh::field_data(*basalFriction_field, rowNode);
        if(stkMeshStruct->getFieldContainer()->hasThicknessField())
          thickness[b][i][j] = *stk_classic::mesh::field_data(*thickness_field, rowNode);
        if(stkMeshStruct->getFieldContainer()->hasSurfaceVelocityField())
          surfaceVelocity[b][i][j] = stk_classic::mesh::field_data(*surfaceVelocity_field, rowNode);
        if(stkMeshStruct->getFieldContainer()->hasVelocityRMSField())
          velocityRMS[b][i][j] = stk_classic::mesh::field_data(*velocityRMS_field, rowNode);
#endif

        wsElNodeEqID[b][i][j].resize(neq);
        wsElNodeID[b][i][j] = node_gid;

        for (std::size_t eq=0; eq < neq; eq++)
          wsElNodeEqID[b][i][j][eq] = getOverlapDOF(node_lid,eq);
      }
    }
  }

  for (int d=0; d<stkMeshStruct->numDim; d++) {
  if (stkMeshStruct->PBCStruct.periodic[d]) {
    for (int b=0; b < numBuckets; b++) {
      for (std::size_t i=0; i < buckets[b]->size(); i++) {
        int nodes_per_element = (*buckets[b])[i].relations(metaData.NODE_RANK).size();
        bool anyXeqZero=false;
        for (int j=0; j < nodes_per_element; j++)  if (coords[b][i][j][d]==0.0) anyXeqZero=true;
        if (anyXeqZero)  {
          bool flipZeroToScale=false;
          for (int j=0; j < nodes_per_element; j++)
              if (coords[b][i][j][d] > stkMeshStruct->PBCStruct.scale[d]/1.9) flipZeroToScale=true;
          if (flipZeroToScale) {
            for (int j=0; j < nodes_per_element; j++)  {
              if (coords[b][i][j][d] == 0.0) {
                double* xleak = new double [stkMeshStruct->numDim];
                for (int k=0; k < stkMeshStruct->numDim; k++)
                  if (k==d) xleak[d]=stkMeshStruct->PBCStruct.scale[d];
                  else xleak[k] = coords[b][i][j][k];
                std::string transformType = stkMeshStruct->transformType;
                double alpha = stkMeshStruct->felixAlpha;
                alpha *= pi/180.; //convert alpha, read in from ParameterList, to radians
                if ((transformType=="ISMIP-HOM Test A" || transformType == "ISMIP-HOM Test B" ||
                     transformType=="ISMIP-HOM Test C" || transformType == "ISMIP-HOM Test D") && d==0) {
                    xleak[2] -= stkMeshStruct->PBCStruct.scale[d]*tan(alpha);
#ifdef ALBANY_FELIX
                    if(stkMeshStruct->getFieldContainer()->hasSurfaceHeightField())
                	    sHeight[b][i][j] -= stkMeshStruct->PBCStruct.scale[d]*tan(alpha);
#endif
                }
                coords[b][i][j] = xleak; // replace ptr to coords
                toDelete.push_back(xleak);
              }
            }
          }
        }
      }
    }
  }
  }

  typedef Albany::AbstractSTKFieldContainer::ScalarValueState ScalarValueState;
  typedef Albany::AbstractSTKFieldContainer::QPScalarState QPScalarState ;
  typedef Albany::AbstractSTKFieldContainer::QPVectorState QPVectorState;
  typedef Albany::AbstractSTKFieldContainer::QPTensorState QPTensorState;

  typedef Albany::AbstractSTKFieldContainer::ScalarState ScalarState ;
  typedef Albany::AbstractSTKFieldContainer::VectorState VectorState;
  typedef Albany::AbstractSTKFieldContainer::TensorState TensorState;

  // Pull out pointers to shards::Arrays for every bucket, for every state
  // Code is data-type dependent

  ScalarValueState scalarValue_states = stkMeshStruct->getFieldContainer()->getScalarValueStates();
  QPScalarState qpscalar_states = stkMeshStruct->getFieldContainer()->getQPScalarStates();
  QPVectorState qpvector_states = stkMeshStruct->getFieldContainer()->getQPVectorStates();
  QPTensorState qptensor_states = stkMeshStruct->getFieldContainer()->getQPTensorStates();
  double& time = stkMeshStruct->getFieldContainer()->getTime();

  stateArrays.elemStateArrays.resize(numBuckets);
  for (std::size_t b=0; b < buckets.size(); b++) {
    stk_classic::mesh::Bucket& buck = *buckets[b];
    for (QPScalarState::iterator qpss = qpscalar_states.begin();
              qpss != qpscalar_states.end(); ++qpss){
      stk_classic::mesh::BucketArray<Albany::AbstractSTKFieldContainer::QPScalarFieldType> array(**qpss, buck);
//Debug
//std::cout << "Buck.size(): " << buck.size() << " QPSFT dim[1]: " << array.dimension(1) << std::endl;
      MDArray ar = array;
      stateArrays.elemStateArrays[b][(*qpss)->name()] = ar;
    }
    for (QPVectorState::iterator qpvs = qpvector_states.begin();
              qpvs != qpvector_states.end(); ++qpvs){
      stk_classic::mesh::BucketArray<Albany::AbstractSTKFieldContainer::QPVectorFieldType> array(**qpvs, buck);
//Debug
//std::cout << "Buck.size(): " << buck.size() << " QPVFT dim[2]: " << array.dimension(2) << std::endl;
      MDArray ar = array;
      stateArrays.elemStateArrays[b][(*qpvs)->name()] = ar;
    }
    for (QPTensorState::iterator qpts = qptensor_states.begin();
              qpts != qptensor_states.end(); ++qpts){
      stk_classic::mesh::BucketArray<Albany::AbstractSTKFieldContainer::QPTensorFieldType> array(**qpts, buck);
//Debug
//std::cout << "Buck.size(): " << buck.size() << " QPTFT dim[3]: " << array.dimension(3) << std::endl;
      MDArray ar = array;
      stateArrays.elemStateArrays[b][(*qpts)->name()] = ar;
    }
    for (ScalarValueState::iterator svs = scalarValue_states.begin();
              svs != scalarValue_states.end(); ++svs){
      const int size = 1;
      shards::Array<double, shards::NaturalOrder, Cell> array(&time, size);
      MDArray ar = array;
      stateArrays.elemStateArrays[b][*svs] = ar;
    }
  }

// Process node data sets if present

  if(Teuchos::nonnull(stkMeshStruct->nodal_data_block)){

    Teuchos::RCP<Albany::NodeFieldContainer> node_states = stkMeshStruct->nodal_data_block->getNodeContainer();
<<<<<<< HEAD
  
    stk_classic::mesh::get_buckets( select_owned_in_part ,
=======

    stk::mesh::get_buckets( select_owned_in_part ,
>>>>>>> f4769804
                            bulkData.buckets( metaData.node_rank() ) ,
                            buckets);

    numBuckets =  buckets.size();

    stateArrays.nodeStateArrays.resize(numBuckets);
    for (std::size_t b=0; b < buckets.size(); b++) {
      stk_classic::mesh::Bucket& buck = *buckets[b];
      for (Albany::NodeFieldContainer::iterator nfs = node_states->begin();
                nfs != node_states->end(); ++nfs){
        stateArrays.nodeStateArrays[b][(*nfs).first] =
             Teuchos::rcp_dynamic_cast<Albany::AbstractSTKNodeFieldContainer>((*nfs).second)->getMDA(buck);
      }
    }
  }
}

void Albany::STKDiscretization::computeSideSets(){

  // Clean up existing sideset structure if remeshing

  for(int i = 0; i < sideSets.size(); i++)
    sideSets[i].clear(); // empty the ith map

  const stk_classic::mesh::EntityRank element_rank = metaData.element_rank();

  // iterator over all side_rank parts found in the mesh
  std::map<std::string, stk_classic::mesh::Part*>::iterator ss = stkMeshStruct->ssPartVec.begin();

  int numBuckets = wsEBNames.size();

  sideSets.resize(numBuckets); // Need a sideset list per workset

  while ( ss != stkMeshStruct->ssPartVec.end() ) {

    // Get all owned sides in this side set
    stk_classic::mesh::Selector select_owned_in_sspart =

      // get only entities in the ss part (ss->second is the current sideset part)
      stk_classic::mesh::Selector( *(ss->second) ) &
      // and only if the part is local
      stk_classic::mesh::Selector( metaData.locally_owned_part() );

    std::vector< stk_classic::mesh::Entity * > sides ;
    stk_classic::mesh::get_selected_entities( select_owned_in_sspart , // sides local to this processor
				      bulkData.buckets( metaData.side_rank() ) ,
				      sides ); // store the result in "sides"

    *out << "STKDisc: sideset "<< ss->first <<" has size " << sides.size() << "  on Proc 0." << std::endl;

    // loop over the sides to see what they are, then fill in the data holder
    // for side set options, look at $TRILINOS_DIR/packages/stk/stk_usecases/mesh/UseCase_13.cpp

    for (std::size_t localSideID=0; localSideID < sides.size(); localSideID++) {

      stk_classic::mesh::Entity &sidee = *sides[localSideID];

      const stk_classic::mesh::PairIterRelation side_elems = sidee.relations(element_rank); // get the elements
            // containing the side. Note that if the side is internal, it will show up twice in the
            // element list, once for each element that contains it.

      TEUCHOS_TEST_FOR_EXCEPTION(side_elems.size() != 1, std::logic_error,
			   "STKDisc: cannot figure out side set topology for side set " << ss->first << std::endl);

      const stk_classic::mesh::Entity & elem = *side_elems[0].entity();

      SideStruct sStruct;

      // Save elem id. This is the global element id
      sStruct.elem_GID = gid(elem);

      int workset = elemGIDws[sStruct.elem_GID].ws; // Get the ws that this element lives in

      // Save elem id. This is the local element id within the workset
      sStruct.elem_LID = elemGIDws[sStruct.elem_GID].LID;

      // Save the side identifier inside of the element. This starts at zero here.
      sStruct.side_local_id = determine_local_side_id(elem, sidee);

      // Save the index of the element block that this elem lives in
      sStruct.elem_ebIndex = stkMeshStruct->ebNameToIndex[wsEBNames[workset]];

      SideSetList& ssList = sideSets[workset];   // Get a ref to the side set map for this ws
      SideSetList::iterator it = ssList.find(ss->first); // Get an iterator to the correct sideset (if
                                                                // it exists)

      if(it != ssList.end()) // The sideset has already been created

        it->second.push_back(sStruct); // Save this side to the vector that belongs to the name ss->first

      else { // Add the key ss->first to the map, and the side vector to that map

        std::vector<SideStruct> tmpSSVec;
        tmpSSVec.push_back(sStruct);

        ssList.insert(SideSetList::value_type(ss->first, tmpSSVec));

      }

    }

    ss++;
  }
}

unsigned
Albany::STKDiscretization::determine_local_side_id( const stk_classic::mesh::Entity & elem , stk_classic::mesh::Entity & side ) {

  using namespace stk_classic;

  const CellTopologyData * const elem_top = mesh::fem::get_cell_topology( elem ).getCellTopologyData();

  const mesh::PairIterRelation elem_nodes = elem.relations( mesh::fem::FEMMetaData::NODE_RANK );
  const mesh::PairIterRelation side_nodes = side.relations( mesh::fem::FEMMetaData::NODE_RANK );

  int side_id = -1 ;

  if(elem_nodes.size() == 0 || side_nodes.size() == 0){ // Node relations are not present, look at elem->face

    int elem_rank = elem.entity_rank();
    const mesh::PairIterRelation elem_sides = elem.relations( elem_rank - 1);

    for ( unsigned i = 0 ; i < elem_sides.size() ; ++i ) {

      const stk_classic::mesh::Entity & elem_side = *elem_sides[i].entity();

      if(elem_side.identifier() == side.identifier()){ // Found the local side in the element

         side_id = static_cast<int>(i);

         return side_id;

      }

    }

    if ( side_id < 0 ) {
      std::ostringstream msg ;
      msg << "determine_local_side_id( " ;
      msg << elem_top->name ;
      msg << " , Element[ " ;
      msg << elem.identifier();
      msg << " ]{" ;
      for ( unsigned i = 0 ; i < elem_sides.size() ; ++i ) {
        msg << " " << elem_sides[i].entity()->identifier();
      }
      msg << " } , Side[ " ;
      msg << side.identifier();
      msg << " ] ) FAILED" ;
      throw std::runtime_error( msg.str() );
    }

  }
  else { // Conventional elem->node - side->node connectivity present

    for ( unsigned i = 0 ; side_id == -1 && i < elem_top->side_count ; ++i ) {
      const CellTopologyData & side_top = * elem_top->side[i].topology ;
      const unsigned     * side_map =   elem_top->side[i].node ;

      if ( side_nodes.size() == side_top.node_count ) {

        side_id = i ;

        for ( unsigned j = 0 ;
              side_id == static_cast<int>(i) && j < side_top.node_count ; ++j ) {

          mesh::Entity * const elem_node = elem_nodes[ side_map[j] ].entity();

          bool found = false ;

          for ( unsigned k = 0 ; ! found && k < side_top.node_count ; ++k ) {
            found = elem_node == side_nodes[k].entity();
          }

          if ( ! found ) { side_id = -1 ; }
        }
      }
    }

    if ( side_id < 0 ) {
      std::ostringstream msg ;
      msg << "determine_local_side_id( " ;
      msg << elem_top->name ;
      msg << " , Element[ " ;
      msg << elem.identifier();
      msg << " ]{" ;
      for ( unsigned i = 0 ; i < elem_nodes.size() ; ++i ) {
        msg << " " << elem_nodes[i].entity()->identifier();
      }
      msg << " } , Side[ " ;
      msg << side.identifier();
      msg << " ]{" ;
      for ( unsigned i = 0 ; i < side_nodes.size() ; ++i ) {
        msg << " " << side_nodes[i].entity()->identifier();
      }
      msg << " } ) FAILED" ;
      throw std::runtime_error( msg.str() );
    }
  }

  return static_cast<unsigned>(side_id) ;
}

void Albany::STKDiscretization::computeNodeSets()
{

  std::map<std::string, stk_classic::mesh::Part*>::iterator ns = stkMeshStruct->nsPartVec.begin();
  AbstractSTKFieldContainer::VectorFieldType* coordinates_field = stkMeshStruct->getCoordinatesField();

  while ( ns != stkMeshStruct->nsPartVec.end() ) { // Iterate over Node Sets
    // Get all owned nodes in this node set
    stk_classic::mesh::Selector select_owned_in_nspart =
      stk_classic::mesh::Selector( *(ns->second) ) &
      stk_classic::mesh::Selector( metaData.locally_owned_part() );

    std::vector< stk_classic::mesh::Entity * > nodes ;
    stk_classic::mesh::get_selected_entities( select_owned_in_nspart ,
				      bulkData.buckets( metaData.node_rank() ) ,
				      nodes );

    nodeSets[ns->first].resize(nodes.size());
    nodeSetCoords[ns->first].resize(nodes.size());
//    nodeSetIDs.push_back(ns->first); // Grab string ID
    *out << "STKDisc: nodeset "<< ns->first <<" has size " << nodes.size() << "  on Proc 0." << std::endl;
    for (std::size_t i=0; i < nodes.size(); i++) {
      int node_gid = gid(nodes[i]);
      int node_lid = node_mapT->getLocalElement(node_gid);
      nodeSets[ns->first][i].resize(neq);
      for (std::size_t eq=0; eq < neq; eq++)  nodeSets[ns->first][i][eq] = getOwnedDOF(node_lid,eq);
      nodeSetCoords[ns->first][i] = stk_classic::mesh::field_data(*coordinates_field, *nodes[i]);
    }
    ns++;
  }
}

void Albany::STKDiscretization::setupExodusOutput()
{
#ifdef ALBANY_SEACAS
  if (stkMeshStruct->exoOutput) {

    outputInterval = 0;

    std::string str = stkMeshStruct->exoOutFile;

    Ioss::Init::Initializer io;
    mesh_data = new stk_classic::io::MeshData();
    stk_classic::io::create_output_mesh(str,
		  Albany::getMpiCommFromEpetraComm(*comm),
		  bulkData, *mesh_data);

    stk_classic::io::define_output_fields(*mesh_data, metaData);

  }
#else
  if (stkMeshStruct->exoOutput)
    *out << "\nWARNING: exodus output requested but SEACAS not compiled in:"
         << " disabling exodus output \n" << std::endl;

#endif
}

void Albany::STKDiscretization::reNameExodusOutput(std::string& filename)
{
#ifdef ALBANY_SEACAS
  if (stkMeshStruct->exoOutput && mesh_data != NULL) {

   // Delete the mesh data object and recreate it
   delete mesh_data;

   stkMeshStruct->exoOutFile = filename;

   // reset reference value for monotonic time function call as we are writing to a new file
   previous_time_label = -1.0e32;

  }
#else
  if (stkMeshStruct->exoOutput)
    *out << "\nWARNING: exodus output requested but SEACAS not compiled in:"
         << " disabling exodus output \n" << std::endl;

#endif
}

void
Albany::STKDiscretization::meshToGraph()
{
/*
  Convert the stk mesh on this processor to a nodal graph
*/

  // No need to construct a graph if we are not pocessing nodal data
  if(Teuchos::is_null(stkMeshStruct->nodal_data_block)) return;


  // setup the CRS graph used for solution transfer and projection mass matrices
  // Assume the Crs row size is 10

  nodalGraph = Teuchos::rcp(new Tpetra_CrsGraph(overlap_node_mapT, 10));

  // Elements that surround a given node, in the form of Entity *'s
  std::vector<std::vector<stk_classic::mesh::Entity *> > sur_elem;
  // numOverlapNodes are the total # of nodes seen by this pe
  // numOwnedNodes are the total # of nodes owned by this pe
  sur_elem.resize(numOverlapNodes);

  std::size_t max_nsur = 0;

  // Get the elements owned by the current processor
  stk_classic::mesh::Selector select_owned_in_part =
    stk_classic::mesh::Selector( metaData.universal_part() ) &
    stk_classic::mesh::Selector( metaData.locally_owned_part() );

  std::vector< stk_classic::mesh::Bucket * > buckets ;
  stk_classic::mesh::get_buckets( select_owned_in_part ,
                          bulkData.buckets( metaData.element_rank() ) ,
                          buckets);

  int numBuckets = buckets.size();
  std::vector<const std::size_t *> table(numBuckets);
  std::vector<std::size_t> nconnect(numBuckets);


  for (int b=0; b < numBuckets; b++) {

    stk_classic::mesh::Bucket& cells = *buckets[b];

<<<<<<< HEAD
    const CellTopologyData * const elem_top 
             = stk_classic::mesh::fem::get_cell_topology( cells[0] ).getCellTopologyData();
=======
    const CellTopologyData * const elem_top
             = stk::mesh::fem::get_cell_topology( cells[0] ).getCellTopologyData();
>>>>>>> f4769804

// TODO handle higher order elements

//    if(strncmp(elem_top->name, "Hexahedron", 10) == 0){
    if(strcmp(elem_top->name, "Hexahedron_8") == 0){
       table[b] = hex_table;
       nconnect[b] = hex_nconnect;
    }
//    else if(strncmp(elem_top->name, "Tetrahedron", 11) == 0){
    else if(strcmp(elem_top->name, "Tetrahedron_4") == 0){
       table[b] = tet_table;
       nconnect[b] = tet_nconnect;
    }
//    else if(strncmp(elem_top->name, "Triangle", 8) == 0){
    else if(strcmp(elem_top->name, "Triangle_3") == 0){
       table[b] = tri_table;
       nconnect[b] = tri_nconnect;
    }
//    else if(strncmp(elem_top->name, "Quadrilateral", 13) == 0){
    else if(strcmp(elem_top->name, "Quadrilateral_4") == 0){
       table[b] = quad_table;
       nconnect[b] = quad_nconnect;
    }
    else {

/*    Dont throw - print a warning and return, reset the node graph to null

      TEUCHOS_TEST_FOR_EXCEPTION(true, std::logic_error,
                           "Error - unknown element type : " << elem_top->name
                           << " requested in nodal graph algorithm" << std::endl);
*/
       nodalGraph = Teuchos::null;

       if(commT->getRank() == 0)

         std::cout << "Note: element type \"" << elem_top->name << "\" not supported in nodal graph function" << std::endl <<
                      "      support for solution transfer using projection has been disabled" << std::endl;
       return;


    }

    /* Find the surrounding elements for each node owned by this processor */
    for (std::size_t ecnt=0; ecnt < cells.size(); ecnt++) {
      stk_classic::mesh::Entity& e = cells[ecnt];
      stk_classic::mesh::PairIterRelation rel = e.relations(metaData.NODE_RANK);

      // loop over nodes within the element
      for (std::size_t ncnt=0; ncnt < rel.size(); ncnt++) {
        stk_classic::mesh::Entity& rowNode = * rel[ncnt].entity();
        int nodeGID = gid(rowNode);
        int nodeLID = overlap_node_mapT->getLocalElement(nodeGID);

        /*
         * in the case of degenerate elements, where a node can be
         * entered into the connect table twice, need to check to
         * make sure that this element is not already listed as
         * surrounding this node
         */

        if (sur_elem[nodeLID].empty() || entity_in_list(&e, sur_elem[nodeLID]) < 0) {
          /* Add the element to the list */
          sur_elem[nodeLID].push_back(&e);
        }
      }
    } /* End "for(ecnt=0; ecnt < mesh->num_elems; ecnt++)" */
  } // End of loop over buckets

  for(std::size_t ncnt=0; ncnt < numOverlapNodes; ncnt++) {
    if(sur_elem[ncnt].empty()) {
      TEUCHOS_TEST_FOR_EXCEPTION(true, std::logic_error,
        "Node = " << ncnt+1 << " has no elements" << std::endl);
    }
    else {
      std::size_t nsur = sur_elem[ncnt].size();
      if (nsur > max_nsur)
        max_nsur = nsur;
    }
  }

//end find_surrnd_elems

// find_adjacency

    // Note that the center node of a subgraph must be owned by this pe, but we want all nodes in the overlap
    // graph to be covered in the nodal graph

    /* Allocate memory necessary for the adjacency */
//    nodalGraph.start.resize(numOverlapNodes + 1);
//    nodalGraph.adj.clear();

    // loop over all the nodes owned by this PE
    for(std::size_t ncnt=0; ncnt < numOverlapNodes; ncnt++) {

      Teuchos::Array<GO> adjacency;
      GO globalrow = overlap_node_mapT->getGlobalElement(ncnt);
//std::cout << "Center node is : " << ncnt + 1 << " num elems around it : " << sur_elem[ncnt].size() << std::endl;
        // save the starting location for the nodes surrounding ncnt
//	nodalGraph.start[ncnt] = nadj;
        // loop over the elements surrounding node ncnt
      for(std::size_t ecnt=0; ecnt < sur_elem[ncnt].size(); ecnt++) {
        stk_classic::mesh::Entity* elem   = sur_elem[ncnt][ecnt];
//std::cout << "   Element is : " << elem->identifier() << std::endl;

        stk_classic::mesh::PairIterRelation rel = elem->relations(metaData.NODE_RANK);

        std::size_t ws = elemGIDws[gid(elem)].ws;

        // loop over the nodes in the surrounding element elem
        for (std::size_t lnode=0; lnode < rel.size(); lnode++) {
          stk_classic::mesh::Entity& node_a = * rel[lnode].entity();
          // entry is the GID of each node
          std::size_t entry = gid(node_a);

          // if "entry" is not the center node AND "entry" does not appear in the current list of nodes surrounding
          // "ncnt", add "entry" to the adj list
          if(globalrow == entry){ // entry - offset lnode - is where we are in the node
                                                    // ordering within the element

             for(std::size_t k = 0; k < nconnect[ws]; k++){

                int local_node = table[ws][lnode * nconnect[ws] + k]; // local number of the node connected to the center "entry"

                std::size_t global_node_id = gid(*rel[local_node].entity());
//std::cout << "      Local test node is : " << local_node + 1 << " offset is : " << k << " global node is : " << global_node_id + 1 <<  std::endl;

/*
                  if(in_list(global_node_id,
		       nodalGraph.adj.size()-nodalGraph.start[ncnt],
		       &nodalGraph.adj[nodalGraph.start[ncnt]]) < 0) {
	                     nodalGraph.adj.push_back(global_node_id);
*/
                if(in_list(global_node_id, adjacency) < 0) {
                    adjacency.push_back(global_node_id);
//std::cout << "            Added edge node : " << global_node_id + 1 << std::endl;
                }
             }
             break;
          }
        }
      } /* End "for(ecnt=0; ecnt < graph->nsur_elem[ncnt]; ecnt++)" */

//        nadj = nodalGraph.adj.size();
      nodalGraph->insertGlobalIndices(globalrow, adjacency());

    } /* End "for(ncnt=0; ncnt < mesh->num_nodes; ncnt++)" */

//    nodalGraph.start[numOverlapNodes] = nadj;

// end find_adjacency

    nodalGraph->fillComplete();

    // Pass the graph RCP to the nodal data block
    stkMeshStruct->nodal_data_block->updateNodalGraph(nodalGraph);

}

void
Albany::STKDiscretization::printVertexConnectivity(){

  if(Teuchos::is_null(nodalGraph)) return;

  for(std::size_t i = 0; i < numOverlapNodes; i++){

    GO globalvert = overlap_node_mapT->getGlobalElement(i);

    std::cout << "Center vert is : " << globalvert + 1 << std::endl;

    Teuchos::ArrayView<const GO> adj;

    nodalGraph->getGlobalRowView(globalvert, adj);

    for(std::size_t j = 0; j < adj.size(); j++)

      std::cout << "                  " << adj[j] + 1 << std::endl;

   }
}

void
Albany::STKDiscretization::updateMesh()
{

  computeOwnedNodesAndUnknowns();

  setupMLCoords();

  computeOverlapNodesAndUnknowns();

  transformMesh();

  computeGraphs();

  computeWorksetInfo();

  computeNodeSets();

  computeSideSets();

  setupExodusOutput();

  // Build the node graph needed for the mass matrix for solution transfer and projection operations
  // FIXME this only needs to be called if we are using the L2 Projection response
  meshToGraph();
//  printVertexConnectivity();

}<|MERGE_RESOLUTION|>--- conflicted
+++ resolved
@@ -536,13 +536,8 @@
 
      double time_label = monotonicTimeLabel(time);
 
-<<<<<<< HEAD
      int out_step = stk_classic::io::process_output_request(*mesh_data, bulkData, time_label);
-  
-=======
-     int out_step = stk::io::process_output_request(*mesh_data, bulkData, time_label);
-
->>>>>>> f4769804
+
      if (mapT->getComm()->getRank()==0) {
        *out << "Albany::STKDiscretization::writeSolution: writing time " << time;
        if (time_label != time) *out << " with label " << time_label;
@@ -592,15 +587,9 @@
        return;
 
      double time_label = monotonicTimeLabel(time);
-<<<<<<< HEAD
-  
+
      int out_step = stk_classic::io::process_output_request(*mesh_data, bulkData, time_label);
-  
-=======
-
-     int out_step = stk::io::process_output_request(*mesh_data, bulkData, time_label);
-
->>>>>>> f4769804
+
      if (mapT->getComm()->getRank()==0) {
        *out << "Albany::STKDiscretization::writeSolution: writing time " << time;
        if (time_label != time) *out << " with label " << time_label;
@@ -672,15 +661,9 @@
   if(container->hasResidualField()){
 
     // Iterate over the on-processor nodes
-<<<<<<< HEAD
     stk_classic::mesh::Selector locally_owned = metaData.locally_owned_part();
-    //IK, 7/1/13: commented the following out so Tpetra branch would compile 
-    //container->saveResVector(*residual, locally_owned, node_map); 
-=======
-    stk::mesh::Selector locally_owned = metaData.locally_owned_part();
     //IK, 7/1/13: commented the following out so Tpetra branch would compile
     //container->saveResVector(*residual, locally_owned, node_map);
->>>>>>> f4769804
 
     // Write the overlapped data
 //    stk_classic::mesh::Selector select_owned_or_shared = metaData.locally_owned_part() | metaData.globally_shared_part();
@@ -1316,13 +1299,8 @@
   if(Teuchos::nonnull(stkMeshStruct->nodal_data_block)){
 
     Teuchos::RCP<Albany::NodeFieldContainer> node_states = stkMeshStruct->nodal_data_block->getNodeContainer();
-<<<<<<< HEAD
-  
+
     stk_classic::mesh::get_buckets( select_owned_in_part ,
-=======
-
-    stk::mesh::get_buckets( select_owned_in_part ,
->>>>>>> f4769804
                             bulkData.buckets( metaData.node_rank() ) ,
                             buckets);
 
@@ -1649,13 +1627,8 @@
 
     stk_classic::mesh::Bucket& cells = *buckets[b];
 
-<<<<<<< HEAD
-    const CellTopologyData * const elem_top 
+    const CellTopologyData * const elem_top
              = stk_classic::mesh::fem::get_cell_topology( cells[0] ).getCellTopologyData();
-=======
-    const CellTopologyData * const elem_top
-             = stk::mesh::fem::get_cell_topology( cells[0] ).getCellTopologyData();
->>>>>>> f4769804
 
 // TODO handle higher order elements
 
