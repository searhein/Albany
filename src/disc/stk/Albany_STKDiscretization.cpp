--- conflicted
+++ resolved
@@ -397,13 +397,8 @@
 
     int out_step = stk::io::process_output_request(*mesh_data, bulkData, time_label);
 
-<<<<<<< HEAD
     if (mapT->getComm()->getRank()==0) {
-      *out << "Albany::STKDiscretization::outputToExodus: writing time " << time;
-=======
-    if (map->Comm().MyPID()==0) {
       *out << "Albany::STKDiscretization::writeSolution: writing time " << time;
->>>>>>> b1ff8d89
       if (time_label != time) *out << " with label " << time_label;
       *out << " to index " <<out_step<<" in file "<<stkMeshStruct->exoOutFile<< endl;
     }
@@ -448,6 +443,7 @@
     // Iterate over the on-processor nodes
     stk::mesh::Selector locally_owned = metaData.locally_owned_part();
 
+    Teuchos::RCP<Epetra_Map> node_map = Petra::TpetraMap_To_EpetraMap(node_mapT, comm); 
     container->saveResVector(residual, locally_owned, node_map);
 
     // Write the overlapped data
@@ -458,19 +454,27 @@
 #endif
 }
 
+//IK, 7/1/13: TPETRA TO DO
+//The following function needs to be converted to Tpetra.
+//In particular, saveResVector needs to be converted to Tpetra (i.e., need to create 
+//a Tpetra version of this function, e.g., saveResVectorT)
 void
 Albany::STKDiscretization::setResidualFieldT(const Tpetra_Vector& residualT)
 {
 #ifdef ALBANY_LCM
-  Teuchos::Array<ST> valuesArray((residualT.getMap())->getGlobalNumElements());
-  residualT.get1dCopy(valuesArray);
-  // Copy residual vector into residual field, one node at a time
-  for (std::size_t i=0; i < ownednodes.size(); i++)
-  {
-    double* res = stk::mesh::field_data(*stkMeshStruct->residual_field, *ownednodes[i]);
-    for (std::size_t j=0; j<neq; j++){
-      res[j] = valuesArray[getOwnedDOF(i,j)];
-    }
+  Teuchos::RCP<AbstractSTKFieldContainer> container = stkMeshStruct->getFieldContainer();
+
+  if(container->hasResidualField()){
+
+    // Iterate over the on-processor nodes
+    stk::mesh::Selector locally_owned = metaData.locally_owned_part();
+    //IK, 7/1/13: commented the following out so Tpetra branch would compile 
+    //container->saveResVector(*residual, locally_owned, node_map); 
+
+    // Write the overlapped data
+//    stk::mesh::Selector select_owned_or_shared = metaData.locally_owned_part() | metaData.globally_shared_part();
+
+//    container->saveResVector(residual, select_owned_or_shared, overlap_node_map);
   }
 #endif
 }
@@ -487,6 +491,16 @@
   this->getSolutionField(*soln);
   return soln;
 }
+
+Teuchos::RCP<Tpetra_Vector>
+Albany::STKDiscretization::getSolutionFieldT() const
+{
+  // Copy soln vector into solution field, one node at a time
+  Teuchos::RCP<Tpetra_Vector> solnT = Teuchos::rcp(new Tpetra_Vector(mapT));
+  this->getSolutionFieldT(*solnT);
+  return solnT;
+}
+
 
 Teuchos::RCP<Epetra_MultiVector>
 Albany::STKDiscretization::getSolutionFieldHistory() const
@@ -527,22 +541,21 @@
   // Iterate over the on-processor nodes by getting node buckets and iterating over each bucket.
   stk::mesh::Selector locally_owned = metaData.locally_owned_part();
 
+  Teuchos::RCP<Epetra_Map> node_map = Petra::TpetraMap_To_EpetraMap(node_mapT, comm); 
   container->fillSolnVector(result, locally_owned, node_map);
 
 }
 
-Teuchos::RCP<Tpetra_Vector>
-Albany::STKDiscretization::getSolutionFieldT() const
-{
-  // Copy soln vector into solution field, one node at a time
-  Teuchos::RCP<Tpetra_Vector> solnT = Teuchos::rcp(new Tpetra_Vector(mapT));
-  for (std::size_t i=0; i < ownednodes.size(); i++)  {
-    const double* sol = stk::mesh::field_data(*stkMeshStruct->solution_field, *ownednodes[i]);
-    for (std::size_t j=0; j<neq; j++){
-      solnT->replaceLocalValue(getOwnedDOF(i,j), sol[j]);
-    }
-   }
-  return solnT;
+void
+Albany::STKDiscretization::getSolutionFieldT(Tpetra_Vector &resultT) const
+{
+  Teuchos::RCP<AbstractSTKFieldContainer> container = stkMeshStruct->getFieldContainer();
+
+  // Iterate over the on-processor nodes by getting node buckets and iterating over each bucket.
+  stk::mesh::Selector locally_owned = metaData.locally_owned_part();
+
+  container->fillSolnVectorT(resultT, locally_owned, node_mapT);
+
 }
 
 
@@ -562,6 +575,7 @@
   // Iterate over the on-processor nodes
   stk::mesh::Selector locally_owned = metaData.locally_owned_part();
 
+  Teuchos::RCP<Epetra_Map> node_map = Petra::TpetraMap_To_EpetraMap(node_mapT, comm); 
   container->saveSolnVector(soln, locally_owned, node_map);
 
 }
@@ -577,6 +591,7 @@
   // Iterate over the processor-visible nodes
   stk::mesh::Selector select_owned_or_shared = metaData.locally_owned_part() | metaData.globally_shared_part();
 
+  Teuchos::RCP<Epetra_Map> overlap_node_map = Petra::TpetraMap_To_EpetraMap(overlap_node_mapT, comm); 
   container->saveSolnVector(soln, select_owned_or_shared, overlap_node_map);
 
 }
@@ -841,13 +856,8 @@
       for (int j=0; j < nodes_per_element; j++) {
         stk::mesh::Entity& rowNode = * rel[j].entity();
         int node_gid = gid(rowNode);
-<<<<<<< HEAD
         int node_lid = overlap_node_mapT->getLocalElement(node_gid);
         
-=======
-        int node_lid = overlap_node_map->LID(node_gid);
-
->>>>>>> b1ff8d89
         TEUCHOS_TEST_FOR_EXCEPTION(node_lid<0, std::logic_error,
 			   "STK1D_Disc: node_lid out of range " << node_lid << endl);
         coords[b][i][j] = stk::mesh::field_data(*coordinates_field, rowNode);
