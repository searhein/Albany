--- conflicted
+++ resolved
@@ -651,8 +651,8 @@
 
 
    // Skip this write unless the proper interval has been reached
-  if (stkMeshStruct->exoOutput && !(outputInterval % stkMeshStruct->exoOutputInterval))
-  {
+  if (stkMeshStruct->exoOutput && !(outputInterval % stkMeshStruct->exoOutputInterval)) {
+
      double time_label = monotonicTimeLabel(time);
 
      int out_step = mesh_data->process_output_request(outputFileIdx, time_label);
@@ -665,7 +665,6 @@
   }
   outputInterval++;
 
-<<<<<<< HEAD
   for (auto it : sideSetDiscretizations)
   {
     if (overlapped)
@@ -683,8 +682,6 @@
       it.second->writeSolution (ss_soln, time, overlapped);
     }
   }
-=======
->>>>>>> 6c4d1e79
 #endif
 }
 #endif
@@ -752,7 +749,6 @@
   }
   outputInterval++;
 
-<<<<<<< HEAD
   for (auto it : sideSetDiscretizations)
   {
     if (overlapped)
@@ -770,8 +766,6 @@
       it.second->writeSolutionToFileT (ss_solnT, time, overlapped);
     }
   }
-=======
->>>>>>> 6c4d1e79
 #endif
 
 }
@@ -1896,6 +1890,9 @@
 
       SideStruct sStruct;
 
+      // Save side (global id)
+      sStruct.side_GID = bulkData.identifier(sidee)-1;
+
       // Save elem id. This is the global element id
       sStruct.elem_GID = gid(elem);
 
@@ -2807,7 +2804,6 @@
 }
 
 void
-<<<<<<< HEAD
 Albany::STKDiscretization::buildSideIdToSideSetElemIdMap (const std::string& sideSetName)
 {
   Teuchos::RCP<STKDiscretization>& side_disc = sideSetDiscretizationsSTK.find(sideSetName)->second;
@@ -3034,8 +3030,6 @@
 }
 
 void
-=======
->>>>>>> 6c4d1e79
 Albany::STKDiscretization::updateMesh(bool /*shouldTransferIPData*/)
 {
 #if defined(ALBANY_EPETRA)
@@ -3102,7 +3096,6 @@
   printCoords();
 #endif
 
-<<<<<<< HEAD
   // If the mesh struct stores sideSet mesh structs, we update them
   if (stkMeshStruct->sideSetMeshStructs.size()>0)
   {
@@ -3118,26 +3111,4 @@
 
     buildSideSetProjectors();
   }
-/*
-for (int ws(0); ws<sideSets.size(); ++ws)
-{
-  std::cout << "Workset " << ws << "\n";
-  const Albany::SideSetList& ss = sideSets[ws];
-  std::map<std::string, std::vector<SideStruct> >::const_iterator it;
-  for (it=ss.begin(); it!=ss.end(); ++it)
-  {
-    std::cout << "  SideSet " << it->first << "\n";
-    for (int i(0); i<it->second.size(); ++i)
-    {
-      std::cout << "      side GID: " << it->second[i].side_GID << "\n";
-      std::cout << "      elem GID: " << it->second[i].elem_GID << "\n";
-      std::cout << "      elem LID: " << it->second[i].elem_LID << "\n";
-      std::cout << "      side local_id:" << it->second[i].side_local_id << "\n";
-    }
-  }
-}
-std::cout << "-------------------------------\n";
-*/
-=======
->>>>>>> 6c4d1e79
 }