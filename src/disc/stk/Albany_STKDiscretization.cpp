--- conflicted
+++ resolved
@@ -34,7 +34,7 @@
 
 #ifdef ALBANY_SEACAS
 #include <Ionit_Initializer.h>
-#endif 
+#endif
 
 #include <algorithm>
 
@@ -60,12 +60,12 @@
 #ifdef ALBANY_SEACAS
   if (stkMeshStruct->exoOutput) delete mesh_data;
 #endif
-  if (allocated_xyz) { delete [] xx; delete [] yy; delete [] zz; delete [] rr; allocated_xyz=false;} 
+  if (allocated_xyz) { delete [] xx; delete [] yy; delete [] zz; delete [] rr; allocated_xyz=false;}
 
   for (int i=0; i< toDelete.size(); i++) delete [] toDelete[i];
 }
 
-	    
+
 Teuchos::RCP<const Epetra_Map>
 Albany::STKDiscretization::getMap() const
 {
@@ -108,14 +108,12 @@
   return coords;
 }
 
-<<<<<<< HEAD
 const Teuchos::ArrayRCP<Teuchos::ArrayRCP<Teuchos::ArrayRCP<double> > >&
 Albany::STKDiscretization::getSurfaceHeight() const
 {
   return sHeight;
 }
 
-=======
 void
 Albany::STKDiscretization::printCoords() const
 {
@@ -126,15 +124,14 @@
          for (int e=0; e<coords[ws].size(); e++) { //cell
            for (int j=0; j<coords[ws][e].size(); j++) { //node
              for (int d=0; d<stkMeshStruct->numDim; d++){  //node
-std::cout << "Coord for workset: " << ws << " element: " << e << " node: " << j << " DOF: " << d << " is: " << 
+std::cout << "Coord for workset: " << ws << " element: " << e << " node: " << j << " DOF: " << d << " is: " <<
                 coords[ws][e][j][d] << std::endl;
-       } } } } 
-
-}
-
-
->>>>>>> f5862787
-Teuchos::ArrayRCP<double>& 
+       } } } }
+
+}
+
+
+Teuchos::ArrayRCP<double>&
 Albany::STKDiscretization::getCoordinates() const
 {
   // Coordinates are computed here, and not precomputed,
@@ -155,12 +152,12 @@
   return coordinates;
 }
 
-//The function transformMesh() maps a unit cube domain by applying the transformation 
+//The function transformMesh() maps a unit cube domain by applying the transformation
 //x = L*x
 //y = L*y
 //z = s(x,y)*z + b(x,y)*(1-z)
-//where b(x,y) and s(x,y) are curves specifying the bedrock and top surface 
-//geometries respectively.   
+//where b(x,y) and s(x,y) are curves specifying the bedrock and top surface
+//geometries respectively.
 //Currently this function is only needed for some FELIX problems.
 
 
@@ -174,14 +171,14 @@
   std::string transformType = stkMeshStruct->transformType;
   if (transformType == "ISMIP-HOM Test A") {
     cout << "Test A!" << endl;
-    double L = stkMeshStruct->felixL; 
-    double alpha = stkMeshStruct->felixAlpha; 
-    cout << "L: " << L << endl; 
-    cout << "alpha degrees: " << alpha << endl; 
+    double L = stkMeshStruct->felixL;
+    double alpha = stkMeshStruct->felixAlpha;
+    cout << "L: " << L << endl;
+    cout << "alpha degrees: " << alpha << endl;
     alpha = alpha*pi/180; //convert alpha, read in from ParameterList, to radians
     cout << "alpha radians: " << alpha << endl;
     stkMeshStruct->PBCStruct.scale[0]*=L;
-    stkMeshStruct->PBCStruct.scale[1]*=L; 
+    stkMeshStruct->PBCStruct.scale[1]*=L;
     for (int i=0; i < numOverlapNodes; i++)  {
       double* x = stk::mesh::field_data(*coordinates_field, *overlapnodes[i]);
       x[0] = L*x[0];
@@ -194,14 +191,14 @@
    }
   else if (transformType == "ISMIP-HOM Test B") {
     cout << "Test B!" << endl;
-    double L = stkMeshStruct->felixL; 
-    double alpha = stkMeshStruct->felixAlpha; 
-    cout << "L: " << L << endl; 
-    cout << "alpha degrees: " << alpha << endl; 
+    double L = stkMeshStruct->felixL;
+    double alpha = stkMeshStruct->felixAlpha;
+    cout << "L: " << L << endl;
+    cout << "alpha degrees: " << alpha << endl;
     alpha = alpha*pi/180; //convert alpha, read in from ParameterList, to radians
     cout << "alpha radians: " << alpha << endl;
     stkMeshStruct->PBCStruct.scale[0]*=L;
-    stkMeshStruct->PBCStruct.scale[1]*=L; 
+    stkMeshStruct->PBCStruct.scale[1]*=L;
     for (int i=0; i < numOverlapNodes; i++)  {
       double* x = stk::mesh::field_data(*coordinates_field, *overlapnodes[i]);
       x[0] = L*x[0];
@@ -214,14 +211,14 @@
    }
    else if ((transformType == "ISMIP-HOM Test C") || (transformType == "ISMIP-HOM Test D")) {
     cout << "Test C and D!" << endl;
-    double L = stkMeshStruct->felixL; 
-    double alpha = stkMeshStruct->felixAlpha; 
-    cout << "L: " << L << endl; 
-    cout << "alpha degrees: " << alpha << endl; 
+    double L = stkMeshStruct->felixL;
+    double alpha = stkMeshStruct->felixAlpha;
+    cout << "L: " << L << endl;
+    cout << "alpha degrees: " << alpha << endl;
     alpha = alpha*pi/180; //convert alpha, read in from ParameterList, to radians
     cout << "alpha radians: " << alpha << endl;
     stkMeshStruct->PBCStruct.scale[0]*=L;
-    stkMeshStruct->PBCStruct.scale[1]*=L; 
+    stkMeshStruct->PBCStruct.scale[1]*=L;
     for (int i=0; i < numOverlapNodes; i++)  {
       double* x = stk::mesh::field_data(*coordinates_field, *overlapnodes[i]);
       x[0] = L*x[0];
@@ -232,48 +229,48 @@
       *stk::mesh::field_data(*surfaceHeight_field, *overlapnodes[i]) = s;
      }
    }
-   else if (transformType == "Dome") { 
-    cout << "Dome transform!" << endl; 
-    double L = 0.7071*30; 
+   else if (transformType == "Dome") {
+    cout << "Dome transform!" << endl;
+    double L = 0.7071*30;
     stkMeshStruct->PBCStruct.scale[0]*=L;
-    stkMeshStruct->PBCStruct.scale[1]*=L; 
+    stkMeshStruct->PBCStruct.scale[1]*=L;
     for (int i=0; i < numOverlapNodes; i++)  {
       double* x = stk::mesh::field_data(*coordinates_field, *overlapnodes[i]);
-      x[0] = L*x[0]; 
-      x[1] = L*x[1]; 
+      x[0] = L*x[0];
+      x[1] = L*x[1];
       double s = 0.7071*sqrt(450.0 - x[0]*x[0] - x[1]*x[1])/sqrt(450.0);
       x[2] = s*x[2];
       *stk::mesh::field_data(*surfaceHeight_field, *overlapnodes[i]) = s;
     }
   }
-   else if (transformType == "Confined Shelf") { 
-    cout << "Confined shelf transform!" << endl; 
-    double L = stkMeshStruct->felixL; 
-    cout << "L: " << L << endl; 
+   else if (transformType == "Confined Shelf") {
+    cout << "Confined shelf transform!" << endl;
+    double L = stkMeshStruct->felixL;
+    cout << "L: " << L << endl;
     stkMeshStruct->PBCStruct.scale[0]*=L;
-    stkMeshStruct->PBCStruct.scale[1]*=L; 
+    stkMeshStruct->PBCStruct.scale[1]*=L;
     for (int i=0; i < numOverlapNodes; i++)  {
       double* x = stk::mesh::field_data(*coordinates_field, *overlapnodes[i]);
-      x[0] = L*x[0]; 
-      x[1] = L*x[1]; 
+      x[0] = L*x[0];
+      x[1] = L*x[1];
       double s = 0.06; //top surface is at z=0.06km=60m
       double b = -0.440; //basal surface is at z=-0.440km=-440m
       x[2] = s*x[2] + b*(1.0-x[2]);
       *stk::mesh::field_data(*surfaceHeight_field, *overlapnodes[i]) = s;
     }
   }
-  else if (transformType == "Circular Shelf") { 
-    cout << "Circular shelf transform!" << endl; 
-    double L = stkMeshStruct->felixL; 
-    cout << "L: " << L << endl; 
+  else if (transformType == "Circular Shelf") {
+    cout << "Circular shelf transform!" << endl;
+    double L = stkMeshStruct->felixL;
+    cout << "L: " << L << endl;
     double rhoIce = 910.0; //ice density, in kg/m^3
     double rhoOcean = 1028.0; //ocean density, in kg/m^3
     stkMeshStruct->PBCStruct.scale[0]*=L;
-    stkMeshStruct->PBCStruct.scale[1]*=L; 
+    stkMeshStruct->PBCStruct.scale[1]*=L;
     for (int i=0; i < numOverlapNodes; i++)  {
       double* x = stk::mesh::field_data(*coordinates_field, *overlapnodes[i]);
-      x[0] = L*x[0]; 
-      x[1] = L*x[1]; 
+      x[0] = L*x[0];
+      x[1] = L*x[1];
       double s = 1.0-rhoIce/rhoOcean; //top surface is at z=(1-rhoIce/rhoOcean) km
       double b = s - 1.0; //basal surface is at z=s-1 km
       x[2] = s*x[2] + b*(1.0-x[2]);
@@ -292,7 +289,7 @@
   nNodes = numOwnedNodes;
   AbstractSTKFieldContainer::VectorFieldType* coordinates_field = stkMeshStruct->getCoordinatesField();
 
-  if (allocated_xyz) { delete [] xx; delete [] yy; delete [] zz;} 
+  if (allocated_xyz) { delete [] xx; delete [] yy; delete [] zz;}
   xx = new double[numOwnedNodes];
   yy = new double[numOwnedNodes];
   zz = new double[numOwnedNodes];
@@ -318,13 +315,13 @@
 }
 
 
-const Teuchos::ArrayRCP<std::string>& 
+const Teuchos::ArrayRCP<std::string>&
 Albany::STKDiscretization::getWsEBNames() const
 {
   return wsEBNames;
 }
 
-const Teuchos::ArrayRCP<int>& 
+const Teuchos::ArrayRCP<int>&
 Albany::STKDiscretization::getWsPhysIndex() const
 {
   return wsPhysIndex;
@@ -365,7 +362,7 @@
 }
 
 double
-Albany::STKDiscretization::monotonicTimeLabel(const double time) 
+Albany::STKDiscretization::monotonicTimeLabel(const double time)
 {
   // If increasing, then all is good
   if (time > previous_time_label) {
@@ -390,11 +387,10 @@
   return previous_time_label;
 }
 
-void 
-Albany::STKDiscretization::setResidualField(const Epetra_Vector& residual) 
+void
+Albany::STKDiscretization::setResidualField(const Epetra_Vector& residual)
 {
 #ifdef ALBANY_LCM
-<<<<<<< HEAD
   Teuchos::RCP<AbstractSTKFieldContainer> container = stkMeshStruct->getFieldContainer();
 
   if(container->hasResidualField()){
@@ -408,17 +404,7 @@
 //    stk::mesh::Selector select_owned_or_shared = metaData.locally_owned_part() | metaData.globally_shared_part();
 
 //    container->saveResVector(residual, select_owned_or_shared, overlap_node_map);
-=======
-#ifdef ALBANY_SEACAS
-  // Copy residual vector into residual field, one node at a time
-  for (std::size_t i=0; i < ownednodes.size(); i++)  
-  {
-    double* res = stk::mesh::field_data(*stkMeshStruct->residual_field, *ownednodes[i]);
-    for (std::size_t j=0; j<neq; j++)
-      res[j] = residual[getOwnedDOF(i,j)];
->>>>>>> f5862787
-  }
-#endif
+  }
 #endif
 }
 
@@ -475,8 +461,8 @@
 /*** Private functions follow. These are just used in above code */
 /*****************************************************************/
 
-void 
-Albany::STKDiscretization::setSolutionField(const Epetra_Vector& soln) 
+void
+Albany::STKDiscretization::setSolutionField(const Epetra_Vector& soln)
 {
   // Copy soln vector into solution field, one node at a time
   // Note that soln coming in is the local (non overlapped) soln
@@ -490,12 +476,11 @@
 
 }
 
-void 
-Albany::STKDiscretization::setOvlpSolutionField(const Epetra_Vector& soln) 
+void
+Albany::STKDiscretization::setOvlpSolutionField(const Epetra_Vector& soln)
 {
   // Copy soln vector into solution field, one node at a time
   // Note that soln coming in is the local+ghost (overlapped) soln
-<<<<<<< HEAD
 
   Teuchos::RCP<AbstractSTKFieldContainer> container = stkMeshStruct->getFieldContainer();
 
@@ -504,14 +489,6 @@
 
   container->saveSolnVector(soln, select_owned_or_shared, overlap_node_map);
 
-=======
-  for (std::size_t i=0; i < overlapnodes.size(); i++)  {
-    double* sol = stk::mesh::field_data(*stkMeshStruct->solution_field, *overlapnodes[i]);
-    for (std::size_t j=0; j<neq; j++){
-      sol[j] = soln[getOverlapDOF(i, j)];
-    }
-  }
->>>>>>> f5862787
 }
 
 inline int Albany::STKDiscretization::gid(const stk::mesh::Entity& node) const
@@ -623,7 +600,7 @@
 						 &(indices[0]), 0, *comm));
 
   coordinates.resize(3*numOverlapNodes);
- 
+
 }
 
 
@@ -631,7 +608,7 @@
 {
 
   std::map<int, stk::mesh::Part*>::iterator pv = stkMeshStruct->partVec.begin();
-  int nodes_per_element =  metaData.get_cell_topology(*(pv->second)).getNodeCount(); 
+  int nodes_per_element =  metaData.get_cell_topology(*(pv->second)).getNodeCount();
 // int nodes_per_element_est =  metaData.get_cell_topology(*(stkMeshStruct->partVec[0])).getNodeCount();
 
   // Loads member data:  overlap_graph, numOverlapodes, overlap_node_map, coordinates, graphs
@@ -708,7 +685,7 @@
 
   AbstractSTKFieldContainer::VectorFieldType* coordinates_field = stkMeshStruct->getCoordinatesField();
   AbstractSTKFieldContainer::ScalarFieldType* surfaceHeight_field;
-  if(stkMeshStruct->getFieldContainer()->hasSurfaceHeightField()) 
+  if(stkMeshStruct->getFieldContainer()->hasSurfaceHeightField())
     surfaceHeight_field = stkMeshStruct->getFieldContainer()->getSurfaceHeightField();
 
   wsEBNames.resize(numBuckets);
@@ -718,7 +695,7 @@
     for (std::size_t j=0; j<bpv.size(); j++) {
       if (bpv[j]->primary_entity_rank() == metaData.element_rank()) {
         if (bpv[j]->name()[0] != '{') {
-	  // *out << "Bucket " << i << " is in Element Block:  " << bpv[j]->name() 
+	  // *out << "Bucket " << i << " is in Element Block:  " << bpv[j]->name()
 	  //      << "  and has " << buckets[i]->size() << " elements." << endl;
           wsEBNames[i]=bpv[j]->name();
         }
@@ -729,7 +706,7 @@
   wsPhysIndex.resize(numBuckets);
   if (stkMeshStruct->allElementBlocksHaveSamePhysics)
     for (int i=0; i<numBuckets; i++) wsPhysIndex[i]=0;
-  else 
+  else
     for (int i=0; i<numBuckets; i++) wsPhysIndex[i]=stkMeshStruct->ebNameToIndex[wsEBNames[i]];
 
   // Fill  wsElNodeEqID(workset, el_LID, local node, Eq) => unk_LID
@@ -747,14 +724,14 @@
     wsElNodeEqID[b].resize(buck.size());
     coords[b].resize(buck.size());
 #ifdef ALBANY_FELIX
-    if(stkMeshStruct->getFieldContainer()->hasSurfaceHeightField()) 
+    if(stkMeshStruct->getFieldContainer()->hasSurfaceHeightField())
       sHeight[b].resize(buck.size());
 #endif
 
     // i is the element index within bucket b
 
     for (std::size_t i=0; i < buck.size(); i++) {
-  
+
       // Traverse all the elements in this bucket
       stk::mesh::Entity& element = buck[i];
 
@@ -770,7 +747,7 @@
       wsElNodeEqID[b][i].resize(nodes_per_element);
       coords[b][i].resize(nodes_per_element);
 #ifdef ALBANY_FELIX
-      if(stkMeshStruct->getFieldContainer()->hasSurfaceHeightField()) 
+      if(stkMeshStruct->getFieldContainer()->hasSurfaceHeightField())
         sHeight[b][i].resize(nodes_per_element);
 #endif
       // loop over local nodes
@@ -778,17 +755,17 @@
         stk::mesh::Entity& rowNode = * rel[j].entity();
         int node_gid = gid(rowNode);
         int node_lid = overlap_node_map->LID(node_gid);
-        
+
         TEUCHOS_TEST_FOR_EXCEPTION(node_lid<0, std::logic_error,
 			   "STK1D_Disc: node_lid out of range " << node_lid << endl);
         coords[b][i][j] = stk::mesh::field_data(*coordinates_field, rowNode);
 #ifdef ALBANY_FELIX
-        if(stkMeshStruct->getFieldContainer()->hasSurfaceHeightField()) 
+        if(stkMeshStruct->getFieldContainer()->hasSurfaceHeightField())
           sHeight[b][i][j] = *stk::mesh::field_data(*surfaceHeight_field, rowNode);
 #endif
-        
+
         wsElNodeEqID[b][i][j].resize(neq);
-        for (std::size_t eq=0; eq < neq; eq++) 
+        for (std::size_t eq=0; eq < neq; eq++)
           wsElNodeEqID[b][i][j][eq] = getOverlapDOF(node_lid,eq);
       }
     }
@@ -803,30 +780,30 @@
         for (int j=0; j < nodes_per_element; j++)  if (coords[b][i][j][d]==0.0) anyXeqZero=true;
         if (anyXeqZero)  {
           bool flipZeroToScale=false;
-          for (int j=0; j < nodes_per_element; j++) 
+          for (int j=0; j < nodes_per_element; j++)
               if (coords[b][i][j][d] > stkMeshStruct->PBCStruct.scale[d]/1.9) flipZeroToScale=true;
-          if (flipZeroToScale) {  
+          if (flipZeroToScale) {
             for (int j=0; j < nodes_per_element; j++)  {
               if (coords[b][i][j][d] == 0.0) {
                 double* xleak = new double [stkMeshStruct->numDim];
-                for (int k=0; k < stkMeshStruct->numDim; k++) 
+                for (int k=0; k < stkMeshStruct->numDim; k++)
                   if (k==d) xleak[d]=stkMeshStruct->PBCStruct.scale[d];
                   else xleak[k] = coords[b][i][j][k];
                 std::string transformType = stkMeshStruct->transformType;
                 double alpha = stkMeshStruct->felixAlpha;
                 alpha *= pi/180.; //convert alpha, read in from ParameterList, to radians
-                if ((transformType=="ISMIP-HOM Test A" || transformType == "ISMIP-HOM Test B" || 
-                     transformType=="ISMIP-HOM Test C" || transformType == "ISMIP-HOM Test D") && d==0) { 
+                if ((transformType=="ISMIP-HOM Test A" || transformType == "ISMIP-HOM Test B" ||
+                     transformType=="ISMIP-HOM Test C" || transformType == "ISMIP-HOM Test D") && d==0) {
                     xleak[2] -= stkMeshStruct->PBCStruct.scale[d]*tan(alpha);
 #ifdef ALBANY_FELIX
-                    if(stkMeshStruct->getFieldContainer()->hasSurfaceHeightField()) 
+                    if(stkMeshStruct->getFieldContainer()->hasSurfaceHeightField())
                 	    sHeight[b][i][j] -= stkMeshStruct->PBCStruct.scale[d]*tan(alpha);
 #endif
                 }
                 coords[b][i][j] = xleak; // replace ptr to coords
                 toDelete.push_back(xleak);
               }
-            }          
+            }
           }
         }
       }
@@ -847,7 +824,7 @@
   QPVectorState qpvector_states = stkMeshStruct->getFieldContainer()->getQPVectorStates();
   QPTensorState qptensor_states = stkMeshStruct->getFieldContainer()->getQPTensorStates();
   double& time = stkMeshStruct->getFieldContainer()->getTime();
- 
+
   stateArrays.resize(numBuckets);
   for (std::size_t b=0; b < buckets.size(); b++) {
     stk::mesh::Bucket& buck = *buckets[b];
@@ -874,7 +851,7 @@
 //std::cout << "Buck.size(): " << buck.size() << " QPTFT dim[3]: " << array.dimension(3) << std::endl;
       MDArray ar = array;
       stateArrays[b][(*qpts)->name()] = ar;
-    }    
+    }
     for (ScalarValueState::iterator svs = scalarValue_states.begin();
               svs != scalarValue_states.end(); ++svs){
       const int size = 1;
@@ -901,7 +878,7 @@
 
   sideSets.resize(numBuckets); // Need a sideset list per workset
 
-  while ( ss != stkMeshStruct->ssPartVec.end() ) { 
+  while ( ss != stkMeshStruct->ssPartVec.end() ) {
 
     // Get all owned sides in this side set
     stk::mesh::Selector select_owned_in_sspart =
@@ -962,7 +939,7 @@
 
         std::vector<SideStruct> tmpSSVec;
         tmpSSVec.push_back(sStruct);
-        
+
         ssList.insert(SideSetList::value_type(ss->first, tmpSSVec));
 
       }
@@ -973,7 +950,7 @@
   }
 }
 
-unsigned 
+unsigned
 Albany::STKDiscretization::determine_local_side_id( const stk::mesh::Entity & elem , stk::mesh::Entity & side ) {
 
   using namespace stk;
@@ -1026,27 +1003,27 @@
     for ( unsigned i = 0 ; side_id == -1 && i < elem_top->side_count ; ++i ) {
       const CellTopologyData & side_top = * elem_top->side[i].topology ;
       const unsigned     * side_map =   elem_top->side[i].node ;
-  
+
       if ( side_nodes.size() == side_top.node_count ) {
-  
+
         side_id = i ;
-  
+
         for ( unsigned j = 0 ;
               side_id == static_cast<int>(i) && j < side_top.node_count ; ++j ) {
-  
+
           mesh::Entity * const elem_node = elem_nodes[ side_map[j] ].entity();
-  
+
           bool found = false ;
-  
+
           for ( unsigned k = 0 ; ! found && k < side_top.node_count ; ++k ) {
             found = elem_node == side_nodes[k].entity();
           }
-  
+
           if ( ! found ) { side_id = -1 ; }
         }
       }
     }
-  
+
     if ( side_id < 0 ) {
       std::ostringstream msg ;
       msg << "determine_local_side_id( " ;
@@ -1122,10 +1099,10 @@
 
   }
 #else
-  if (stkMeshStruct->exoOutput) 
+  if (stkMeshStruct->exoOutput)
     *out << "\nWARNING: exodus output requested but SEACAS not compiled in:"
          << " disabling exodus output \n" << endl;
-  
+
 #endif
 }
 
@@ -1144,10 +1121,10 @@
 
   }
 #else
-  if (stkMeshStruct->exoOutput) 
+  if (stkMeshStruct->exoOutput)
     *out << "\nWARNING: exodus output requested but SEACAS not compiled in:"
          << " disabling exodus output \n" << endl;
-  
+
 #endif
 }
 
@@ -1159,7 +1136,7 @@
 
   computeOverlapNodesAndUnknowns();
 
-  transformMesh(); 
+  transformMesh();
 
   computeGraphs();
 
