--- conflicted
+++ resolved
@@ -136,7 +136,6 @@
   return node_map;
 }
 
-<<<<<<< HEAD
 Teuchos::RCP<const Tpetra_Map>
 Albany::STKDiscretization::getNodeMapT() const
 {
@@ -144,10 +143,7 @@
 }
 
 
-const Teuchos::ArrayRCP<Teuchos::ArrayRCP<Teuchos::ArrayRCP<Teuchos::ArrayRCP<int> > > >&
-=======
 const Albany::WorksetArray<Teuchos::ArrayRCP<Teuchos::ArrayRCP<Teuchos::ArrayRCP<int> > > >::type&
->>>>>>> f8eae6c2
 Albany::STKDiscretization::getWsElNodeEqID() const
 {
   return wsElNodeEqID;
@@ -394,7 +390,8 @@
   bool writeCoordsToMMFile = stkMeshStruct->writeCoordsToMMFile;
   //if user wants to write the coordinates to matrix market file, write them to matrix market file
   if (writeCoordsToMMFile == true) {
-    if (node_map->Comm().MyPID()==0) {std::cout << "Writing mesh coordinates to Matrix Market file." << std::endl;}
+    //IK, 10/29/13: neet to convert to tpetra!
+    /*if (node_map->Comm().MyPID()==0) {std::cout << "Writing mesh coordinates to Matrix Market file." << std::endl;}
     //Writing of coordinates to MatrixMarket file for Ray 
     Epetra_Vector xCoords(Copy, *node_map, xx); 
     EpetraExt::MultiVectorToMatrixMarketFile("xCoords.mm", xCoords);
@@ -405,7 +402,7 @@
     if (zz != NULL){ 
       Epetra_Vector zCoords(Copy, *node_map, zz); 
       EpetraExt::MultiVectorToMatrixMarketFile("zCoords.mm", zCoords);
-    }
+    }*/
   }
 
   rigidBodyModes->informML();
@@ -616,7 +613,6 @@
   return soln;
 }
 
-<<<<<<< HEAD
 Teuchos::RCP<Tpetra_Vector>
 Albany::STKDiscretization::getSolutionFieldT() const
 {
@@ -627,14 +623,12 @@
 }
 
 
-=======
 int
 Albany::STKDiscretization::getSolutionFieldHistoryDepth() const
 {
   return stkMeshStruct->getSolutionFieldHistoryDepth();
 }
 
->>>>>>> f8eae6c2
 Teuchos::RCP<Epetra_MultiVector>
 Albany::STKDiscretization::getSolutionFieldHistory() const
 {
@@ -649,10 +643,12 @@
   return this->getSolutionFieldHistoryImpl(stepCount);
 }
 
+//IK, 10/28/13: this function should be converted to Tpetra...
 void
 Albany::STKDiscretization::getSolutionFieldHistory(Epetra_MultiVector &result) const
 {
-  TEUCHOS_TEST_FOR_EXCEPT(!this->map->SameAs(result.Map()));
+  Teuchos::RCP<Epetra_Map> map = Petra::TpetraMap_To_EpetraMap(mapT, comm);
+  TEUCHOS_TEST_FOR_EXCEPT(!map->SameAs(result.Map()));
   const int stepCount = std::min(this->getSolutionFieldHistoryDepth(), result.NumVectors());
   Epetra_MultiVector head(View, result, 0, stepCount);
   this->getSolutionFieldHistoryImpl(head);
