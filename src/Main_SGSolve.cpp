/********************************************************************\
*            Albany, Copyright (2010) Sandia Corporation             *
*                                                                    *
* Notice: This computer software was prepared by Sandia Corporation, *
* hereinafter the Contractor, under Contract DE-AC04-94AL85000 with  *
* the Department of Energy (DOE). All rights in the computer software*
* are reserved by DOE on behalf of the United States Government and  *
* the Contractor as provided in the Contract. You are authorized to  *
* use this computer software for Governmental purposes but it is not *
* to be released or distributed to the public. NEITHER THE GOVERNMENT*
* NOR THE CONTRACTOR MAKES ANY WARRANTY, EXPRESS OR IMPLIED, OR      *
* ASSUMES ANY LIABILITY FOR THE USE OF THIS SOFTWARE. This notice    *
* including this sentence must appear on any copies of this software.*
*    Questions to Andy Salinger, agsalin@sandia.gov                  *
\********************************************************************/


#include <iostream>
#include <string>

#include "Albany_Utils.hpp"
#include "Albany_SolverFactory.hpp"
#include "Piro_Epetra_StokhosSolver.hpp"
#include "Stokhos_EpetraVectorOrthogPoly.hpp"
#include "Teuchos_VerboseObject.hpp"
#include "Teuchos_StandardCatchMacros.hpp"
#include "Stokhos.hpp"
#include "Stokhos_Epetra.hpp"
#include "Stokhos_PCEAnasaziKL.hpp"

////////////////////////////////////////////////////////////////////////////////////////////////////////
// begin jrr
//
// Global function to encapsulate KL solution computation...
//

bool KL_OnSolutionMultiVector( const Teuchos::RCP<ENAT::SGNOXSolver>& App_sg, 
					const Teuchos::RCP<Stokhos::EpetraVectorOrthogPoly>& sg_u,
					const Teuchos::RCP<const Stokhos::OrthogPolyBasis<int,double> >& basis,
					const int NumKL,
					Teuchos::Array<double>& evals,
					Teuchos::RCP<Epetra_MultiVector>& evecs)
{

  /*
  Teuchos::RCP<EpetraExt::BlockVector> X;
  X = Teuchos::rcp(new EpetraExt::BlockVector((*sg_u)[0].Map(),
					      sg_u->getBlockVector()->Map()));
  sg_u->assignToBlockVector(*X);
  */

  Teuchos::RCP<EpetraExt::BlockVector> X_ov = 
    App_sg->get_sg_model()->import_solution(*(sg_u->getBlockVector()));
  Teuchos::RCP<const EpetraExt::BlockVector> cX_ov = X_ov;

  // pceKL is object with member functions that explicitly call anasazi
  Stokhos::PCEAnasaziKL pceKL(cX_ov, *basis, NumKL);

  // Set parameters for anasazi
  Teuchos::ParameterList anasazi_params = pceKL.getDefaultParams();
  //anasazi_params.set("Num Blocks", 10);
  //anasazi_params.set("Step Size", 50);
  anasazi_params.set("Verbosity",  
		     Anasazi::FinalSummary + 
		     //Anasazi::StatusTestDetails + 
		     //Anasazi::IterationDetails + 
		     Anasazi::Errors + 
		     Anasazi::Warnings);

  // Self explanatory
  bool result = pceKL.computeKL(anasazi_params);
   
  // Retrieve evals/evectors into return argument slots...
  evals = pceKL.getEigenvalues();
  evecs = pceKL.getEigenvectors();

  return result;
}

// end jrr
////////////////////////////////////////////////////////////////////////////////////////////////////////

int main(int argc, char *argv[]) {

  int status=0; // 0 = pass, failures are incremented
  bool success = true;
  Teuchos::GlobalMPISession mpiSession(&argc,&argv);
  Teuchos::RCP<Teuchos::FancyOStream> out(Teuchos::VerboseObjectBase::getDefaultOStream());

  // Command-line argument for input file
  char * xmlfilename=0;
  char * sg_xmlfilename=0;
  char defaultfile[10]={"input.xml"};
  char sg_defaultfile[12]={"inputSG.xml"};
  bool do_initial_guess;
  if(argc>1){
    if(!strcmp(argv[1],"--help")){
      printf("albanySG [inputfile.xml inputfileSG.xml]\n");
      exit(1);
    }
    else {
      if (argc == 2) {
	sg_xmlfilename = argv[1];
	do_initial_guess = false;
      }
      else {
	xmlfilename=argv[1];
	sg_xmlfilename = argv[2];
	do_initial_guess = true;
      }
    }
  }
  else {
    xmlfilename=defaultfile;
    sg_xmlfilename=sg_defaultfile;
    do_initial_guess = true;
  }
       
  
  try {

    Teuchos::RCP<Teuchos::Time> totalTime =
      Teuchos::TimeMonitor::getNewTimer("AlbanySG: ***Total Time***");
    Teuchos::TimeMonitor totalTimer(*totalTime); //start timer
    
<<<<<<< HEAD
    // First instantiate the stochastic basis 
    // (we need this to get stochastic parallelism right)
    Albany::SolverFactory sg_slvrfctry(sg_xmlfilename, Albany_MPI_COMM_WORLD);
    Teuchos::ParameterList& appParams = sg_slvrfctry.getParameters();
    Teuchos::ParameterList& problemParams = appParams.sublist("Problem");

    Teuchos::ParameterList& sgParams =
      problemParams.sublist("Stochastic Galerkin");
    Teuchos::ParameterList& sg_parameterParams = 
      sgParams.sublist("SG Parameters");
    Teuchos::ParameterList& sg_basisParams = sgParams.sublist("Basis");
    int numParameters = sg_parameterParams.get("Number", 0);
    if (!sg_basisParams.isParameter("Dimension"))
      sg_basisParams.set("Dimension", numParameters);
    Teuchos::RCP<const Stokhos::OrthogPolyBasis<int,double> > basis = 
      Stokhos::BasisFactory<int,double>::create(sgParams);

    //////////////////////////////////////////////////////////////////////
    // begin jrr
    // pull out params for Solution KL
    Teuchos::ParameterList& solKLParams =
      sgParams.sublist("Response KL");
    bool computeKLOnResponse = solKLParams.get("ComputeKLOnResponse", false);
    int NumKL = solKLParams.get("NumKL", 0);
    // end jrr
    //////////////////////////////////////////////////////////////////////



    // Create multi-level comm and spatial comm
    int num_stoch_blocks;
    std::string sg_type = sgParams.get("SG Method", "AD");
    if (sg_type == "Multi-point Non-intrusive") {
      Teuchos::RCP<const Stokhos::Quadrature<int,double> > quad =
	Stokhos::QuadratureFactory<int,double>::create(sgParams);
      num_stoch_blocks = quad->size();
    }
    else
      num_stoch_blocks = basis->size();
    int num_spatial_procs = 
      problemParams.get("Number of Spatial Processors", -1);
=======
    // Setup communication objects
>>>>>>> 3e5e97f3
    Teuchos::RCP<Epetra_Comm> globalComm = 
      Albany::createEpetraCommFromMpiComm(Albany_MPI_COMM_WORLD);

    // Parse parameters
    Albany::SolverFactory sg_slvrfctry(sg_xmlfilename, Albany_MPI_COMM_WORLD);
    Teuchos::ParameterList& albanyParams = sg_slvrfctry.getParameters();
    Teuchos::RCP< Teuchos::ParameterList> piroParams = 
      Teuchos::rcp(&(albanyParams.sublist("Piro")),false);
    
    // Create stochastic Galerkin solver
    Teuchos::RCP<Piro::Epetra::StokhosSolver> sg_solver =
      Teuchos::rcp(new Piro::Epetra::StokhosSolver(piroParams, globalComm));

    // Get comm for spatial problem
    Teuchos::RCP<const Epetra_Comm> app_comm = sg_solver->getSpatialComm();

    // Compute initial guess if requested
    Teuchos::RCP<Epetra_Vector> ig;
    if (do_initial_guess) {

      // Create solver
      Albany::SolverFactory slvrfctry(
	xmlfilename,
	Albany::getMpiCommFromEpetraComm(*app_comm));
      Teuchos::RCP<EpetraExt::ModelEvaluator> solver = 
	slvrfctry.create(app_comm, app_comm);

      // Setup in/out args
      EpetraExt::ModelEvaluator::InArgs params_in = solver->createInArgs();
      EpetraExt::ModelEvaluator::OutArgs responses_out = 
	solver->createOutArgs();
      int np = params_in.Np();
      for (int i=0; i<np; i++) {
	Teuchos::RCP<const Epetra_Vector> p = solver->get_p_init(i);
	params_in.set_p(i, p);
      }
      int ng = responses_out.Ng();
      for (int i=0; i<ng; i++) {
	Teuchos::RCP<Epetra_Vector> g = 
	  Teuchos::rcp(new Epetra_Vector(*(solver->get_g_map(i))));
	responses_out.set_g(i, g);
      }

      // Evaluate model
      solver->evalModel(params_in, responses_out);

      // Print responses (not last one since that is x)
      *out << std::endl;
      out->precision(8);
      for (int i=0; i<ng-1; i++) {
	if (responses_out.get_g(i) != Teuchos::null)
	  *out << "Response " << i << " = " << std::endl 
	       << *(responses_out.get_g(i)) << std::endl;
      }

      Teuchos::TimeMonitor::summarize(std::cout,false,true,false);
    }

<<<<<<< HEAD
    // begin jrr
    Teuchos::RCP<Stokhos::EpetraVectorOrthogPoly> sg_u = 
      App_sg->get_sg_model()->create_x_sg();
    // end jrr

    EpetraExt::ModelEvaluator::InArgs params_in_sg = App_sg->createInArgs();
    EpetraExt::ModelEvaluator::OutArgs responses_out_sg = 
      App_sg->createOutArgs();

    // Evaluate sg model
    params_in_sg.set_p_sg(sg_p_index,p_sg);
    responses_out_sg.set_g_sg(0,g_sg);

    // begin jrr
    responses_out_sg.set_g_sg(1, sg_u);
    // end jrr

    App_sg->evalModel(params_in_sg, responses_out_sg);
=======
    // Create SG solver
    Teuchos::RCP<Albany::Application> app;
    Teuchos::RCP<EpetraExt::ModelEvaluator> model = 
      sg_slvrfctry.createAlbanyAppAndModel(app, app_comm, ig);
    sg_solver->setup(model);

    // Evaluate SG responses at SG parameters
    EpetraExt::ModelEvaluator::InArgs sg_inArgs = sg_solver->createInArgs();
    EpetraExt::ModelEvaluator::OutArgs sg_outArgs = 
      sg_solver->createOutArgs();
    int np = sg_inArgs.Np();
    for (int i=0; i<np; i++) {
      if (sg_inArgs.supports(EpetraExt::ModelEvaluator::IN_ARG_p_sg, i)) {
	Teuchos::RCP<const Stokhos::EpetraVectorOrthogPoly> p_sg = 
	  sg_solver->get_p_sg_init(i);
	sg_inArgs.set_p_sg(i, p_sg);
      }
    }

    int ng = sg_outArgs.Ng();
    for (int i=0; i<ng; i++) {
      if (sg_outArgs.supports(EpetraExt::ModelEvaluator::OUT_ARG_g_sg, i)) {
	Teuchos::RCP<Stokhos::EpetraVectorOrthogPoly> g_sg =
	  sg_solver->create_g_sg(i);
	sg_outArgs.set_g_sg(i, g_sg);
      }
    }
>>>>>>> 3e5e97f3

    sg_solver->evalModel(sg_inArgs, sg_outArgs);

    totalTimer.~TimeMonitor();
    Teuchos::TimeMonitor::summarize(std::cout,false,true,false);
    Teuchos::TimeMonitor::zeroOutTimers();

    for (int i=0; i<ng-1; i++) {
      // Don't loop over last g which is x, since it is a long vector
      // to print out.
      if (sg_outArgs.supports(EpetraExt::ModelEvaluator::OUT_ARG_g_sg, i)) {

	// Print mean and standard deviation      
	Teuchos::RCP<Stokhos::EpetraVectorOrthogPoly> g_sg = 
	  sg_outArgs.get_g_sg(i);
	Epetra_Vector g_mean(*(sg_solver->get_g_map(i)));
	Epetra_Vector g_std_dev(*(sg_solver->get_g_map(i)));
	g_sg->computeMean(g_mean);
	g_sg->computeStandardDeviation(g_std_dev);
	out->precision(12);
	*out << "Response " << i << " Mean =      " << std::endl 
	     << g_mean << std::endl;
	*out << "Response " << i << " Std. Dev. = " << std::endl 
	     << g_std_dev << std::endl;

	status += sg_slvrfctry.checkTestResults(NULL, NULL, NULL, Teuchos::null,
						g_sg);
      }
    }
    *out << "\nNumber of Failed Comparisons: " << status << endl;
<<<<<<< HEAD

    Epetra_Vector mean(*(App_sg->get_g_sg_map(0)));
    Epetra_Vector std_dev(*(App_sg->get_g_sg_map(0)));
    g_sg->computeMean(mean);
    g_sg->computeStandardDeviation(std_dev);

    // Print out mean & standard deviation
    *out << "Mean = " << std::endl;
    *out << setprecision(16) << mean << std::endl;
    *out << "Standard Deviation = " << std::endl;
    *out << setprecision(16) << std_dev << std::endl;

    // begin jrr
    // Finish setup for, then call KL solver if asked...
    if( computeKLOnResponse )
      {
	//    int NumKL = 5; // Get this from input xml file parameters
	Teuchos::Array<double> evals;
	Teuchos::RCP<Epetra_MultiVector> evecs;
	
	bool KL_success = KL_OnSolutionMultiVector(App_sg, 
						   sg_u,
						   basis,
						   NumKL,
						   evals,
						   evecs);
	
	if (!KL_success) 
	  *out << "KL Eigensolver did not converge!" << std::endl;
=======
>>>>>>> 3e5e97f3
    
	*out << "Eigenvalues = " << std::endl;
	for (int i=0; i< NumKL; i++)
	  *out << evals[i] << std::endl;
      }
    // for now, we'll look at the numbers in a debugger... :)
    // end jrr
  }
  TEUCHOS_STANDARD_CATCH_STATEMENTS(true, std::cerr, success);
  if (!success) status+=10000;

  return status;
}<|MERGE_RESOLUTION|>--- conflicted
+++ resolved
@@ -122,52 +122,8 @@
     Teuchos::RCP<Teuchos::Time> totalTime =
       Teuchos::TimeMonitor::getNewTimer("AlbanySG: ***Total Time***");
     Teuchos::TimeMonitor totalTimer(*totalTime); //start timer
-    
-<<<<<<< HEAD
-    // First instantiate the stochastic basis 
-    // (we need this to get stochastic parallelism right)
-    Albany::SolverFactory sg_slvrfctry(sg_xmlfilename, Albany_MPI_COMM_WORLD);
-    Teuchos::ParameterList& appParams = sg_slvrfctry.getParameters();
-    Teuchos::ParameterList& problemParams = appParams.sublist("Problem");
-
-    Teuchos::ParameterList& sgParams =
-      problemParams.sublist("Stochastic Galerkin");
-    Teuchos::ParameterList& sg_parameterParams = 
-      sgParams.sublist("SG Parameters");
-    Teuchos::ParameterList& sg_basisParams = sgParams.sublist("Basis");
-    int numParameters = sg_parameterParams.get("Number", 0);
-    if (!sg_basisParams.isParameter("Dimension"))
-      sg_basisParams.set("Dimension", numParameters);
-    Teuchos::RCP<const Stokhos::OrthogPolyBasis<int,double> > basis = 
-      Stokhos::BasisFactory<int,double>::create(sgParams);
-
-    //////////////////////////////////////////////////////////////////////
-    // begin jrr
-    // pull out params for Solution KL
-    Teuchos::ParameterList& solKLParams =
-      sgParams.sublist("Response KL");
-    bool computeKLOnResponse = solKLParams.get("ComputeKLOnResponse", false);
-    int NumKL = solKLParams.get("NumKL", 0);
-    // end jrr
-    //////////////////////////////////////////////////////////////////////
-
-
-
-    // Create multi-level comm and spatial comm
-    int num_stoch_blocks;
-    std::string sg_type = sgParams.get("SG Method", "AD");
-    if (sg_type == "Multi-point Non-intrusive") {
-      Teuchos::RCP<const Stokhos::Quadrature<int,double> > quad =
-	Stokhos::QuadratureFactory<int,double>::create(sgParams);
-      num_stoch_blocks = quad->size();
-    }
-    else
-      num_stoch_blocks = basis->size();
-    int num_spatial_procs = 
-      problemParams.get("Number of Spatial Processors", -1);
-=======
+
     // Setup communication objects
->>>>>>> 3e5e97f3
     Teuchos::RCP<Epetra_Comm> globalComm = 
       Albany::createEpetraCommFromMpiComm(Albany_MPI_COMM_WORLD);
 
@@ -226,26 +182,6 @@
       Teuchos::TimeMonitor::summarize(std::cout,false,true,false);
     }
 
-<<<<<<< HEAD
-    // begin jrr
-    Teuchos::RCP<Stokhos::EpetraVectorOrthogPoly> sg_u = 
-      App_sg->get_sg_model()->create_x_sg();
-    // end jrr
-
-    EpetraExt::ModelEvaluator::InArgs params_in_sg = App_sg->createInArgs();
-    EpetraExt::ModelEvaluator::OutArgs responses_out_sg = 
-      App_sg->createOutArgs();
-
-    // Evaluate sg model
-    params_in_sg.set_p_sg(sg_p_index,p_sg);
-    responses_out_sg.set_g_sg(0,g_sg);
-
-    // begin jrr
-    responses_out_sg.set_g_sg(1, sg_u);
-    // end jrr
-
-    App_sg->evalModel(params_in_sg, responses_out_sg);
-=======
     // Create SG solver
     Teuchos::RCP<Albany::Application> app;
     Teuchos::RCP<EpetraExt::ModelEvaluator> model = 
@@ -273,7 +209,6 @@
 	sg_outArgs.set_g_sg(i, g_sg);
       }
     }
->>>>>>> 3e5e97f3
 
     sg_solver->evalModel(sg_inArgs, sg_outArgs);
 
@@ -304,28 +239,29 @@
       }
     }
     *out << "\nNumber of Failed Comparisons: " << status << endl;
-<<<<<<< HEAD
-
-    Epetra_Vector mean(*(App_sg->get_g_sg_map(0)));
-    Epetra_Vector std_dev(*(App_sg->get_g_sg_map(0)));
-    g_sg->computeMean(mean);
-    g_sg->computeStandardDeviation(std_dev);
-
-    // Print out mean & standard deviation
-    *out << "Mean = " << std::endl;
-    *out << setprecision(16) << mean << std::endl;
-    *out << "Standard Deviation = " << std::endl;
-    *out << setprecision(16) << std_dev << std::endl;
-
+
+    //////////////////////////////////////////////////////////////////////
     // begin jrr
+    // pull out params for Solution KL
+     Teuchos::ParameterList& sgParams =
+       piroParams->sublist("Stochastic Galerkin");
+    Teuchos::ParameterList& solKLParams =
+      sgParams.sublist("Response KL");
+    bool computeKLOnResponse = solKLParams.get("ComputeKLOnResponse", false);
+    int NumKL = solKLParams.get("NumKL", 0);
+    
     // Finish setup for, then call KL solver if asked...
     if( computeKLOnResponse )
       {
-	//    int NumKL = 5; // Get this from input xml file parameters
+	Teuchos::RCP<Stokhos::EpetraVectorOrthogPoly> sg_u = 
+	  sg_outArgs.get_g_sg(ng-1);
+	Teuchos::RCP<const Stokhos::OrthogPolyBasis<int,double> > basis =
+	  sg_u->basis();
+
 	Teuchos::Array<double> evals;
 	Teuchos::RCP<Epetra_MultiVector> evecs;
 	
-	bool KL_success = KL_OnSolutionMultiVector(App_sg, 
+	bool KL_success = KL_OnSolutionMultiVector(app, 
 						   sg_u,
 						   basis,
 						   NumKL,
@@ -334,8 +270,6 @@
 	
 	if (!KL_success) 
 	  *out << "KL Eigensolver did not converge!" << std::endl;
-=======
->>>>>>> 3e5e97f3
     
 	*out << "Eigenvalues = " << std::endl;
 	for (int i=0; i< NumKL; i++)
@@ -343,6 +277,7 @@
       }
     // for now, we'll look at the numbers in a debugger... :)
     // end jrr
+    //////////////////////////////////////////////////////////////////////
   }
   TEUCHOS_STANDARD_CATCH_STATEMENTS(true, std::cerr, success);
   if (!success) status+=10000;
